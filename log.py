--- conflicted
+++ resolved
@@ -112,16 +112,6 @@
     LOG_FORMAT = 'log_format'
     LOG_MESSAGE_TEMPLATE = 'message_template'
 
-<<<<<<< HEAD
-    # SITEWIDE_SETTINGS = [
-    #     { "key": LOG_FORMAT, "label": _("Log Format"), "type": "select",
-    #         "options": [
-    #             { "key": JSON_LOG_FORMAT, "value": _("json") },
-    #             { "key": TEXT_LOG_FORMAT, "value": _("text") }
-    #         ]
-    #     },
-    # ]
-=======
     LOG_LEVEL_UI = [
         { "key": DEBUG, "value": _("Debug") },
         { "key": INFO, "value": _("Info") },
@@ -150,7 +140,6 @@
           "default": WARN,
         },
     ]
->>>>>>> fe534b75
 
     @classmethod
     def initialize(cls, _db, testing=False):
