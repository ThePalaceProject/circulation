--- conflicted
+++ resolved
@@ -269,7 +269,6 @@
         # Locate or create an Edition for this book.
         edition, is_new_edition = metadata.edition(self._db)
 
-<<<<<<< HEAD
         # TODO: now that metadata/edition pairs are no longer associated with circulation/pool
         # pairs, it's more difficult to implement a cutoff_date.
         # Figure out how to bring back the commented-out functionality.
@@ -278,12 +277,6 @@
             and not is_new_edition
             #and metadata.circulation 
             #and metadata.circulation.first_appearance < cutoff_date
-=======
-        if (cutoff_date
-            and not is_new_license_pool
-            and not is_new_edition
-            and metadata.last_update_time
->>>>>>> 27f299a9
             and metadata.last_update_time < cutoff_date
         ):
             # We've already imported this book, we've been told
@@ -351,7 +344,6 @@
                 "No LicensePool created for CirculationData %r, not attempting to create Work.", 
                 circulationdata
             )
-<<<<<<< HEAD
         else: 
             # pool.calculate_work will call self.set_presentation_edition(), which will find editions 
             # attached to same Identifier.
@@ -361,26 +353,13 @@
             # if pool.calculate_work made a new work, it already called calculate_presentation
             if (work and not is_new_work):
                 work.calculate_presentation()
-=======
-        else:
-            license_pool.presentation_edition = edition
-            work, is_new_work = license_pool.calculate_work(
-                known_edition=edition,
-                even_if_no_author=even_if_no_author,
-            )
-            if work:
->>>>>>> 27f299a9
+            if (work):
                 if immediately_presentation_ready:
                     # We want this book to be presentation-ready
                     # immediately upon import. As long as no crucial
                     # information is missing (like language or title),
                     # this will do it.
                     work.set_presentation_ready_based_on_content()
-<<<<<<< HEAD
-=======
-
-        return edition
->>>>>>> 27f299a9
 
         return license_pool, work
 
