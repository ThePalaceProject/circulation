from nose.tools import set_trace
from StringIO import StringIO
from collections import (
    defaultdict,
    Counter,
)
import datetime
import feedparser
import logging
import requests
import urllib
from urlparse import urlparse, urljoin
from sqlalchemy.orm.session import Session

from lxml import builder, etree

from monitor import Monitor
from util import LanguageCodes
from util.xmlparser import XMLParser
from config import Configuration
from metadata_layer import (
    CirculationData,
    Metadata,
    IdentifierData,
    ContributorData,
    LinkData,
    MeasurementData,
    SubjectData,
)
from model import (
    get_one,
    get_one_or_create,
    Contributor,
    DataSource,
    DeliveryMechanism,
    Edition,
    Hyperlink,
    Identifier,
    LicensePool,
    Measurement,
    Representation,
    Resource,
    Subject,
    RightsStatus,
)
from opds import OPDSFeed

class SimplifiedOPDSLookup(object):
    """Tiny integration class for the Simplified 'lookup' protocol."""

    LOOKUP_ENDPOINT = "lookup"
    CANONICALIZE_ENDPOINT = "canonical-author-name"

    @classmethod
    def from_config(cls, integration='Metadata Wrangler'):
        url = Configuration.integration_url(integration)
        if not url:
            return None
        return cls(url)

    def __init__(self, base_url):
        if not base_url.endswith('/'):
            base_url += "/"
        self.base_url = base_url

    def lookup(self, identifiers):
        """Retrieve an OPDS feed with metadata for the given identifiers."""
        args = "&".join(set(["urn=%s" % i.urn for i in identifiers]))
        url = self.base_url + self.LOOKUP_ENDPOINT + "?" + args
        logging.info("Lookup URL: %s", url)
        return requests.get(url)

    def canonicalize_author_name(self, identifier, working_display_name):
        """Attempt to find the canonical name for the author of a book.

        :param identifier: an ISBN-type Identifier.

        :param working_display_name: The display name of the author
        (i.e. the name format human being used as opposed to the name
        that goes into library records).
        """
        args = "display_name=%s" % (
            urllib.quote(
                working_display_name.encode("utf8"))
        )
        if identifier:
            args += "&urn=%s" % urllib.quote(identifier.urn)
        url = self.base_url + self.CANONICALIZE_ENDPOINT + "?" + args
        logging.info("GET %s", url)
        return requests.get(url)

class OPDSXMLParser(XMLParser):

    NAMESPACES = { "simplified": "http://librarysimplified.org/terms/",
                   "app" : "http://www.w3.org/2007/app",
                   "dcterms" : "http://purl.org/dc/terms/",
                   "dc" : "http://purl.org/dc/elements/1.1/",
                   "opds": "http://opds-spec.org/2010/catalog",
                   "schema" : "http://schema.org/",
                   "atom" : "http://www.w3.org/2005/Atom",
    }

class StatusMessage(object):

    def __init__(self, status_code, message):
        try:
            status_code = int(status_code)
            success = (status_code == 200)
            transient = not success and status_code / 100 in (2, 3, 5)
        except ValueError, e:
            # The status code isn't a number. Leave it alone.
            success = False
            transient = False
        self.status_code = status_code
        self.message = message
        self.success = success
        self.transient = transient

    def __repr__(self):
        return '<StatusMessage: code=%s message="%s">' % (
            self.status_code, self.message
        )

class OPDSImporter(object):

    """Capable of importing editions from an OPDS feed.

    This importer should be used when a circulation server
    communicates with a content server. It ignores author and subject
    information, under the assumption that it will get better author
    and subject information from the metadata wrangler.

    :param mirror: Use this MirrorUploader object to mirror all
    incoming open-access books and cover images.
    """
    COULD_NOT_CREATE_LICENSE_POOL = (
        "No existing license pool for this identifier and no way of creating one.")
   
    def __init__(self, _db, data_source_name=DataSource.METADATA_WRANGLER,
                 identifier_mapping=None, mirror=None, force=True):
        self._db = _db
        self.force = True
        self.log = logging.getLogger("OPDS Importer")
        self.data_source_name = data_source_name
        self.identifier_mapping = identifier_mapping
        self.metadata_client = SimplifiedOPDSLookup.from_config()
        self.mirror = mirror

    def import_from_feed(self, feed, even_if_no_author=False, 
                         cutoff_date=None, 
                         immediately_presentation_ready=False):
        metadata_objs, messages, next_links = self.extract_metadata(feed)

        imported = []
        for metadata in metadata_objs:
            # Locate or create a LicensePool for this book.
            license_pool, is_new_license_pool = metadata.license_pool(self._db)

            # Locate or create an Edition for this book.
            edition, is_new_edition = metadata.edition(self._db)

            if (cutoff_date 
                and not is_new_license_pool 
                and not is_new_edition
                and metadata.circulation 
                and metadata.circulation.first_appearance < cutoff_date
            ):
                # We've already imported this book, we've been told
                # not to bother with books that appeared before a
                # certain date, and this book did in fact appear
                # before that date. There's no reason to do anything.
                continue

<<<<<<< HEAD
            metadata.apply(edition, self.metadata_client, mirror=self.mirror)
=======
            metadata.apply(edition, self.metadata_client, 
                           replace_subjects=True,
                           replace_links=True, replace_contributions=True,
                           force=True)
>>>>>>> fe13b243
            if license_pool is None:
                # Without a LicensePool, we can't create a Work.
                self.log.warn(
                    "No LicensePool present for Edition %r, not attempting to create Work.",
                    edition
                )
            else:
                license_pool.edition = edition
                work, is_new_work = license_pool.calculate_work(
                    known_edition=edition,
                    even_if_no_author=even_if_no_author,
                )
                if work:
                    work.calculate_presentation()
                    if immediately_presentation_ready:
                        # We want this book to be presentation-ready
                        # immediately upon import. It's okay if it
                        # doesn't have an author or thumbnail
                        # image--we'll fill that in later.
                        work.set_presentation_ready_based_on_content(
                            require_author=False, require_thumbnail=False,
                        )
            imported.append(edition)
        return imported, messages, next_links


    def extract_metadata(self, feed):
        """Turn an OPDS feed into a list of Metadata objects and a list of
        messages.
        """
        data1, status_messages, next_links = self.extract_metadata_from_feedparser(feed)
        data2 = self.extract_metadata_from_elementtree(feed)
        metadata = []
        for id, args in data1.items():
            other_args = data2.get(id, {})
            combined = self.combine(args, other_args)
            if combined.get('data_source') is None:
                combined['data_source'] = self.data_source_name

            external_identifier, ignore = Identifier.parse_urn(self._db, id)
            if self.identifier_mapping:
                internal_identifier = self.identifier_mapping.get(
                    external_identifier, external_identifier)
            else:
                internal_identifier = external_identifier
            combined['primary_identifier'] = IdentifierData(
                type=internal_identifier.type,
                identifier=internal_identifier.identifier
            )
            metadata.append(Metadata(**combined))
        return metadata, status_messages, next_links

    @classmethod
    def combine(self, d1, d2):
        """Combine two dictionaries that can be used as keyword arguments to
        the Metadata constructor.
        """
        new_dict = dict(d1)
        for k, v in d2.items():
            if k in new_dict and isinstance(v, list):
                new_dict[k].extend(v)
            elif k not in new_dict or v != None:
                new_dict[k] = v
        return new_dict


    @classmethod
    def extract_metadata_from_feedparser(cls, feed):
        feedparser_parsed = feedparser.parse(feed)
        values = {}
        status_messages = {}
        for entry in feedparser_parsed['entries']:
            identifier, detail, status_message = cls.detail_for_feedparser_entry(entry)
            if identifier:
                if detail:
                    values[identifier] = detail
                if status_message:
                    status_messages[identifier] = status_message
        feed = feedparser_parsed['feed']
        next_links = []
        if feed and 'links' in feed:
            next_links = [
                link['href'] for link in feed['links'] 
                if link['rel'] == 'next'
            ]
        return values, status_messages, next_links

    @classmethod
    def extract_metadata_from_elementtree(cls, feed):
        """Parse the OPDS as XML and extract all author and subject
        information, as well as ratings and medium.

        All the stuff that Feedparser can't handle so we have to use lxml.

        :return: a dictionary mapping IDs to dictionaries. The inner
        dictionary can be used as keyword arguments to the Metadata
        constructor.
        """
        values = {}
        parser = OPDSXMLParser()
        root = etree.parse(StringIO(feed))

        # Some OPDS feeds (eg Standard Ebooks) contain relative urls, so we need the
        # feed's self URL to extract links.
        links = [child.attrib for child in root.getroot() if 'link' in child.tag]
        self_links = [link['href'] for link in links if link.get('rel') == 'self']
        if self_links:
            feed_url = self_links[0]
        else:
            feed_url = None

        for entry in parser._xpath(root, '/atom:feed/atom:entry'):
            identifier, detail = cls.detail_for_elementtree_entry(parser, entry, feed_url)
            if identifier:
                values[identifier] = detail
        return values

    @classmethod
    def detail_for_feedparser_entry(cls, entry):
        """Turn an entry dictionary created by feedparser into a dictionary of
        metadata that can be used as keyword arguments to the Metadata
        contructor.

        :return: A 3-tuple (identifier, kwargs, status message)
        """
        identifier = entry['id']
        if not identifier:
            return None, None, None

        status_message = None
        status_code = entry.get('simplified_status_code', None)
        message = entry.get('simplified_message', None)
        if status_code is not None:
            status_message = StatusMessage(status_code, message)

        if status_message and not status_message.success:
            return identifier, None, status_message

        # At this point we can assume that we successfully got some
        # metadata, and possibly a link to the actual book.

        # If this is present, it means that the entry also includes
        # information about an active distributor of this book. Any
        # LicensePool created from this metadata should use the
        # distributor of the book as its data source.
        distribution_tag = entry.get('bibframe_distribution', None)
        license_data_source = None
        if distribution_tag:
            license_data_source = distribution_tag.get('bibframe:providername')
        title = entry.get('title', None)
        if title == OPDSFeed.NO_TITLE:
            title = None
        subtitle = entry.get('alternativeheadline', None)

        def _datetime(key):
            value = entry.get(key, None)
            if not value:
                return value
            return datetime.datetime(*value[:6])

        last_update_time = _datetime('updated_parsed')
        added_to_collection_time = _datetime('published_parsed')
        if added_to_collection_time:
            circulation = CirculationData(
                licenses_owned=None, licenses_available=None,
                licenses_reserved=None, patrons_in_hold_queue=None,
                first_appearance=added_to_collection_time,
            )
        else:
            circulation = None

        publisher = entry.get('publisher', None)
        if not publisher:
            publisher = entry.get('dcterms_publisher', None)

        language = entry.get('language', None)
        if not language:
            language = entry.get('dcterms_language', None)

        links = []

        def summary_to_linkdata(detail):
            if not detail:
                return None
            if not 'value' in detail or not detail['value']:
                return None

            content = detail['value']
            media_type = detail.get('type', 'text/plain')
            return LinkData(
                rel=Hyperlink.DESCRIPTION,
                media_type=media_type,
                content=content
            )
            
        summary_detail = entry.get('summary_detail', None)
        link = summary_to_linkdata(summary_detail)
        if link:
            links.append(link)

        for content_detail in entry.get('content', []):
            link = summary_to_linkdata(content_detail)
            if link:
                links.append(link)

        rights = entry.get('rights', "")
        rights_uri = RightsStatus.rights_uri_from_string(rights)

        kwargs = dict(
            license_data_source=license_data_source,
            title=title,
            subtitle=subtitle,
            language=language,
            publisher=publisher,
            links=links,
            rights_uri=rights_uri,
            last_update_time=last_update_time,
            circulation=circulation,
        )
        return identifier, kwargs, status_message

    @classmethod
    def detail_for_elementtree_entry(cls, parser, entry_tag, feed_url=None):

        """Turn an <atom:entry> tag into a dictionary of metadata that can be
        used as keyword arguments to the Metadata contructor.

        :return: A 2-tuple (identifier, kwargs)
        """

        identifier = parser._xpath1(entry_tag, 'atom:id')
        if identifier is None or not identifier.text:
            # This <entry> tag doesn't identify a book so we 
            # can't derive any information from it.
            return None, None
        identifier = identifier.text

        # We will fill this dictionary with all the information
        # we can find.
        data = dict()

        alternate_identifiers = []
        for id_tag in parser._xpath(entry_tag, "dcterms:identifier"):
            v = cls.extract_identifier(id_tag)
            if v:
                alternate_identifiers.append(v)
        data['identifiers'] = alternate_identifiers
           
        data['medium'] = cls.extract_medium(entry_tag)
        
        data['contributors'] = []
        for author_tag in parser._xpath(entry_tag, 'atom:author'):
            contributor = cls.extract_contributor(parser, author_tag)
            if contributor is not None:
                data['contributors'].append(contributor)

        data['subjects'] = [
            cls.extract_subject(parser, category_tag)
            for category_tag in parser._xpath(entry_tag, 'atom:category')
        ]

        ratings = []
        for rating_tag in parser._xpath(entry_tag, 'schema:Rating'):
            v = cls.extract_measurement(rating_tag)
            if v:
                ratings.append(v)
        data['measurements'] = ratings

        data['links'] = cls.consolidate_links([
            cls.extract_link(link_tag, feed_url)
            for link_tag in parser._xpath(entry_tag, 'atom:link')
        ])
        
        return identifier, data

    @classmethod
    def extract_identifier(cls, identifier_tag):
        """Turn a <dcterms:identifier> tag into an IdentifierData object."""
        try:
            type, identifier = Identifier.type_and_identifier_for_urn(identifier_tag.text.lower())
            return IdentifierData(type, identifier)
        except ValueError:
            return None

    @classmethod
    def extract_medium(cls, entry_tag):
        """Derive a value for Edition.medium from <atom:entry
        schema:additionalType>.
        """

        # If no additionalType is given, assume we're talking about an
        # ebook.
        default_additional_type = Edition.medium_to_additional_type[
            Edition.BOOK_MEDIUM
        ]
        additional_type = entry_tag.get('{http://schema.org/}additionalType', 
                                        default_additional_type)
        return Edition.additional_type_to_medium.get(additional_type)

    @classmethod
    def extract_contributor(cls, parser, author_tag):
        """Turn an <atom:author> tag into a ContributorData object."""
        subtag = parser.text_of_optional_subtag
        sort_name = subtag(author_tag, 'simplified:sort_name')
        display_name = subtag(author_tag, 'atom:name')
        family_name = subtag(author_tag, "simplified:family_name")
        wikipedia_name = subtag(author_tag, "simplified:wikipedia_name")

        # TODO: we need a way of conveying roles. I believe Bibframe
        # has the answer.

        # TODO: Also collect VIAF and LC numbers if present.  This
        # requires parsing the URIs. Only the metadata wrangler will
        # provide this information.

        viaf = None
        if sort_name or display_name or viaf:
            return ContributorData(
                sort_name=sort_name, display_name=display_name,
                family_name=family_name,
                wikipedia_name=wikipedia_name,
                roles=None
            )

        logging.info("Refusing to create ContributorData for contributor with no sort name, display name, or VIAF.")
        return None


    @classmethod
    def extract_subject(cls, parser, category_tag):
        """Turn an <atom:category> tag into a SubjectData object."""
        attr = category_tag.attrib

        # Retrieve the type of this subject - FAST, Dewey Decimal,
        # etc.
        scheme = attr.get('scheme')
        subject_type = Subject.by_uri.get(scheme)
        if not subject_type:
            # We can't represent this subject because we don't
            # know its scheme. Just treat it as a tag.
            subject_type = Subject.TAG

        # Retrieve the term (e.g. "827") and human-readable name
        # (e.g. "English Satire & Humor") for this subject.
        term = attr.get('term')
        name = attr.get('label')
        default_weight = 1
        if subject_type in (
                Subject.FREEFORM_AUDIENCE, Subject.AGE_RANGE
        ):
            default_weight = 100

        weight = attr.get('{http://schema.org/}ratingValue', default_weight)
        try:
            weight = int(weight)
        except ValueError, e:
            weight = 1

        return SubjectData(
            type=subject_type, 
            identifier=term,
            name=name, 
            weight=weight
        )

    @classmethod
    def extract_link(cls, link_tag, feed_url=None):
        attr = link_tag.attrib
        rel = attr.get('rel')
        media_type = attr.get('type')
        href = attr.get('href')
        rights = attr.get('{%s}rights' % OPDSXMLParser.NAMESPACES["dcterms"])
        if rights:
            rights_uri = RightsStatus.rights_uri_from_string(rights)
        else:
            rights_uri = None
        if feed_url and not urlparse(href).netloc:
            # This link is relative, so we need to get the absolute url
            href = urljoin(feed_url, href)
        return LinkData(rel=rel, href=href, media_type=media_type, rights_uri=rights_uri)

    @classmethod
    def consolidate_links(cls, links):
        """Try to match up links with their thumbnails.

        If link n is an image and link n+1 is a thumbnail, then the
        thumbnail is assumed to be the thumbnail of the image.

        Similarly if link n is a thumbnail and link n+1 is an image.
        """
        new_links = list(links)
        next_link_already_handled = False
        for i, link in enumerate(links):

            if link.rel not in (Hyperlink.THUMBNAIL_IMAGE, Hyperlink.IMAGE):
                # This is not any kind of image. Ignore it.
                continue

            if next_link_already_handled:
                # This link and the previous link were part of an
                # image-thumbnail pair.
                next_link_already_handled = False
                continue
                
            if i == len(links)-1:
                # This is the last link. Since there is no next link
                # there's nothing to do here.
                continue

            # Peek at the next link.
            next_link = links[i+1]


            if (link.rel == Hyperlink.THUMBNAIL_IMAGE
                and next_link.rel == Hyperlink.IMAGE):
                # This link is a thumbnail and the next link is
                # (presumably) the corresponding image.
                thumbnail_link = link
                image_link = next_link
            elif (link.rel == Hyperlink.IMAGE
                  and next_link.rel == Hyperlink.THUMBNAIL_IMAGE):
                thumbnail_link = next_link
                image_link = link
            else:
                # This link and the next link do not form an
                # image-thumbnail pair. Do nothing.
                continue

            image_link.thumbnail = thumbnail_link
            new_links.remove(thumbnail_link)
            next_link_already_handled = True

        return new_links

    @classmethod
    def extract_measurement(cls, rating_tag):
        type = rating_tag.get('{http://schema.org/}additionalType')
        value = rating_tag.get('{http://schema.org/}ratingValue')
        if not value:
            value = rating_tag.attrib.get('{http://schema.org}ratingValue')
        if not type:
            type = Measurement.RATING
        try:
            value = float(value)
            return MeasurementData(
                quantity_measured=type, 
                value=value,
            )
        except ValueError:
            return None


class OPDSImportMonitor(Monitor):

    """Periodically monitor an OPDS archive feed and import every edition
    it mentions.
    """
    
    def __init__(self, _db, feed_url, default_data_source, import_class, 
                 interval_seconds=3600, keep_timestamp=True,
                 immediately_presentation_ready=False):
        self.feed_url = feed_url
        self.importer = import_class(_db, default_data_source)
        self.immediately_presentation_ready = immediately_presentation_ready
        super(OPDSImportMonitor, self).__init__(
            _db, "OPDS Import %s" % feed_url, interval_seconds,
            keep_timestamp=keep_timestamp, default_start_time=Monitor.NEVER
        )

    def follow_one_link(self, link, start):
        self.log.info("Following next link: %s, cutoff=%s", link, start)
        response = requests.get(link)
        imported, messages, next_links = self.importer.import_from_feed(
            response.content, even_if_no_author=True, cutoff_date=start,
            immediately_presentation_ready = self.immediately_presentation_ready
        )
        self._db.commit()
        
        if len(imported) == 0:
            # We did not end up importing a single book on this page.
            # There's no need to keep going.
            self.log.info(
                "Saw a full page with no new books. Stopping."
            )
            return []
        else:
            return next_links

        

    def run_once(self, start, cutoff):
        queue = [self.feed_url]
        seen_links = set([])
        
        while queue:
            new_queue = []

            for link in queue:
                if link in seen_links:
                    continue
                new_queue.extend(self.follow_one_link(link, start))
                seen_links.add(link)
                self._db.commit()

            queue = new_queue


<|MERGE_RESOLUTION|>--- conflicted
+++ resolved
@@ -26,6 +26,7 @@
     LinkData,
     MeasurementData,
     SubjectData,
+    ReplacementPolicy,
 )
 from model import (
     get_one,
@@ -171,14 +172,17 @@
                 # before that date. There's no reason to do anything.
                 continue
 
-<<<<<<< HEAD
-            metadata.apply(edition, self.metadata_client, mirror=self.mirror)
-=======
-            metadata.apply(edition, self.metadata_client, 
-                           replace_subjects=True,
-                           replace_links=True, replace_contributions=True,
-                           force=True)
->>>>>>> fe13b243
+            policy = ReplacementPolicy(
+                subjects=True,
+                links=True,
+                contributions=True,
+                even_if_not_apparently_updated=True,
+            )
+            metadata.apply(
+                edition, self.metadata_client, mirror=self.mirror,
+                policy=policy
+            )
+
             if license_pool is None:
                 # Without a LicensePool, we can't create a Work.
                 self.log.warn(
