###############################################################################
## lcpencrypt
###############################################################################

FROM amd64/golang AS builder

LABEL maintainer="The Palace Project <info@thepalaceproject.org>"

RUN go get -v github.com/readium/readium-lcp-server/lcpencrypt

###############################################################################
## Final image
###############################################################################

FROM phusion/baseimage:bionic-1.0.0

COPY --from=builder /go/bin/lcpencrypt /go/bin/lcpencrypt

ENV SIMPLIFIED_DB_TASK "ignore"
ENV SIMPLIFIED_SCRIPT_NAME ""

# Copy over all Palace build files for this image
<<<<<<< HEAD
COPY . /ls_build
RUN /bin/bash -c "/ls_build/docker/simplified_app.sh \
      && /ls_build/docker/logrotate.sh \
=======
COPY ./docker /ls_build
COPY --chown=1000:1000 . /var/www/circulation

RUN /bin/bash -c "/ls_build/simplified_app.sh \
      && /ls_build/logrotate.sh \
>>>>>>> b1ced821
      && rm -rf /ls_build && /bd_build/cleanup.sh"

VOLUME /var/log
WORKDIR /home/simplified/circulation/bin
CMD ["/sbin/my_init", "--skip-runit", "--quiet", "--", \
     "/bin/bash", "-c", \
     "source ../env/bin/activate && ./${SIMPLIFIED_SCRIPT_NAME}"]<|MERGE_RESOLUTION|>--- conflicted
+++ resolved
@@ -20,17 +20,11 @@
 ENV SIMPLIFIED_SCRIPT_NAME ""
 
 # Copy over all Palace build files for this image
-<<<<<<< HEAD
-COPY . /ls_build
-RUN /bin/bash -c "/ls_build/docker/simplified_app.sh \
-      && /ls_build/docker/logrotate.sh \
-=======
 COPY ./docker /ls_build
 COPY --chown=1000:1000 . /var/www/circulation
 
 RUN /bin/bash -c "/ls_build/simplified_app.sh \
       && /ls_build/logrotate.sh \
->>>>>>> b1ced821
       && rm -rf /ls_build && /bd_build/cleanup.sh"
 
 VOLUME /var/log
