###############################################################################
## lcpencrypt
###############################################################################

FROM golang AS builder

LABEL maintainer="The Palace Project <info@thepalaceproject.org>"

RUN go get -v github.com/readium/readium-lcp-server/lcpencrypt

###############################################################################
## Base Image
###############################################################################

FROM phusion/baseimage:focal-1.1.0 As base

<<<<<<< HEAD
=======
COPY --from=builder /go/bin/lcpencrypt /go/bin/lcpencrypt

# Copy over all Palace build files for this image
>>>>>>> 3f74128c
COPY ./docker /ls_build
RUN /bin/bash -c "/ls_build/system_setup.sh"
COPY --chown=1000:1000 poetry.lock pyproject.toml /var/www/circulation/
RUN /bin/bash -c "/ls_build/app_setup.sh \
      && /ls_build/logrotate.sh"

COPY --chown=1000:1000 . /var/www/circulation

###############################################################################
## Circ-exec Image
###############################################################################

FROM base as exec

ENV SIMPLIFIED_DB_TASK "ignore"
ENV SIMPLIFIED_SCRIPT_NAME ""

RUN /bin/bash -c "rm -rf /ls_build && /bd_build/cleanup.sh"

VOLUME /var/log
WORKDIR /home/simplified/circulation/bin
CMD ["/sbin/my_init", "--skip-runit", "--quiet", "--", \
     "/bin/bash", "-c", \
     "source ../env/bin/activate && ./${SIMPLIFIED_SCRIPT_NAME}"]

###############################################################################
## Circ-scripts Image
###############################################################################

FROM base as scripts

ENV SIMPLIFIED_DB_TASK "auto"
# Set the local timezone in /docker/simplified_cron.sh
ENV TZ=US/Eastern

RUN /bin/bash -c "/ls_build/simplified_cron.sh \
      && rm -rf /ls_build && /bd_build/cleanup.sh"

VOLUME /var/log
WORKDIR /home/simplified/circulation/bin

CMD ["/sbin/my_init"]

###############################################################################
## Circ-webapp Image
###############################################################################

FROM base as webapp

ENV SIMPLIFIED_DB_TASK "ignore"

RUN /bin/bash -c "/ls_build/nginx.sh \
      && /ls_build/uwsgi.sh \
      && rm -rf /ls_build && /bd_build/cleanup.sh"

VOLUME /var/log
WORKDIR /home/simplified/circulation
EXPOSE 80

CMD ["/sbin/my_init"]<|MERGE_RESOLUTION|>--- conflicted
+++ resolved
@@ -14,12 +14,9 @@
 
 FROM phusion/baseimage:focal-1.1.0 As base
 
-<<<<<<< HEAD
-=======
 COPY --from=builder /go/bin/lcpencrypt /go/bin/lcpencrypt
 
 # Copy over all Palace build files for this image
->>>>>>> 3f74128c
 COPY ./docker /ls_build
 RUN /bin/bash -c "/ls_build/system_setup.sh"
 COPY --chown=1000:1000 poetry.lock pyproject.toml /var/www/circulation/
