<<<<<<< HEAD
# Circulation Docker
This directory contains `Dockerfile`s and a `docker-compose.yml` file for Library Simplified's [Circulation Manager](https://github.com/NYPL-Simplified/circulation_manager).

#### Contents:
- What is the Circulation Manager?
- Docker Images
- Using This Image
- Environment Variables
- Building New Images
- Contributing
- License

---

## What is the Circulation Manager?

The Circulation Manager is the main connection between a library's collection and Library Simplified's various client-side applications. It handles user authentication, combines licensed works with open access content from the [OA Content Server](https://github.com/NYPL-Simplified/content_server), pulls in updated book information from the [Metadata Wrangler](https://github.com/NYPL-Simplified/metadata_wrangler), and serves up available books in appropriately organized OPDS feeds.

## Docker Images

The Dockerfiles in this directory create two distinct but necessary containers to deploy the Circulation Manager:
  - `circ-webapp` (**deprecated:** `circ-deploy`): a container that launches the API and admin interface [using Nginx and uWSGI](https://github.com/NYPL-Simplified/Simplified/wiki/Deployment:-Nginx-&-uWSGI)
  - `circ-scripts`: a container that schedules and runs important cron jobs at recommended intervals
  - `circ-exec`: a container similar to `circ-scripts` but only runs one job and then stops

To avoid database lockups, `circ-scripts` should be deployed as a single instance.

## Using These Images
=======
## Using This Image
>>>>>>> e245a05b

You will need **a PostgreSQL instance URL** in the format `postgres://[username]:[password]@[host]:[port]/[database_name]`. Check the `./docker-compose.yml` file for an example. With this URL, you can create containers for both the web application (`circ-webapp`) and for the background cron jobs that import and update books and otherwise keep the app running smoothly (`circ-scripts`). Either container can be used to initialize or migrate the database. During the first deployment against a brand new database, the first container run can use the default `SIMPLIFIED_DB_TASK='auto'` or be run manually with `SIMPLIFIED_DB_TASK='init'`. See the "Environment Variables" section below for more information.

<<<<<<< HEAD
### circ-webapp (**deprecated name:** circ-deploy)
=======
### circ-webapp
>>>>>>> e245a05b

Once the webapp Docker image is built, we can run it in a container with the following command.

```sh
# See the section "Environment Variables" below for more information
# about the values listed here and their alternatives.
$ docker run --name webapp -d \
    --p 80:80 \
    -e SIMPLIFIED_PRODUCTION_DATABASE='postgres://[username]:[password]@[host]:[port]/[database_name]' \
    lyrasis/circ-webapp:develop
```

Navigate to `http://localhost/admin` in your browser to visit the web admin for the Circulation Manager. In the admin, you can add or update configuration information. If you have not yet created an admin authorization protocol before, you'll need to do that before you can set other configuration.

### circ-scripts

Once the scripts Docker image is built, we can run it in a container with the following command.

```sh
# See the section "Environment Variables" below for more information
# about the values listed here and their alternatives.
$ docker run --name scripts -d \
    -e TZ='YOUR_TIMEZONE_STRING' \
    -e SIMPLIFIED_PRODUCTION_DATABASE='postgres://[username]:[password]@[host]:[port]/[database_name]' \
    lyrasis/circ-scripts:develop
```

Using `docker exec -it scripts /bin/bash` in your console, navigate to `/var/log/simplified` in the container. After 5-20 minutes, you'll begin to see log files populate that directory.

### circ-exec

This image builds containers that will run a single script and stop. It's useful in conjunction with a tool like Amazon ECS Scheduled Tasks, where you can run script containers on a cron-style schedule.

Unlike the `circ-scripts` image, which runs constantly and executes every possible maintenance script--whether or not your configuration requires it--`circ-exec` offers more nuanced control of your Library Simplified Circulation Manager jobs. The most accurate place to look for recommended jobs and their recommended frequencies is [the existing `circ-scripts` crontab](https://github.com/NYPL-Simplified/circulation/blob/main/docker/services/simplified_crontab).

Because containers based on `circ-exec` are built, run their job, and are destroyed, it's important to configure an external log aggregator.

```sh
# See the section "Environment Variables" below for more information
# about the values listed here and their alternatives.
$ docker run --name search_index_refresh -it \
    -e SIMPLIFIED_SCRIPT_NAME='refresh_materialized_views' \
    -e SIMPLIFIED_PRODUCTION_DATABASE='postgres://[username]:[password]@[host]:[port]/[database_name]' \
    lyrasis/circ-exec:develop
```

## Environment Variables

Environment variables can be set with the `-e VARIABLE_KEY='variable_value'` option on the `docker run` command. `SIMPLIFIED_PRODUCTION_DATABASE` is the only required environment variable.

### `SIMPLIFIED_DB_TASK`

*Optional.* Performs a task against the database at container runtime. Options are:
  - `auto` : Either initializes or migrates the database, depending on if it is new or not. This is the default value.
  - `ignore` : Does nothing.
  - `init` : Initializes the app against a brand new database. If you are running a circulation manager for the first time ever, use this value to set up an Elasticsearch alias and account for the database schema for future migrations.
  - `migrate` : Migrates an existing database against a new release. Use this value when switching from one stable version to another.

### `SIMPLIFIED_PRODUCTION_DATABASE`

*Required.* The URL of the production PostgreSQL database for the application.

### `SIMPLIFIED_TEST_DATABASE`

*Optional.* The URL of a PostgreSQL database for tests. This optional variable allows unit tests to be run in the container.

### `TZ`

*Optional. Applies to `circ-scripts` only.* The time zone that cron should use to run scheduled scripts--usually the time zone of the library or libraries on the circulation manager instance. This value should be selected according to [Debian-system time zone options](https://en.wikipedia.org/wiki/List_of_tz_database_time_zones). This value allows scripts to be run at ideal times.

### `UWSGI_PROCESSES`

*Optional.* The number of processes to use when running uWSGI. This value can be updated in `docker-compose.yml` or added directly in `Dockerfile.webapp`. Defaults to 6.

### `UWSGI_THREADS`

*Optional.* The number of threads to use when running uWSGI. This value can be updated in `docker-compose.yml` or added directly in `Dockerfile.webapp`. Defaults to 2.

## Building new images

<<<<<<< HEAD
If you plan to work with stable versions of the Circulation Manager, we strongly recommend using the latest stable versions of circ-webapp and circ-scripts [published to Docker Hub](https://hub.docker.com/u/nypl/). However, there may come a time in development when you want to build Docker containers for a particular version of the Circulation Manager. If so, please use the instructions below.
=======
If you plan to work with stable versions of the Circulation Manager, we strongly recommend using the latest stable versions of circ-webapp and circ-scripts [published to Docker Hub](https://hub.docker.com/r/lyrasis/). However, there may come a time in development when you want to build Docker containers for a particular version of the Circulation Manager. If so, please use the instructions below.
>>>>>>> e245a05b

We recommend you install at least version 18.06 of the Docker engine and version 1.24 of Docker Compose.

### `.webapp` and `.scripts` images

Determine which image you would like to build and update the tag and `Dockerfile` listed below accordingly.

```sh
$ docker build --build-arg version=YOUR_DESIRED_BRANCH_OR_COMMIT \
    --tag circ-scripts:development \
    --file Dockerfile.scripts \
    --no-cache .
```

<<<<<<< HEAD
You must run this command with the `--no-cache` option or the code in the container will not be updated from the last build, defeating the purpose of the build and enhancing overall confusion. Feel free to change the image tag as you like.

That's it! Run your containers as detailed in [the Quickstart documentation](https://github.com/NYPL-Simplified/Simplified/wiki/Deployment:-Quickstart-with-Docker). Keep in mind that you may need to run migrations or configuration if you are using an existing version of the database.

### Local Testing With docker-compose

The entirety of the setup described in [the Quickstart documentation](https://github.com/NYPL-Simplified/Simplified/wiki/Deployment:-Quickstart-with-Docker) can be run at once using `version=$YOUR_DESIRED_BRANCH_OR_COMMIT docker-compose up`. This can be great for locally testing feature branches and/or the success of new Docker builds.

[This reference](https://docs.docker.com/compose/reference/up/) has a lot of fantastic information about options and settings for `docker-compose up`, but `-d` will run the containers in the background. [`docker-compose run`](https://docs.docker.com/compose/reference/run/) allows you to run the application with commands and settings other than those set in the Dockerfiles, to further support testing.

If you're using Docker for Mac, keep an eye on the size of your /Users/[your-machine-username]/Library/Containers/com.docker.docker/Data/com.docker.driver.amd64-linux/Docker.qcow2 file, which can get quite large during local testing. Regularly deleting it will remove all existing containers but also avoid slowdowns from its ballooning size.

## Contributing

We welcome your contributions to new features, fixes, or updates, large or small; we are always thrilled to receive pull requests, and do our best to process them as fast as we can.

Before you start to code, we recommend discussing your plans through a [GitHub issue](https://github.com/NYPL-Simplified/circulation-docker/issues/new), especially for more ambitious contributions. This gives other contributors a chance to point you in the right direction, give you feedback on your design, and help you find out if someone else is working on the same thing.


(**Note:** This README is intended to directly reflect [the documentation on Docker Hub](https://hub.docker.com/r/nypl/circ-webapp/).)

## License

```
Copyright © 2021 The New York Public Library, Astor, Lenox, and Tilden Foundations

Licensed under the Apache License, Version 2.0 (the "License");
you may not use this file except in compliance with the License.
You may obtain a copy of the License at

   http://www.apache.org/licenses/LICENSE-2.0

Unless required by applicable law or agreed to in writing, software
distributed under the License is distributed on an "AS IS" BASIS,
WITHOUT WARRANTIES OR CONDITIONS OF ANY KIND, either express or implied.
See the License for the specific language governing permissions and
limitations under the License.
```
=======
You must run this command with the `--no-cache` option or the code in the container will not be updated from the last build, defeating the purpose of the build and enhancing overall confusion. Feel free to change the image tag as you like.
>>>>>>> e245a05b
<|MERGE_RESOLUTION|>--- conflicted
+++ resolved
@@ -1,43 +1,8 @@
-<<<<<<< HEAD
-# Circulation Docker
-This directory contains `Dockerfile`s and a `docker-compose.yml` file for Library Simplified's [Circulation Manager](https://github.com/NYPL-Simplified/circulation_manager).
-
-#### Contents:
-- What is the Circulation Manager?
-- Docker Images
-- Using This Image
-- Environment Variables
-- Building New Images
-- Contributing
-- License
-
----
-
-## What is the Circulation Manager?
-
-The Circulation Manager is the main connection between a library's collection and Library Simplified's various client-side applications. It handles user authentication, combines licensed works with open access content from the [OA Content Server](https://github.com/NYPL-Simplified/content_server), pulls in updated book information from the [Metadata Wrangler](https://github.com/NYPL-Simplified/metadata_wrangler), and serves up available books in appropriately organized OPDS feeds.
-
-## Docker Images
-
-The Dockerfiles in this directory create two distinct but necessary containers to deploy the Circulation Manager:
-  - `circ-webapp` (**deprecated:** `circ-deploy`): a container that launches the API and admin interface [using Nginx and uWSGI](https://github.com/NYPL-Simplified/Simplified/wiki/Deployment:-Nginx-&-uWSGI)
-  - `circ-scripts`: a container that schedules and runs important cron jobs at recommended intervals
-  - `circ-exec`: a container similar to `circ-scripts` but only runs one job and then stops
-
-To avoid database lockups, `circ-scripts` should be deployed as a single instance.
-
-## Using These Images
-=======
 ## Using This Image
->>>>>>> e245a05b
 
 You will need **a PostgreSQL instance URL** in the format `postgres://[username]:[password]@[host]:[port]/[database_name]`. Check the `./docker-compose.yml` file for an example. With this URL, you can create containers for both the web application (`circ-webapp`) and for the background cron jobs that import and update books and otherwise keep the app running smoothly (`circ-scripts`). Either container can be used to initialize or migrate the database. During the first deployment against a brand new database, the first container run can use the default `SIMPLIFIED_DB_TASK='auto'` or be run manually with `SIMPLIFIED_DB_TASK='init'`. See the "Environment Variables" section below for more information.
 
-<<<<<<< HEAD
-### circ-webapp (**deprecated name:** circ-deploy)
-=======
 ### circ-webapp
->>>>>>> e245a05b
 
 Once the webapp Docker image is built, we can run it in a container with the following command.
 
@@ -118,11 +83,7 @@
 
 ## Building new images
 
-<<<<<<< HEAD
-If you plan to work with stable versions of the Circulation Manager, we strongly recommend using the latest stable versions of circ-webapp and circ-scripts [published to Docker Hub](https://hub.docker.com/u/nypl/). However, there may come a time in development when you want to build Docker containers for a particular version of the Circulation Manager. If so, please use the instructions below.
-=======
 If you plan to work with stable versions of the Circulation Manager, we strongly recommend using the latest stable versions of circ-webapp and circ-scripts [published to Docker Hub](https://hub.docker.com/r/lyrasis/). However, there may come a time in development when you want to build Docker containers for a particular version of the Circulation Manager. If so, please use the instructions below.
->>>>>>> e245a05b
 
 We recommend you install at least version 18.06 of the Docker engine and version 1.24 of Docker Compose.
 
@@ -137,45 +98,4 @@
     --no-cache .
 ```
 
-<<<<<<< HEAD
-You must run this command with the `--no-cache` option or the code in the container will not be updated from the last build, defeating the purpose of the build and enhancing overall confusion. Feel free to change the image tag as you like.
-
-That's it! Run your containers as detailed in [the Quickstart documentation](https://github.com/NYPL-Simplified/Simplified/wiki/Deployment:-Quickstart-with-Docker). Keep in mind that you may need to run migrations or configuration if you are using an existing version of the database.
-
-### Local Testing With docker-compose
-
-The entirety of the setup described in [the Quickstart documentation](https://github.com/NYPL-Simplified/Simplified/wiki/Deployment:-Quickstart-with-Docker) can be run at once using `version=$YOUR_DESIRED_BRANCH_OR_COMMIT docker-compose up`. This can be great for locally testing feature branches and/or the success of new Docker builds.
-
-[This reference](https://docs.docker.com/compose/reference/up/) has a lot of fantastic information about options and settings for `docker-compose up`, but `-d` will run the containers in the background. [`docker-compose run`](https://docs.docker.com/compose/reference/run/) allows you to run the application with commands and settings other than those set in the Dockerfiles, to further support testing.
-
-If you're using Docker for Mac, keep an eye on the size of your /Users/[your-machine-username]/Library/Containers/com.docker.docker/Data/com.docker.driver.amd64-linux/Docker.qcow2 file, which can get quite large during local testing. Regularly deleting it will remove all existing containers but also avoid slowdowns from its ballooning size.
-
-## Contributing
-
-We welcome your contributions to new features, fixes, or updates, large or small; we are always thrilled to receive pull requests, and do our best to process them as fast as we can.
-
-Before you start to code, we recommend discussing your plans through a [GitHub issue](https://github.com/NYPL-Simplified/circulation-docker/issues/new), especially for more ambitious contributions. This gives other contributors a chance to point you in the right direction, give you feedback on your design, and help you find out if someone else is working on the same thing.
-
-
-(**Note:** This README is intended to directly reflect [the documentation on Docker Hub](https://hub.docker.com/r/nypl/circ-webapp/).)
-
-## License
-
-```
-Copyright © 2021 The New York Public Library, Astor, Lenox, and Tilden Foundations
-
-Licensed under the Apache License, Version 2.0 (the "License");
-you may not use this file except in compliance with the License.
-You may obtain a copy of the License at
-
-   http://www.apache.org/licenses/LICENSE-2.0
-
-Unless required by applicable law or agreed to in writing, software
-distributed under the License is distributed on an "AS IS" BASIS,
-WITHOUT WARRANTIES OR CONDITIONS OF ANY KIND, either express or implied.
-See the License for the specific language governing permissions and
-limitations under the License.
-```
-=======
-You must run this command with the `--no-cache` option or the code in the container will not be updated from the last build, defeating the purpose of the build and enhancing overall confusion. Feel free to change the image tag as you like.
->>>>>>> e245a05b
+You must run this command with the `--no-cache` option or the code in the container will not be updated from the last build, defeating the purpose of the build and enhancing overall confusion. Feel free to change the image tag as you like.