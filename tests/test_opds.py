from collections import defaultdict
import feedparser
import datetime
from lxml import etree
from nose.tools import (
    eq_,
    set_trace,
    assert_raises,
)

from . import (
    DatabaseTest,
)

from psycopg2.extras import NumericRange
from config import (
    Configuration, 
    temp_config,
)
from model import (
    CachedFeed,
    Contributor,
    DataSource,
    Genre,
    Measurement,
    Patron,
    SessionManager,
    Subject,
    Work,
    get_one_or_create,
)

from lane import (
    Facets,
    Pagination,
    Lane,
    LaneList,
)

from opds import (    
     AtomFeed,
     AcquisitionFeed,
     Annotator,
     LookupAcquisitionFeed,
     OPDSFeed,
     VerboseAnnotator,
     simplified_ns,
)

from classifier import (
    Classifier,
    Epic_Fantasy,
    Fantasy,
    Urban_Fantasy,
    History,
    Mystery,
)
from external_search import DummyExternalSearchIndex
import xml.etree.ElementTree as ET

class TestAnnotator(Annotator):

    @classmethod
    def lane_url(cls, lane):
        if lane and lane.has_visible_sublane():
            return cls.groups_url(lane)
        elif lane:
            return cls.feed_url(lane)
        else:
            return ""

    @classmethod
    def feed_url(cls, lane, facets=None, pagination=None):
        base = "http://%s/" % lane.url_name
        sep = '?'
        if facets:
            base += sep + facets.query_string
            sep = '&'
        if pagination:
            base += sep + pagination.query_string
        return base

    @classmethod
    def search_url(cls, lane, query, pagination):
        base = "http://search/%s/" % lane.url_name
        sep = '?'
        if pagination:
            base += sep + pagination.query_string
        return base

    @classmethod
    def groups_url(cls, lane):
        if lane:
            name = lane.name
        else:
            name = ""
        return "http://groups/%s" % name

    @classmethod
    def default_lane_url(cls):
        return cls.groups_url(None)

    @classmethod
    def facet_url(cls, facets):
        return "http://facet/" + "&".join(
            ["%s=%s" % (k, v) for k, v in sorted(facets.items())]
        )

    @classmethod
    def top_level_title(cls):
        return "Test Top Level Title"


class TestAnnotatorWithGroup(TestAnnotator):

    def __init__(self):
        self.lanes_by_work = defaultdict(list)

    def group_uri(self, work, license_pool, identifier):
        lanes = self.lanes_by_work.get(work, None)
        if lanes:
            lane_name = lanes[0]['lane'].display_name
        else:
            lane_name = str(work.id)
        return ("http://group/%s" % lane_name,
                "Group Title for %s!" % lane_name)

    def group_uri_for_lane(self, lane):
        if lane:
            return ("http://groups/%s" % lane.display_name, 
                    "Groups of %s" % lane.display_name)
        else:
            return "http://groups/", "Top-level groups"

    def top_level_title(self):
        return "Test Top Level Title"


class TestAnnotators(DatabaseTest):

    def test_all_subjects(self):
        work = self._work(genre="Fiction")
        edition = work.primary_edition
        identifier = edition.primary_identifier
        source1 = DataSource.lookup(self._db, DataSource.GUTENBERG)
        source2 = DataSource.lookup(self._db, DataSource.OCLC)

        subjects = [
            (source1, Subject.FAST, "fast1", "name1", 1),
            (source1, Subject.LCSH, "lcsh1", "name2", 1),
            (source2, Subject.LCSH, "lcsh1", "name2", 1),
            (source1, Subject.LCSH, "lcsh2", "name3", 3),
            (source1, Subject.DDC, "300", "Social sciences, sociology & anthropology", 1),
        ]

        for source, subject_type, subject, name, weight in subjects:
            identifier.classify(source, subject_type, subject, name, weight=weight)
        category_tags = VerboseAnnotator.categories(work)

        ddc_uri = Subject.uri_lookup[Subject.DDC]
        rating_value = '{http://schema.org/}ratingValue'
        eq_([{'term': u'300',
              rating_value: 1,
              'label': u'Social sciences, sociology & anthropology'}],
            category_tags[ddc_uri])

        fast_uri = Subject.uri_lookup[Subject.FAST]
        eq_([{'term': u'fast1', 'label': u'name1', rating_value: 1}],
            category_tags[fast_uri])

        lcsh_uri = Subject.uri_lookup[Subject.LCSH]
        eq_([{'term': u'lcsh1', 'label': u'name2', rating_value: 2},
             {'term': u'lcsh2', 'label': u'name3', rating_value: 3}],
            sorted(category_tags[lcsh_uri]))

        genre_uri = Subject.uri_lookup[Subject.SIMPLIFIED_GENRE]
        eq_([dict(label='Fiction', term=Subject.SIMPLIFIED_GENRE+"Fiction")], category_tags[genre_uri])

    def test_appeals(self):
        work = self._work(with_open_access_download=True)
        work.appeal_language = 0.1
        work.appeal_character = 0.2
        work.appeal_story = 0.3
        work.appeal_setting = 0.4
        work.calculate_opds_entries(verbose=True)

        category_tags = VerboseAnnotator.categories(work)
        appeal_tags = category_tags[Work.APPEALS_URI]
        expect = [
            (Work.APPEALS_URI + Work.LANGUAGE_APPEAL, Work.LANGUAGE_APPEAL, 0.1),
            (Work.APPEALS_URI + Work.CHARACTER_APPEAL, Work.CHARACTER_APPEAL, 0.2),
            (Work.APPEALS_URI + Work.STORY_APPEAL, Work.STORY_APPEAL, 0.3),
            (Work.APPEALS_URI + Work.SETTING_APPEAL, Work.SETTING_APPEAL, 0.4)
        ]
        actual = [
            (x['term'], x['label'], x['{http://schema.org/}ratingValue'])
            for x in appeal_tags
        ]
        eq_(set(expect), set(actual))

    def test_detailed_author(self):
        c, ignore = self._contributor("Familyname, Givenname")
        c.display_name = "Givenname Familyname"
        c.family_name = "Familyname"
        c.wikipedia_name = "Givenname Familyname (Author)"
        c.viaf = "100"
        c.lc = "n100"

        author_tag = VerboseAnnotator.detailed_author(c)

        tag_string = etree.tostring(author_tag)
        assert "<name>Givenname Familyname</" in tag_string        
        assert "<simplified:sort_name>Familyname, Givenname</" in tag_string        
        assert "<simplified:wikipedia_name>Givenname Familyname (Author)</" in tag_string
        assert "<schema:sameas>http://viaf.org/viaf/100</" in tag_string
        assert "<schema:sameas>http://id.loc.gov/authorities/names/n100</"

        work = self._work(authors=[], with_license_pool=True)
        work.primary_edition.add_contributor(c, Contributor.PRIMARY_AUTHOR_ROLE)

        [same_tag] = VerboseAnnotator.authors(
            work, work.license_pools[0], work.primary_edition,
            work.primary_edition.primary_identifier)
        eq_(tag_string, etree.tostring(same_tag))

    def test_verbose_annotator_mentions_every_author(self):
        work = self._work(authors=[], with_license_pool=True)
        work.primary_edition.add_contributor(
            self._contributor()[0], Contributor.PRIMARY_AUTHOR_ROLE)
        work.primary_edition.add_contributor(
            self._contributor()[0], Contributor.AUTHOR_ROLE)
        work.primary_edition.add_contributor(
            self._contributor()[0], "Illustrator")
        eq_(2, len(VerboseAnnotator.authors(
            work, work.license_pools[0], work.primary_edition,
            work.primary_edition.primary_identifier)))

    def test_ratings(self):
        work = self._work(
            with_license_pool=True, with_open_access_download=True)
        work.quality = 1.0/3
        work.popularity = 0.25
        work.rating = 0.6
        work.calculate_opds_entries(verbose=True)
        feed = AcquisitionFeed(
            self._db, self._str, self._url, [work], VerboseAnnotator
        )
        url = self._url
        tag = feed.create_entry(work, url, None)

        nsmap = dict(schema='http://schema.org/')
        ratings = [(rating.get('{http://schema.org/}ratingValue'),
                    rating.get('{http://schema.org/}additionalType'))
                   for rating in tag.xpath("schema:Rating", namespaces=nsmap)]
        expected = [
            ('0.3333', Measurement.QUALITY),
            ('0.2500', Measurement.POPULARITY),
            ('0.6000', None)
        ]
        eq_(set(expected), set(ratings))

class TestOPDS(DatabaseTest):

    def links(self, entry, rel=None):
        if 'feed' in entry:
            entry = entry['feed']
        links = sorted(entry['links'], key=lambda x: (x['rel'], x.get('title')))
        r = []
        for l in links:
            if (not rel or l['rel'] == rel or
                (isinstance(rel, list) and l['rel'] in rel)):
                r.append(l)
        return r

    def setup(self):
        super(TestOPDS, self).setup()

        self.lanes = LaneList.from_description(
            self._db,
            None,
            [dict(full_name="Fiction",
                  fiction=True,
                  audiences=Classifier.AUDIENCE_ADULT,
                  genres=[],
                  sublanes=[Fantasy],
              ),
             History,
             dict(
                 full_name="Young Adult",
                 fiction=Lane.BOTH_FICTION_AND_NONFICTION,
                 audiences=Classifier.AUDIENCE_YOUNG_ADULT,
                 genres=[]),
             dict(full_name="Romance", fiction=True, genres=[],
                  sublanes=[
                      dict(full_name="Contemporary Romance")
                  ]
              ),
         ]
        )

        class FakeConf(object):
            name = None
            display_name = None
            sublanes = None
            pass

        self.conf = FakeConf()
        self.conf.sublanes = self.lanes

    def test_acquisition_link(self):
        m = AcquisitionFeed.acquisition_link
        rel = AcquisitionFeed.BORROW_REL
        href = self._url

        # A doubly-indirect acquisition link.
        a = m(rel, href, ["text/html", "text/plain", "application/pdf"])
        eq_(etree.tostring(a), '<link href="%s" rel="http://opds-spec.org/acquisition/borrow" type="text/html"><ns0:indirectAcquisition xmlns:ns0="http://opds-spec.org/2010/catalog" type="text/plain"><ns0:indirectAcquisition type="application/pdf"/></ns0:indirectAcquisition></link>' % href)

        # A direct acquisition link.
        b = m(rel, href, ["application/epub"])    
        eq_(etree.tostring(b), '<link href="%s" rel="http://opds-spec.org/acquisition/borrow" type="application/epub"/>' % href)

    def test_group_uri(self):
        work = self._work(with_open_access_download=True, authors="Alice")
        [lp] = work.license_pools

        annotator = TestAnnotatorWithGroup()
        feed = AcquisitionFeed(self._db, "test", "http://the-url.com/",
                               [work], annotator)
        u = unicode(feed)
        parsed = feedparser.parse(u)
        [group_link] = parsed.entries[0]['links']
        expect_uri, expect_title = annotator.group_uri(
            work, lp, lp.identifier)
        eq_(OPDSFeed.GROUP_REL, group_link['rel'])
        eq_(expect_uri, group_link['href'])
        eq_(expect_title, group_link['title'])

    def test_acquisition_feed(self):
        work = self._work(with_open_access_download=True, authors="Alice")

        feed = AcquisitionFeed(self._db, "test", "http://the-url.com/",
                               [work])
        u = unicode(feed)
        assert '<entry schema:additionalType="http://schema.org/Book">' in u
        parsed = feedparser.parse(u)
        [with_author] = parsed['entries']
        eq_("Alice", with_author['authors'][0]['name'])

    def test_acquisition_feed_includes_license_source(self):
        work = self._work(with_open_access_download=True)
        feed = AcquisitionFeed(self._db, "test", "http://the-url.com/",
                               [work])
        parsed = feedparser.parse(unicode(feed))
        gutenberg = DataSource.lookup(self._db, DataSource.GUTENBERG)
        eq_(gutenberg.name, parsed.entries[0]['bibframe_distribution']['providername'])

    def test_acquisition_feed_includes_author_tag_even_when_no_author(self):
        work = self._work(with_open_access_download=True)
        feed = AcquisitionFeed(self._db, "test", "http://the-url.com/",
                               [work])
        u = unicode(feed)
        assert "<author>" in u

    def test_acquisition_feed_includes_permanent_work_id(self):
        work = self._work(with_open_access_download=True)
        feed = AcquisitionFeed(self._db, "test", "http://the-url.com/",
                               [work])
        u = unicode(feed)
        parsed = feedparser.parse(u)
        entry = parsed['entries'][0]
        eq_(work.primary_edition.permanent_work_id, 
            entry['simplified_pwid'])

    def test_lane_feed_contains_facet_links(self):
        work = self._work(with_open_access_download=True)

        lane = Lane(self._db, "lane")
        facets = Facets.default()

        cached_feed = AcquisitionFeed.page(self._db, "title", "http://the-url.com/",
                                    lane, TestAnnotator, facets=facets)
        
        u = unicode(cached_feed.content)
        parsed = feedparser.parse(u)
        by_title = parsed['feed']

        [self_link] = self.links(by_title, 'self')
        eq_("http://the-url.com/", self_link['href'])
        facet_links = self.links(by_title, AcquisitionFeed.FACET_REL)
        
        order_facets = Configuration.enabled_facets(
            Facets.ORDER_FACET_GROUP_NAME
        )
        availability_facets = Configuration.enabled_facets(
            Facets.AVAILABILITY_FACET_GROUP_NAME
        )
        collection_facets = Configuration.enabled_facets(
            Facets.COLLECTION_FACET_GROUP_NAME
        )        

        def link_for_facets(facets):
            return [x for x in facet_links if facets.query_string in x['href']]

        facets = Facets(None, None, None)
        for i1, i2, new_facets, selected in facets.facet_groups:            
            links = link_for_facets(new_facets)
            if selected:
                # This facet set is already selected, so it should
                # show up three times--once for every facet group.
                eq_(3, len(links))
            else:
                # This facet set is not selected, so it should have one
                # transition link.
                eq_(1, len(links))

        # As we'll see below, the feed parser parses facetGroup as
        # facetgroup and activeFacet as activefacet. As we see here,
        # that's not a problem with the generator code.
        assert 'opds:facetgroup' not in u
        assert 'opds:facetGroup' in u
        assert 'opds:activefacet' not in u
        assert 'opds:activeFacet' in u

    def test_acquisition_feed_includes_available_and_issued_tag(self):
        today = datetime.date.today()
        today_s = today.strftime("%Y-%m-%d")
        the_past = today - datetime.timedelta(days=2)
        the_past_s = the_past.strftime("%Y-%m-%d")
        the_past_time = the_past.strftime(AtomFeed.TIME_FORMAT)
        the_distant_past = today - datetime.timedelta(days=100)
        the_distant_past_s = the_distant_past.strftime('%Y-%m-%dT%H:%M:%SZ')
        the_future = today + datetime.timedelta(days=2)

        # This work has both issued and published. issued will be used
        # for the dc:created tag.
        work1 = self._work(with_open_access_download=True)
        work1.primary_edition.issued = today
        work1.primary_edition.published = the_past
        work1.license_pools[0].availability_time = the_distant_past

        # This work only has published. published will be used for the
        # dc:created tag.
        work2 = self._work(with_open_access_download=True)
        work2.primary_edition.published = the_past
        work2.license_pools[0].availability_time = the_distant_past

        # This work has neither published nor issued. There will be no
        # dc:issued tag.
        work3 = self._work(with_open_access_download=True)
        work3.license_pools[0].availability_time = None

        # This work is issued in the future. Since this makes no
        # sense, there will be no dc:issued tag.
        work4 = self._work(with_open_access_download=True)
        work4.primary_edition.issued = the_future
        work4.primary_edition.published = the_future
        work4.license_pools[0].availability_time = None

        for w in work1, work2, work3, work4:
            w.calculate_opds_entries(verbose=False)

        self._db.commit()
        works = self._db.query(Work)
        with_times = AcquisitionFeed(
            self._db, "test", "url", works, TestAnnotator)
        u = unicode(with_times)
        assert 'dcterms:created' in u
        with_times = feedparser.parse(u)
        e1, e2, e3, e4 = sorted(
            with_times['entries'], key = lambda x: int(x['title']))
        eq_(today_s, e1['created'])
        eq_(the_distant_past_s, e1['published'])

        eq_(the_past_s, e2['created'])
        eq_(the_distant_past_s, e2['published'])

        assert not 'created' in e3
        assert not 'published' in e3

        assert not 'created' in e4
        assert not 'published' in e4

    def test_acquisition_feed_includes_language_tag(self):
        work = self._work(with_open_access_download=True)
        work.primary_edition.publisher = "The Publisher"
        work2 = self._work(with_open_access_download=True)
        work2.primary_edition.publisher = None

        self._db.commit()
        for w in work, work2:
            w.calculate_opds_entries(verbose=False)

        works = self._db.query(Work)
        with_publisher = AcquisitionFeed(
            self._db, "test", "url", works, TestAnnotator)
        with_publisher = feedparser.parse(unicode(with_publisher))
        entries = sorted(with_publisher['entries'], key = lambda x: x['title'])
        eq_('The Publisher', entries[0]['dcterms_publisher'])
        assert 'publisher' not in entries[1]

    def test_acquisition_feed_includes_audience_as_category(self):
        work = self._work(with_open_access_download=True)
        work.audience = "Young Adult"
        work2 = self._work(with_open_access_download=True)
        work2.audience = "Children"
        work2.target_age = NumericRange(7,9)
        work3 = self._work(with_open_access_download=True)
        work3.audience = None

        self._db.commit()

        for w in work, work2, work3:
            w.calculate_opds_entries(verbose=False)

        works = self._db.query(Work)
        with_audience = AcquisitionFeed(self._db, "test", "url", works)
        u = unicode(with_audience)
        with_audience = feedparser.parse(u)
        entries = sorted(with_audience['entries'], key = lambda x: int(x['title']))
        scheme = "http://schema.org/audience"
        eq_(
            [('Young Adult', 'Young Adult')],
            [(x['term'], x['label']) for x in entries[0]['tags']
             if x['scheme'] == scheme]
        )

        eq_(
            [('Children', 'Children')],
            [(x['term'], x['label']) for x in entries[1]['tags']
             if x['scheme'] == scheme]
        )

        age_scheme = Subject.uri_lookup[Subject.AGE_RANGE]
        eq_(
            [('7-9', '7-9')],
            [(x['term'], x['label']) for x in entries[1]['tags']
             if x['scheme'] == age_scheme]
        )

        eq_([],
            [(x['term'], x['label']) for x in entries[2]['tags']
             if x['scheme'] == scheme])

    def test_acquisition_feed_includes_category_tags_for_appeals(self):
        work = self._work(with_open_access_download=True)
        work.appeal_language = 0.1
        work.appeal_character = 0.2
        work.appeal_story = 0.3
        work.appeal_setting = 0.4

        work2 = self._work(with_open_access_download=True)

        for w in work, work2:
            w.calculate_opds_entries(verbose=False)

        self._db.commit()
        works = self._db.query(Work)
        feed = AcquisitionFeed(self._db, "test", "url", works)
        feed = feedparser.parse(unicode(feed))
        entries = sorted(feed['entries'], key = lambda x: int(x['title']))

        tags = entries[0]['tags']
        matches = [(x['term'], x['label']) for x in tags if x['scheme'] == Work.APPEALS_URI]
        eq_([
            (Work.APPEALS_URI + 'Character', 'Character'),
            (Work.APPEALS_URI + 'Language', 'Language'),
            (Work.APPEALS_URI + 'Setting', 'Setting'),
            (Work.APPEALS_URI + 'Story', 'Story'),
        ],
            sorted(matches)
        )

        tags = entries[1]['tags']
        matches = [(x['term'], x['label']) for x in tags if x['scheme'] == Work.APPEALS_URI]
        eq_([], matches)

    def test_acquisition_feed_includes_category_tags_for_fiction_status(self):
        work = self._work(with_open_access_download=True)
        work.fiction = False

        work2 = self._work(with_open_access_download=True)
        work2.fiction = True

        for w in work, work2:
            w.calculate_opds_entries(verbose=False)

        self._db.commit()
        works = self._db.query(Work)
        feed = AcquisitionFeed(self._db, "test", "url", works)
        feed = feedparser.parse(unicode(feed))
        entries = sorted(feed['entries'], key = lambda x: int(x['title']))

        scheme = "http://librarysimplified.org/terms/fiction/"

        eq_([(scheme+'Nonfiction', 'Nonfiction')], 
            [(x['term'], x['label']) for x in entries[0]['tags']
             if x['scheme'] == scheme]
        )
        eq_([(scheme+'Fiction', 'Fiction')], 
            [(x['term'], x['label']) for x in entries[1]['tags']
             if x['scheme'] == scheme]
        )


    def test_acquisition_feed_includes_category_tags_for_genres(self):
        work = self._work(with_open_access_download=True)
        g1, ignore = Genre.lookup(self._db, "Science Fiction")
        g2, ignore = Genre.lookup(self._db, "Romance")
        work.genres = [g1, g2]

        work.calculate_opds_entries(verbose=False)

        self._db.commit()
        works = self._db.query(Work)
        feed = AcquisitionFeed(self._db, "test", "url", works)
        feed = feedparser.parse(unicode(feed))
        entries = sorted(feed['entries'], key = lambda x: int(x['title']))

        scheme = Subject.SIMPLIFIED_GENRE
        eq_(
            [(scheme+'Romance', 'Romance'),
             (scheme+'Science%20Fiction', 'Science Fiction')],
            sorted(
                [(x['term'], x['label']) for x in entries[0]['tags']
                 if x['scheme'] == scheme]
            )
        )

    def test_acquisition_feed_omits_works_with_no_active_license_pool(self):
        work = self._work(title="open access", with_open_access_download=True)
        no_license_pool = self._work(title="no license pool", with_license_pool=False)
        no_download = self._work(title="no download", with_license_pool=True)
        not_open_access = self._work("not open access", with_license_pool=True)
        not_open_access.license_pools[0].open_access = False
        self._db.commit()

        # We get a feed with only one entry--the one with an open-access
        # license pool and an associated download.
        works = self._db.query(Work)
        by_title = AcquisitionFeed(self._db, "test", "url", works)
        by_title = feedparser.parse(unicode(by_title))
        eq_(2, len(by_title['entries']))
        eq_(["not open access", "open access"], sorted(
            [x['title'] for x in by_title['entries']]))

    def test_acquisition_feed_includes_image_links(self):
        lane=self.lanes.by_languages['']['Fantasy']
        work = self._work(genre=Fantasy, language="eng",
                          with_open_access_download=True)
        work.primary_edition.cover_thumbnail_url = "http://thumbnail/b"
        work.primary_edition.cover_full_url = "http://full/a"

        with temp_config() as config:
            config['integrations'][Configuration.CDN_INTEGRATION] = {}
            work.calculate_opds_entries(verbose=False)
            feed = feedparser.parse(unicode(work.simple_opds_entry))
            links = sorted([x['href'] for x in feed['entries'][0]['links'] if 
                            'image' in x['rel']])
            eq_(['http://full/a', 'http://thumbnail/b'], links)

    def test_acquisition_feed_image_links_respect_cdn(self):
        work = self._work(genre=Fantasy, language="eng",
                          with_open_access_download=True)
        work.primary_edition.cover_thumbnail_url = "http://thumbnail/b"
        work.primary_edition.cover_full_url = "http://full/a"

        with temp_config() as config:
            config['integrations'][Configuration.CDN_INTEGRATION] = {}
            config['integrations'][Configuration.CDN_INTEGRATION][Configuration.CDN_BOOK_COVERS] = "http://foo/"
            work.calculate_opds_entries(verbose=False)
            feed = feedparser.parse(work.simple_opds_entry)
            links = sorted([x['href'] for x in feed['entries'][0]['links'] if 
                            'image' in x['rel']])
            eq_(['http://foo/a', 'http://foo/b'], links)

    def test_messages(self):
        """Test the ability to include messages (with HTTP-style status code)
        for a given URI in lieu of a proper ODPS entry.
        """
        messages = { "urn:foo" : (400, "msg1"),
                     "urn:bar" : (500, "msg2")}
        feed = AcquisitionFeed(self._db, "test", "http://the-url.com/",
                               [], messages_by_urn=messages)
        parsed = feedparser.parse(unicode(feed))
        bar, foo = sorted(parsed['entries'], key = lambda x: x['id'])
        eq_("urn:foo", foo['id'])
        eq_("msg1", foo['simplified_message'])
        eq_("400", foo['simplified_status_code'])

        eq_("urn:bar", bar['id'])
        eq_("msg2", bar['simplified_message'])
        eq_("500", bar['simplified_status_code'])


    def test_page_feed(self):
        """Test the ability to create a paginated feed of works for a given
        lane.
        """       
        fantasy_lane = self.lanes.by_languages['']['Epic Fantasy']        
        work1 = self._work(genre=Epic_Fantasy, with_open_access_download=True)
        work2 = self._work(genre=Epic_Fantasy, with_open_access_download=True)

        facets = Facets.default()
        pagination = Pagination(size=1)

        def make_page(pagination):
            return AcquisitionFeed.page(
                self._db, "test", self._url, fantasy_lane, TestAnnotator, 
                pagination=pagination, use_materialized_works=False
            )
        cached_works = make_page(pagination)
        parsed = feedparser.parse(unicode(cached_works.content))
        eq_(work1.title, parsed['entries'][0]['title'])

        # Make sure the links are in place.
        [up_link] = self.links(parsed, 'up')
        eq_(TestAnnotator.groups_url(Fantasy), up_link['href'])
        eq_(fantasy_lane.parent.display_name, up_link['title'])

        [start] = self.links(parsed, 'start')
        eq_(TestAnnotator.groups_url(None), start['href'])
        eq_(TestAnnotator.top_level_title(), start['title'])

        [next_link] = self.links(parsed, 'next')
        eq_(TestAnnotator.feed_url(fantasy_lane, facets, pagination.next_page), next_link['href'])

        # This was the first page, so no previous link.
        eq_([], self.links(parsed, 'previous'))

        # Now get the second page and make sure it has a 'previous' link.
        cached_works = make_page(pagination.next_page)
        parsed = feedparser.parse(cached_works.content)
        [previous] = self.links(parsed, 'previous')
        eq_(TestAnnotator.feed_url(fantasy_lane, facets, pagination), previous['href'])
        eq_(work2.title, parsed['entries'][0]['title'])

        # The feed has breadcrumb links
        ancestors = fantasy_lane.visible_ancestors()
        root = ET.fromstring(cached_works.content)
        breadcrumbs = root.find("{%s}breadcrumbs" % simplified_ns)
        links = breadcrumbs.getchildren()
        eq_(len(ancestors) + 1, len(links))
        eq_(TestAnnotator.top_level_title(), links[0].get("title"))
        eq_(TestAnnotator.default_lane_url(), links[0].get("href"))
        for i, lane in enumerate(reversed(ancestors)):
            eq_(lane.display_name, links[i+1].get("title"))
            eq_(TestAnnotator.lane_url(lane), links[i+1].get("href"))

    def test_groups_feed(self):
        """Test the ability to create a grouped feed of recommended works for
        a given lane.
        """
        fantasy_lane = self.lanes.by_languages['']['Fantasy']
        work1 = self._work(genre=Epic_Fantasy, with_open_access_download=True)
        work1.quality = 0.75
        work2 = self._work(genre=Urban_Fantasy, with_open_access_download=True)
        work2.quality = 0.75

        with temp_config() as config:
            config['policies'] = {}
            config['policies'][Configuration.FEATURED_LANE_SIZE] = 2
            config['policies'][Configuration.GROUPS_MAX_AGE_POLICY] = Configuration.CACHE_FOREVER
            annotator = TestAnnotatorWithGroup()

            # By policy, group feeds are cached forever, which means
            # an attempt to generate them will fail. You'll get a
            # page-type feed as a consolation prize.

            feed = AcquisitionFeed.groups(
                self._db, "test", self._url, fantasy_lane, annotator, 
                False, False
            )
            eq_(CachedFeed.PAGE_TYPE, feed.type)

            cached_groups = AcquisitionFeed.groups(
                self._db, "test", self._url, fantasy_lane, annotator, 
                True, False
            )
            parsed = feedparser.parse(cached_groups.content)
            
            # There are two entries, one for each work.
            e1, e2 = parsed['entries']

            # Each entry has one and only one link.
            [l1], [l2] = e1['links'], e2['links']

            # Those links are 'collection' links that classify the
            # works under their subgenres.
            assert all([l['rel'] == 'collection' for l in (l1, l2)])

            eq_(l1['href'], 'http://group/Epic Fantasy')
            eq_(l1['title'], 'Group Title for Epic Fantasy!')
            eq_(l2['href'], 'http://group/Urban Fantasy')
            eq_(l2['title'], 'Group Title for Urban Fantasy!')

            # The feed itself has an 'up' link which points to the
            # groups for Fiction, and a 'start' link which points to
            # the top-level groups feed.
            [up_link] = self.links(parsed['feed'], 'up')
            eq_("http://groups/Fiction", up_link['href'])
            eq_("Fiction", up_link['title'])

            [start_link] = self.links(parsed['feed'], 'start')
            eq_("http://groups/", start_link['href'])
            eq_(annotator.top_level_title(), start_link['title'])

            # The feed has breadcrumb links
            ancestors = fantasy_lane.visible_ancestors()
            root = ET.fromstring(cached_groups.content)
            breadcrumbs = root.find("{%s}breadcrumbs" % simplified_ns)
            links = breadcrumbs.getchildren()
            eq_(len(ancestors) + 1, len(links))
            eq_(annotator.top_level_title(), links[0].get("title"))
            eq_(annotator.default_lane_url(), links[0].get("href"))
            for i, lane in enumerate(reversed(ancestors)):
                eq_(lane.display_name, links[i+1].get("title"))
                eq_(annotator.lane_url(lane), links[i+1].get("href"))

    def test_groups_feed_with_empty_sublanes_is_page_feed(self):
        """Test that a page feed is returned when the requested groups
        feed has no books in the groups.
        """
        
        test_lane = Lane(self._db, "Test Lane", genres=['Mystery'])

        work1 = self._work(genre=Mystery, with_open_access_download=True)
        work1.quality = 0.75
        work2 = self._work(genre=Mystery, with_open_access_download=True)
        work2.quality = 0.75

        with temp_config() as config:
            config['policies'] = {}
            config['policies'][Configuration.FEATURED_LANE_SIZE] = 2
            config['policies'][Configuration.GROUPS_MAX_AGE_POLICY] = Configuration.CACHE_FOREVER
            annotator = TestAnnotator()

            feed = AcquisitionFeed.groups(
                self._db, "test", self._url, test_lane, annotator,
                True, False
            )

            # The feed is filed as a groups feed, even though in
            # form it is a page feed.
            eq_(CachedFeed.GROUPS_TYPE, feed.type)

            parsed = feedparser.parse(feed.content)

            # There are two entries, one for each work.
            e1, e2 = parsed['entries']

            # The entries have no links (no collection links).
            assert all('links' not in entry for entry in [e1, e2])

    def test_search_feed(self):
        """Test the ability to create a paginated feed of works for a given
        search query.
        """
        fantasy_lane = self.lanes.by_languages['']['Epic Fantasy']
        fantasy_lane.searchable = True
        work1 = self._work(genre=Epic_Fantasy, with_open_access_download=True)
        work2 = self._work(genre=Epic_Fantasy, with_open_access_download=True)
        work1.set_presentation_ready()
        work2.set_presentation_ready()
        SessionManager.refresh_materialized_views(self._db)

        pagination = Pagination(size=1)
        search_client = DummyExternalSearchIndex()
        work1.update_external_index(search_client)
        work2.update_external_index(search_client)

        def make_page(pagination):
            return AcquisitionFeed.search(
                self._db, "test", self._url, fantasy_lane, search_client, 
                "fantasy",
                pagination=pagination,
                annotator=TestAnnotator,
            )
        feed = make_page(pagination)
        parsed = feedparser.parse(feed)
        eq_(work1.title, parsed['entries'][0]['title'])

        # Make sure the links are in place.
        [start] = self.links(parsed, 'start')
        eq_(TestAnnotator.groups_url(None), start['href'])
        eq_(TestAnnotator.top_level_title(), start['title'])

        [next_link] = self.links(parsed, 'next')
        eq_(TestAnnotator.search_url(fantasy_lane, "test", pagination.next_page), next_link['href'])

        # This was the first page, so no previous link.
        eq_([], self.links(parsed, 'previous'))

        # Make sure there's an "up" link to the lane that was searched
        [up_link] = self.links(parsed, 'up')
        uplink_url = TestAnnotator.lane_url(fantasy_lane)
        eq_(uplink_url, up_link['href'])
        eq_(fantasy_lane.display_name, up_link['title'])

        # Now get the second page and make sure it has a 'previous' link.
        feed = make_page(pagination.next_page)
        parsed = feedparser.parse(feed)
        [previous] = self.links(parsed, 'previous')
        eq_(TestAnnotator.search_url(fantasy_lane, "test", pagination), previous['href'])
        eq_(work2.title, parsed['entries'][0]['title'])

        # The feed has breadcrumb links
        ancestors = fantasy_lane.visible_ancestors()
        root = ET.fromstring(feed)
        breadcrumbs = root.find("{%s}breadcrumbs" % simplified_ns)
        links = breadcrumbs.getchildren()
        eq_(len(ancestors) + 2, len(links))
        eq_(TestAnnotator.top_level_title(), links[0].get("title"))
        eq_(TestAnnotator.default_lane_url(), links[0].get("href"))
        for i, lane in enumerate(reversed(ancestors)):
            eq_(lane.display_name, links[i+1].get("title"))
            eq_(TestAnnotator.lane_url(lane), links[i+1].get("href"))
        eq_(fantasy_lane.display_name, links[-1].get("title"))
        eq_(TestAnnotator.lane_url(fantasy_lane), links[-1].get("href"))

    def test_cache(self):
        work1 = self._work(title="The Original Title",
                           genre=Epic_Fantasy, with_open_access_download=True)
        fantasy_lane = self.lanes.by_languages['']['Fantasy']

        def make_page():
            return AcquisitionFeed.page(
                self._db, "test", self._url, fantasy_lane, TestAnnotator, 
                pagination=Pagination.default(), use_materialized_works=False
            )

        with temp_config() as config:
            config['policies'] = {
                Configuration.PAGE_MAX_AGE_POLICY : 10
            }

            cached1 = make_page()
            assert work1.title in cached1.content
            old_timestamp = cached1.timestamp

            work2 = self._work(
                title="A Brand New Title", 
                genre=Epic_Fantasy, with_open_access_download=True
            )

            # The new work does not show up in the feed because 
            # we get the old cached version.
            cached2 = make_page()
            assert work2.title not in cached2.content
            assert cached2.timestamp == old_timestamp
            
            # Change the policy to disable caching, and we get
            # a brand new page with the new work.
            config['policies'][Configuration.PAGE_MAX_AGE_POLICY] = 0

            cached3 = make_page()
            assert cached3.timestamp > old_timestamp
            assert work2.title in cached3.content


<<<<<<< HEAD
class TestLookupAcquisitionFeed(DatabaseTest):

    def test_lookup_feed_checks_licensepool_activeness(self):
        """It doesn't matter whether a work has a licensepool or not in lookup
        feeds.
        """
        work = self._work(title=u"Hello, World!", with_license_pool=True)
        identifier = work.license_pools[0].identifier
        feed = LookupAcquisitionFeed(
            self._db, u"Feed Title", u"http://whatever.io", [(identifier, work)],
            annotator=VerboseAnnotator
        )
        # By default, the work is ignored because its licensepool is inactive.
        feed = feedparser.parse(unicode(feed))
        eq_(1, len(feed.entries))
        [entry] = feed.entries
        eq_('404', entry['simplified_status_code'])
        eq_('Identifier not found in collection', entry['simplified_message'])

        feed = LookupAcquisitionFeed(
            self._db, u"Feed Title", u"http://whatever.io", [(identifier, work)],
            annotator=VerboseAnnotator, require_active_licensepool=False
        )
        # When an active licensepool isn't required, the work is returned.
        feed = feedparser.parse(unicode(feed))
        eq_(1, len(feed.entries))
        [entry] = feed.entries
        eq_("Hello, World!", entry.title)
        eq_(identifier.urn, entry.id)
=======
class TestAcquisitionFeed(DatabaseTest):

    def test_single_entry(self):

        work = self._work(with_open_access_download=True)
        pool = work.license_pools[0]

        # Create an <entry> tag for this work and its LicensePool.
        feed1 = AcquisitionFeed.single_entry(
            self._db, work, TestAnnotator, pool
        )

        # If we don't pass in the license pool, it makes a guess to
        # figure out which license pool we're talking about.
        feed2 = AcquisitionFeed.single_entry(
            self._db, work, TestAnnotator, None
        )

        # Both entries are identical.
        eq_(etree.tostring(feed1), etree.tostring(feed2))
>>>>>>> 6114e9f3
<|MERGE_RESOLUTION|>--- conflicted
+++ resolved
@@ -958,7 +958,6 @@
             assert work2.title in cached3.content
 
 
-<<<<<<< HEAD
 class TestLookupAcquisitionFeed(DatabaseTest):
 
     def test_lookup_feed_checks_licensepool_activeness(self):
@@ -988,7 +987,8 @@
         [entry] = feed.entries
         eq_("Hello, World!", entry.title)
         eq_(identifier.urn, entry.id)
-=======
+
+
 class TestAcquisitionFeed(DatabaseTest):
 
     def test_single_entry(self):
@@ -1008,5 +1008,4 @@
         )
 
         # Both entries are identical.
-        eq_(etree.tostring(feed1), etree.tostring(feed2))
->>>>>>> 6114e9f3
+        eq_(etree.tostring(feed1), etree.tostring(feed2))