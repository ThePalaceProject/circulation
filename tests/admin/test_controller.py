--- conflicted
+++ resolved
@@ -84,7 +84,7 @@
     def test_setting_up(self):
         # Test that the view is in setting-up mode if there's no auth service
         # and no admin with a password.
-        self.admin.password = None
+        self.admin.password_hashed = None
 
         with self.app.test_request_context('/admin'):
             response = self.manager.admin_view_controller(None, None)
@@ -126,7 +126,7 @@
             eq_(200, response.status_code)
 
     def test_csrf_token(self):
-        self.admin.password = None
+        self.admin.password_hashed = None
         with self.app.test_request_context('/admin'):
             response = self.manager.admin_view_controller(None, None)
             eq_(200, response.status_code)
@@ -1907,7 +1907,6 @@
         eq_("domains", setting.key)
         eq_(["library2.org"], json.loads(setting.value))
 
-<<<<<<< HEAD
     def test_individual_admins_get(self):
         # There are two admins that can sign in with passwords.
         admin1, ignore = create(self._db, Admin, email="admin1@nypl.org")
@@ -1939,8 +1938,9 @@
             eq_(response.status_code, 201)
 
         # The admin was created.
-        admin_matches = self._db.query(Admin).filter(Admin.email=="admin@nypl.org").filter(Admin.password=="pass").all()
-        eq_(1, len(admin_matches))
+        admin_match = Admin.authenticate(self._db, "admin@nypl.org", "pass")
+        assert admin_match
+        assert admin_match.has_password("pass")
 
     def test_individual_admins_post_edit(self):
         # An admin exists.
@@ -1958,11 +1958,11 @@
             eq_(response.status_code, 200)
 
         # The password was changed.
-        old_password_matches = self._db.query(Admin).filter(Admin.email=="admin@nypl.org").filter(Admin.password=="password").all()
-        eq_(0, len(old_password_matches))
-
-        new_password_matches = self._db.query(Admin).filter(Admin.email=="admin@nypl.org").filter(Admin.password=="new password").all()
-        eq_([admin], new_password_matches)
+        old_password_match = Admin.authenticate(self._db, "admin@nypl.org", "password")
+        eq_(None, old_password_match)
+
+        new_password_match = Admin.authenticate(self._db, "admin@nypl.org", "new password")
+        eq_(admin, new_password_match)
 
     def test_patron_auth_services_get_with_no_services(self):
         with self.app.test_request_context("/"):
@@ -1994,28 +1994,6 @@
             eq_("user", service.get("settings").get(BasicAuthenticationProvider.TEST_IDENTIFIER))
             eq_("pass", service.get("settings").get(BasicAuthenticationProvider.TEST_PASSWORD))
             eq_([], service.get("libraries"))
-=======
-    def test_admin_auth_services_post_local_password_create(self):
-        with self.app.test_request_context("/", method="POST"):
-            flask.request.form = MultiDict([
-                ("name", "new auth service"),
-                ("provider", "Local Password"),
-                ("admins", json.dumps([{"email": "admin1@nypl.org", "password": "pass1"},
-                                       {"email": "admin2@nypl.org", "password": "pass2"}])),
-            ])
-            response = self.manager.admin_settings_controller.admin_auth_services()
-            eq_(response.status_code, 201)
-
-        # The auth service was created, and two admins were created..
-        auth_service = get_one(self._db, AdminAuthenticationService)
-        eq_("new auth service", auth_service.name)
-
-        admin1 = Admin.authenticate(self._db, "admin1@nypl.org", "pass1")
-        assert admin1 != None
-
-        admin2 = Admin.authenticate(self._db, "admin2@nypl.org", "pass2")
-        assert admin2 != None
->>>>>>> 1c55a94e
 
         auth_service.libraries += [self._default_library]
         with self.app.test_request_context("/"):
@@ -2808,7 +2786,6 @@
             response = self.manager.admin_settings_controller.analytics_services()
             eq_(response.status_code, 200)
 
-<<<<<<< HEAD
         eq_(GoogleAnalyticsProvider.__module__, ga_service.protocol)
         eq_("url", ga_service.url)
         eq_([l2], ga_service.libraries)
@@ -3253,15 +3230,3 @@
         eq_("new search url", search_service.url)
         eq_("new-works-index", search_service.setting(ExternalSearchIndex.WORKS_INDEX_KEY).value)
 
-=======
-        # The old admin was deleted, and the new admins were created.
-        admins = self._db.query(Admin).all()
-        eq_(2, len(admins))
-        eq_(None, Admin.authenticate(self._db, "oldadmin@nypl.org", "password"))
-
-        admin1 = Admin.authenticate(self._db, "admin1@nypl.org", "pass1")
-        assert admin1 != None
-
-        admin2 = Admin.authenticate(self._db, "admin2@nypl.org", "pass2")
-        assert admin2 != None
->>>>>>> 1c55a94e
