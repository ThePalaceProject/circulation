--- conflicted
+++ resolved
@@ -4128,227 +4128,6 @@
         service = get_one(self._db, ExternalIntegration, id=auth_service.id)
         eq_(None, service)
 
-<<<<<<< HEAD
-=======
-    def test_patron_auth_services_get_with_no_services(self):
-        with self.request_context_with_admin("/"):
-            response = self.manager.admin_settings_controller.patron_auth_services()
-            eq_(response.get("patron_auth_services"), [])
-            protocols = response.get("protocols")
-            eq_(5, len(protocols))
-            eq_(SimpleAuthenticationProvider.__module__, protocols[0].get("name"))
-            assert "settings" in protocols[0]
-            assert "library_settings" in protocols[0]
-
-            self.admin.remove_role(AdminRole.SYSTEM_ADMIN)
-            self._db.flush()
-            assert_raises(AdminNotAuthorized,
-                          self.manager.admin_settings_controller.patron_auth_services)
-
-    def test_patron_auth_services_get_with_simple_auth_service(self):
-        auth_service, ignore = create(
-            self._db, ExternalIntegration,
-            protocol=SimpleAuthenticationProvider.__module__,
-            goal=ExternalIntegration.PATRON_AUTH_GOAL,
-            name="name",
-        )
-        auth_service.setting(BasicAuthenticationProvider.TEST_IDENTIFIER).value = "user"
-        auth_service.setting(BasicAuthenticationProvider.TEST_PASSWORD).value = "pass"
-
-        with self.request_context_with_admin("/"):
-            response = self.manager.admin_settings_controller.patron_auth_services()
-            [service] = response.get("patron_auth_services")
-
-            eq_(auth_service.id, service.get("id"))
-            eq_(auth_service.name, service.get("name"))
-            eq_(SimpleAuthenticationProvider.__module__, service.get("protocol"))
-            eq_("user", service.get("settings").get(BasicAuthenticationProvider.TEST_IDENTIFIER))
-            eq_("pass", service.get("settings").get(BasicAuthenticationProvider.TEST_PASSWORD))
-            eq_([], service.get("libraries"))
-
-        auth_service.libraries += [self._default_library]
-        with self.request_context_with_admin("/"):
-            response = self.manager.admin_settings_controller.patron_auth_services()
-            [service] = response.get("patron_auth_services")
-
-            eq_("user", service.get("settings").get(BasicAuthenticationProvider.TEST_IDENTIFIER))
-            [library] = service.get("libraries")
-            eq_(self._default_library.short_name, library.get("short_name"))
-            eq_(None, library.get(AuthenticationProvider.EXTERNAL_TYPE_REGULAR_EXPRESSION))
-
-        ConfigurationSetting.for_library_and_externalintegration(
-            self._db, AuthenticationProvider.EXTERNAL_TYPE_REGULAR_EXPRESSION,
-            self._default_library, auth_service,
-        ).value = "^(u)"
-        with self.request_context_with_admin("/"):
-            response = self.manager.admin_settings_controller.patron_auth_services()
-            [service] = response.get("patron_auth_services")
-
-            [library] = service.get("libraries")
-            eq_(self._default_library.short_name, library.get("short_name"))
-            eq_("^(u)", library.get(AuthenticationProvider.EXTERNAL_TYPE_REGULAR_EXPRESSION))
-
-    def test_patron_auth_services_get_with_millenium_auth_service(self):
-        auth_service, ignore = create(
-            self._db, ExternalIntegration,
-            protocol=MilleniumPatronAPI.__module__,
-            goal=ExternalIntegration.PATRON_AUTH_GOAL
-        )
-        auth_service.setting(BasicAuthenticationProvider.TEST_IDENTIFIER).value = "user"
-        auth_service.setting(BasicAuthenticationProvider.TEST_PASSWORD).value = "pass"
-        auth_service.setting(BasicAuthenticationProvider.IDENTIFIER_REGULAR_EXPRESSION).value = "u*"
-        auth_service.setting(BasicAuthenticationProvider.PASSWORD_REGULAR_EXPRESSION).value = "p*"
-        auth_service.libraries += [self._default_library]
-        ConfigurationSetting.for_library_and_externalintegration(
-            self._db, AuthenticationProvider.EXTERNAL_TYPE_REGULAR_EXPRESSION,
-            self._default_library, auth_service,
-        ).value = "^(u)"
-
-        with self.request_context_with_admin("/"):
-            response = self.manager.admin_settings_controller.patron_auth_services()
-            [service] = response.get("patron_auth_services")
-
-            eq_(auth_service.id, service.get("id"))
-            eq_(MilleniumPatronAPI.__module__, service.get("protocol"))
-            eq_("user", service.get("settings").get(BasicAuthenticationProvider.TEST_IDENTIFIER))
-            eq_("pass", service.get("settings").get(BasicAuthenticationProvider.TEST_PASSWORD))
-            eq_("u*", service.get("settings").get(BasicAuthenticationProvider.IDENTIFIER_REGULAR_EXPRESSION))
-            eq_("p*", service.get("settings").get(BasicAuthenticationProvider.PASSWORD_REGULAR_EXPRESSION))
-            [library] = service.get("libraries")
-            eq_(self._default_library.short_name, library.get("short_name"))
-            eq_("^(u)", library.get(AuthenticationProvider.EXTERNAL_TYPE_REGULAR_EXPRESSION))
-
-    def test_patron_auth_services_get_with_sip2_auth_service(self):
-        auth_service, ignore = create(
-            self._db, ExternalIntegration,
-            protocol=SIP2AuthenticationProvider.__module__,
-            goal=ExternalIntegration.PATRON_AUTH_GOAL
-        )
-        auth_service.url = "url"
-        auth_service.setting(SIP2AuthenticationProvider.PORT).value = "1234"
-        auth_service.username = "user"
-        auth_service.password = "pass"
-        auth_service.setting(SIP2AuthenticationProvider.LOCATION_CODE).value = "5"
-        auth_service.setting(SIP2AuthenticationProvider.FIELD_SEPARATOR).value = ","
-
-        auth_service.libraries += [self._default_library]
-        ConfigurationSetting.for_library_and_externalintegration(
-            self._db, AuthenticationProvider.EXTERNAL_TYPE_REGULAR_EXPRESSION,
-            self._default_library, auth_service,
-        ).value = "^(u)"
-
-        with self.request_context_with_admin("/"):
-            response = self.manager.admin_settings_controller.patron_auth_services()
-            [service] = response.get("patron_auth_services")
-
-            eq_(auth_service.id, service.get("id"))
-            eq_(SIP2AuthenticationProvider.__module__, service.get("protocol"))
-            eq_("url", service.get("settings").get(ExternalIntegration.URL))
-            eq_("1234", service.get("settings").get(SIP2AuthenticationProvider.PORT))
-            eq_("user", service.get("settings").get(ExternalIntegration.USERNAME))
-            eq_("pass", service.get("settings").get(ExternalIntegration.PASSWORD))
-            eq_("5", service.get("settings").get(SIP2AuthenticationProvider.LOCATION_CODE))
-            eq_(",", service.get("settings").get(SIP2AuthenticationProvider.FIELD_SEPARATOR))
-            [library] = service.get("libraries")
-            eq_(self._default_library.short_name, library.get("short_name"))
-            eq_("^(u)", library.get(AuthenticationProvider.EXTERNAL_TYPE_REGULAR_EXPRESSION))
-
-    def test_patron_auth_services_get_with_firstbook_auth_service(self):
-        auth_service, ignore = create(
-            self._db, ExternalIntegration,
-            protocol=FirstBookAuthenticationAPI.__module__,
-            goal=ExternalIntegration.PATRON_AUTH_GOAL
-        )
-        auth_service.url = "url"
-        auth_service.password = "pass"
-        auth_service.libraries += [self._default_library]
-        ConfigurationSetting.for_library_and_externalintegration(
-            self._db, AuthenticationProvider.EXTERNAL_TYPE_REGULAR_EXPRESSION,
-            self._default_library, auth_service,
-        ).value = "^(u)"
-
-        with self.request_context_with_admin("/"):
-            response = self.manager.admin_settings_controller.patron_auth_services()
-            [service] = response.get("patron_auth_services")
-
-            eq_(auth_service.id, service.get("id"))
-            eq_(FirstBookAuthenticationAPI.__module__, service.get("protocol"))
-            eq_("url", service.get("settings").get(ExternalIntegration.URL))
-            eq_("pass", service.get("settings").get(ExternalIntegration.PASSWORD))
-            [library] = service.get("libraries")
-            eq_(self._default_library.short_name, library.get("short_name"))
-            eq_("^(u)", library.get(AuthenticationProvider.EXTERNAL_TYPE_REGULAR_EXPRESSION))
-
-    def test_patron_auth_services_get_with_clever_auth_service(self):
-        auth_service, ignore = create(
-            self._db, ExternalIntegration,
-            protocol=CleverAuthenticationAPI.__module__,
-            goal=ExternalIntegration.PATRON_AUTH_GOAL
-        )
-        auth_service.username = "user"
-        auth_service.password = "pass"
-        auth_service.libraries += [self._default_library]
-
-        with self.request_context_with_admin("/"):
-            response = self.manager.admin_settings_controller.patron_auth_services()
-            [service] = response.get("patron_auth_services")
-
-            eq_(auth_service.id, service.get("id"))
-            eq_(CleverAuthenticationAPI.__module__, service.get("protocol"))
-            eq_("user", service.get("settings").get(ExternalIntegration.USERNAME))
-            eq_("pass", service.get("settings").get(ExternalIntegration.PASSWORD))
-            [library] = service.get("libraries")
-            eq_(self._default_library.short_name, library.get("short_name"))
-
-    def _common_basic_auth_arguments(self):
-        """We're not really testing these arguments, but a value for them
-        is required for all Basic Auth type integrations.
-        """
-        B = BasicAuthenticationProvider
-        return [
-            (B.TEST_IDENTIFIER, "user"),
-            (B.TEST_PASSWORD, "pass"),
-            (B.IDENTIFIER_KEYBOARD, B.DEFAULT_KEYBOARD),
-            (B.PASSWORD_KEYBOARD, B.DEFAULT_KEYBOARD),
-            (B.IDENTIFIER_BARCODE_FORMAT, B.BARCODE_FORMAT_CODABAR),
-        ]
-
-    def test_patron_auth_services_post_errors(self):
-        with self.request_context_with_admin("/", method="POST"):
-            flask.request.form = MultiDict([
-                ("protocol", "Unknown"),
-            ])
-            response = self.manager.admin_settings_controller.patron_auth_services()
-            eq_(response, UNKNOWN_PROTOCOL)
->>>>>>> dc5b863b
-
-
-
-<<<<<<< HEAD
-=======
-        common_args = self._common_basic_auth_arguments()
-        with self.request_context_with_admin("/", method="POST"):
-            M = MilleniumPatronAPI
-            flask.request.form = MultiDict([
-                ("name", "some auth name"),
-                ("id", auth_service.id),
-                ("protocol", MilleniumPatronAPI.__module__),
-                (ExternalIntegration.URL, "url"),
-                (M.AUTHENTICATION_MODE, "Invalid mode"),
-                (M.VERIFY_CERTIFICATE, "true"),
-            ] + common_args)
-            response = self.manager.admin_settings_controller.patron_auth_services()
-            eq_(response.uri, INVALID_CONFIGURATION_OPTION.uri)
->>>>>>> dc5b863b
-
-
-
-
-
-
-
-    
-
     def test_metadata_services_get_with_no_services(self):
         with self.request_context_with_admin("/"):
             response = self.manager.admin_settings_controller.metadata_services()
