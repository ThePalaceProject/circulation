--- conflicted
+++ resolved
@@ -117,11 +117,7 @@
 
     def test_list_of_lists(self):
         all_lists = self.api.list_of_lists()
-<<<<<<< HEAD
-        eq_(['copyright', 'num_results', 'results', 'status'],
-=======
-        assert ([u'copyright', u'num_results', u'results', u'status'] ==
->>>>>>> ee0ba53a
+        assert (['copyright', 'num_results', 'results', 'status'] ==
             sorted(all_lists.keys()))
         assert 47 == len(all_lists['results'])
 
@@ -147,13 +143,8 @@
         try:
             self.api.request("some path")
             raise Exception("Expected an IntegrationException!")
-<<<<<<< HEAD
         except IntegrationException as e:
-            eq_("Unknown API error (status 500)", str(e))
-=======
-        except IntegrationException, e:
-            assert "Unknown API error (status 500)" == e.message
->>>>>>> ee0ba53a
+            assert "Unknown API error (status 500)" == str(e)
             assert e.debug_message.startswith("Response from")
             assert e.debug_message.endswith("was: 'bad value'")
 
