--- conflicted
+++ resolved
@@ -59,64 +59,8 @@
 from tests.fixtures.api_controller import ControllerFixture
 
 
-<<<<<<< HEAD
 class TestViewController:
     def test_setting_up(self, admin_ctrl_fixture: AdminControllerFixture):
-=======
-class AdminControllerTest(CirculationControllerTest):
-
-    # Automatically creating books before the test wastes time -- we
-    # don't need them.
-    BOOKS = []
-
-    def setup_method(self):
-        super().setup_method()
-        ConfigurationSetting.sitewide(
-            self._db, Configuration.SECRET_KEY
-        ).value = "a secret"
-        setup_admin(self._db)
-        setup_admin_controllers(self.manager)
-        self.admin, ignore = create(
-            self._db,
-            Admin,
-            email="example@nypl.org",
-        )
-        # This is a hash for 'password', we use the hash directly to avoid the cost
-        # of doing the password hashing during test setup.
-        self.admin.password_hashed = (
-            "$2a$12$Dw74btoAgh49.vtOB56xPuumtcOY9HCZKS3RYImR42lR5IiT7PIOW"
-        )
-
-    @contextmanager
-    def request_context_with_admin(self, route, *args, **kwargs):
-        admin = self.admin
-        if "admin" in kwargs:
-            admin = kwargs.pop("admin")
-        with self.app.test_request_context(route, *args, **kwargs) as c:
-            flask.request.form = {}
-            flask.request.files = {}
-            self._db.begin_nested()
-            flask.request.admin = admin
-            yield c
-            self._db.commit()
-
-    @contextmanager
-    def request_context_with_library_and_admin(self, route, *args, **kwargs):
-        admin = self.admin
-        if "admin" in kwargs:
-            admin = kwargs.pop("admin")
-        with self.request_context_with_library(route, *args, **kwargs) as c:
-            flask.request.form = {}
-            flask.request.files = {}
-            self._db.begin_nested()
-            flask.request.admin = admin
-            yield c
-            self._db.commit()
-
-
-class TestViewController(AdminControllerTest):
-    def test_setting_up(self):
->>>>>>> 0801ad1b
         # Test that the view is in setting-up mode if there's no auth service
         # and no admin with a password.
         admin_ctrl_fixture.admin.password_hashed = None
