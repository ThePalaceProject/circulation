--- conflicted
+++ resolved
@@ -220,51 +220,9 @@
                 AuthenticationProvider.EXTERNAL_TYPE_REGULAR_EXPRESSION
             )
 
-<<<<<<< HEAD
-    def test_patron_auth_services_get_with_firstbook_auth_service(
-        self, settings_ctrl_fixture
-    ):
-        auth_service, ignore = create(
-            settings_ctrl_fixture.ctrl.db.session,
-            ExternalIntegration,
-            protocol=FirstBookAuthenticationAPI.__module__,
-            goal=ExternalIntegration.PATRON_AUTH_GOAL,
-        )
-        auth_service.url = "url"
-        auth_service.password = "pass"
-        auth_service.libraries += [settings_ctrl_fixture.ctrl.db.default_library()]
-        ConfigurationSetting.for_library_and_externalintegration(
-            settings_ctrl_fixture.ctrl.db.session,
-            AuthenticationProvider.EXTERNAL_TYPE_REGULAR_EXPRESSION,
-            settings_ctrl_fixture.ctrl.db.default_library(),
-            auth_service,
-        ).value = "^(u)"
-
-        with settings_ctrl_fixture.request_context_with_admin("/"):
-            response = (
-                settings_ctrl_fixture.ctrl.manager.admin_patron_auth_services_controller.process_patron_auth_services()
-            )
-            [service] = response.get("patron_auth_services")
-
-            assert auth_service.id == service.get("id")
-            assert FirstBookAuthenticationAPI.__module__ == service.get("protocol")
-            assert "url" == service.get("settings").get(ExternalIntegration.URL)
-            assert "pass" == service.get("settings").get(ExternalIntegration.PASSWORD)
-            [library] = service.get("libraries")
-            assert (
-                settings_ctrl_fixture.ctrl.db.default_library().short_name
-                == library.get("short_name")
-            )
-            assert "^(u)" == library.get(
-                AuthenticationProvider.EXTERNAL_TYPE_REGULAR_EXPRESSION
-            )
-
     def test_patron_auth_services_get_with_clever_auth_service(
         self, settings_ctrl_fixture
     ):
-=======
-    def test_patron_auth_services_get_with_clever_auth_service(self):
->>>>>>> 0801ad1b
         auth_service, ignore = create(
             settings_ctrl_fixture.ctrl.db.session,
             ExternalIntegration,
