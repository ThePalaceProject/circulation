import json

import flask
import pytest
from werkzeug.datastructures import ImmutableMultiDict

from api.admin.exceptions import *
from api.selftest import HasCollectionSelfTests
from core.model import (
    Admin,
    AdminRole,
    Collection,
    ExternalIntegration,
    Library,
    create,
    get_one,
)
from core.model.configuration import ExternalIntegrationLink
from core.s3 import S3UploaderConfiguration
from core.selftest import HasSelfTests
from tests.fixtures.api_admin import SettingsControllerFixture
from tests.fixtures.database import DatabaseTransactionFixture


class TestCollectionSettings:
    def test_collections_get_with_no_collections(
        self, settings_ctrl_fixture: SettingsControllerFixture
    ):
        # Delete any existing collections created by the test setup.
        for collection in settings_ctrl_fixture.ctrl.db.session.query(Collection):
            settings_ctrl_fixture.ctrl.db.session.delete(collection)

        with settings_ctrl_fixture.request_context_with_admin("/"):
            response = (
                settings_ctrl_fixture.manager.admin_collection_settings_controller.process_collections()
            )
            assert response.get("collections") == []

            names = [p.get("name") for p in response.get("protocols")]
            assert ExternalIntegration.OVERDRIVE in names
            assert ExternalIntegration.OPDS_IMPORT in names

    def test_collections_get_collection_protocols(
        self, settings_ctrl_fixture: SettingsControllerFixture
    ):
        old_prior_test_results = HasSelfTests.prior_test_results
        setattr(
            HasSelfTests,
            "prior_test_results",
            settings_ctrl_fixture.mock_prior_test_results,
        )

        l1 = settings_ctrl_fixture.ctrl.db.default_library()
        [c1] = l1.collections

        # When there is no storage integration configured,
        # the protocols will not offer a 'mirror_integration_id'
        # setting for covers or books.
        with settings_ctrl_fixture.request_context_with_admin("/"):
            response = (
                settings_ctrl_fixture.manager.admin_collection_settings_controller.process_collections()
            )
            protocols = response.get("protocols")
            for protocol in protocols:
                assert all(
                    [
                        not s.get("key").endswith("mirror_integration_id")
                        for s in protocol["settings"]
                        if s
                    ]
                )

        # When storage integrations are configured, each protocol will
        # offer a 'mirror_integration_id' setting for covers and books.
        storage1 = settings_ctrl_fixture.ctrl.db.external_integration(
            name="integration 1",
            protocol=ExternalIntegration.S3,
            goal=ExternalIntegration.STORAGE_GOAL,
            settings={
                S3UploaderConfiguration.BOOK_COVERS_BUCKET_KEY: "covers",
                S3UploaderConfiguration.OA_CONTENT_BUCKET_KEY: "open-access-books",
                S3UploaderConfiguration.PROTECTED_CONTENT_BUCKET_KEY: "protected-access-books",
            },
        )
        storage2 = settings_ctrl_fixture.ctrl.db.external_integration(
            name="integration 2",
            protocol="Some other protocol",
            goal=ExternalIntegration.STORAGE_GOAL,
            settings={
                S3UploaderConfiguration.BOOK_COVERS_BUCKET_KEY: "covers",
                S3UploaderConfiguration.OA_CONTENT_BUCKET_KEY: "open-access-books",
                S3UploaderConfiguration.PROTECTED_CONTENT_BUCKET_KEY: "protected-access-books",
            },
        )

        with settings_ctrl_fixture.request_context_with_admin("/"):
            controller = (
                settings_ctrl_fixture.manager.admin_collection_settings_controller
            )
            response = controller.process_collections()
            protocols = response.get("protocols")
            for protocol in protocols:
                mirror_settings = [
                    x
                    for x in protocol["settings"]
                    if x.get("key").endswith("mirror_integration_id")
                ]

                covers_mirror = mirror_settings[0]
                open_access_books_mirror = mirror_settings[1]
                protected_access_books_mirror = mirror_settings[2]
                assert "Covers Mirror" == covers_mirror["label"]
                assert "Open Access Books Mirror" == open_access_books_mirror["label"]
                assert (
                    "Protected Access Books Mirror"
                    == protected_access_books_mirror["label"]
                )
                covers_mirror_option = covers_mirror["options"]
                open_books_mirror_option = open_access_books_mirror["options"]
                protected_books_mirror_option = protected_access_books_mirror["options"]

                # The first option is to disable mirroring on this
                # collection altogether.
                no_mirror_covers = covers_mirror_option[0]
                no_mirror_open_books = open_books_mirror_option[0]
                no_mirror_protected_books = protected_books_mirror_option[0]
                assert controller.NO_MIRROR_INTEGRATION == no_mirror_covers["key"]
                assert controller.NO_MIRROR_INTEGRATION == no_mirror_open_books["key"]
                assert (
                    controller.NO_MIRROR_INTEGRATION == no_mirror_protected_books["key"]
                )

                # The other options are to use one of the storage
                # integrations to do the mirroring.
                use_covers_mirror = [
                    (x["key"], x["label"]) for x in covers_mirror_option[1:]
                ]
                use_open_books_mirror = [
                    (x["key"], x["label"]) for x in open_books_mirror_option[1:]
                ]
                use_protected_books_mirror = [
                    (x["key"], x["label"]) for x in protected_books_mirror_option[1:]
                ]

                # Expect to have two separate mirrors
                expect_covers = [
                    (str(integration.id), integration.name)
                    for integration in (storage1, storage2)
                ]
                assert expect_covers == use_covers_mirror
                expect_open_books = [
                    (str(integration.id), integration.name)
                    for integration in (storage1, storage2)
                ]
                assert expect_open_books == use_open_books_mirror
                expect_protected_books = [
                    (str(integration.id), integration.name)
                    for integration in (storage1, storage2)
                ]
                assert expect_protected_books == use_protected_books_mirror

        setattr(HasSelfTests, "prior_test_results", old_prior_test_results)

    def test_collections_get_collections_with_multiple_collections(
        self, settings_ctrl_fixture: SettingsControllerFixture
    ):
        old_prior_test_results = HasCollectionSelfTests.prior_test_results
        HasCollectionSelfTests.prior_test_results = (
            settings_ctrl_fixture.mock_prior_test_results
        )

<<<<<<< HEAD
        old_prior_test_results = HasSelfTests.prior_test_results
        setattr(
            HasSelfTests,
            "prior_test_results",
            settings_ctrl_fixture.mock_prior_test_results,
        )
=======
        session = settings_ctrl_fixture.ctrl.db.session
>>>>>>> b89e93ce

        [c1] = settings_ctrl_fixture.ctrl.db.default_library().collections

        c2 = settings_ctrl_fixture.ctrl.db.collection(
            name="Collection 2",
            protocol=ExternalIntegration.OVERDRIVE,
        )
        c2_storage = settings_ctrl_fixture.ctrl.db.external_integration(
            protocol=ExternalIntegration.S3, goal=ExternalIntegration.STORAGE_GOAL
        )
        c2_external_integration_link = (
            settings_ctrl_fixture.ctrl.db.external_integration_link(
                integration=c2.external_integration,
                other_integration=c2_storage,
                purpose=ExternalIntegrationLink.COVERS,
            )
        )

        c2.external_account_id = "1234"
        DatabaseTransactionFixture.set_settings(
            c2.integration_configuration,
            overdrive_client_secret="b",
            overdrive_client_key="user",
            overdrive_website_id="100",
        )

        c3 = settings_ctrl_fixture.ctrl.db.collection(
            name="Collection 3",
            protocol=ExternalIntegration.OVERDRIVE,
        )
        c3.external_account_id = "5678"
        c3.parent = c2

        l1 = settings_ctrl_fixture.ctrl.db.library(short_name="L1")
        c3.libraries += [l1, settings_ctrl_fixture.ctrl.db.default_library()]
        l1_config = c3.integration_configuration.for_library(l1.id, create=True)
        DatabaseTransactionFixture.set_settings(l1_config, ebook_loan_duration="14")
        # Commit the config changes
        session.commit()

        l1_librarian, ignore = create(
            settings_ctrl_fixture.ctrl.db.session, Admin, email="admin@l1.org"
        )
        l1_librarian.add_role(AdminRole.LIBRARIAN, l1)

        with settings_ctrl_fixture.request_context_with_admin("/"):
            controller = (
                settings_ctrl_fixture.manager.admin_collection_settings_controller
            )
            response = controller.process_collections()
            # The system admin can see all collections.
            coll2, coll3, coll1 = sorted(
                response.get("collections"), key=lambda c: c.get("name")
            )
            assert c1.id == coll1.get("id")
            assert c2.id == coll2.get("id")
            assert c3.id == coll3.get("id")

            assert c1.name == coll1.get("name")
            assert c2.name == coll2.get("name")
            assert c3.name == coll3.get("name")

            assert c1.protocol == coll1.get("protocol")
            assert c2.protocol == coll2.get("protocol")
            assert c3.protocol == coll3.get("protocol")

            assert settings_ctrl_fixture.self_test_results == coll1.get(
                "self_test_results"
            )
            assert settings_ctrl_fixture.self_test_results == coll2.get(
                "self_test_results"
            )
            assert settings_ctrl_fixture.self_test_results == coll3.get(
                "self_test_results"
            )

            settings1 = coll1.get("settings", {})
            settings2 = coll2.get("settings", {})
            settings3 = coll3.get("settings", {})

            assert controller.NO_MIRROR_INTEGRATION == settings1.get(
                "covers_mirror_integration_id"
            )
            assert controller.NO_MIRROR_INTEGRATION == settings1.get(
                "books_mirror_integration_id"
            )
            # Only added an integration for S3 storage for covers.
            assert str(c2_storage.id) == settings2.get("covers_mirror_integration_id")
            assert controller.NO_MIRROR_INTEGRATION == settings2.get(
                "books_mirror_integration_id"
            )
            assert controller.NO_MIRROR_INTEGRATION == settings3.get(
                "covers_mirror_integration_id"
            )
            assert controller.NO_MIRROR_INTEGRATION == settings3.get(
                "books_mirror_integration_id"
            )

            assert c1.external_account_id == settings1.get("external_account_id")
            assert c2.external_account_id == settings2.get("external_account_id")
            assert c3.external_account_id == settings3.get("external_account_id")

            assert c2.integration_configuration.settings[
                "overdrive_client_secret"
            ] == settings2.get("overdrive_client_secret")

            assert c2.id == coll3.get("parent_id")

            coll3_libraries = coll3.get("libraries")
            assert 2 == len(coll3_libraries)
            coll3_l1, coll3_default = sorted(
                coll3_libraries, key=lambda x: x.get("short_name")
            )
            assert "L1" == coll3_l1.get("short_name")
            assert "14" == coll3_l1.get("ebook_loan_duration")
            assert (
                settings_ctrl_fixture.ctrl.db.default_library().short_name
                == coll3_default.get("short_name")
            )

        with settings_ctrl_fixture.request_context_with_admin("/", admin=l1_librarian):
            # A librarian only sees collections associated with their library.
            response = controller.process_collections()
            [coll3] = response.get("collections")
            assert c3.id == coll3.get("id")

            coll3_libraries = coll3.get("libraries")
            assert 1 == len(coll3_libraries)
            assert "L1" == coll3_libraries[0].get("short_name")
            assert "14" == coll3_libraries[0].get("ebook_loan_duration")

<<<<<<< HEAD
        setattr(HasSelfTests, "prior_test_results", old_prior_test_results)
=======
        HasCollectionSelfTests.prior_test_results = old_prior_test_results
>>>>>>> b89e93ce

    def test_collections_post_errors(
        self, settings_ctrl_fixture: SettingsControllerFixture
    ):
        with settings_ctrl_fixture.request_context_with_admin("/", method="POST"):
            flask.request.form = ImmutableMultiDict(
                [
                    ("protocol", "Overdrive"),
                ]
            )
            response = (
                settings_ctrl_fixture.manager.admin_collection_settings_controller.process_collections()
            )
            assert response == MISSING_COLLECTION_NAME

        with settings_ctrl_fixture.request_context_with_admin("/", method="POST"):
            flask.request.form = ImmutableMultiDict(
                [
                    ("name", "collection"),
                ]
            )
            response = (
                settings_ctrl_fixture.manager.admin_collection_settings_controller.process_collections()
            )
            assert response == NO_PROTOCOL_FOR_NEW_SERVICE

        with settings_ctrl_fixture.request_context_with_admin("/", method="POST"):
            flask.request.form = ImmutableMultiDict(
                [
                    ("name", "collection"),
                    ("protocol", "Unknown"),
                ]
            )
            response = (
                settings_ctrl_fixture.manager.admin_collection_settings_controller.process_collections()
            )
            assert response == UNKNOWN_PROTOCOL

        with settings_ctrl_fixture.request_context_with_admin("/", method="POST"):
            flask.request.form = ImmutableMultiDict(
                [
                    ("id", "123456789"),
                    ("name", "collection"),
                    ("protocol", "Bibliotheca"),
                ]
            )
            response = (
                settings_ctrl_fixture.manager.admin_collection_settings_controller.process_collections()
            )
            assert response == MISSING_COLLECTION

        collection = settings_ctrl_fixture.ctrl.db.collection(
            name="Collection 1", protocol=ExternalIntegration.OVERDRIVE
        )

        with settings_ctrl_fixture.request_context_with_admin("/", method="POST"):
            flask.request.form = ImmutableMultiDict(
                [
                    ("name", "Collection 1"),
                    ("protocol", "Bibliotheca"),
                ]
            )
            response = (
                settings_ctrl_fixture.manager.admin_collection_settings_controller.process_collections()
            )
            assert response == COLLECTION_NAME_ALREADY_IN_USE

        settings_ctrl_fixture.admin.remove_role(AdminRole.SYSTEM_ADMIN)
        with settings_ctrl_fixture.request_context_with_admin("/", method="POST"):
            flask.request.form = ImmutableMultiDict(
                [
                    ("id", str(collection.id)),
                    ("name", "Collection 1"),
                    ("protocol", "Overdrive"),
                ]
            )
            pytest.raises(
                AdminNotAuthorized,
                settings_ctrl_fixture.manager.admin_collection_settings_controller.process_collections,
            )

        settings_ctrl_fixture.admin.add_role(AdminRole.SYSTEM_ADMIN)
        with settings_ctrl_fixture.request_context_with_admin("/", method="POST"):
            flask.request.form = ImmutableMultiDict(
                [
                    ("id", str(collection.id)),
                    ("name", "Collection 1"),
                    ("protocol", "Bibliotheca"),
                ]
            )
            response = (
                settings_ctrl_fixture.manager.admin_collection_settings_controller.process_collections()
            )
            assert response == CANNOT_CHANGE_PROTOCOL

        with settings_ctrl_fixture.request_context_with_admin("/", method="POST"):
            flask.request.form = ImmutableMultiDict(
                [
                    ("name", "Collection 2"),
                    ("protocol", "Bibliotheca"),
                    ("parent_id", "1234"),
                ]
            )
            response = (
                settings_ctrl_fixture.manager.admin_collection_settings_controller.process_collections()
            )
            assert response == PROTOCOL_DOES_NOT_SUPPORT_PARENTS

        with settings_ctrl_fixture.request_context_with_admin("/", method="POST"):
            flask.request.form = ImmutableMultiDict(
                [
                    ("name", "Collection 2"),
                    ("protocol", "Overdrive"),
                    ("parent_id", "1234"),
                ]
            )
            response = (
                settings_ctrl_fixture.manager.admin_collection_settings_controller.process_collections()
            )
            assert response == MISSING_PARENT

        with settings_ctrl_fixture.request_context_with_admin("/", method="POST"):
            flask.request.form = ImmutableMultiDict(
                [
                    ("name", "collection"),
                    ("protocol", "OPDS Import"),
                    ("external_account_id", "http://url.test"),
                    ("data_source", "test"),
                    ("libraries", json.dumps([{"short_name": "nosuchlibrary"}])),
                ]
            )
            response = (
                settings_ctrl_fixture.manager.admin_collection_settings_controller.process_collections()
            )
            assert response.uri == NO_SUCH_LIBRARY.uri

        with settings_ctrl_fixture.request_context_with_admin("/", method="POST"):
            flask.request.form = ImmutableMultiDict(
                [
                    ("name", "collection1"),
                    ("protocol", "OPDS Import"),
                ]
            )
            response = (
                settings_ctrl_fixture.manager.admin_collection_settings_controller.process_collections()
            )
            assert response.uri == INCOMPLETE_CONFIGURATION.uri

        with settings_ctrl_fixture.request_context_with_admin("/", method="POST"):
            flask.request.form = ImmutableMultiDict(
                [
                    ("name", "collection1"),
                    ("protocol", "Overdrive"),
                    ("external_account_id", "1234"),
                    ("overdrive_client_key", "user"),
                    ("overdrive_client_secret", "password"),
                ]
            )
            response = (
                settings_ctrl_fixture.manager.admin_collection_settings_controller.process_collections()
            )
            assert response.uri == INCOMPLETE_CONFIGURATION.uri

        with settings_ctrl_fixture.request_context_with_admin("/", method="POST"):
            flask.request.form = ImmutableMultiDict(
                [
                    ("name", "collection1"),
                    ("protocol", "Bibliotheca"),
                    ("external_account_id", "1234"),
                    ("password", "password"),
                ]
            )
            response = (
                settings_ctrl_fixture.manager.admin_collection_settings_controller.process_collections()
            )
            assert response.uri == INCOMPLETE_CONFIGURATION.uri

        with settings_ctrl_fixture.request_context_with_admin("/", method="POST"):
            flask.request.form = ImmutableMultiDict(
                [
                    ("name", "collection1"),
                    ("protocol", "Axis 360"),
                    ("username", "user"),
                    ("password", "password"),
                ]
            )
            response = (
                settings_ctrl_fixture.manager.admin_collection_settings_controller.process_collections()
            )
            assert response.uri == INCOMPLETE_CONFIGURATION.uri

    def test_collections_post_create(
        self, settings_ctrl_fixture: SettingsControllerFixture
    ):
        l1, ignore = create(
            settings_ctrl_fixture.ctrl.db.session,
            Library,
            name="Library 1",
            short_name="L1",
        )
        l2, ignore = create(
            settings_ctrl_fixture.ctrl.db.session,
            Library,
            name="Library 2",
            short_name="L2",
        )
        l3, ignore = create(
            settings_ctrl_fixture.ctrl.db.session,
            Library,
            name="Library 3",
            short_name="L3",
        )

        with settings_ctrl_fixture.request_context_with_admin("/", method="POST"):
            flask.request.form = ImmutableMultiDict(
                [
                    ("name", "New Collection"),
                    ("protocol", "Overdrive"),
                    (
                        "libraries",
                        json.dumps(
                            [
                                {"short_name": "L1", "ils_name": "l1_ils"},
                                {"short_name": "L2", "ils_name": "l2_ils"},
                            ]
                        ),
                    ),
                    ("external_account_id", "acctid"),
                    ("overdrive_client_key", "username"),
                    ("overdrive_client_secret", "password"),
                    ("overdrive_website_id", "1234"),
                ]
            )
            response = (
                settings_ctrl_fixture.manager.admin_collection_settings_controller.process_collections()
            )
            assert response.status_code == 201

        # The collection was created and configured properly.
        collection = get_one(
            settings_ctrl_fixture.ctrl.db.session, Collection, name="New Collection"
        )
        assert collection.id == int(response.response[0])
        assert "New Collection" == collection.name
        assert "acctid" == collection.external_account_id
        assert (
            "username"
            == collection.integration_configuration.settings["overdrive_client_key"]
        )
        assert (
            "password"
            == collection.integration_configuration.settings["overdrive_client_secret"]
        )

        # Two libraries now have access to the collection.
        assert [collection] == l1.collections
        assert [collection] == l2.collections
        assert [] == l3.collections

        # Additional settings were set on the collection.
        assert (
            "1234"
            == collection.integration_configuration.settings["overdrive_website_id"]
        )

        assert (
            "l1_ils"
            == collection.integration_configuration.for_library(l1.id).settings[
                "ils_name"
            ]
        )
        assert (
            "l2_ils"
            == collection.integration_configuration.for_library(l2.id).settings[
                "ils_name"
            ]
        )

        # This collection will be a child of the first collection.
        with settings_ctrl_fixture.request_context_with_admin("/", method="POST"):
            flask.request.form = ImmutableMultiDict(
                [
                    ("name", "Child Collection"),
                    ("protocol", "Overdrive"),
                    ("parent_id", collection.id),
                    (
                        "libraries",
                        json.dumps([{"short_name": "L3", "ils_name": "l3_ils"}]),
                    ),
                    ("external_account_id", "child-acctid"),
                ]
            )
            response = (
                settings_ctrl_fixture.manager.admin_collection_settings_controller.process_collections()
            )
            assert response.status_code == 201

        # The collection was created and configured properly.
        child = get_one(
            settings_ctrl_fixture.ctrl.db.session, Collection, name="Child Collection"
        )
        assert child.id == int(response.response[0])
        assert "Child Collection" == child.name
        assert "child-acctid" == child.external_account_id

        # The settings that are inherited from the parent weren't set.
        assert "username" not in child.integration_configuration.settings
        assert "password" not in child.integration_configuration.settings
        assert "website_id" not in child.integration_configuration.settings

        # One library has access to the collection.
        assert [child] == l3.collections

        assert (
            "l3_ils"
            == child.integration_configuration.for_library(l3.id).settings["ils_name"]
        )

    def test_collections_post_edit(
        self, settings_ctrl_fixture: SettingsControllerFixture
    ):
        # The collection exists.
        collection = settings_ctrl_fixture.ctrl.db.collection(
            name="Collection 1", protocol=ExternalIntegration.OVERDRIVE
        )

        l1, ignore = create(
            settings_ctrl_fixture.ctrl.db.session,
            Library,
            name="Library 1",
            short_name="L1",
        )

        with settings_ctrl_fixture.request_context_with_admin("/", method="POST"):
            flask.request.form = ImmutableMultiDict(
                [
                    ("id", str(collection.id)),
                    ("name", "Collection 1"),
                    ("protocol", ExternalIntegration.OVERDRIVE),
                    ("external_account_id", "1234"),
                    ("overdrive_client_key", "user2"),
                    ("overdrive_client_secret", "password"),
                    ("overdrive_website_id", "1234"),
                    (
                        "libraries",
                        json.dumps([{"short_name": "L1", "ils_name": "the_ils"}]),
                    ),
                ]
            )
            response = (
                settings_ctrl_fixture.manager.admin_collection_settings_controller.process_collections()
            )
            assert response.status_code == 200

        assert collection.id == int(response.response[0])

        # The collection has been changed.
        assert "user2" == collection.integration_configuration.settings.get(
            "overdrive_client_key"
        )

        # A library now has access to the collection.
        assert [collection] == l1.collections

        # Additional settings were set on the collection.
        assert "1234" == collection.integration_configuration.settings.get(
            "overdrive_website_id"
        )

        assert "the_ils" == collection.integration_configuration.for_library(
            l1.id
        ).settings.get("ils_name")

        with settings_ctrl_fixture.request_context_with_admin("/", method="POST"):
            flask.request.form = ImmutableMultiDict(
                [
                    ("id", str(collection.id)),
                    ("name", "Collection 1"),
                    ("protocol", ExternalIntegration.OVERDRIVE),
                    ("external_account_id", "1234"),
                    ("overdrive_client_key", "user2"),
                    ("overdrive_client_secret", "password"),
                    ("overdrive_website_id", "1234"),
                    ("libraries", json.dumps([])),
                ]
            )
            response = (
                settings_ctrl_fixture.manager.admin_collection_settings_controller.process_collections()
            )
            assert response.status_code == 200

        assert collection.id == int(response.response[0])

        # The collection is the same.
        assert "user2" == collection.integration_configuration.settings.get(
            "overdrive_client_key"
        )
        assert ExternalIntegration.OVERDRIVE == collection.protocol

        # But the library has been removed.
        assert [] == l1.collections

        # All ConfigurationSettings for that library and collection
        # have been deleted.
        assert collection.integration_configuration.library_configurations == []

        parent = settings_ctrl_fixture.ctrl.db.collection(
            name="Parent", protocol=ExternalIntegration.OVERDRIVE
        )

        with settings_ctrl_fixture.request_context_with_admin("/", method="POST"):
            flask.request.form = ImmutableMultiDict(
                [
                    ("id", str(collection.id)),
                    ("name", "Collection 1"),
                    ("protocol", ExternalIntegration.OVERDRIVE),
                    ("parent_id", str(parent.id)),
                    ("external_account_id", "1234"),
                    ("libraries", json.dumps([])),
                ]
            )
            response = (
                settings_ctrl_fixture.manager.admin_collection_settings_controller.process_collections()
            )
            assert response.status_code == 200

        assert collection.id == int(response.response[0])

        # The collection now has a parent.
        assert parent == collection.parent

    def _base_collections_post_request(self, collection):
        """A template for POST requests to the collections controller."""
        return [
            ("id", str(collection.id)),
            ("name", "Collection 1"),
            ("protocol", ExternalIntegration.AXIS_360),
            ("external_account_id", "1234"),
            ("username", "user2"),
            ("password", "password"),
            ("url", "http://axis.test/"),
        ]

    def test_collections_post_edit_mirror_integration(
        self, settings_ctrl_fixture: SettingsControllerFixture
    ):
        # The collection exists.
        collection = settings_ctrl_fixture.ctrl.db.collection(
            name="Collection 1", protocol=ExternalIntegration.AXIS_360
        )

        # There is a storage integration not associated with the collection.
        storage = settings_ctrl_fixture.ctrl.db.external_integration(
            protocol=ExternalIntegration.S3, goal=ExternalIntegration.STORAGE_GOAL
        )

        # It's possible to associate the storage integration with the
        # collection for either a books or covers mirror.
        base_request = self._base_collections_post_request(collection)
        with settings_ctrl_fixture.request_context_with_admin("/", method="POST"):
            flask.request.form = ImmutableMultiDict(
                base_request + [("books_mirror_integration_id", storage.id)]
            )
            response = (
                settings_ctrl_fixture.manager.admin_collection_settings_controller.process_collections()
            )
            assert response.status_code == 200

            # There is an external integration link to associate the collection's
            # external integration with the storage integration for a books mirror.
            external_integration_link = get_one(
                settings_ctrl_fixture.ctrl.db.session,
                ExternalIntegrationLink,
                external_integration_id=collection.external_integration.id,
            )
            assert storage.id == external_integration_link.other_integration_id

        # It's possible to unset the mirror integration.
        controller = settings_ctrl_fixture.manager.admin_collection_settings_controller
        with settings_ctrl_fixture.request_context_with_admin("/", method="POST"):
            flask.request.form = ImmutableMultiDict(
                base_request
                + [
                    (
                        "books_mirror_integration_id",
                        str(controller.NO_MIRROR_INTEGRATION),
                    )
                ]
            )
            response = controller.process_collections()
            assert response.status_code == 200
            external_integration_link = get_one(
                settings_ctrl_fixture.ctrl.db.session,
                ExternalIntegrationLink,
                external_integration_id=collection.external_integration.id,
            )
            assert None == external_integration_link

        # Providing a nonexistent integration ID gives an error.
        with settings_ctrl_fixture.request_context_with_admin("/", method="POST"):
            flask.request.form = ImmutableMultiDict(
                base_request + [("books_mirror_integration_id", -200)]
            )
            response = (
                settings_ctrl_fixture.manager.admin_collection_settings_controller.process_collections()
            )
            assert response == MISSING_SERVICE

    def test_cannot_set_non_storage_integration_as_mirror_integration(
        self, settings_ctrl_fixture: SettingsControllerFixture
    ):
        # The collection exists.
        collection = settings_ctrl_fixture.ctrl.db.collection(
            name="Collection 1", protocol=ExternalIntegration.AXIS_360
        )

        # There is a storage integration not associated with the collection,
        # which makes it possible to associate storage integrations
        # with collections through the collections controller.
        storage = settings_ctrl_fixture.ctrl.db.external_integration(
            protocol=ExternalIntegration.S3, goal=ExternalIntegration.STORAGE_GOAL
        )

        # Trying to set a non-storage integration (such as the
        # integration associated with the collection's licenses) as
        # the collection's mirror integration gives an error.
        base_request = self._base_collections_post_request(collection)
        with settings_ctrl_fixture.request_context_with_admin("/", method="POST"):
            flask.request.form = ImmutableMultiDict(
                base_request
                + [("books_mirror_integration_id", collection.external_integration.id)]
            )
            response = (
                settings_ctrl_fixture.manager.admin_collection_settings_controller.process_collections()
            )
            assert response == INTEGRATION_GOAL_CONFLICT

    def test_collections_post_edit_library_specific_configuration(
        self, settings_ctrl_fixture: SettingsControllerFixture
    ):
        # The collection exists.
        collection = settings_ctrl_fixture.ctrl.db.collection(
            name="Collection 1", protocol=ExternalIntegration.AXIS_360
        )

        l1, ignore = create(
            settings_ctrl_fixture.ctrl.db.session,
            Library,
            name="Library 1",
            short_name="L1",
        )

        with settings_ctrl_fixture.request_context_with_admin("/", method="POST"):
            flask.request.form = ImmutableMultiDict(
                [
                    ("id", str(collection.id)),
                    ("name", "Collection 1"),
                    ("protocol", ExternalIntegration.AXIS_360),
                    ("external_account_id", "1234"),
                    ("username", "user2"),
                    ("password", "password"),
                    ("url", "http://axis.test/"),
                    (
                        "libraries",
                        json.dumps([{"short_name": "L1", "ebook_loan_duration": "14"}]),
                    ),
                ]
            )
            response = (
                settings_ctrl_fixture.manager.admin_collection_settings_controller.process_collections()
            )
            assert response.status_code == 200

        # Additional settings were set on the collection+library.
        assert "14" == collection.integration_configuration.for_library(
            l1.id
        ).settings.get("ebook_loan_duration")

        # Remove the connection between collection and library.
        with settings_ctrl_fixture.request_context_with_admin("/", method="POST"):
            flask.request.form = ImmutableMultiDict(
                [
                    ("id", str(collection.id)),
                    ("name", "Collection 1"),
                    ("protocol", ExternalIntegration.AXIS_360),
                    ("external_account_id", "1234"),
                    ("username", "user2"),
                    ("password", "password"),
                    ("url", "http://axis.test/"),
                    ("libraries", json.dumps([])),
                ]
            )
            response = (
                settings_ctrl_fixture.manager.admin_collection_settings_controller.process_collections()
            )
            assert response.status_code == 200

        assert collection.id == int(response.response[0])

        # The settings associated with the collection+library were removed
        # when the connection between collection and library was deleted.
        assert None == collection.integration_configuration.for_library(l1.id)
        assert [] == collection.libraries

    def test_collection_delete(self, settings_ctrl_fixture: SettingsControllerFixture):
        collection = settings_ctrl_fixture.ctrl.db.collection()
        assert False == collection.marked_for_deletion

        with settings_ctrl_fixture.request_context_with_admin("/", method="DELETE"):
            settings_ctrl_fixture.admin.remove_role(AdminRole.SYSTEM_ADMIN)
            pytest.raises(
                AdminNotAuthorized,
                settings_ctrl_fixture.manager.admin_collection_settings_controller.process_delete,
                collection.id,
            )

            settings_ctrl_fixture.admin.add_role(AdminRole.SYSTEM_ADMIN)
            response = settings_ctrl_fixture.manager.admin_collection_settings_controller.process_delete(
                collection.id
            )
            assert response.status_code == 200

        # The collection should still be available because it is not immediately deleted.
        # The collection will be deleted in the background by a script, but it is
        # now marked for deletion
        fetchedCollection = get_one(
            settings_ctrl_fixture.ctrl.db.session, Collection, id=collection.id
        )
        assert collection == fetchedCollection
        assert True == fetchedCollection.marked_for_deletion

    def test_collection_delete_cant_delete_parent(
        self, settings_ctrl_fixture: SettingsControllerFixture
    ):
        parent = settings_ctrl_fixture.ctrl.db.collection(
            protocol=ExternalIntegration.OVERDRIVE
        )
        child = settings_ctrl_fixture.ctrl.db.collection(
            protocol=ExternalIntegration.OVERDRIVE
        )
        child.parent = parent

        with settings_ctrl_fixture.request_context_with_admin("/", method="DELETE"):
            response = settings_ctrl_fixture.manager.admin_collection_settings_controller.process_delete(
                parent.id
            )
            assert CANNOT_DELETE_COLLECTION_WITH_CHILDREN == response<|MERGE_RESOLUTION|>--- conflicted
+++ resolved
@@ -164,21 +164,14 @@
     def test_collections_get_collections_with_multiple_collections(
         self, settings_ctrl_fixture: SettingsControllerFixture
     ):
-        old_prior_test_results = HasCollectionSelfTests.prior_test_results
-        HasCollectionSelfTests.prior_test_results = (
-            settings_ctrl_fixture.mock_prior_test_results
-        )
-
-<<<<<<< HEAD
+
         old_prior_test_results = HasSelfTests.prior_test_results
         setattr(
-            HasSelfTests,
+            HasCollectionSelfTests,
             "prior_test_results",
             settings_ctrl_fixture.mock_prior_test_results,
         )
-=======
         session = settings_ctrl_fixture.ctrl.db.session
->>>>>>> b89e93ce
 
         [c1] = settings_ctrl_fixture.ctrl.db.default_library().collections
 
@@ -310,11 +303,7 @@
             assert "L1" == coll3_libraries[0].get("short_name")
             assert "14" == coll3_libraries[0].get("ebook_loan_duration")
 
-<<<<<<< HEAD
-        setattr(HasSelfTests, "prior_test_results", old_prior_test_results)
-=======
-        HasCollectionSelfTests.prior_test_results = old_prior_test_results
->>>>>>> b89e93ce
+        setattr(HasCollectionSelfTests, "prior_test_results", old_prior_test_results)
 
     def test_collections_post_errors(
         self, settings_ctrl_fixture: SettingsControllerFixture
