--- conflicted
+++ resolved
@@ -685,23 +685,8 @@
         assert exporter.called_with[1][3] > last_week
 
 
-<<<<<<< HEAD
-class TestInstanceInitializationScript(DatabaseTest):
-    def test_run(self):
-=======
 class TestInstanceInitializationScript:
     def test_run(self, db: DatabaseTransactionFixture):
-
-        # If the database has been initialized -- which happened
-        # during the test suite setup -- run() will bail out and never
-        # call do_run().
-        class Mock0(InstanceInitializationScript):
-            def do_run(self):
-                raise Exception("I'll never be called.")
-
-        Mock0().run()
-
->>>>>>> 9f26b6ba
         # If the database has not been initialized, run() will detect
         # this and call do_run().
 
@@ -709,34 +694,22 @@
         # to refer to a nonexistent table. Since this 'known' table
         # doesn't exist, we must not have initialized the site,
         # and do_run() will be called.
-        class Mock1(InstanceInitializationScript):
+        class Mock(InstanceInitializationScript):
             TEST_SQL = "select * from nosuchtable"
 
             def do_run(self, *args, **kwargs):
                 self.was_run = True
 
-        script = Mock1()
+        script = Mock()
         script.run()
-        assert True == script.was_run
-
-<<<<<<< HEAD
-    def test_alembic_state(self):
+        assert script.was_run is True
+
+    def test_alembic_state(self, db: DatabaseTransactionFixture):
         # Delete the table data, we should run the script
         # using a session that is not locked into the current transaction (as the script does)
         url = Configuration.database_url()
         _db = SessionManager.session(
             url, initialize_data=False, initialize_schema=False
-=======
-    def test_do_run(self, db: DatabaseTransactionFixture):
-        # Normally, do_run is only called by run() if the database has
-        # not yet meen initialized. But we can test it by calling it
-        # directly.
-        timestamp = get_one(
-            db.session,
-            Timestamp,
-            service="Database Migration",
-            service_type=Timestamp.SCRIPT_TYPE,
->>>>>>> 9f26b6ba
         )
         try:
             _db.execute("DELETE FROM alembic_version")
@@ -749,7 +722,7 @@
         finally:
             _db.close()
 
-        script = InstanceInitializationScript(_db=self._db)
+        script = InstanceInitializationScript(_db=db.session)
         # Ensure search is skipped
         script.do_run = partial(script.do_run, ignore_search=True)
         # Mock the desired response from the DB
@@ -758,7 +731,7 @@
             script.run()
 
         # Alembic version got stamped
-        result = self._db.execute("select * from alembic_version")
+        result = db.session.execute("select * from alembic_version")
         assert result.first() is not None
 
         # Re-running will not call the alembic functions
@@ -767,7 +740,7 @@
         script.run()
         assert script.do_run.call_count == 0
 
-    def test_do_run(self):
+    def test_do_run(self, db: DatabaseTransactionFixture):
         # Remove all secret keys, should they exist, before running the
         # script.
         secret_keys = db.session.query(ConfigurationSetting).filter(
@@ -778,18 +751,6 @@
         script = InstanceInitializationScript(_db=db.session)
         script.do_run(ignore_search=True)
 
-<<<<<<< HEAD
-=======
-        # It initializes the database.
-        timestamp = get_one(
-            db.session,
-            Timestamp,
-            service="Database Migration",
-            service_type=Timestamp.SCRIPT_TYPE,
-        )
-        assert timestamp
-
->>>>>>> 9f26b6ba
         # It creates a secret key.
         assert 1 == secret_keys.count()
         assert secret_keys.one().value == ConfigurationSetting.sitewide_secret(
