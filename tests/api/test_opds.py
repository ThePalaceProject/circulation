--- conflicted
+++ resolved
@@ -1681,16 +1681,12 @@
         # Book with no loans or holds yet.
         work4 = self._work(with_license_pool=True)
 
-<<<<<<< HEAD
         # Loan of a licensed book without a loan end.
         work5 = self._work(with_license_pool=True)
         loan5, ignore = work5.license_pools[0].loan_to(patron, start=now)
 
-        opds_parser = OPDSXMLParser()
-=======
         # Ensure the state variable
         assert annotator.identifies_patrons == True
->>>>>>> b9c916dd
 
         loan1_links = annotator.acquisition_links(
             loan1.license_pool, loan1, None, None, feed, loan1.license_pool.identifier
@@ -1723,6 +1719,8 @@
 
         # Revert the annotator state
         annotator.identifies_patrons = True
+
+        opds_parser = OPDSXMLParser()
 
         availability = opds_parser._xpath1(fulfill, "opds:availability")
         assert _strftime(loan1.start) == availability.attrib.get("since")
