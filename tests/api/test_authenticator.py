"""Test the base authentication framework: that is, the classes that
don't interact with any particular source of truth.
"""
import datetime
import json
import os
import re
import urllib.error
import urllib.parse
import urllib.request
from copy import deepcopy
from decimal import Decimal
from typing import Any
<<<<<<< HEAD
from unittest.mock import MagicMock, call, patch
=======
from unittest.mock import MagicMock, patch
>>>>>>> 1a725d3b

import flask
import pytest
from flask import url_for
from flask_babel import lazy_gettext as _
from money import Money

from api.annotations import AnnotationWriter
from api.announcements import Announcements
from api.authenticator import (
    AuthenticationProvider,
    Authenticator,
    BasicAuthenticationProvider,
    CirculationPatronProfileStorage,
    LibraryAuthenticator,
    OAuthAuthenticationProvider,
    OAuthController,
    PatronData,
)
from api.clever import CleverAuthenticationAPI
from api.config import CannotLoadConfiguration, Configuration
from api.firstbook import FirstBookAuthenticationAPI
from api.millenium_patron import MilleniumPatronAPI
from api.opds import LibraryAnnotator
from api.problem_details import *
from api.problem_details import PATRON_OF_ANOTHER_LIBRARY
from api.simple_authentication import SimpleAuthenticationProvider
from api.sirsidynix_authentication_provider import (
    SirsiBlockReasons,
    SirsiDynixHorizonAuthenticationProvider,
    SirsiDynixPatronData,
)
from api.util.patron import PatronUtility
from core.mock_analytics_provider import MockAnalyticsProvider
from core.model import (
    CirculationEvent,
    ConfigurationSetting,
    Credential,
    DataSource,
    ExternalIntegration,
    Library,
    Patron,
    Session,
    create,
)
from core.model.constants import LinkRelations
from core.opds import OPDSFeed
from core.testing import MockRequestsResponse
from core.user_profile import ProfileController
from core.util.authentication_for_opds import AuthenticationForOPDSDocument
from core.util.datetime_helpers import utc_now
from core.util.http import IntegrationException

from ..fixtures.api_controller import ControllerFixture
from ..fixtures.database import DatabaseTransactionFixture
from ..fixtures.vendor_id import VendorIDFixture


class MockAuthenticationProvider:
    """An AuthenticationProvider that always authenticates requests for
    the given Patron and always returns the given PatronData when
    asked to look up data.
    """

    def __init__(self, patron=None, patrondata=None):
        self.patron = patron
        self.patrondata = patrondata

    def authenticate(self, _db, header):
        return self.patron


class MockBasicAuthenticationProvider(
    BasicAuthenticationProvider, MockAuthenticationProvider
):
    """A mock basic authentication provider for use in testing the overall
    authentication process.
    """

    def __init__(
        self,
        library,
        integration,
        analytics=None,
        patron=None,
        patrondata=None,
        *args,
        **kwargs
    ):
        super().__init__(library, integration, analytics, *args, **kwargs)
        self.patron = patron
        self.patrondata = patrondata

    def authenticate(self, _db, header):
        return self.patron

    def remote_authenticate(self, username, password):
        return self.patrondata

    def remote_patron_lookup(self, patrondata):
        return self.patrondata


class MockBasic(BasicAuthenticationProvider):
    """A second mock basic authentication provider for use in testing
    the workflow around Basic Auth.
    """

    NAME = "Mock Basic Auth provider"
    LOGIN_BUTTON_IMAGE = "BasicButton.png"

    def __init__(
        self,
        library,
        integration,
        analytics=None,
        patrondata=None,
        remote_patron_lookup_patrondata=None,
        *args,
        **kwargs
    ):
        super().__init__(library, integration, analytics)
        self.patrondata = patrondata
        self.remote_patron_lookup_patrondata = remote_patron_lookup_patrondata

    def remote_authenticate(self, username, password):
        return self.patrondata

    def remote_patron_lookup(self, patrondata):
        return self.remote_patron_lookup_patrondata


class MockOAuthAuthenticationProvider(
    OAuthAuthenticationProvider, MockAuthenticationProvider
):
    """A mock OAuth authentication provider for use in testing the overall
    authentication process.
    """

    def __init__(self, library, provider_name, patron=None, patrondata=None):
        self.library_id = library.id
        self.NAME = provider_name
        self.patron = patron
        self.patrondata = patrondata

    def authenticated_patron(self, _db, provider_token):
        return self.patron


class MockOAuth(OAuthAuthenticationProvider):
    """A second mock basic authentication provider for use in testing
    the workflow around OAuth.
    """

    URI = "http://example.org/"
    NAME = "Mock provider"
    TOKEN_TYPE = "test token"
    TOKEN_DATA_SOURCE_NAME = DataSource.MANUAL
    LOGIN_BUTTON_IMAGE = "OAuthButton.png"

    def __init__(self, library, name="Mock OAuth", integration=None, analytics=None):
        _db = Session.object_session(library)
        integration = integration or self._mock_integration(_db, name)
        super().__init__(library, integration, analytics)

    @classmethod
    def _mock_integration(self, _db, name):
        integration, ignore = create(
            _db,
            ExternalIntegration,
            protocol="OAuth",
            goal=ExternalIntegration.PATRON_AUTH_GOAL,
        )
        integration.username = name
        integration.password = ""
        integration.setting(self.OAUTH_TOKEN_EXPIRATION_DAYS).value = 20
        return integration


class AuthenticatorFixture:

    db: DatabaseTransactionFixture
    mock_basic_integration: ExternalIntegration

    def __init__(self, db: DatabaseTransactionFixture):
        self.db = db
        self.mock_basic_integration = self.db.external_integration(
            self.db.fresh_str(), ExternalIntegration.PATRON_AUTH_GOAL
        )

    def mock_basic(self, *args, **kwargs):
        """Convenience method to instantiate a MockBasic object with the
        default library.
        """
        return MockBasic(
            self.db.default_library(), self.mock_basic_integration, *args, **kwargs
        )


@pytest.fixture(scope="function")
def authenticator_fixture(db: DatabaseTransactionFixture) -> AuthenticatorFixture:
    return AuthenticatorFixture(db)


class PatronDataFixture:
    def __init__(self, auth: AuthenticatorFixture):
        self.auth = auth
        self.expiration_time = utc_now()
        self.data = PatronData(
            permanent_id="1",
            authorization_identifier="2",
            username="3",
            personal_name="4",
            email_address="5",
            authorization_expires=self.expiration_time,
            fines=Money(6, "USD"),
            block_reason=PatronData.NO_VALUE,
        )


@pytest.fixture(scope="function")
def patron_data_fixture(
    authenticator_fixture: AuthenticatorFixture,
) -> PatronDataFixture:
    return PatronDataFixture(authenticator_fixture)


class TestPatronData:
    def test_to_dict(self, patron_data_fixture: PatronDataFixture):
        db, p_data = patron_data_fixture.auth.db, patron_data_fixture.data

        data = p_data.to_dict
        expect = dict(
            permanent_id="1",
            authorization_identifier="2",
            authorization_identifiers=["2"],
            external_type=None,
            username="3",
            personal_name="4",
            email_address="5",
            authorization_expires=patron_data_fixture.expiration_time.strftime(
                "%Y-%m-%d"
            ),
            fines="6",
            block_reason=None,
        )
        assert data == expect

        # Test with an empty fines field
        p_data.fines = PatronData.NO_VALUE
        data = p_data.to_dict
        expect["fines"] = None
        assert data == expect

        # Test with a zeroed-out fines field
        p_data.fines = Decimal(0.0)
        data = p_data.to_dict
        expect["fines"] = "0"
        assert data == expect

        # Test with an empty expiration time
        p_data.authorization_expires = PatronData.NO_VALUE
        data = p_data.to_dict
        expect["authorization_expires"] = None
        assert data == expect

    def test_apply(self, patron_data_fixture: PatronDataFixture):
        db, p_data = patron_data_fixture.auth.db, patron_data_fixture.data

        patron = db.patron()
        p_data.cached_neighborhood = "Little Homeworld"

        p_data.apply(patron)
        assert p_data.permanent_id == patron.external_identifier
        assert p_data.authorization_identifier == patron.authorization_identifier
        assert p_data.username == patron.username
        assert p_data.authorization_expires == patron.authorization_expires
        assert p_data.fines == patron.fines
        assert None == patron.block_reason
        assert "Little Homeworld" == patron.cached_neighborhood

        # This data is stored in PatronData but not applied to Patron.
        assert "4" == p_data.personal_name
        assert False == hasattr(patron, "personal_name")
        assert "5" == p_data.email_address
        assert False == hasattr(patron, "email_address")

        # This data is stored on the Patron object as a convenience,
        # but it's not stored in the database.
        assert "Little Homeworld" == patron.neighborhood

    def test_apply_block_reason(self, patron_data_fixture: PatronDataFixture):
        """If the PatronData has a reason why a patron is blocked,
        the reason is put into the Patron record.
        """
        db, p_data = patron_data_fixture.auth.db, patron_data_fixture.data
        p_data.block_reason = PatronData.UNKNOWN_BLOCK
        patron = db.patron()
        p_data.apply(patron)
        assert PatronData.UNKNOWN_BLOCK == patron.block_reason

    def test_apply_multiple_authorization_identifiers(
        self, patron_data_fixture: PatronDataFixture
    ):
        """If there are multiple authorization identifiers, the first
        one is chosen.
        """
        db, p_data = patron_data_fixture.auth.db, patron_data_fixture.data
        patron = db.patron()
        patron.authorization_identifier = None
        data = PatronData(authorization_identifier=["2", "3"], complete=True)
        data.apply(patron)
        assert "2" == patron.authorization_identifier

        # If Patron.authorization_identifier is already set, it will
        # not be changed, so long as its current value is acceptable.
        data = PatronData(authorization_identifier=["3", "2"], complete=True)
        data.apply(patron)
        assert "2" == patron.authorization_identifier

        # If Patron.authorization_identifier ever turns out not to be
        # an acceptable value, it will be changed.
        data = PatronData(authorization_identifier=["3", "4"], complete=True)
        data.apply(patron)
        assert "3" == patron.authorization_identifier

    def test_apply_sets_last_external_sync_if_data_is_complete(
        self, patron_data_fixture: PatronDataFixture
    ):
        """Patron.last_external_sync is only updated when apply() is called on
        a PatronData object that represents a full set of metadata.
        What constitutes a 'full set' depends on the authentication
        provider.
        """
        db, p_data = patron_data_fixture.auth.db, patron_data_fixture.data
        patron = db.patron()
        p_data.complete = False
        p_data.apply(patron)
        assert None == patron.last_external_sync
        p_data.complete = True
        p_data.apply(patron)
        assert None != patron.last_external_sync

    def test_apply_sets_first_valid_authorization_identifier(
        self, patron_data_fixture: PatronDataFixture
    ):
        """If the ILS has multiple authorization identifiers for a patron, the
        first one is used.
        """
        db, p_data = patron_data_fixture.auth.db, patron_data_fixture.data
        patron = db.patron()
        patron.authorization_identifier = None
        p_data.set_authorization_identifier(["identifier 1", "identifier 2"])
        p_data.apply(patron)
        assert "identifier 1" == patron.authorization_identifier

    def test_apply_leaves_valid_authorization_identifier_alone(
        self, patron_data_fixture: PatronDataFixture
    ):
        """If the ILS says a patron has a new preferred authorization
        identifier, but our Patron record shows them using an
        authorization identifier that still works, we don't change it.
        """
        db, p_data = patron_data_fixture.auth.db, patron_data_fixture.data
        patron = db.patron()
        patron.authorization_identifier = "old identifier"
        p_data.set_authorization_identifier(
            ["new identifier", patron.authorization_identifier]
        )
        p_data.apply(patron)
        assert "old identifier" == patron.authorization_identifier

    def test_apply_overwrites_invalid_authorization_identifier(
        self, patron_data_fixture: PatronDataFixture
    ):
        """If the ILS says a patron has a new preferred authorization
        identifier, and our Patron record shows them using an
        authorization identifier that no longer works, we change it.
        """
        db, p_data = patron_data_fixture.auth.db, patron_data_fixture.data
        patron = db.patron()
        p_data.set_authorization_identifier(["identifier 1", "identifier 2"])
        p_data.apply(patron)
        assert "identifier 1" == patron.authorization_identifier

    def test_apply_on_incomplete_information(
        self, patron_data_fixture: PatronDataFixture
    ):
        """When we call apply() based on incomplete information (most
        commonly, the fact that a given string was successfully used
        to authenticate a patron), we are very careful about modifying
        data already in the database.
        """
        db, p_data = patron_data_fixture.auth.db, patron_data_fixture.data
        now = utc_now()

        # If the only thing we know about a patron is that a certain
        # string authenticated them, we set
        # Patron.authorization_identifier to that string but we also
        # indicate that we need to perform an external sync on them
        # ASAP.
        authenticated = PatronData(authorization_identifier="1234", complete=False)
        patron = db.patron()
        patron.authorization_identifier = None
        patron.last_external_sync = now
        authenticated.apply(patron)
        assert "1234" == patron.authorization_identifier
        assert None == patron.last_external_sync

        # If a patron authenticates by username, we leave their Patron
        # record alone.
        patron = db.patron()
        patron.authorization_identifier = "1234"
        patron.username = "user"
        patron.last_external_sync = now
        patron.fines = Money(10, "USD")
        authenticated_by_username = PatronData(
            authorization_identifier="user", complete=False
        )
        authenticated_by_username.apply(patron)
        assert now == patron.last_external_sync

        # If a patron authenticates with a string that is neither
        # their authorization identifier nor their username, we leave
        # their Patron record alone, except that we indicate that we
        # need to perform an external sync on them ASAP.
        patron.last_external_sync = now
        authenticated_by_weird_identifier = PatronData(
            authorization_identifier="5678", complete=False
        )
        authenticated_by_weird_identifier.apply(patron)
        assert "1234" == patron.authorization_identifier
        assert None == patron.last_external_sync

    def test_get_or_create_patron(self, patron_data_fixture: PatronDataFixture):
        db, p_data = patron_data_fixture.auth.db, patron_data_fixture.data
        analytics = MockAnalyticsProvider()

        # The patron didn't exist yet, so it was created
        # and an analytics event was sent.
        default_library = db.default_library()
        patron, is_new = p_data.get_or_create_patron(
            db.session, default_library.id, analytics
        )
        assert "2" == patron.authorization_identifier
        assert default_library == patron.library
        assert True == is_new
        assert CirculationEvent.NEW_PATRON == analytics.event_type
        assert 1 == analytics.count

        # Patron.neighborhood was set, even though there is no
        # value and that's not a database field.
        assert None == patron.neighborhood

        # Set a neighborhood and try again.
        p_data.neighborhood = "Achewood"

        # The same patron is returned, and no analytics
        # event was sent.
        patron, is_new = p_data.get_or_create_patron(
            db.session, default_library.id, analytics
        )
        assert "2" == patron.authorization_identifier
        assert False == is_new
        assert "Achewood" == patron.neighborhood
        assert 1 == analytics.count

    def test_to_response_parameters(self, patron_data_fixture: PatronDataFixture):
        db, p_data = patron_data_fixture.auth.db, patron_data_fixture.data
        params = p_data.to_response_parameters
        assert dict(name="4") == params

        p_data.personal_name = None
        params = p_data.to_response_parameters
        assert dict() == params


class TestCirculationPatronProfileStorage:
    def test_profile_document(
        self, controller_fixture: ControllerFixture, vendor_id_fixture: VendorIDFixture
    ):
        def mock_url_for(endpoint, library_short_name, _external=True):
            return (
                "http://host/"
                + endpoint
                + "?"
                + "library_short_name="
                + library_short_name
            )

        patron = controller_fixture.db.patron()
        storage = CirculationPatronProfileStorage(patron, mock_url_for)
        doc = storage.profile_document
        assert "settings" in doc
        # Since there's no authdata configured, the DRM fields are not present
        assert "drm:vendor" not in doc
        assert "drm:clientToken" not in doc
        assert "drm:scheme" not in doc
        assert "links" not in doc

        # Now there's authdata configured, and the DRM fields are populated with
        # the vendor ID and a short client token
        vendor_id_fixture.initialize_adobe(patron.library)

        doc = storage.profile_document
        [adobe] = doc["drm"]
        assert adobe["drm:vendor"] == "vendor id"
        assert adobe["drm:clientToken"].startswith(
            patron.library.short_name.upper() + "TOKEN"
        )
        assert (
            adobe["drm:scheme"] == "http://librarysimplified.org/terms/drm/scheme/ACS"
        )
        [device_link, annotations_link] = doc["links"]
        assert (
            device_link["rel"] == "http://librarysimplified.org/terms/drm/rel/devices"
        )
        assert (
            device_link["href"]
            == "http://host/adobe_drm_devices?library_short_name=default"
        )
        assert annotations_link["rel"] == "http://www.w3.org/ns/oa#annotationService"
        assert (
            annotations_link["href"]
            == "http://host/annotations?library_short_name=default"
        )
        assert annotations_link["type"] == AnnotationWriter.CONTENT_TYPE


class MockAuthenticator(Authenticator):
    """Allows testing Authenticator methods outside of a request context."""

    def __init__(self, current_library, authenticators, analytics=None):
        _db = Session.object_session(current_library)
        super().__init__(_db, analytics)
        self.current_library_name = current_library.short_name
        self.library_authenticators = authenticators

    def populate_authenticators(self, *args, **kwargs):
        """Do nothing -- authenticators were set in the constructor."""

    @property
    def current_library_short_name(self):
        return self.current_library_name


class TestAuthenticator:
    def test_init(self, controller_fixture: ControllerFixture):
        db = controller_fixture.db

        # The default library has already been configured to use the
        # SimpleAuthenticationProvider for its basic auth.
        l1 = db.default_library()
        l1.short_name = "l1"

        # This library uses Millenium Patron.
        l2, ignore = create(db.session, Library, short_name="l2")
        integration = db.external_integration(
            "api.millenium_patron", goal=ExternalIntegration.PATRON_AUTH_GOAL
        )
        integration.url = "http://url/"
        l2.integrations.append(integration)

        db.session.commit()

        analytics = MockAnalyticsProvider()

        auth = Authenticator(db.session, db.session.query(Library), analytics)

        # A LibraryAuthenticator has been created for each Library.
        assert "l1" in auth.library_authenticators
        assert "l2" in auth.library_authenticators
        assert isinstance(auth.library_authenticators["l1"], LibraryAuthenticator)
        assert isinstance(auth.library_authenticators["l2"], LibraryAuthenticator)

        # Each LibraryAuthenticator has been associated with an
        # appropriate AuthenticationProvider.

        assert isinstance(
            auth.library_authenticators["l1"].basic_auth_provider,
            SimpleAuthenticationProvider,
        )
        assert isinstance(
            auth.library_authenticators["l2"].basic_auth_provider, MilleniumPatronAPI
        )

        # Each provider has the analytics set.
        assert (
            analytics == auth.library_authenticators["l1"].basic_auth_provider.analytics
        )
        assert (
            analytics == auth.library_authenticators["l2"].basic_auth_provider.analytics
        )

    def test_methods_call_library_authenticators(
        self, controller_fixture: ControllerFixture
    ):
        db, app = controller_fixture.db, controller_fixture.app

        class MockLibraryAuthenticator(LibraryAuthenticator):
            def __init__(self, name):
                self.name = name

            def authenticated_patron(self, _db, header):
                return "authenticated patron for %s" % self.name

            def create_authentication_document(self):
                return "authentication document for %s" % self.name

            def create_authentication_headers(self):
                return "authentication headers for %s" % self.name

            def get_credential_from_header(self, header):
                return "credential for %s" % self.name

            def create_bearer_token(self, *args, **kwargs):
                return "bearer token for %s" % self.name

            def oauth_provider_lookup(self, *args, **kwargs):
                return "oauth provider for %s" % self.name

            def decode_bearer_token(self, *args, **kwargs):
                return "decoded bearer token for %s" % self.name

        l1, ignore = create(db.session, Library, short_name="l1")
        l2, ignore = create(db.session, Library, short_name="l2")

        auth = Authenticator(db.session, db.session.query(Library))
        auth.library_authenticators["l1"] = MockLibraryAuthenticator("l1")
        auth.library_authenticators["l2"] = MockLibraryAuthenticator("l2")

        # This new library isn't in the authenticator.
        l3, ignore = create(db.session, Library, short_name="l3")

        with app.test_request_context("/"):
            flask.request.library = l3  # type:ignore
            assert LIBRARY_NOT_FOUND == auth.authenticated_patron(db.session, {})  # type: ignore
            assert LIBRARY_NOT_FOUND == auth.create_authentication_document()  # type: ignore
            assert LIBRARY_NOT_FOUND == auth.create_authentication_headers()  # type: ignore
            assert LIBRARY_NOT_FOUND == auth.get_credential_from_header({})  # type: ignore
            assert LIBRARY_NOT_FOUND == auth.create_bearer_token()  # type: ignore
            assert LIBRARY_NOT_FOUND == auth.oauth_provider_lookup()  # type: ignore

        # The other libraries are in the authenticator.
        with app.test_request_context("/"):
            flask.request.library = l1  # type:ignore
            assert "authenticated patron for l1" == auth.authenticated_patron(
                db.session, {}
            )
            assert (
                "authentication document for l1"
                == auth.create_authentication_document()
            )
            assert (
                "authentication headers for l1" == auth.create_authentication_headers()
            )
            assert "credential for l1" == auth.get_credential_from_header({})
            assert "bearer token for l1" == auth.create_bearer_token()
            assert "oauth provider for l1" == auth.oauth_provider_lookup()
            assert "decoded bearer token for l1" == auth.decode_bearer_token()

        with app.test_request_context("/"):
            flask.request.library = l2  # type:ignore
            assert "authenticated patron for l2" == auth.authenticated_patron(
                db.session, {}
            )
            assert (
                "authentication document for l2"
                == auth.create_authentication_document()
            )
            assert (
                "authentication headers for l2" == auth.create_authentication_headers()
            )
            assert "credential for l2" == auth.get_credential_from_header({})
            assert "bearer token for l2" == auth.create_bearer_token()
            assert "oauth provider for l2" == auth.oauth_provider_lookup()
            assert "decoded bearer token for l2" == auth.decode_bearer_token()


class TestLibraryAuthenticator:
    def test_from_config_basic_auth_only(
        self, authenticator_fixture: AuthenticatorFixture
    ):
        db = authenticator_fixture.db

        # Only a basic auth provider.
        millenium = db.external_integration(
            "api.millenium_patron",
            ExternalIntegration.PATRON_AUTH_GOAL,
            libraries=[db.default_library()],
        )
        millenium.url = "http://url/"
        auth = LibraryAuthenticator.from_config(db.session, db.default_library())

        assert auth.basic_auth_provider != None
        assert isinstance(auth.basic_auth_provider, MilleniumPatronAPI)
        assert {} == auth.oauth_providers_by_name

    def test_from_config_basic_auth_and_oauth(
        self, authenticator_fixture: AuthenticatorFixture
    ):
        db = authenticator_fixture.db

        library = db.default_library()
        # A basic auth provider and an oauth provider.
        firstbook = db.external_integration(
            "api.firstbook",
            ExternalIntegration.PATRON_AUTH_GOAL,
        )
        firstbook.url = "http://url/"
        firstbook.password = "secret"
        library.integrations.append(firstbook)

        oauth = db.external_integration(
            "api.clever",
            ExternalIntegration.PATRON_AUTH_GOAL,
        )
        oauth.username = "client_id"
        oauth.password = "client_secret"
        library.integrations.append(oauth)

        analytics = MockAnalyticsProvider()
        auth = LibraryAuthenticator.from_config(db.session, library, analytics)

        assert auth.basic_auth_provider != None
        assert isinstance(auth.basic_auth_provider, FirstBookAuthenticationAPI)
        assert analytics == auth.basic_auth_provider.analytics

        assert 1 == len(auth.oauth_providers_by_name)
        clever = auth.oauth_providers_by_name[CleverAuthenticationAPI.NAME]
        assert isinstance(clever, CleverAuthenticationAPI)
        assert analytics == clever.analytics

    def test_with_custom_patron_catalog(
        self, authenticator_fixture: AuthenticatorFixture
    ):
        """Instantiation of a LibraryAuthenticator may
        include instantiation of a CustomPatronCatalog.
        """
        db = authenticator_fixture.db
        mock_catalog = object()

        class MockCustomPatronCatalog:
            @classmethod
            def for_library(self, library):
                self.called_with = library
                return mock_catalog

        authenticator = LibraryAuthenticator.from_config(
            db.session,
            db.default_library(),
            custom_catalog_source=MockCustomPatronCatalog,
        )
        assert (
            db.default_library() == MockCustomPatronCatalog.called_with  # type:ignore
        )

        # The custom patron catalog is stored as
        # authentication_document_annotator.
        assert mock_catalog == authenticator.authentication_document_annotator

    def test_config_succeeds_when_no_providers_configured(
        self, authenticator_fixture: AuthenticatorFixture
    ):
        # You can call from_config even when there are no authentication
        # providers configured.

        # This should not happen in normal usage, but there will be an
        # interim period immediately after a library is created where
        # this will be its configuration.
        db = authenticator_fixture.db
        authenticator = LibraryAuthenticator.from_config(
            db.session, db.default_library()
        )
        assert [] == list(authenticator.providers)

    def test_configuration_exception_during_from_config_stored(
        self, authenticator_fixture: AuthenticatorFixture
    ):
        # If the initialization of an AuthenticationProvider from config
        # raises CannotLoadConfiguration or ImportError, the exception
        # is stored with the LibraryAuthenticator rather than being
        # propagated.
        db = authenticator_fixture.db
        # Create an integration destined to raise CannotLoadConfiguration..
        misconfigured = db.external_integration(
            "api.firstbook",
            ExternalIntegration.PATRON_AUTH_GOAL,
        )

        # ... and one destined to raise ImportError.
        unknown = db.external_integration(
            "unknown protocol", ExternalIntegration.PATRON_AUTH_GOAL
        )
        for integration in [misconfigured, unknown]:
            db.default_library().integrations.append(integration)
        auth = LibraryAuthenticator.from_config(db.session, db.default_library())

        # The LibraryAuthenticator exists but has no AuthenticationProviders.
        assert None == auth.basic_auth_provider
        assert {} == auth.oauth_providers_by_name

        # Both integrations have left their trace in
        # initialization_exceptions.
        not_configured = auth.initialization_exceptions[misconfigured.id]
        assert isinstance(not_configured, CannotLoadConfiguration)
        assert "First Book server not configured." == str(not_configured)

        not_found = auth.initialization_exceptions[unknown.id]
        assert isinstance(not_found, ImportError)
        assert "No module named 'unknown protocol'" == str(not_found)

    def test_register_fails_when_integration_has_wrong_goal(
        self, authenticator_fixture: AuthenticatorFixture
    ):
        db = authenticator_fixture.db
        integration = db.external_integration("protocol", "some other goal")
        auth = LibraryAuthenticator(_db=db.session, library=db.default_library())
        with pytest.raises(CannotLoadConfiguration) as excinfo:
            auth.register_provider(integration)
        assert (
            "Was asked to register an integration with goal=some other goal as though it were a way of authenticating patrons."
            in str(excinfo.value)
        )

    def test_register_fails_when_integration_not_associated_with_library(
        self, authenticator_fixture: AuthenticatorFixture
    ):
        db = authenticator_fixture.db
        integration = db.external_integration(
            "protocol", ExternalIntegration.PATRON_AUTH_GOAL
        )
        auth = LibraryAuthenticator(_db=db.session, library=db.default_library())
        with pytest.raises(CannotLoadConfiguration) as excinfo:
            auth.register_provider(integration)
        assert "Was asked to register an integration with library {}, which doesn't use it.".format(
            db.default_library().name
        ) in str(
            excinfo.value
        )

    def test_register_fails_when_integration_module_does_not_contain_provider_class(
        self, authenticator_fixture: AuthenticatorFixture
    ):
        db = authenticator_fixture.db
        library = db.default_library()
        integration = db.external_integration(
            "api.lanes", ExternalIntegration.PATRON_AUTH_GOAL
        )
        library.integrations.append(integration)
        auth = LibraryAuthenticator(_db=db.session, library=library)
        with pytest.raises(CannotLoadConfiguration) as excinfo:
            auth.register_provider(integration)
        assert (
            "Loaded module api.lanes but could not find a class called AuthenticationProvider inside."
            in str(excinfo.value)
        )

    def test_register_provider_fails_but_does_not_explode_on_remote_integration_error(
        self, authenticator_fixture: AuthenticatorFixture
    ):
        db = authenticator_fixture.db
        library = db.default_library()
        # We're going to instantiate the a mock authentication provider that
        # immediately raises a RemoteIntegrationException, which will become
        # a CannotLoadConfiguration.
        integration = db.external_integration(
            "tests.api.mock_authentication_provider",
            ExternalIntegration.PATRON_AUTH_GOAL,
        )
        library.integrations.append(integration)
        auth = LibraryAuthenticator(_db=db.session, library=library)
        with pytest.raises(CannotLoadConfiguration) as excinfo:
            auth.register_provider(integration)
        assert "Could not instantiate" in str(excinfo.value)
        assert "authentication provider for library {}, possibly due to a network connection problem.".format(
            db.default_library().name
        ) in str(
            excinfo.value
        )

    def test_register_provider_basic_auth(
        self, authenticator_fixture: AuthenticatorFixture
    ):
        db = authenticator_fixture.db
        firstbook = db.external_integration(
            "api.firstbook",
            ExternalIntegration.PATRON_AUTH_GOAL,
        )
        firstbook.url = "http://url/"
        firstbook.password = "secret"
        db.default_library().integrations.append(firstbook)
        auth = LibraryAuthenticator(_db=db.session, library=db.default_library())
        auth.register_provider(firstbook)
        assert isinstance(auth.basic_auth_provider, FirstBookAuthenticationAPI)

    def test_register_oauth_provider(self, authenticator_fixture: AuthenticatorFixture):
        db = authenticator_fixture.db
        oauth = db.external_integration(
            "api.clever",
            ExternalIntegration.PATRON_AUTH_GOAL,
        )
        oauth.username = "client_id"
        oauth.password = "client_secret"
        db.default_library().integrations.append(oauth)
        auth = LibraryAuthenticator(_db=db.session, library=db.default_library())
        auth.register_provider(oauth)
        assert 1 == len(auth.oauth_providers_by_name)
        clever = auth.oauth_providers_by_name[CleverAuthenticationAPI.NAME]
        assert isinstance(clever, CleverAuthenticationAPI)

    def test_oauth_provider_requires_secret(
        self, authenticator_fixture: AuthenticatorFixture
    ):
        db = authenticator_fixture.db
        integration = db.external_integration(db.fresh_str())

        basic = MockBasicAuthenticationProvider(db.default_library(), integration)
        oauth = MockOAuthAuthenticationProvider(db.default_library(), "provider1")

        # You can create an Authenticator that only uses Basic Auth
        # without providing a secret.
        LibraryAuthenticator(
            _db=db.session, library=db.default_library(), basic_auth_provider=basic
        )

        # You can create an Authenticator that uses OAuth if you
        # provide a secret.
        LibraryAuthenticator(
            _db=db.session,
            library=db.default_library(),
            oauth_providers=[oauth],
            bearer_token_signing_secret="foo",
        )

        # But you can't create an Authenticator that uses OAuth
        # without providing a secret.
        with pytest.raises(CannotLoadConfiguration) as excinfo:
            LibraryAuthenticator(
                _db=db.session, library=db.default_library(), oauth_providers=[oauth]
            )
        assert (
            "OAuth providers are configured, but secret for signing bearer tokens is not."
            in str(excinfo.value)
        )

    def test_supports_patron_authentication(
        self, authenticator_fixture: AuthenticatorFixture
    ):
        db = authenticator_fixture.db
        authenticator = LibraryAuthenticator.from_config(
            db.session, db.default_library()
        )

        # This LibraryAuthenticator does not actually support patron
        # authentication because it has no auth providers.
        #
        # (This isn't necessarily a deal breaker, but most libraries
        # do authenticate their patrons.)
        assert False == authenticator.supports_patron_authentication

        # Adding a basic auth provider will make it start supporting
        # patron authentication.
        authenticator.basic_auth_provider = object()
        assert True == authenticator.supports_patron_authentication
        authenticator.basic_auth_provider = None

        # So will adding an OAuth provider.
        authenticator.oauth_providers_by_name[object()] = object()
        assert True == authenticator.supports_patron_authentication

    def test_identifies_individuals(self, authenticator_fixture: AuthenticatorFixture):
        db = authenticator_fixture.db
        # This LibraryAuthenticator does not authenticate patrons at
        # all, so it does not identify patrons as individuals.
        authenticator = LibraryAuthenticator(
            _db=db.session,
            library=db.default_library(),
        )

        # This LibraryAuthenticator has two Authenticators, but
        # neither of them identify patrons as individuals.
        class MockAuthenticator:
            NAME = "mock"
            IDENTIFIES_INDIVIDUALS = False

        basic = MockAuthenticator()
        oauth = MockAuthenticator()
        authenticator = LibraryAuthenticator(
            _db=db.session,
            library=db.default_library(),
            basic_auth_provider=basic,
            oauth_providers=[oauth],
            bearer_token_signing_secret=db.fresh_str(),
        )
        assert False == authenticator.identifies_individuals

        # If some Authenticators identify individuals and some do not,
        # the library as a whole does not (necessarily) identify
        # individuals.
        basic.IDENTIFIES_INDIVIDUALS = True
        assert False == authenticator.identifies_individuals

        # If every Authenticator identifies individuals, then so does
        # the library as a whole.
        oauth.IDENTIFIES_INDIVIDUALS = True
        assert True == authenticator.identifies_individuals

    def test_providers(self, authenticator_fixture: AuthenticatorFixture):
        db = authenticator_fixture.db
        integration = db.external_integration(db.fresh_str())
        basic = MockBasicAuthenticationProvider(db.default_library(), integration)
        oauth1 = MockOAuthAuthenticationProvider(db.default_library(), "provider1")
        oauth2 = MockOAuthAuthenticationProvider(db.default_library(), "provider2")

        authenticator = LibraryAuthenticator(
            _db=db.session,
            library=db.default_library(),
            basic_auth_provider=basic,
            oauth_providers=[oauth1, oauth2],
            bearer_token_signing_secret="foo",
        )
        assert [basic, oauth1, oauth2] == list(authenticator.providers)

    def test_provider_registration(self, authenticator_fixture: AuthenticatorFixture):
        """You can register the same provider multiple times,
        but you can't register two different basic auth providers,
        and you can't register two different OAuth providers
        with the same .NAME.
        """
        db = authenticator_fixture.db
        authenticator = LibraryAuthenticator(
            _db=db.session,
            library=db.default_library(),
            bearer_token_signing_secret="foo",
        )
        integration = db.external_integration(db.fresh_str())
        basic1 = MockBasicAuthenticationProvider(db.default_library(), integration)
        basic2 = MockBasicAuthenticationProvider(db.default_library(), integration)
        oauth1 = MockOAuthAuthenticationProvider(db.default_library(), "provider1")
        oauth2 = MockOAuthAuthenticationProvider(db.default_library(), "provider2")
        oauth1_dupe = MockOAuthAuthenticationProvider(db.default_library(), "provider1")

        authenticator.register_basic_auth_provider(basic1)
        authenticator.register_basic_auth_provider(basic1)

        with pytest.raises(CannotLoadConfiguration) as excinfo:
            authenticator.register_basic_auth_provider(basic2)
        assert "Two basic auth providers configured" in str(excinfo.value)

        authenticator.register_oauth_provider(oauth1)
        authenticator.register_oauth_provider(oauth1)
        authenticator.register_oauth_provider(oauth2)

        with pytest.raises(CannotLoadConfiguration) as excinfo:
            authenticator.register_oauth_provider(oauth1_dupe)
        assert 'Two different OAuth providers claim the name "provider1"' in str(
            excinfo.value
        )

    def test_oauth_provider_lookup(self, authenticator_fixture: AuthenticatorFixture):
        db = authenticator_fixture.db

        # If there are no OAuth providers we cannot look one up.
        integration = db.external_integration(db.fresh_str())
        basic = MockBasicAuthenticationProvider(db.default_library(), integration)
        authenticator = LibraryAuthenticator(
            _db=db.session, library=db.default_library(), basic_auth_provider=basic
        )
        problem = authenticator.oauth_provider_lookup("provider1")
        assert problem.uri == UNKNOWN_OAUTH_PROVIDER.uri  # type: ignore
        assert _("No OAuth providers are configured.") == problem.detail

        # We can look up registered providers but not unregistered providers.
        oauth1 = MockOAuthAuthenticationProvider(db.default_library(), "provider1")
        oauth2 = MockOAuthAuthenticationProvider(db.default_library(), "provider2")
        oauth3 = MockOAuthAuthenticationProvider(db.default_library(), "provider3")
        authenticator = LibraryAuthenticator(
            _db=db.session,
            library=db.default_library(),
            oauth_providers=[oauth1, oauth2],
            bearer_token_signing_secret="foo",
        )

        provider = authenticator.oauth_provider_lookup("provider1")
        assert oauth1 == provider

        problem = authenticator.oauth_provider_lookup("provider3")
        assert problem.uri == UNKNOWN_OAUTH_PROVIDER.uri  # type: ignore
        assert (
            _(
                "The specified OAuth provider name isn't one of the known providers. The known providers are: provider1, provider2"
            )
            == problem.detail
        )

    def test_authenticated_patron_basic(
        self, authenticator_fixture: AuthenticatorFixture
    ):
        db = authenticator_fixture.db
        patron = db.patron()
        patrondata = PatronData(
            permanent_id=patron.external_identifier,
            authorization_identifier=patron.authorization_identifier,
            username=patron.username,
            neighborhood="Achewood",
        )
        integration = db.external_integration(db.fresh_str())
        basic = MockBasicAuthenticationProvider(
            db.default_library(), integration, patron=patron, patrondata=patrondata
        )
        authenticator = LibraryAuthenticator(
            _db=db.session, library=db.default_library(), basic_auth_provider=basic
        )
        assert patron == authenticator.authenticated_patron(
            db.session, dict(username="foo", password="bar")
        )

        # Neighborhood information is being temporarily stored in the
        # Patron object for use elsewhere in request processing. It
        # won't be written to the database because there's no field in
        # `patrons` to store it.
        assert "Achewood" == patron.neighborhood

        # OAuth doesn't work.
        problem = authenticator.authenticated_patron(db.session, "Bearer abcd")
        assert UNSUPPORTED_AUTHENTICATION_MECHANISM == problem  # type: ignore

    def test_authenticated_patron_oauth(
        self, authenticator_fixture: AuthenticatorFixture
    ):
        db = authenticator_fixture.db
        patron1 = db.patron()
        patron2 = db.patron()
        oauth1 = MockOAuthAuthenticationProvider(
            db.default_library(), "oauth1", patron=patron1
        )
        oauth2 = MockOAuthAuthenticationProvider(
            db.default_library(), "oauth2", patron=patron2
        )
        authenticator = LibraryAuthenticator(
            _db=db.session,
            library=db.default_library(),
            oauth_providers=[oauth1, oauth2],
            bearer_token_signing_secret="foo",
        )

        # Ask oauth1 to create a bearer token.
        token = authenticator.create_bearer_token(oauth1.NAME, "some token")

        # The authenticator will decode the bearer token into a
        # provider and a provider token. It will look up the oauth1
        # provider (as opposed to oauth2) and ask it to authenticate
        # the provider token.
        #
        # This gives us patron1, as opposed to patron2.
        authenticated = authenticator.authenticated_patron(
            db.session, "Bearer " + token
        )
        assert patron1 == authenticated

        # Basic auth doesn't work.
        problem = authenticator.authenticated_patron(
            db.session, dict(username="foo", password="bar")
        )
        assert UNSUPPORTED_AUTHENTICATION_MECHANISM == problem  # type: ignore

    def test_authenticated_patron_unsupported_mechanism(
        self, authenticator_fixture: AuthenticatorFixture
    ):
        db = authenticator_fixture.db
        authenticator = LibraryAuthenticator(
            _db=db.session,
            library=db.default_library(),
        )
        problem = authenticator.authenticated_patron(db.session, object())
        assert UNSUPPORTED_AUTHENTICATION_MECHANISM == problem  # type: ignore

    def test_get_credential_from_header(
        self, authenticator_fixture: AuthenticatorFixture
    ):
        db = authenticator_fixture.db
        integration = db.external_integration(db.fresh_str())
        basic = MockBasicAuthenticationProvider(db.default_library(), integration)
        oauth = MockOAuthAuthenticationProvider(db.default_library(), "oauth1")

        # We can pull the password out of a Basic Auth credential
        # if a Basic Auth authentication provider is configured.
        authenticator = LibraryAuthenticator(
            _db=db.session,
            library=db.default_library(),
            basic_auth_provider=basic,
            oauth_providers=[oauth],
            bearer_token_signing_secret="secret",
        )
        credential = dict(password="foo")
        assert "foo" == authenticator.get_credential_from_header(credential)

        # We can't pull the password out if only OAuth authentication
        # providers are configured.
        authenticator = LibraryAuthenticator(
            _db=db.session,
            library=db.default_library(),
            basic_auth_provider=None,
            oauth_providers=[oauth],
            bearer_token_signing_secret="secret",
        )
        assert None == authenticator.get_credential_from_header(credential)

    def test_create_bearer_token(self, authenticator_fixture: AuthenticatorFixture):
        db = authenticator_fixture.db
        oauth1 = MockOAuthAuthenticationProvider(db.default_library(), "oauth1")
        oauth2 = MockOAuthAuthenticationProvider(db.default_library(), "oauth2")
        authenticator = LibraryAuthenticator(
            _db=db.session,
            library=db.default_library(),
            oauth_providers=[oauth1, oauth2],
            bearer_token_signing_secret="foo",
        )

        # A token is created and signed with the bearer token.
        token1 = authenticator.create_bearer_token(oauth1.NAME, "some token")
        assert (
            "eyJ0eXAiOiJKV1QiLCJhbGciOiJIUzI1NiJ9.eyJ0b2tlbiI6InNvbWUgdG9rZW4iLCJpc3MiOiJvYXV0aDEifQ.toy4qdoziL99SN4q9DRMdN-3a0v81CfVjwJVFNUt_mk"
            == token1
        )

        # Varying the name of the OAuth provider varies the bearer
        # token.
        token2 = authenticator.create_bearer_token(oauth2.NAME, "some token")
        assert token1 != token2

        # Varying the token sent by the OAuth provider varies the
        # bearer token.
        token3 = authenticator.create_bearer_token(oauth1.NAME, "some other token")
        assert token3 != token1

        # Varying the secret used to sign the token varies the bearer
        # token.
        authenticator.bearer_token_signing_secret = "a different secret"
        token4 = authenticator.create_bearer_token(oauth1.NAME, "some token")
        assert token4 != token1

    def test_decode_bearer_token(self, authenticator_fixture: AuthenticatorFixture):
        db = authenticator_fixture.db
        oauth = MockOAuthAuthenticationProvider(db.default_library(), "oauth")
        authenticator = LibraryAuthenticator(
            _db=db.session,
            library=db.default_library(),
            oauth_providers=[oauth],
            bearer_token_signing_secret="secret",
        )

        # A token is created and signed with the secret.
        token_value = (oauth.NAME, "some token")
        encoded = authenticator.create_bearer_token(*token_value)
        decoded = authenticator.decode_bearer_token(encoded)
        assert token_value == decoded

        decoded = authenticator.decode_bearer_token_from_header("Bearer " + encoded)
        assert token_value == decoded

    def test_create_authentication_document(
        self, authenticator_fixture: AuthenticatorFixture
    ):
        db = authenticator_fixture.db

        class MockAuthenticator(LibraryAuthenticator):
            """Mock the _geographic_areas method."""

            AREAS = ["focus area", "service area"]

            @classmethod
            def _geographic_areas(cls, library):
                return cls.AREAS

        integration = db.external_integration(db.fresh_str())
        library = db.default_library()
        basic = MockBasicAuthenticationProvider(library, integration)
        oauth = MockOAuthAuthenticationProvider(library, "oauth")
        oauth.URI = "http://example.org/"
        library.name = "A Fabulous Library"
        authenticator = MockAuthenticator(
            _db=db.session,
            library=library,
            basic_auth_provider=basic,
            oauth_providers=[oauth],
            bearer_token_signing_secret="secret",
        )

        class MockAuthenticationDocumentAnnotator:
            def annotate_authentication_document(self, library, doc, url_for):
                self.called_with = library, doc, url_for
                doc["modified"] = "Kilroy was here"
                return doc

        annotator = MockAuthenticationDocumentAnnotator()
        authenticator.authentication_document_annotator = annotator

        # We're about to call url_for, so we must create an
        # application context.
        os.environ["AUTOINITIALIZE"] = "False"
        from api.app import app

        self.app = app
        del os.environ["AUTOINITIALIZE"]

        # Set up configuration settings for links.
        link_config = {
            LibraryAnnotator.TERMS_OF_SERVICE: "http://terms",
            LibraryAnnotator.PRIVACY_POLICY: "http://privacy",
            LibraryAnnotator.COPYRIGHT: "http://copyright",
            LibraryAnnotator.ABOUT: "http://about",
            LibraryAnnotator.LICENSE: "http://license/",
            LibraryAnnotator.REGISTER: "custom-registration-hook://library/",
            LinkRelations.PATRON_PASSWORD_RESET: "https://example.org/reset",
            Configuration.LOGO: "image data",
            Configuration.WEB_CSS_FILE: "http://style.css",
        }

        for rel, value in link_config.items():
            ConfigurationSetting.for_library(rel, db.default_library()).value = value

        ConfigurationSetting.for_library(
            Configuration.LIBRARY_DESCRIPTION, library
        ).value = "Just the best."

        # Set the URL to the library's web page.
        ConfigurationSetting.for_library(
            Configuration.WEBSITE_URL, library
        ).value = "http://library/"

        # Set the color scheme a mobile client should use.
        ConfigurationSetting.for_library(
            Configuration.COLOR_SCHEME, library
        ).value = "plaid"

        # Set the colors a web client should use.
        ConfigurationSetting.for_library(
            Configuration.WEB_PRIMARY_COLOR, library
        ).value = "#012345"
        ConfigurationSetting.for_library(
            Configuration.WEB_SECONDARY_COLOR, library
        ).value = "#abcdef"

        # Configure the various ways a patron can get help.
        ConfigurationSetting.for_library(
            Configuration.HELP_EMAIL, library
        ).value = "help@library"
        ConfigurationSetting.for_library(
            Configuration.HELP_WEB, library
        ).value = "http://library.help/"
        ConfigurationSetting.for_library(
            Configuration.HELP_URI, library
        ).value = "custom:uri"

        base_url = ConfigurationSetting.sitewide(db.session, Configuration.BASE_URL_KEY)
        base_url.value = "http://circulation-manager/"

        # Configure three announcements: two active and one
        # inactive.
        format = "%Y-%m-%d"
        today_date = datetime.date.today()
        tomorrow = (today_date + datetime.timedelta(days=1)).strftime(format)
        yesterday = (today_date - datetime.timedelta(days=1)).strftime(format)
        two_days_ago = (today_date - datetime.timedelta(days=2)).strftime(format)
        today = today_date.strftime(format)
        announcements = [
            dict(
                id="a1",
                content="this is announcement 1",
                start=yesterday,
                finish=today,
            ),
            dict(
                id="a2",
                content="this is announcement 2",
                start=two_days_ago,
                finish=yesterday,
            ),
            dict(
                id="a3",
                content="this is announcement 3",
                start=yesterday,
                finish=today,
            ),
        ]
        announcement_setting = ConfigurationSetting.for_library(
            Announcements.SETTING_NAME, library
        )
        announcement_setting.value = json.dumps(announcements)
        announcement_for_all_setting = ConfigurationSetting.sitewide(
            db.session, Announcements.GLOBAL_SETTING_NAME
        )
        announcement_for_all_setting.value = json.dumps(
            [
                dict(
                    id="all1",
                    content="test announcement",
                    start=yesterday,
                    finish=today,
                ),
                dict(
                    id="all2",
                    content="test announcement",
                    start=two_days_ago,
                    finish=yesterday,
                ),
            ]
        )

        with self.app.test_request_context("/"):
            url = authenticator.authentication_document_url(library)
            assert url.endswith("/%s/authentication_document" % library.short_name)

            doc = json.loads(authenticator.create_authentication_document())
            # The main thing we need to test is that the
            # authentication sub-documents are assembled properly and
            # placed in the right position.
            flows = doc["authentication"]
            oauth_doc, basic_doc = sorted(flows, key=lambda x: x["type"])

            expect_basic = basic.authentication_flow_document(db.session)
            assert expect_basic == basic_doc

            expect_oauth = oauth.authentication_flow_document(db.session)
            assert expect_oauth == oauth_doc

            # We also need to test that the library's name and ID
            # were placed in the document.
            assert "A Fabulous Library" == doc["title"]
            assert "Just the best." == doc["service_description"]
            assert url == doc["id"]

            # The mobile color scheme and web colors are correctly reported.
            assert "plaid" == doc["color_scheme"]
            assert "#012345" == doc["web_color_scheme"]["primary"]
            assert "#abcdef" == doc["web_color_scheme"]["secondary"]

            # _geographic_areas was called and provided the library's
            # focus area and service area.
            assert "focus area" == doc["focus_area"]
            assert "service area" == doc["service_area"]

            # We also need to test that the links got pulled in
            # from the configuration.
            (
                about,
                alternate,
                copyright,
                help_uri,
                help_web,
                help_email,
                copyright_agent,
                reset_link,
                profile,
                loans,
                license,
                logo,
                privacy_policy,
                register,
                start,
                stylesheet,
                terms_of_service,
            ) = sorted(doc["links"], key=lambda x: (x["rel"], x["href"]))
            assert "http://terms" == terms_of_service["href"]
            assert "http://privacy" == privacy_policy["href"]
            assert "http://copyright" == copyright["href"]
            assert "http://about" == about["href"]
            assert "http://license/" == license["href"]
            assert "image data" == logo["href"]
            assert "http://style.css" == stylesheet["href"]

            assert "/loans" in loans["href"]
            assert "http://opds-spec.org/shelf" == loans["rel"]
            assert OPDSFeed.ACQUISITION_FEED_TYPE == loans["type"]

            assert "/patrons/me" in profile["href"]
            assert ProfileController.LINK_RELATION == profile["rel"]
            assert ProfileController.MEDIA_TYPE == profile["type"]

            expect_start = url_for(
                "index",
                library_short_name=db.default_library().short_name,
                _external=True,
            )
            assert expect_start == start["href"]

            # The start link points to an OPDS feed.
            assert OPDSFeed.ACQUISITION_FEED_TYPE == start["type"]

            # Most of the other links have type='text/html'
            assert "text/html" == about["type"]

            # The registration link doesn't have a type, because it
            # uses a non-HTTP URI scheme.
            assert "type" not in register
            assert "custom-registration-hook://library/" == register["href"]

            assert "https://example.org/reset" == reset_link["href"]

            # The logo link has type "image/png".
            assert "image/png" == logo["type"]

            # We have three help links.
            assert "custom:uri" == help_uri["href"]
            assert "http://library.help/" == help_web["href"]
            assert "text/html" == help_web["type"]
            assert "mailto:help@library" == help_email["href"]

            # Since no special address was given for the copyright
            # designated agent, the help address was reused.
            copyright_rel = (
                "http://librarysimplified.org/rel/designated-agent/copyright"
            )
            assert copyright_rel == copyright_agent["rel"]
            assert "mailto:help@library" == copyright_agent["href"]

            # The public key is correct.
            assert authenticator.public_key == doc["public_key"]["value"]
            assert "RSA" == doc["public_key"]["type"]

            # The library's web page shows up as an HTML alternate
            # to the OPDS server.
            assert (
                dict(rel="alternate", type="text/html", href="http://library/")
                == alternate
            )

            # Active announcements are published; inactive announcements are not.
            all1, a1, a3 = doc["announcements"]
            assert dict(id="a1", content="this is announcement 1") == a1
            assert dict(id="a3", content="this is announcement 3") == a3
            assert dict(id="all1", content="test announcement") == all1

            # Features that are enabled for this library are communicated
            # through the 'features' item.
            features = doc["features"]
            assert [] == features["disabled"]
            assert [Configuration.RESERVATIONS_FEATURE] == features["enabled"]

            # If a separate copyright designated agent is configured,
            # that email address is used instead of the default
            # patron support address.
            ConfigurationSetting.for_library(
                Configuration.COPYRIGHT_DESIGNATED_AGENT_EMAIL, library
            ).value = "mailto:dmca@library.org"
            doc = json.loads(authenticator.create_authentication_document())
            [agent] = [x for x in doc["links"] if x["rel"] == copyright_rel]
            assert "mailto:dmca@library.org" == agent["href"]

            # If no focus area or service area are provided, those fields
            # are not added to the document.
            MockAuthenticator.AREAS = [None, None]  # type:ignore
            doc = json.loads(authenticator.create_authentication_document())
            for key in ("focus_area", "service_area"):
                assert key not in doc

            # Only global anouncements
            announcement_setting.value = None
            doc = json.loads(authenticator.create_authentication_document())
            assert [dict(id="all1", content="test announcement")] == doc[
                "announcements"
            ]
            # If there are no announcements, the list of announcements is present
            # but empty.
            announcement_for_all_setting.value = None
            doc = json.loads(authenticator.create_authentication_document())
            assert [] == doc["announcements"]

            # The annotator's annotate_authentication_document method
            # was called and successfully modified the authentication
            # document.
            assert (library, doc, url_for) == annotator.called_with
            assert "Kilroy was here" == doc["modified"]

            # While we're in this context, let's also test
            # create_authentication_headers.

            # So long as the authenticator includes a basic auth
            # provider, that provider's .authentication_header is used
            # for WWW-Authenticate.
            headers = authenticator.create_authentication_headers()
            assert AuthenticationForOPDSDocument.MEDIA_TYPE == headers["Content-Type"]
            assert basic.authentication_header == headers["WWW-Authenticate"]

            # The response contains a Link header pointing to the authentication
            # document
            expect = "<{}>; rel={}".format(
                authenticator.authentication_document_url(db.default_library()),
                AuthenticationForOPDSDocument.LINK_RELATION,
            )
            assert expect == headers["Link"]

            # If the authenticator does not include a basic auth provider,
            # no WWW-Authenticate header is provided.
            authenticator = LibraryAuthenticator(
                _db=db.session,
                library=library,
                oauth_providers=[oauth],
                bearer_token_signing_secret="secret",
            )
            headers = authenticator.create_authentication_headers()
            assert "WWW-Authenticate" not in headers

    def test_key_pair(self, authenticator_fixture: AuthenticatorFixture):
        """Test the public/private key pair associated with a library."""
        db = authenticator_fixture.db
        library = db.default_library()

        # Initially, the KEY_PAIR setting is not set.
        def keys():
            return ConfigurationSetting.for_library(
                Configuration.KEY_PAIR, library
            ).json_value

        assert None == keys()

        # Instantiating a LibraryAuthenticator for a library automatically
        # generates a public/private key pair.
        auth = LibraryAuthenticator.from_config(db.session, library)
        public, private = keys()
        assert "BEGIN PUBLIC KEY" in public
        assert "BEGIN RSA PRIVATE KEY" in private

        # The public key is stored in the
        # LibraryAuthenticator.public_key property.
        assert public == auth.public_key

        # The private key is not stored in the LibraryAuthenticator
        # object, but it can be obtained from the database by
        # using the key_pair property.
        assert not hasattr(auth, "private_key")
        assert (public, private) == auth.key_pair

    def test_key_pair_per_library(self, authenticator_fixture: AuthenticatorFixture):
        # Ensure that each library obtains its own key pair.
        db = authenticator_fixture.db
        library1 = db.default_library()
        library2 = db.library()

        # We mock the key_pair function here, and make sure its called twice, with
        # different settings because the get_mock_config_key_pair mock always returns
        # the same key. So we need to do a bit more work to verify that different
        # libraries get different keys.
        with patch.object(Configuration, "key_pair") as patched:
            patched.return_value = ("public", "private")
            LibraryAuthenticator.from_config(db.session, library1)
            assert patched.call_count == 1
            LibraryAuthenticator.from_config(db.session, library2)
            assert patched.call_count == 2
            assert patched.call_args_list[0] != patched.call_args_list[1]

    def test__geographic_areas(self, authenticator_fixture: AuthenticatorFixture):
        """Test the _geographic_areas helper method."""
        db = authenticator_fixture.db

        class Mock(LibraryAuthenticator):
            values = {
                Configuration.LIBRARY_FOCUS_AREA: "focus",
                Configuration.LIBRARY_SERVICE_AREA: "service",
            }

            @classmethod
            def _geographic_area(cls, key, library):
                cls.called_with = library
                return cls.values.get(key)

        # _geographic_areas calls _geographic_area twice and
        # reutrns the results in a 2-tuple.
        m = Mock._geographic_areas
        library = object()
        assert ("focus", "service") == m(library)
        assert library == Mock.called_with

        # If only one value is provided, the same value is given for both
        # areas.
        del Mock.values[Configuration.LIBRARY_FOCUS_AREA]
        assert ("service", "service") == m(library)

        Mock.values[Configuration.LIBRARY_FOCUS_AREA] = "focus"
        del Mock.values[Configuration.LIBRARY_SERVICE_AREA]
        assert ("focus", "focus") == m(library)

    def test__geographic_area(self, authenticator_fixture: AuthenticatorFixture):
        """Test the _geographic_area helper method."""
        db = authenticator_fixture.db
        library = db.default_library()
        key = "a key"
        setting = ConfigurationSetting.for_library(key, library)

        def m():
            return LibraryAuthenticator._geographic_area(key, library)

        # A missing value is returned as None.
        assert None == m()

        # The literal string "everywhere" is returned as is.
        setting.value = "everywhere"
        assert "everywhere" == m()

        # A string that makes sense as JSON is returned as its JSON
        # equivalent.
        two_states = ["NY", "NJ"]
        setting.value = json.dumps(two_states)
        assert two_states == m()

        # A string that does not make sense as JSON is put in a
        # single-element list.
        setting.value = "Arvin, CA"
        assert ["Arvin, CA"] == m()


class TestAuthenticationProvider:

    credentials = dict(username="user", password="")

    def test_external_integration(self, authenticator_fixture: AuthenticatorFixture):
        db = authenticator_fixture.db
        provider = authenticator_fixture.mock_basic(patrondata=None)
        assert (
            authenticator_fixture.mock_basic_integration
            == provider.external_integration(db.session)
        )

    def test_private_remote_patron_lookup(
        self, authenticator_fixture: AuthenticatorFixture
    ):
        provider = authenticator_fixture.mock_basic(patrondata=None)

        # Passing a type other than Patron or PatronData to _remote_patron_lookup
        # will raise a ValueError.
        with pytest.raises(ValueError):
            provider._remote_patron_lookup(MagicMock())

    def test_authenticated_patron_passes_on_none(
        self, authenticator_fixture: AuthenticatorFixture
    ):
        db = authenticator_fixture.db
        provider = authenticator_fixture.mock_basic(patrondata=None)
        patron = provider.authenticated_patron(db.session, self.credentials)
        assert None == patron

    def test_authenticated_patron_passes_on_problem_detail(
        self, authenticator_fixture: AuthenticatorFixture
    ):
        db = authenticator_fixture.db
        provider = authenticator_fixture.mock_basic(
            patrondata=UNSUPPORTED_AUTHENTICATION_MECHANISM  # type: ignore
        )
        patron = provider.authenticated_patron(db.session, self.credentials)
        assert UNSUPPORTED_AUTHENTICATION_MECHANISM == patron  # type: ignore

    def test_authenticated_patron_allows_access_to_expired_credentials(
        self, authenticator_fixture: AuthenticatorFixture
    ):
        """Even if your card has expired, you can log in -- you just can't
        borrow books.
        """
        db = authenticator_fixture.db
        yesterday = utc_now() - datetime.timedelta(days=1)

        expired = PatronData(
            permanent_id="1",
            authorization_identifier="2",
            authorization_expires=yesterday,
        )
        provider = authenticator_fixture.mock_basic(
            patrondata=expired, remote_patron_lookup_patrondata=expired
        )
        patron = provider.authenticated_patron(db.session, self.credentials)
        assert "1" == patron.external_identifier
        assert "2" == patron.authorization_identifier

    def test_authenticated_patron_updates_metadata_if_necessary(
        self, authenticator_fixture: AuthenticatorFixture
    ):
        db = authenticator_fixture.db
        patron = db.patron()
        assert True == PatronUtility.needs_external_sync(patron)

        # If we authenticate this patron by username we find out their
        # permanent ID but not any other information about them.
        username = "user"
        barcode = "1234"
        incomplete_data = PatronData(
            permanent_id=patron.external_identifier,
            authorization_identifier=username,
            complete=False,
        )

        # If we do a lookup for this patron we will get more complete
        # information.
        complete_data = PatronData(
            permanent_id=patron.external_identifier,
            authorization_identifier=barcode,
            username=username,
            cached_neighborhood="Little Homeworld",
            complete=True,
        )

        provider = authenticator_fixture.mock_basic(
            patrondata=incomplete_data, remote_patron_lookup_patrondata=complete_data
        )
        patron2 = provider.authenticated_patron(db.session, self.credentials)

        # We found the right patron.
        assert patron == patron2

        # We updated their metadata.
        assert "user" == patron.username
        assert barcode == patron.authorization_identifier
        assert "Little Homeworld" == patron.cached_neighborhood

        # .cached_neighborhood (stored in the database) was reused as
        # .neighborhood (destroyed at the end of the request)
        assert "Little Homeworld" == patron.neighborhood

        # We did a patron lookup, which means we updated
        # .last_external_sync.
        assert patron.last_external_sync != None
        assert barcode == patron.authorization_identifier
        assert username == patron.username

        # Looking up the patron a second time does not cause another
        # metadata refresh, because we just did a refresh and the
        # patron has borrowing privileges.
        last_sync = patron.last_external_sync
        assert False == PatronUtility.needs_external_sync(patron)
        patron = provider.authenticated_patron(db.session, dict(username=username))
        assert last_sync == patron.last_external_sync
        assert barcode == patron.authorization_identifier
        assert username == patron.username

        # Here, patron.neighborhood was copied over from
        # patron.cached_neighborhood. It couldn't have been set by a
        # metadata refresh, because there was no refresh.
        assert "Little Homeworld" == patron.neighborhood

        # If we somehow authenticate with an identifier other than
        # the ones in the Patron record, we trigger another metadata
        # refresh to see if anything has changed.
        incomplete_data = PatronData(
            permanent_id=patron.external_identifier,
            authorization_identifier="some other identifier",
            complete=False,
        )
        provider.patrondata = incomplete_data
        patron = provider.authenticated_patron(
            db.session, dict(username="someotheridentifier")
        )
        assert patron.last_external_sync > last_sync

        # But Patron.authorization_identifier doesn't actually change
        # to "some other identifier", because when we do the metadata
        # refresh we get the same data as before.
        assert barcode == patron.authorization_identifier
        assert username == patron.username

    def test_update_patron_metadata(self, authenticator_fixture: AuthenticatorFixture):
        db = authenticator_fixture.db
        patron = db.patron()
        patron.authorization_identifier = "2345"
        assert None == patron.last_external_sync
        assert None == patron.username

        patrondata = PatronData(username="user", neighborhood="Little Homeworld")
        provider = authenticator_fixture.mock_basic(
            remote_patron_lookup_patrondata=patrondata
        )
        provider.external_type_regular_expression = re.compile("^(.)")
        provider.update_patron_metadata(patron)

        # The patron's username has been changed.
        assert "user" == patron.username

        # last_external_sync has been updated.
        assert patron.last_external_sync != None

        # external_type was updated based on the regular expression
        assert "2" == patron.external_type

        # .neighborhood was not stored in .cached_neighborhood.  In
        # this case, it must be cheap to get .neighborhood every time,
        # and it's better not to store information we can get cheaply.
        assert "Little Homeworld" == patron.neighborhood
        assert None == patron.cached_neighborhood

    def test_update_patron_metadata_noop_if_no_remote_metadata(
        self, authenticator_fixture: AuthenticatorFixture
    ):
        db = authenticator_fixture.db
        patron = db.patron()
        provider = authenticator_fixture.mock_basic(patrondata=None)
        provider.update_patron_metadata(patron)

        # We can tell that update_patron_metadata was a no-op because
        # patron.last_external_sync didn't change.
        assert None == patron.last_external_sync

    def test_remote_patron_lookup(self, authenticator_fixture: AuthenticatorFixture):
        """The default implementation of remote_patron_lookup returns whatever was passed in."""
        db = authenticator_fixture.db
        provider = BasicAuthenticationProvider(
            db.default_library(), db.external_integration(db.fresh_str())
        )
        assert None == provider.remote_patron_lookup(None)
        patron = db.patron()
        assert patron == provider.remote_patron_lookup(patron)
        patrondata = PatronData()
        assert patrondata == provider.remote_patron_lookup(patrondata)

    def test_update_patron_external_type(
        self, authenticator_fixture: AuthenticatorFixture
    ):
        db = authenticator_fixture.db
        patron = db.patron()
        patron.authorization_identifier = "A123"
        patron.external_type = "old value"
        library = patron.library
        integration = db.external_integration(db.fresh_str())

        class MockProvider(AuthenticationProvider):
            NAME = "Just a mock"

        setting = ConfigurationSetting.for_library_and_externalintegration(
            db.session,
            MockProvider.EXTERNAL_TYPE_REGULAR_EXPRESSION,
            library,
            integration,
        )
        setting.value = None

        # If there is no EXTERNAL_TYPE_REGULAR_EXPRESSION, calling
        # update_patron_external_type does nothing.
        MockProvider(library, integration).update_patron_external_type(patron)
        assert "old value" == patron.external_type

        setting.value = "([A-Z])"
        MockProvider(library, integration).update_patron_external_type(patron)
        assert "A" == patron.external_type

        setting.value = "([0-9]$)"
        MockProvider(library, integration).update_patron_external_type(patron)
        assert "3" == patron.external_type

        # These regexp has no groups, so it has no power to change
        # external_type.
        setting.value = "A"
        MockProvider(library, integration).update_patron_external_type(patron)
        assert "3" == patron.external_type

        # This regexp is invalid, so it isn't used.
        setting.value = "(not a valid regexp"
        provider = MockProvider(library, integration)
        assert None == provider.external_type_regular_expression

    def test_restriction_matches(self):
        """Test the behavior of the library identifier restriction algorithm."""
        m = AuthenticationProvider._restriction_matches

        # If restriction is none, we always return True.
        assert True == m(
            "123",
            None,
            AuthenticationProvider.LIBRARY_IDENTIFIER_RESTRICTION_TYPE_PREFIX,
        )
        assert True == m(
            "123",
            None,
            AuthenticationProvider.LIBRARY_IDENTIFIER_RESTRICTION_TYPE_STRING,
        )
        assert True == m(
            "123",
            None,
            AuthenticationProvider.LIBRARY_IDENTIFIER_RESTRICTION_TYPE_REGEX,
        )
        assert True == m(
            "123", None, AuthenticationProvider.LIBRARY_IDENTIFIER_RESTRICTION_TYPE_LIST
        )

        # If field is None we always return False.
        assert False == m(
            None,
            "1234",
            AuthenticationProvider.LIBRARY_IDENTIFIER_RESTRICTION_TYPE_PREFIX,
        )
        assert False == m(
            None,
            "1234",
            AuthenticationProvider.LIBRARY_IDENTIFIER_RESTRICTION_TYPE_STRING,
        )
        assert False == m(
            None,
            re.compile(".*"),
            AuthenticationProvider.LIBRARY_IDENTIFIER_RESTRICTION_TYPE_REGEX,
        )
        assert False == m(
            None,
            ["1", "2"],
            AuthenticationProvider.LIBRARY_IDENTIFIER_RESTRICTION_TYPE_LIST,
        )

        # Test prefix
        assert True == m(
            "12345a",
            "1234",
            AuthenticationProvider.LIBRARY_IDENTIFIER_RESTRICTION_TYPE_PREFIX,
        )
        assert False == m(
            "a1234",
            "1234",
            AuthenticationProvider.LIBRARY_IDENTIFIER_RESTRICTION_TYPE_PREFIX,
        )

        # Test string
        assert False == m(
            "12345a",
            "1234",
            AuthenticationProvider.LIBRARY_IDENTIFIER_RESTRICTION_TYPE_STRING,
        )
        assert False == m(
            "a1234",
            "1234",
            AuthenticationProvider.LIBRARY_IDENTIFIER_RESTRICTION_TYPE_STRING,
        )
        assert True == m(
            "1234",
            "1234",
            AuthenticationProvider.LIBRARY_IDENTIFIER_RESTRICTION_TYPE_STRING,
        )

        # Test list
        assert True == m(
            "1234",
            ["1234", "4321"],
            AuthenticationProvider.LIBRARY_IDENTIFIER_RESTRICTION_TYPE_LIST,
        )
        assert True == m(
            "4321",
            ["1234", "4321"],
            AuthenticationProvider.LIBRARY_IDENTIFIER_RESTRICTION_TYPE_LIST,
        )
        assert False == m(
            "12345",
            ["1234", "4321"],
            AuthenticationProvider.LIBRARY_IDENTIFIER_RESTRICTION_TYPE_LIST,
        )
        assert False == m(
            "54321",
            ["1234", "4321"],
            AuthenticationProvider.LIBRARY_IDENTIFIER_RESTRICTION_TYPE_LIST,
        )

        # Test Regex
        assert True == m(
            "123",
            re.compile("^(12|34)"),
            AuthenticationProvider.LIBRARY_IDENTIFIER_RESTRICTION_TYPE_REGEX,
        )
        assert True == m(
            "345",
            re.compile("^(12|34)"),
            AuthenticationProvider.LIBRARY_IDENTIFIER_RESTRICTION_TYPE_REGEX,
        )
        assert False == m(
            "abc",
            re.compile("^bc"),
            AuthenticationProvider.LIBRARY_IDENTIFIER_RESTRICTION_TYPE_REGEX,
        )

    def test_enforce_library_identifier_restriction(
        self, authenticator_fixture: AuthenticatorFixture
    ):
        """Test the enforce_library_identifier_restriction method."""
        db = authenticator_fixture.db
        provider = authenticator_fixture.mock_basic()
        m = provider.enforce_library_identifier_restriction
        patron = db.patron()
        patrondata = PatronData()

        # Test with patron rather than patrondata as argument
        assert patron == m(object(), patron)
        patron.library_id = -1
        assert False == m(object(), patron)

        # Test no restriction
        provider.library_identifier_restriction_type = (
            MockBasic.LIBRARY_IDENTIFIER_RESTRICTION_TYPE_NONE
        )
        provider.library_identifier_restriction = "2345"
        provider.library_identifier_field = (
            MockBasic.LIBRARY_IDENTIFIER_RESTRICTION_BARCODE
        )
        assert patrondata == m("12365", patrondata)

        # Test regex against barcode
        provider.library_identifier_restriction_type = (
            MockBasic.LIBRARY_IDENTIFIER_RESTRICTION_TYPE_REGEX
        )
        provider.library_identifier_restriction = re.compile("23[46]5")
        provider.library_identifier_field = (
            MockBasic.LIBRARY_IDENTIFIER_RESTRICTION_BARCODE
        )
        assert patrondata == m("23456", patrondata)
        assert patrondata == m("2365", patrondata)
        assert False == m("2375", provider.patrondata)

        # Test prefix against barcode
        provider.library_identifier_restriction_type = (
            MockBasic.LIBRARY_IDENTIFIER_RESTRICTION_TYPE_PREFIX
        )
        provider.library_identifier_restriction = "2345"
        provider.library_identifier_field = (
            MockBasic.LIBRARY_IDENTIFIER_RESTRICTION_BARCODE
        )
        assert patrondata == m("23456", patrondata)
        assert False == m("123456", patrondata)

        # Test string against barcode
        provider.library_identifier_restriction_type = (
            MockBasic.LIBRARY_IDENTIFIER_RESTRICTION_TYPE_STRING
        )
        provider.library_identifier_restriction = "2345"
        provider.library_identifier_field = (
            MockBasic.LIBRARY_IDENTIFIER_RESTRICTION_BARCODE
        )
        assert False == m("123456", patrondata)
        assert patrondata == m("2345", patrondata)

        # Test match applied to field on patrondata not barcode
        provider.library_identifier_restriction_type = (
            MockBasic.LIBRARY_IDENTIFIER_RESTRICTION_TYPE_STRING
        )
        provider.library_identifier_restriction = "2345"
        provider.library_identifier_field = "agent"
        patrondata.library_identifier = "2345"
        assert patrondata == m("123456", patrondata)
        patrondata.library_identifier = "12345"
        assert False == m("2345", patrondata)

    def test_patron_identifier_restriction(
        self, authenticator_fixture: AuthenticatorFixture
    ):
        db = authenticator_fixture.db
        library = db.default_library()
        integration = db.external_integration(db.fresh_str())

        class MockProvider(AuthenticationProvider):
            NAME = "Just a mock"

        string_setting = ConfigurationSetting.for_library_and_externalintegration(
            db.session,
            MockProvider.LIBRARY_IDENTIFIER_RESTRICTION,
            library,
            integration,
        )

        type_setting = ConfigurationSetting.for_library_and_externalintegration(
            db.session,
            MockProvider.LIBRARY_IDENTIFIER_RESTRICTION_TYPE,
            library,
            integration,
        )

        # If the type is regex its converted into a regular expression.
        type_setting.value = MockProvider.LIBRARY_IDENTIFIER_RESTRICTION_TYPE_REGEX
        string_setting.value = "^abcd"
        provider = MockProvider(library, integration)
        assert "^abcd" == provider.library_identifier_restriction.pattern

        # If its type is list, make sure its converted into a list
        type_setting.value = MockProvider.LIBRARY_IDENTIFIER_RESTRICTION_TYPE_LIST
        string_setting.value = "a,b,c"
        provider = MockProvider(library, integration)
        assert ["a", "b", "c"] == provider.library_identifier_restriction

        # If its type is prefix make sure its a string
        type_setting.value = MockProvider.LIBRARY_IDENTIFIER_RESTRICTION_TYPE_PREFIX
        string_setting.value = "abc"
        provider = MockProvider(library, integration)
        assert "abc" == provider.library_identifier_restriction

        # If its type is string make sure its a string
        type_setting.value = MockProvider.LIBRARY_IDENTIFIER_RESTRICTION_TYPE_STRING
        string_setting.value = "abc"
        provider = MockProvider(library, integration)
        assert "abc" == provider.library_identifier_restriction

        # If its type is none make sure its actually None
        type_setting.value = MockProvider.LIBRARY_IDENTIFIER_RESTRICTION_TYPE_NONE
        string_setting.value = "abc"
        provider = MockProvider(library, integration)
        assert None == provider.library_identifier_restriction


class TestBasicAuthenticationProvider:
    def test_constructor(self, authenticator_fixture: AuthenticatorFixture):
        db = authenticator_fixture.db
        b = BasicAuthenticationProvider

        class ConfigAuthenticationProvider(BasicAuthenticationProvider):
            NAME = "Config loading test"

        integration = db.external_integration(
            db.fresh_str(), goal=ExternalIntegration.PATRON_AUTH_GOAL
        )
        db.default_library().integrations.append(integration)
        integration.setting(b.IDENTIFIER_REGULAR_EXPRESSION).value = "idre"
        integration.setting(b.PASSWORD_REGULAR_EXPRESSION).value = "pwre"
        integration.setting(b.TEST_IDENTIFIER).value = "username"
        integration.setting(b.TEST_PASSWORD).value = "pw"

        provider = ConfigAuthenticationProvider(db.default_library(), integration)
        assert "idre" == provider.identifier_re.pattern
        assert "pwre" == provider.password_re.pattern
        assert "username" == provider.test_username
        assert "pw" == provider.test_password

        # Test the defaults.
        integration = db.external_integration(
            db.fresh_str(), goal=ExternalIntegration.PATRON_AUTH_GOAL
        )

        provider = ConfigAuthenticationProvider(db.default_library(), integration)
        assert (
            re.compile(b.DEFAULT_IDENTIFIER_REGULAR_EXPRESSION)
            == provider.identifier_re
        )
        assert None == provider.password_re

    def test_testing_patron(self, authenticator_fixture: AuthenticatorFixture):
        db = authenticator_fixture.db

        class MockAuthenticatedPatron(MockBasicAuthenticationProvider):
            def __init__(self, *args, **kwargs):
                self._authenticated_patron_returns = kwargs.pop(
                    "_authenticated_patron_returns", None
                )
                super().__init__(*args, **kwargs)

            def authenticated_patron(self, *args, **kwargs):
                return self._authenticated_patron_returns

        # You don't have to have a testing patron.
        integration = db.external_integration(db.fresh_str())
        no_testing_patron = BasicAuthenticationProvider(
            db.default_library(), integration
        )
        assert (None, None) == no_testing_patron.testing_patron(db.session)

        # But if you don't, testing_patron_or_bust() will raise an
        # exception.
        with pytest.raises(CannotLoadConfiguration) as excinfo:
            no_testing_patron.testing_patron_or_bust(db.session)
        assert "No test patron identifier is configured" in str(excinfo.value)

        # We configure a testing patron but their username and
        # password don't actually authenticate anyone. We don't crash,
        # but we can't look up the testing patron either.
        b = BasicAuthenticationProvider
        integration = db.external_integration(db.fresh_str())
        integration.setting(b.TEST_IDENTIFIER).value = "1"
        integration.setting(b.TEST_PASSWORD).value = "2"
        missing_patron = MockBasicAuthenticationProvider(
            db.default_library(), integration, patron=None
        )
        value = missing_patron.testing_patron(db.session)
        assert (None, "2") == value

        # And testing_patron_or_bust() still doesn't work.
        with pytest.raises(IntegrationException) as excinfo:
            missing_patron.testing_patron_or_bust(db.session)
        assert "Remote declined to authenticate the test patron." in str(excinfo.value)

        # We configure a testing patron but authenticating them
        # results in a problem detail document.
        b = BasicAuthenticationProvider
        patron = db.patron()
        integration = db.external_integration(db.fresh_str())
        integration.setting(b.TEST_IDENTIFIER).value = "1"
        integration.setting(b.TEST_PASSWORD).value = "2"
        problem_patron = MockAuthenticatedPatron(
            db.default_library(),
            integration,
            patron=patron,
            _authenticated_patron_returns=PATRON_OF_ANOTHER_LIBRARY,
        )
        value = problem_patron.testing_patron(db.session)
        assert patron != PATRON_OF_ANOTHER_LIBRARY
        assert (PATRON_OF_ANOTHER_LIBRARY, "2") == value

        # And testing_patron_or_bust() still doesn't work.
        with pytest.raises(IntegrationException) as excinfo:
            problem_patron.testing_patron_or_bust(db.session)
        assert "Test patron lookup returned a problem detail" in str(excinfo.value)

        # We configure a testing patron but authenticating them
        # results in something (non None) that's not a Patron
        # or a problem detail document.
        not_a_patron = "<not a patron>"
        b = BasicAuthenticationProvider
        patron = db.patron()
        integration = db.external_integration(db.fresh_str())
        integration.setting(b.TEST_IDENTIFIER).value = "1"
        integration.setting(b.TEST_PASSWORD).value = "2"
        problem_patron = MockAuthenticatedPatron(
            db.default_library(),
            integration,
            patron=patron,
            _authenticated_patron_returns=not_a_patron,
        )
        value = problem_patron.testing_patron(db.session)
        assert patron != not_a_patron
        assert (not_a_patron, "2") == value

        # And testing_patron_or_bust() still doesn't work.
        with pytest.raises(IntegrationException) as excinfo:
            problem_patron.testing_patron_or_bust(db.session)
        assert "Test patron lookup returned invalid value for patron" in str(
            excinfo.value
        )

        # Here, we configure a testing patron who is authenticated by
        # their username and password.
        patron = db.patron()
        present_patron = MockBasicAuthenticationProvider(
            db.default_library(), integration, patron=patron
        )
        value = present_patron.testing_patron(db.session)
        assert (patron, "2") == value

        # Finally, testing_patron_or_bust works, returning the same
        # value as testing_patron()
        assert value == present_patron.testing_patron_or_bust(db.session)

    def test__run_self_tests(self, authenticator_fixture: AuthenticatorFixture):
        _db = object()

        class CantAuthenticateTestPatron(BasicAuthenticationProvider):
            def __init__(self):
                pass

            def testing_patron_or_bust(self, _db):
                self.called_with = _db
                raise Exception("Nope")

        # If we can't authenticate a test patron, the rest of the tests
        # aren't even run.
        provider = CantAuthenticateTestPatron()
        [result] = list(provider._run_self_tests(_db))
        assert _db == provider.called_with
        assert False == result.success
        assert "Nope" == result.exception.args[0]

        # If we can authenticate a test patron, the patron and their
        # password are passed into the next test.

        class Mock(BasicAuthenticationProvider):
            def __init__(self, patron, password):
                self.patron = patron
                self.password = password

            def testing_patron_or_bust(self, _db):
                return self.patron, self.password

            def update_patron_metadata(self, patron):
                # The patron obtained from testing_patron_or_bust
                # is passed into update_patron_metadata.
                assert patron == self.patron
                return "some metadata"

        provider = Mock("patron", "password")
        [get_patron, update_metadata] = provider._run_self_tests(object())
        assert "Authenticating test patron" == get_patron.name
        assert True == get_patron.success
        assert (provider.patron, provider.password) == get_patron.result

        assert "Syncing patron metadata" == update_metadata.name
        assert True == update_metadata.success
        assert "some metadata" == update_metadata.result

    def test_client_configuration(self, authenticator_fixture: AuthenticatorFixture):
        """Test that client-side configuration settings are retrieved from
        ConfigurationSetting objects.
        """
        db = authenticator_fixture.db
        b = BasicAuthenticationProvider
        integration = db.external_integration(db.fresh_str())
        integration.setting(b.IDENTIFIER_KEYBOARD).value = b.EMAIL_ADDRESS_KEYBOARD
        integration.setting(b.PASSWORD_KEYBOARD).value = b.NUMBER_PAD
        integration.setting(b.IDENTIFIER_LABEL).value = "Your Library Card"
        integration.setting(b.PASSWORD_LABEL).value = "Password"
        integration.setting(b.IDENTIFIER_BARCODE_FORMAT).value = "some barcode"

        provider = b(db.default_library(), integration)

        assert b.EMAIL_ADDRESS_KEYBOARD == provider.identifier_keyboard
        assert b.NUMBER_PAD == provider.password_keyboard
        assert "Your Library Card" == provider.identifier_label
        assert "Password" == provider.password_label
        assert "some barcode" == provider.identifier_barcode_format

    def test_server_side_validation(self, authenticator_fixture: AuthenticatorFixture):
        db = authenticator_fixture.db
        b = BasicAuthenticationProvider
        integration = db.external_integration(db.fresh_str())
        integration.setting(b.IDENTIFIER_REGULAR_EXPRESSION).value = "foo"
        integration.setting(b.PASSWORD_REGULAR_EXPRESSION).value = "bar"

        provider = b(db.default_library(), integration)

        assert True == provider.server_side_validation("food", "barbecue")
        assert False == provider.server_side_validation("food", "arbecue")
        assert False == provider.server_side_validation("ood", "barbecue")
        assert False == provider.server_side_validation(None, None)

        # If this authenticator does not look at provided passwords,
        # then the only values that will pass validation are null
        # and the empty string.
        provider.password_keyboard = provider.NULL_KEYBOARD
        assert False == provider.server_side_validation("food", "barbecue")
        assert False == provider.server_side_validation("food", "is good")
        assert False == provider.server_side_validation("food", " ")
        assert True == provider.server_side_validation("food", None)
        assert True == provider.server_side_validation("food", "")
        provider.password_keyboard = provider.DEFAULT_KEYBOARD

        # It's okay not to provide anything for server side validation.
        # The default settings will be used.
        integration.setting(b.IDENTIFIER_REGULAR_EXPRESSION).value = None
        integration.setting(b.PASSWORD_REGULAR_EXPRESSION).value = None
        provider = b(db.default_library(), integration)
        assert b.DEFAULT_IDENTIFIER_REGULAR_EXPRESSION == provider.identifier_re.pattern
        assert None == provider.password_re
        assert True == provider.server_side_validation("food", "barbecue")
        assert True == provider.server_side_validation("a", None)
        assert False == provider.server_side_validation("!@#$", None)

        # Test maximum length of identifier and password.
        integration.setting(b.IDENTIFIER_MAXIMUM_LENGTH).value = "5"
        integration.setting(b.PASSWORD_MAXIMUM_LENGTH).value = "10"
        provider = b(db.default_library(), integration)

        assert True == provider.server_side_validation("a", "1234")
        assert False == provider.server_side_validation("a", "123456789012345")
        assert False == provider.server_side_validation("abcdefghijklmnop", "1234")

        # You can disable the password check altogether by setting maximum
        # length to zero.
        integration.setting(b.PASSWORD_MAXIMUM_LENGTH).value = "0"
        provider = b(db.default_library(), integration)
        assert True == provider.server_side_validation("a", None)

    def test_local_patron_lookup(self, authenticator_fixture: AuthenticatorFixture):
        db = authenticator_fixture.db
        # This patron of another library looks just like the patron
        # we're about to create, but will never be selected.
        other_library = db.library()
        other_library_patron = db.patron("patron1_ext_id", library=other_library)
        other_library_patron.authorization_identifier = "patron1_auth_id"
        other_library_patron.username = "patron1"

        patron1 = db.patron("patron1_ext_id")
        patron1.authorization_identifier = "patron1_auth_id"
        patron1.username = "patron1"

        patron2 = db.patron("patron2_ext_id")
        patron2.authorization_identifier = "patron2_auth_id"
        patron2.username = "patron2"
        db.session.commit()

        provider = authenticator_fixture.mock_basic()

        # If we provide PatronData associated with patron1, we look up
        # patron1, even though we provided the username associated
        # with patron2.
        for patrondata_args in [
            dict(permanent_id=patron1.external_identifier),
            dict(authorization_identifier=patron1.authorization_identifier),
            dict(username=patron1.username),
            dict(
                permanent_id=PatronData.NO_VALUE,
                username=PatronData.NO_VALUE,
                authorization_identifier=patron1.authorization_identifier,
            ),
        ]:
            patrondata = PatronData(**patrondata_args)
            assert patron1 == provider.local_patron_lookup(
                db.session, patron2.authorization_identifier, patrondata
            )

        # If no PatronData is provided, we can look up patron1 either
        # by authorization identifier or username, but not by
        # permanent identifier.
        assert patron1 == provider.local_patron_lookup(
            db.session, patron1.authorization_identifier, None
        )
        assert patron1 == provider.local_patron_lookup(
            db.session, patron1.username, None
        )
        assert None == provider.local_patron_lookup(
            db.session, patron1.external_identifier, None
        )

    def test_get_credential_from_header(
        self, authenticator_fixture: AuthenticatorFixture
    ):
        provider = authenticator_fixture.mock_basic()
        assert None == provider.get_credential_from_header("Bearer [some token]")
        assert None == provider.get_credential_from_header(dict())
        assert "foo" == provider.get_credential_from_header(dict(password="foo"))

    def test_authentication_flow_document(
        self, authenticator_fixture: AuthenticatorFixture
    ):
        """Test the default authentication provider document."""
        db = authenticator_fixture.db
        provider = authenticator_fixture.mock_basic()
        provider.identifier_maximum_length = 22
        provider.password_maximum_length = 7
        provider.identifier_barcode_format = provider.BARCODE_FORMAT_CODABAR

        # We're about to call url_for, so we must create an
        # application context.
        os.environ["AUTOINITIALIZE"] = "False"
        from api.app import app

        self.app = app
        del os.environ["AUTOINITIALIZE"]
        with self.app.test_request_context("/"):
            doc = provider.authentication_flow_document(db.session)
            assert _(provider.DISPLAY_NAME) == doc["description"]
            assert provider.FLOW_TYPE == doc["type"]

            labels = doc["labels"]
            assert provider.identifier_label == labels["login"]
            assert provider.password_label == labels["password"]

            inputs = doc["inputs"]
            assert provider.identifier_keyboard == inputs["login"]["keyboard"]
            assert provider.password_keyboard == inputs["password"]["keyboard"]

            assert provider.BARCODE_FORMAT_CODABAR == inputs["login"]["barcode_format"]

            assert (
                provider.identifier_maximum_length == inputs["login"]["maximum_length"]
            )
            assert (
                provider.password_maximum_length == inputs["password"]["maximum_length"]
            )

            [logo_link] = doc["links"]
            assert "logo" == logo_link["rel"]
            assert (
                "http://localhost/images/" + MockBasic.LOGIN_BUTTON_IMAGE
                == logo_link["href"]
            )

    def test_remote_patron_lookup(self, authenticator_fixture: AuthenticatorFixture):
        # remote_patron_lookup does the lookup by calling _remote_patron_lookup,
        # then calls enforce_library_identifier_restriction to make sure that the patron
        # is associated with the correct library
        db = authenticator_fixture.db

        class Mock(BasicAuthenticationProvider):
            def _remote_patron_lookup(self, patron_or_patrondata):
                self._remote_patron_lookup_called_with = patron_or_patrondata
                return patron_or_patrondata

            def enforce_library_identifier_restriction(self, identifier, patrondata):
                self.enforce_library_identifier_restriction_called_with = (
                    identifier,
                    patrondata,
                )
                return "Result"

        integration = db.external_integration(
            db.fresh_str(), ExternalIntegration.PATRON_AUTH_GOAL
        )
        provider = Mock(db.default_library(), integration)
        patron = db.patron()
        assert "Result" == provider.remote_patron_lookup(patron)
        assert provider._remote_patron_lookup_called_with == patron
        assert provider.enforce_library_identifier_restriction_called_with == (
            patron.authorization_identifier,
            patron,
        )

    def test_scrub_credential(self, authenticator_fixture: AuthenticatorFixture):
        # Verify that the scrub_credential helper method strips extra whitespace
        # and nothing else.
        db = authenticator_fixture.db

        integration = db.external_integration(
            db.fresh_str(), ExternalIntegration.PATRON_AUTH_GOAL
        )
        provider = BasicAuthenticationProvider(db.default_library(), integration)
        m = provider.scrub_credential

        assert None == provider.scrub_credential(None)
        assert 1 == provider.scrub_credential(1)
        o = object()
        assert o == provider.scrub_credential(o)
        assert "user" == provider.scrub_credential("user")
        assert "user" == provider.scrub_credential(" user")
        assert "user" == provider.scrub_credential(" user ")
        assert "user" == provider.scrub_credential("    \ruser\t     ")
        assert b"user" == provider.scrub_credential(b" user ")


class TestBasicAuthenticationProviderAuthenticate:
    """Test the complex BasicAuthenticationProvider.authenticate method."""

    # A dummy set of credentials, for use when the exact details of
    # the credentials passed in are not important.
    credentials = dict(username="user", password="pass")

    def test_success(self, authenticator_fixture: AuthenticatorFixture):
        db = authenticator_fixture.db
        patron = db.patron()
        patrondata = PatronData(permanent_id=patron.external_identifier)
        provider = authenticator_fixture.mock_basic(patrondata=patrondata)

        # authenticate() calls remote_authenticate(), which returns the
        # queued up PatronData object. The corresponding Patron is then
        # looked up in the database.

        # BasicAuthenticationProvider scrubs leading and trailing spaces from
        # the credentials.
        credentials_with_spaces = dict(username="  user ", password=" pass \t ")
        for creds in (self.credentials, credentials_with_spaces):
            assert patron == provider.authenticate(db.session, self.credentials)

        # All the different ways the database lookup might go are covered in
        # test_local_patron_lookup. This test only covers the case where
        # the server sends back the permanent ID of the patron.

    def _inactive_patron(self, db: DatabaseTransactionFixture):
        """Simulate a patron who has not logged in for a really long time.

        :return: A 2-tuple (Patron, PatronData). The Patron contains
        'out-of-date' data and the PatronData containing 'up-to-date'
        data.
        """
        now = utc_now()
        long_ago = now - datetime.timedelta(hours=10000)
        patron = db.patron()
        patron.last_external_sync = long_ago

        # All of their authorization information has changed in the
        # meantime, but -- crucially -- their permanent ID has not.
        patron.authorization_identifier = "old auth id"
        patron.username = "old username"

        # Here is the up-to-date information about this patron,
        # as found in the 'ILS'.
        patrondata = PatronData(
            permanent_id=patron.external_identifier,
            username="new username",
            authorization_identifier="new authorization identifier",
            complete=True,
        )

        return patron, patrondata

    def test_success_but_local_patron_needs_sync(
        self, authenticator_fixture: AuthenticatorFixture
    ):
        db = authenticator_fixture.db

        # This patron has not logged on in a really long time.
        patron, complete_patrondata = self._inactive_patron(db)

        # The 'ILS' will respond to an authentication request with a minimal
        # set of information.
        #
        # It will respond to a patron lookup request with more detailed
        # information.
        minimal_patrondata = PatronData(
            permanent_id=patron.external_identifier, complete=False
        )
        provider = authenticator_fixture.mock_basic(
            patrondata=minimal_patrondata,
            remote_patron_lookup_patrondata=complete_patrondata,
        )

        # The patron can be authenticated.
        assert patron == provider.authenticate(db.session, self.credentials)

        # The Authenticator noticed that the patron's account was out
        # of sync, and since the authentication response did not
        # provide a complete set of patron information, the
        # Authenticator performed a more detailed lookup to make sure
        # that the patron's details were correct going forward.
        assert "new username" == patron.username
        assert "new authorization identifier" == patron.authorization_identifier
        assert (utc_now() - patron.last_external_sync).total_seconds() < 10

    def test_success_with_immediate_patron_sync(
        self, authenticator_fixture: AuthenticatorFixture
    ):
        # This patron has not logged on in a really long time.
        db = authenticator_fixture.db
        patron, complete_patrondata = self._inactive_patron(db)

        # The 'ILS' will respond to an authentication request with a complete
        # set of information. If a remote patron lookup were to happen,
        # it would explode.
        provider = authenticator_fixture.mock_basic(
            patrondata=complete_patrondata, remote_patron_lookup_patrondata=object()
        )

        # The patron can be authenticated.
        assert patron == provider.authenticate(db.session, self.credentials)

        # Since the authentication response provided a complete
        # overview of the patron, the Authenticator was able to sync
        # the account immediately, without doing a separate remote
        # patron lookup.
        assert "new username" == patron.username
        assert "new authorization identifier" == patron.authorization_identifier
        assert (utc_now() - patron.last_external_sync).total_seconds() < 10

    def test_failure_when_remote_authentication_returns_problemdetail(
        self, authenticator_fixture: AuthenticatorFixture
    ):
        db = authenticator_fixture.db
        patron = db.patron()
        patrondata = PatronData(permanent_id=patron.external_identifier)
        provider = authenticator_fixture.mock_basic(
            patrondata=UNSUPPORTED_AUTHENTICATION_MECHANISM  # type: ignore
        )
        assert UNSUPPORTED_AUTHENTICATION_MECHANISM == provider.authenticate(  # type: ignore
            db.session, self.credentials
        )

    def test_failure_when_remote_authentication_returns_none(
        self, authenticator_fixture: AuthenticatorFixture
    ):
        db = authenticator_fixture.db
        patron = db.patron()
        patrondata = PatronData(permanent_id=patron.external_identifier)
        provider = authenticator_fixture.mock_basic(patrondata=None)
        assert None == provider.authenticate(db.session, self.credentials)

    def test_server_side_validation_runs(
        self, authenticator_fixture: AuthenticatorFixture
    ):
        db = authenticator_fixture.db
        patron = db.patron()
        patrondata = PatronData(permanent_id=patron.external_identifier)

        b = MockBasic
        integration = db.external_integration(db.fresh_str())
        integration.setting(b.IDENTIFIER_REGULAR_EXPRESSION).value = "foo"
        integration.setting(b.PASSWORD_REGULAR_EXPRESSION).value = "bar"
        provider = b(db.default_library(), integration, patrondata=patrondata)

        # This would succeed, but we don't get to remote_authenticate()
        # because we fail the regex test.
        assert None == provider.authenticate(db.session, self.credentials)

        # This succeeds because we pass the regex test.
        assert patron == provider.authenticate(
            db.session, dict(username="food", password="barbecue")
        )

    def test_authentication_succeeds_but_patronlookup_fails(
        self, authenticator_fixture: AuthenticatorFixture
    ):
        """This case should never happen--it indicates a malfunctioning
        authentication provider. But we handle it.
        """
        db = authenticator_fixture.db
        patrondata = PatronData(permanent_id=db.fresh_str())
        provider = authenticator_fixture.mock_basic(patrondata=patrondata)

        # When we call remote_authenticate(), we get patrondata, but
        # there is no corresponding local patron, so we call
        # remote_patron_lookup() for details, and we get nothing.  At
        # this point we give up -- there is no authenticated patron.
        assert None == provider.authenticate(db.session, self.credentials)

    def test_authentication_creates_missing_patron(
        self, authenticator_fixture: AuthenticatorFixture
    ):
        db = authenticator_fixture.db
        # The authentication provider knows about this patron,
        # but this is the first we've heard about them.
        patrondata = PatronData(
            permanent_id=db.fresh_str(),
            authorization_identifier=db.fresh_str(),
            fines=Money(1, "USD"),
        )

        library = db.library()
        integration = db.external_integration(
            db.fresh_str(), ExternalIntegration.PATRON_AUTH_GOAL
        )
        provider = MockBasic(
            library,
            integration,
            patrondata=patrondata,
            remote_patron_lookup_patrondata=patrondata,
        )
        patron = provider.authenticate(db.session, self.credentials)

        # A server side Patron was created from the PatronData.
        assert isinstance(patron, Patron)
        assert library == patron.library  # type: ignore
        assert patrondata.permanent_id == patron.external_identifier
        assert patrondata.authorization_identifier == patron.authorization_identifier

        # Information not relevant to the patron's identity was stored
        # in the Patron object after it was created.
        assert 1 == patron.fines

    def test_authentication_updates_outdated_patron_on_permanent_id_match(
        self, authenticator_fixture: AuthenticatorFixture
    ):
        db = authenticator_fixture.db
        # A patron's permanent ID won't change.
        permanent_id = db.fresh_str()

        # But this patron has not used the circulation manager in a
        # long time, and their other identifiers are out of date.
        old_identifier = "1234"
        old_username = "user1"
        patron = db.patron(old_identifier)
        patron.external_identifier = permanent_id
        patron.username = old_username

        # The authorization provider has all the new information about
        # this patron.
        new_identifier = "5678"
        new_username = "user2"
        patrondata = PatronData(
            permanent_id=permanent_id,
            authorization_identifier=new_identifier,
            username=new_username,
        )

        provider = authenticator_fixture.mock_basic(patrondata=patrondata)
        provider.external_type_regular_expression = re.compile("^(.)")
        patron2 = provider.authenticate(db.session, self.credentials)

        # We were able to match our local patron to the patron held by the
        # authorization provider.
        assert patron2 == patron

        # And we updated our local copy of the patron to reflect their
        # new identifiers.
        assert new_identifier == patron.authorization_identifier
        assert new_username == patron.username
        assert patron.authorization_identifier[0] == patron.external_type

    def test_authentication_updates_outdated_patron_on_username_match(
        self, authenticator_fixture: AuthenticatorFixture
    ):
        db = authenticator_fixture.db
        # This patron has no permanent ID. Their library card number has
        # changed but their username has not.
        old_identifier = "1234"
        new_identifier = "5678"
        username = "user1"
        patron = db.patron(old_identifier)
        patron.external_identifier = None
        patron.username = username

        # The authorization provider has all the new information about
        # this patron.
        patrondata = PatronData(
            authorization_identifier=new_identifier,
            username=username,
        )

        provider = authenticator_fixture.mock_basic(patrondata=patrondata)
        patron2 = provider.authenticate(db.session, self.credentials)

        # We were able to match our local patron to the patron held by the
        # authorization provider, based on the username match.
        assert patron2 == patron

        # And we updated our local copy of the patron to reflect their
        # new identifiers.
        assert new_identifier == patron.authorization_identifier

    def test_authentication_updates_outdated_patron_on_authorization_identifier_match(
        self, authenticator_fixture: AuthenticatorFixture
    ):
        db = authenticator_fixture.db
        # This patron has no permanent ID. Their username has
        # changed but their library card number has not.
        identifier = "1234"
        old_username = "user1"
        new_username = "user2"
        patron = db.patron()
        patron.external_identifier = None
        patron.authorization_identifier = identifier
        patron.username = old_username

        # The authorization provider has all the new information about
        # this patron.
        patrondata = PatronData(
            authorization_identifier=identifier,
            username=new_username,
        )

        provider = authenticator_fixture.mock_basic(patrondata=patrondata)
        patron2 = provider.authenticate(db.session, self.credentials)

        # We were able to match our local patron to the patron held by the
        # authorization provider, based on the username match.
        assert patron2 == patron

        # And we updated our local copy of the patron to reflect their
        # new identifiers.
        assert new_username == patron.username

    # Notice what's missing: If a patron has no permanent identifier,
    # _and_ their username and authorization identifier both change,
    # then we have no way of locating them in our database. They will
    # appear no different to us than a patron who has never used the
    # circulation manager before.


class TestOAuthAuthenticationProvider:
    def test_from_config(self, authenticator_fixture: AuthenticatorFixture):
        db = authenticator_fixture.db

        class ConfigAuthenticationProvider(OAuthAuthenticationProvider):
            NAME = "Config loading test"

        integration = db.external_integration(
            db.fresh_str(), goal=ExternalIntegration.PATRON_AUTH_GOAL
        )
        integration.username = "client_id"
        integration.password = "client_secret"
        integration.setting(
            ConfigAuthenticationProvider.OAUTH_TOKEN_EXPIRATION_DAYS
        ).value = 20
        provider = ConfigAuthenticationProvider(db.default_library(), integration)
        assert "client_id" == provider.client_id
        assert "client_secret" == provider.client_secret
        assert 20 == provider.token_expiration_days

    def test_get_credential_from_header(
        self, authenticator_fixture: AuthenticatorFixture
    ):
        """There is no way to get a credential from a bearer token that can
        be passed on to a content provider like Overdrive.
        """
        db = authenticator_fixture.db
        provider = MockOAuth(db.default_library())
        assert None == provider.get_credential_from_header("Bearer abcd")

    def test_create_token(self, authenticator_fixture: AuthenticatorFixture):
        db = authenticator_fixture.db
        patron = db.patron()
        provider = MockOAuth(db.default_library())
        in_twenty_days = utc_now() + datetime.timedelta(
            days=provider.token_expiration_days
        )
        data_source = provider.token_data_source(db.session)
        token, is_new = provider.create_token(db.session, patron, "some token")
        assert True == is_new
        assert patron == token.patron
        assert "some token" == token.credential

        # The token expires in twenty days.
        almost_no_time = abs(token.expires - in_twenty_days)
        assert almost_no_time.seconds < 2

    def test_authenticated_patron_success(
        self, authenticator_fixture: AuthenticatorFixture
    ):
        db = authenticator_fixture.db
        patron = db.patron()
        provider = MockOAuth(db.default_library())
        data_source = provider.token_data_source(db.session)

        # Until we call create_token, this won't work.
        assert None == provider.authenticated_patron(db.session, "some token")

        token, is_new = provider.create_token(db.session, patron, "some token")
        assert True == is_new
        assert patron == token.patron

        # Now it works.
        assert patron == provider.authenticated_patron(db.session, "some token")

    def test_oauth_callback(self, authenticator_fixture: AuthenticatorFixture):
        db = authenticator_fixture.db

        mock_patrondata = PatronData(
            authorization_identifier="1234", username="user", personal_name="The User"
        )

        class CallbackImplementation(MockOAuth):
            def remote_exchange_code_for_access_token(self, _db, access_code):
                self.used_code = access_code
                return "a token"

            def remote_patron_lookup(self, bearer_token):
                return mock_patrondata

        integration = CallbackImplementation._mock_integration(db.session, "Mock OAuth")

        ConfigurationSetting.for_library_and_externalintegration(
            db.session,
            CallbackImplementation.LIBRARY_IDENTIFIER_RESTRICTION,
            db.default_library(),
            integration,
        ).value = "123"
        ConfigurationSetting.for_library_and_externalintegration(
            db.session,
            CallbackImplementation.LIBRARY_IDENTIFIER_RESTRICTION_TYPE,
            db.default_library(),
            integration,
        ).value = CallbackImplementation.LIBRARY_IDENTIFIER_RESTRICTION_TYPE_PREFIX
        ConfigurationSetting.for_library_and_externalintegration(
            db.session,
            CallbackImplementation.LIBRARY_IDENTIFIER_FIELD,
            db.default_library(),
            integration,
        ).value = CallbackImplementation.LIBRARY_IDENTIFIER_RESTRICTION_BARCODE

        oauth = CallbackImplementation(db.default_library(), integration=integration)
        credential, patron, patrondata = oauth.oauth_callback(db.session, "a code")

        # remote_exchange_code_for_access_token was called with the
        # access code.
        assert "a code" == oauth.used_code

        # The bearer token became a Credential object.
        assert isinstance(credential, Credential)
        assert "a token" == credential.credential

        # Information that could go into the Patron record did.
        assert isinstance(patron, Patron)
        assert "1234" == patron.authorization_identifier
        assert "user" == patron.username

        # The PatronData returned from remote_patron_lookup
        # has been passed along.
        assert mock_patrondata == patrondata
        assert "The User" == patrondata.personal_name

        # A patron whose identifier doesn't match the patron
        # identifier restriction is treated as a patron of a different
        # library.
        mock_patrondata.set_authorization_identifier("abcd")
        assert PATRON_OF_ANOTHER_LIBRARY == oauth.oauth_callback(db.session, "a code")

    def test_authentication_flow_document(
        self, authenticator_fixture: AuthenticatorFixture
    ):
        db = authenticator_fixture.db

        # We're about to call url_for, so we must create an
        # application context.
        os.environ["AUTOINITIALIZE"] = "False"
        from api.app import app

        self.app = app
        del os.environ["AUTOINITIALIZE"]
        provider = MockOAuth(db.default_library())
        with self.app.test_request_context("/"):
            doc = provider.authentication_flow_document(db.session)
            assert provider.FLOW_TYPE == doc["type"]
            assert provider.NAME == doc["description"]

            # To authenticate with this provider, you must follow the
            # 'authenticate' link.
            [auth_link] = [x for x in doc["links"] if x["rel"] == "authenticate"]
            assert auth_link["href"] == provider._internal_authenticate_url(db.session)

            [logo_link] = [x for x in doc["links"] if x["rel"] == "logo"]
            assert (
                "http://localhost/images/" + MockOAuth.LOGIN_BUTTON_IMAGE
                == logo_link["href"]
            )

    def test_token_data_source_can_create_new_data_source(
        self, authenticator_fixture: AuthenticatorFixture
    ):
        db = authenticator_fixture.db

        class OAuthWithUnusualDataSource(MockOAuth):
            TOKEN_DATA_SOURCE_NAME = "Unusual data source"

        oauth = OAuthWithUnusualDataSource(db.default_library())
        source, is_new = oauth.token_data_source(db.session)
        assert True == is_new
        assert oauth.TOKEN_DATA_SOURCE_NAME == source.name

        source, is_new = oauth.token_data_source(db.session)
        assert False == is_new
        assert oauth.TOKEN_DATA_SOURCE_NAME == source.name

    def test_external_authenticate_url_parameters(
        self, authenticator_fixture: AuthenticatorFixture
    ):
        """Verify that external_authenticate_url_parameters generates
        realistic results when run in a real application.
        """
        db = authenticator_fixture.db
        # We're about to call url_for, so we must create an
        # application context.
        my_api = MockOAuth(db.default_library())
        my_api.client_id = "clientid"
        os.environ["AUTOINITIALIZE"] = "False"
        from api.app import app

        del os.environ["AUTOINITIALIZE"]

        with app.test_request_context("/"):
            params = my_api.external_authenticate_url_parameters("state", db.session)
            assert "state" == params["state"]
            assert "clientid" == params["client_id"]
            expected_url = url_for(
                "oauth_callback",
                library_short_name=db.default_library().short_name,
                _external=True,
            )
            assert expected_url == params["oauth_callback_url"]


class OAuthControllerFixture:

    auth: MockAuthenticator
    basic: MockBasic
    controller: OAuthController
    db: DatabaseTransactionFixture
    library_auth: LibraryAuthenticator
    oauth1: MockOAuth
    oauth2: MockOAuth

    def __init__(self, auth: AuthenticatorFixture):
        self.db = auth.db

        class MockOAuthWithExternalAuthenticateURL(MockOAuth):
            def __init__(self, library, _db, external_authenticate_url, patron):
                super().__init__(
                    library,
                )
                self.url = external_authenticate_url
                self.patron = patron
                self.token, ignore = self.create_token(_db, self.patron, "a token")
                self.patrondata = PatronData(personal_name="Abcd")

            def external_authenticate_url(self, state, _db):
                return self.url + "?state=" + state

            def oauth_callback(self, _db, params):
                return self.token, self.patron, self.patrondata

        patron = self.db.patron()
        self.basic = auth.mock_basic()
        self.oauth1 = MockOAuthWithExternalAuthenticateURL(
            self.db.default_library(), self.db.session, "http://oauth1.com/", patron
        )
        self.oauth1.NAME = "Mock OAuth 1"
        self.oauth2 = MockOAuthWithExternalAuthenticateURL(
            self.db.default_library(), self.db.session, "http://oauth2.org/", patron
        )
        self.oauth2.NAME = "Mock OAuth 2"

        self.library_auth = LibraryAuthenticator(
            _db=self.db.session,
            library=self.db.default_library(),
            basic_auth_provider=self.basic,
            oauth_providers=[self.oauth1, self.oauth2],
            bearer_token_signing_secret="a secret",
        )

        self.auth = MockAuthenticator(
            self.db.default_library(),
            {self.db.default_library().short_name: self.library_auth},
        )
        self.controller = OAuthController(self.auth)


@pytest.fixture(scope="function")
def oauth_fixture(
    authenticator_fixture: AuthenticatorFixture,
) -> OAuthControllerFixture:
    return OAuthControllerFixture(authenticator_fixture)


class TestOAuthController:
    def test_oauth_authentication_redirect(self, oauth_fixture: OAuthControllerFixture):
        # Test the controller method that sends patrons off to the OAuth
        # provider, where they're supposed to log in.

        db = oauth_fixture.db
        params = dict(provider=oauth_fixture.oauth1.NAME)
        response = oauth_fixture.controller.oauth_authentication_redirect(
            params, db.session
        )
        assert 302 == response.status_code
        expected_state: Any
        expected_state = dict(
            provider=oauth_fixture.oauth1.NAME,
            redirect_uri="",
        )
        expected_state = urllib.parse.quote(json.dumps(expected_state))
        assert "http://oauth1.com/?state=" + expected_state == response.location

        params = dict(
            provider=oauth_fixture.oauth2.NAME, redirect_uri="http://foo.com/"
        )
        response = oauth_fixture.controller.oauth_authentication_redirect(
            params, db.session
        )
        assert 302 == response.status_code
        expected_state = urllib.parse.quote(json.dumps(params))
        assert "http://oauth2.org/?state=" + expected_state == response.location

        # If we don't recognize the OAuth provider you get sent to
        # the redirect URI with a fragment containing an encoded
        # problem detail document.
        params = dict(redirect_uri="http://foo.com/", provider="not an oauth provider")
        response = oauth_fixture.controller.oauth_authentication_redirect(
            params, db.session
        )
        assert 302 == response.status_code
        assert response.location.startswith("http://foo.com/#")
        fragments = urllib.parse.parse_qs(
            urllib.parse.urlparse(response.location).fragment
        )
        error = json.loads(fragments.get("error")[0])  # type:ignore
        assert UNKNOWN_OAUTH_PROVIDER.uri == error.get("type")  # type: ignore

    def test_oauth_authentication_callback(self, oauth_fixture: OAuthControllerFixture):
        """Test the controller method that the OAuth provider is supposed
        to send patrons to once they log in on the remote side.
        """
        db = oauth_fixture.db

        # Successful callback through OAuth provider 1.
        params = dict(
            code="foo", state=json.dumps(dict(provider=oauth_fixture.oauth1.NAME))
        )
        response = oauth_fixture.controller.oauth_authentication_callback(
            db.session, params
        )
        assert 302 == response.status_code
        fragments = urllib.parse.parse_qs(
            urllib.parse.urlparse(response.location).fragment
        )
        token = fragments.get("access_token")[0]  # type:ignore
        provider_name, provider_token = oauth_fixture.auth.decode_bearer_token(token)
        assert oauth_fixture.oauth1.NAME == provider_name
        assert oauth_fixture.oauth1.token.credential == provider_token

        # Successful callback through OAuth provider 2.
        params = dict(
            code="foo", state=json.dumps(dict(provider=oauth_fixture.oauth2.NAME))
        )
        response = oauth_fixture.controller.oauth_authentication_callback(
            db.session, params
        )
        assert 302 == response.status_code
        fragments = urllib.parse.parse_qs(
            urllib.parse.urlparse(response.location).fragment
        )
        token = fragments.get("access_token")[0]  # type:ignore
        provider_name, provider_token = oauth_fixture.auth.decode_bearer_token(token)
        assert oauth_fixture.oauth2.NAME == provider_name
        assert oauth_fixture.oauth2.token.credential == provider_token

        # State is missing so we never get to check the code.
        params = dict(code="foo")
        response = oauth_fixture.controller.oauth_authentication_callback(
            db.session, params
        )
        assert INVALID_OAUTH_CALLBACK_PARAMETERS == response  # type: ignore

        # Code is missing so we never check the state.
        params = dict(state=json.dumps(dict(provider=oauth_fixture.oauth1.NAME)))
        response = oauth_fixture.controller.oauth_authentication_callback(
            db.session, params
        )
        assert INVALID_OAUTH_CALLBACK_PARAMETERS == response  # type: ignore

        # In this example we're pretending to be coming in after
        # authenticating with an OAuth provider that doesn't exist.
        params = dict(
            code="foo", state=json.dumps(dict(provider=("not_an_oauth_provider")))
        )
        response = oauth_fixture.controller.oauth_authentication_callback(
            db.session, params
        )
        assert 302 == response.status_code
        fragments = urllib.parse.parse_qs(
            urllib.parse.urlparse(response.location).fragment
        )
        assert None == fragments.get("access_token")
        error = json.loads(fragments.get("error")[0])  # type:ignore
        assert UNKNOWN_OAUTH_PROVIDER.uri == error.get("type")  # type: ignore

    def test_oauth_authentication_invalid_token(
        self, oauth_fixture: OAuthControllerFixture
    ):
        """If an invalid bearer token is provided, an appropriate problem
        detail is returned.
        """
        db = oauth_fixture.db

        problem = oauth_fixture.library_auth.authenticated_patron(
            db.session, "Bearer - this is a bad token"
        )
        assert INVALID_OAUTH_BEARER_TOKEN == problem


class SirsiDynixAuthenticatorFixture:
    def __init__(self, db: DatabaseTransactionFixture) -> None:
        self.integration = db.external_integration(
            "api.sirsidynix",
            goal=ExternalIntegration.PATRON_AUTH_GOAL,
            settings={
                ExternalIntegration.URL: "http://example.org/sirsi",
                SirsiDynixHorizonAuthenticationProvider.Keys.CLIENT_ID: "clientid",
                SirsiDynixHorizonAuthenticationProvider.Keys.LIBRARY_ID: "libraryid",
                SirsiDynixHorizonAuthenticationProvider.Keys.LIBRARY_PREFIX: "test",
            },
        )

        with patch.dict(os.environ, {Configuration.SIRSI_DYNIX_APP_ID: "UNITTEST"}):
            self.api = SirsiDynixHorizonAuthenticationProvider(
                db.default_library(), self.integration
            )


@pytest.fixture(scope="function")
def sirsi_fixture(db: DatabaseTransactionFixture) -> SirsiDynixAuthenticatorFixture:
    return SirsiDynixAuthenticatorFixture(db)


class TestSirsiDynixAuthenticationProvider:
    def _headers(self, api):
        return {
            "SD-Originating-App-Id": api.sirsi_app_id,
            "SD-Working-LibraryID": api.sirsi_library_id,
            "x-sirs-clientID": api.sirsi_client_id,
        }

    def test_settings(self, sirsi_fixture: SirsiDynixAuthenticatorFixture):
        # trailing slash appended to the preset server url
        assert sirsi_fixture.api.server_url == "http://example.org/sirsi/"
        assert sirsi_fixture.api.sirsi_client_id == "clientid"
        assert sirsi_fixture.api.sirsi_app_id == "UNITTEST"
        assert sirsi_fixture.api.sirsi_library_id == "libraryid"
        assert sirsi_fixture.api.sirsi_library_prefix == "test"

    def test_api_patron_login(self, sirsi_fixture: SirsiDynixAuthenticatorFixture):
        response_dict = {"sessionToken": "xxxx", "patronKey": "test"}
        with patch(
            "api.sirsidynix_authentication_provider.HTTP.request_with_timeout"
        ) as mock_request:
            mock_request.return_value = MockRequestsResponse(200, content=response_dict)
            response = sirsi_fixture.api.api_patron_login("username", "pwd")

            assert mock_request.call_count == 1
            assert mock_request.call_args == call(
                "POST",
                "http://example.org/sirsi/user/patron/login",
                json=dict(login="username", password="pwd"),
                headers=self._headers(sirsi_fixture.api),
            )
            assert response == response_dict

            mock_request.return_value = MockRequestsResponse(401, content=response_dict)
            assert sirsi_fixture.api.api_patron_login("username", "pwd") == False

    def test_remote_authenticate(self, sirsi_fixture: SirsiDynixAuthenticatorFixture):
        with patch(
            "api.sirsidynix_authentication_provider.HTTP.request_with_timeout"
        ) as mock_request:
            response_dict = {"sessionToken": "xxxx", "patronKey": "test"}
            mock_request.return_value = MockRequestsResponse(200, content=response_dict)

            response = sirsi_fixture.api.remote_authenticate("username", "pwd")
            assert type(response) == SirsiDynixPatronData
            assert response.authorization_identifier == "username"
            assert response.username == "username"
            assert response.permanent_id == "test"

            mock_request.return_value = MockRequestsResponse(401, content=response_dict)
            assert sirsi_fixture.api.remote_authenticate("username", "pwd") == False

    def test_remote_patron_lookup(self, sirsi_fixture: SirsiDynixAuthenticatorFixture):
        # Test the happy path, patron OK, some fines
        ok_patron_resp = {
            "fields": {
                "displayName": "Test User",
                "approved": True,
                "patronType": {"key": "testtype"},
            }
        }
        patron_status_resp = {
            "fields": {
                "estimatedFines": {
                    "amount": "50.00",
                    "currencyCode": "USD",
                }
            }
        }
        sirsi_fixture.api.api_read_patron_data = MagicMock(return_value=ok_patron_resp)
        sirsi_fixture.api.api_patron_status_info = MagicMock(
            return_value=patron_status_resp
        )
        patrondata = sirsi_fixture.api.remote_patron_lookup(
            SirsiDynixPatronData(permanent_id="xxxx", session_token="xxx")
        )

        assert sirsi_fixture.api.api_read_patron_data.call_count == 1
        assert sirsi_fixture.api.api_patron_status_info.call_count == 1
        assert patrondata.personal_name == "Test User"
        assert patrondata.fines == 50.00
        assert patrondata.block_reason == PatronData.NO_VALUE

        # Test the defensive code
        # Test no session token
        patrondata = sirsi_fixture.api.remote_patron_lookup(
            SirsiDynixPatronData(permanent_id="xxxx", session_token=None)
        )
        assert patrondata == None

        # Test incorrect patrondata type
        patrondata = sirsi_fixture.api.remote_patron_lookup(
            PatronData(permanent_id="xxxx")
        )
        assert patrondata == None

        # Test bad patron read data
        bad_patron_resp = {"bad": "yes"}
        sirsi_fixture.api.api_read_patron_data = MagicMock(return_value=bad_patron_resp)
        patrondata = sirsi_fixture.api.remote_patron_lookup(
            SirsiDynixPatronData(permanent_id="xxxx", session_token="xxx")
        )
        assert patrondata == None

        not_approved_patron_resp = {
            "fields": {"approved": False, "patronType": {"key": "testtype"}}
        }
        sirsi_fixture.api.api_read_patron_data = MagicMock(
            return_value=not_approved_patron_resp
        )
        patrondata = sirsi_fixture.api.remote_patron_lookup(
            SirsiDynixPatronData(permanent_id="xxxx", session_token="xxx")
        )
        assert patrondata.block_reason == SirsiBlockReasons.NOT_APPROVED

        # Test bad patronType prefix
        bad_prefix_patron_resp = {
            "fields": {"approved": True, "patronType": {"key": "nottesttype"}}
        }
        sirsi_fixture.api.api_read_patron_data = MagicMock(
            return_value=bad_prefix_patron_resp
        )
        patrondata = sirsi_fixture.api.remote_patron_lookup(
            SirsiDynixPatronData(permanent_id="xxxx", session_token="xxx")
        )
        assert patrondata == INVALID_CREDENTIALS

        # Test blocked patron types
        bad_prefix_patron_resp = {
            "fields": {"approved": True, "patronType": {"key": "testblocked"}}
        }
        sirsi_fixture.api.sirsi_disallowed_suffixes = ["blocked"]
        sirsi_fixture.api.api_read_patron_data = MagicMock(
            return_value=bad_prefix_patron_resp
        )
        patrondata = sirsi_fixture.api.remote_patron_lookup(
            SirsiDynixPatronData(permanent_id="xxxx", session_token="xxx")
        )
        assert patrondata.block_reason == SirsiBlockReasons.PATRON_BLOCKED

        # Test bad patron status info
        sirsi_fixture.api.api_read_patron_data.return_value = ok_patron_resp
        sirsi_fixture.api.api_patron_status_info.return_value = False
        patrondata = sirsi_fixture.api.remote_patron_lookup(
            SirsiDynixPatronData(permanent_id="xxxx", session_token="xxx")
        )
        assert patrondata == None

    def test__request(self, sirsi_fixture: SirsiDynixAuthenticatorFixture):
        # Leading slash on the path is not allowed, as it overwrites the urljoin prefix
        with pytest.raises(ValueError):
            sirsi_fixture.api._request("GET", "/leadingslash")

    def test_blocked_patron_status_info(
        self, sirsi_fixture: SirsiDynixAuthenticatorFixture
    ):
        patron_info = {
            "itemsCheckedOutCount": 0,
            "itemsCheckedOutMax": 25,
            "hasMaxItemsCheckedOut": False,
            "fines": {"currencyCode": "USD", "amount": "0.00"},
            "finesMax": {"currencyCode": "USD", "amount": "5.00"},
            "hasMaxFines": False,
            "itemsClaimsReturnedCount": 0,
            "itemsClaimsReturnedMax": 10,
            "hasMaxItemsClaimsReturned": False,
            "lostItemCount": 0,
            "lostItemMax": 15,
            "hasMaxLostItem": False,
            "overdueItemCount": 0,
            "overdueItemMax": 50,
            "hasMaxOverdueItem": False,
            "overdueDays": 0,
            "overdueDaysMax": 9999,
            "hasMaxOverdueDays": False,
            "daysWithFines": 0,
            "daysWithFinesMax": None,
            "hasMaxDaysWithFines": False,
            "availableHoldCount": 0,
            "datePrivilegeExpires": "2024-09-14",
            "estimatedOverdueCount": 0,
            "expired": False,
            "amountOwed": {"currencyCode": "USD", "amount": "0.00"},
        }

        statuses = [
            ({"hasMaxDaysWithFines": True}, PatronData.EXCESSIVE_FINES),
            ({"hasMaxFines": True}, PatronData.EXCESSIVE_FINES),
            ({"hasMaxLostItem": True}, PatronData.TOO_MANY_LOST),
            ({"hasMaxOverdueDays": True}, PatronData.TOO_MANY_OVERDUE),
            ({"hasMaxOverdueItem": True}, PatronData.TOO_MANY_OVERDUE),
            ({"hasMaxItemsCheckedOut": True}, PatronData.TOO_MANY_LOANS),
            ({"expired": True}, SirsiBlockReasons.EXPIRED),
            ({}, PatronData.NO_VALUE),  # No bad data = not blocked
        ]
        ok_patron_resp = {
            "fields": {
                "displayName": "Test User",
                "approved": True,
                "patronType": {"key": "testtype"},
            }
        }

        for status, reason in statuses:
            info_copy = deepcopy(patron_info)
            info_copy.update(status)

            sirsi_fixture.api.api_read_patron_data = MagicMock(
                return_value=ok_patron_resp
            )
            sirsi_fixture.api.api_patron_status_info = MagicMock(
                return_value={"fields": info_copy}
            )

            data = sirsi_fixture.api.remote_patron_lookup(
                SirsiDynixPatronData(permanent_id="xxxx", session_token="xxx")
            )
            assert data.block_reason == reason

    def test_api_methods(self, sirsi_fixture: SirsiDynixAuthenticatorFixture):
        """The patron data and patron status methods are almost identical in functionality
        They just hit different APIs, so we only test the difference in endpoints
        """
        api_methods = [
            ("api_read_patron_data", "http://localhost/user/patron/key/patronkey"),
            (
                "api_patron_status_info",
                "http://localhost/user/patronStatusInfo/key/patronkey",
            ),
        ]
        with patch(
            "api.sirsidynix_authentication_provider.HTTP.request_with_timeout"
        ) as mock_request:
            for api_method, uri in api_methods:
                test_method = getattr(sirsi_fixture.api, api_method)

                mock_request.return_value = MockRequestsResponse(
                    200, content=dict(success=True)
                )
                response = test_method("patronkey", "sessiontoken")
                args = mock_request.call_args
                args.args == ("GET", uri)
                assert response == dict(success=True)

                mock_request.return_value = MockRequestsResponse(400)
                response = test_method("patronkey", "sessiontoken")
                assert response == False<|MERGE_RESOLUTION|>--- conflicted
+++ resolved
@@ -11,11 +11,7 @@
 from copy import deepcopy
 from decimal import Decimal
 from typing import Any
-<<<<<<< HEAD
 from unittest.mock import MagicMock, call, patch
-=======
-from unittest.mock import MagicMock, patch
->>>>>>> 1a725d3b
 
 import flask
 import pytest
