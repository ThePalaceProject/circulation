import logging
from typing import Any, Generator

import flask
import pytest
from flask import Response
from werkzeug.exceptions import MethodNotAllowed

from api import routes
from api.controller import CirculationManager, CirculationManagerController
from api.routes import exception_handler
from api.routes import h as error_handler_object
from core.app_server import ErrorHandler

from ..fixtures.api_controller import ControllerFixture
from ..fixtures.vendor_id import VendorIDFixture


class MockApp:
    """Pretends to be a Flask application with a configured
    CirculationManager.
    """

    def __init__(self):
        self.manager = MockManager()


class MockManager:
    """Pretends to be a CirculationManager with configured controllers."""

    def __init__(self):
        self._cache = {}

        # This is used by the allows_patron_web annotator.
        self.patron_web_domains = {"http://patron/web"}

    def __getattr__(self, controller_name):
        return self._cache.setdefault(controller_name, MockController(controller_name))


class MockControllerMethod:
    """Pretends to be one of the methods of a controller class."""

    def __init__(self, controller, name):
        """Constructor.

        :param controller: A MockController.
        :param name: The name of this method.
        """
        self.controller = controller
        self.name = name
        self.callable_name = name

    def __call__(self, *args, **kwargs):
        """Simulate a successful method call.

        :return: A Response object, as required by Flask, with this
        method smuggled out as the 'method' attribute.
        """
        self.args = args
        self.kwargs = kwargs
        response = Response("I called %s" % repr(self), 200)
        response.method = self
        return response

    def __repr__(self):
        return f"<MockControllerMethod {self.controller.name}.{self.name}>"


class MockController(MockControllerMethod):
    """Pretends to be a controller.

    A controller has methods, but it may also be called _as_ a method,
    so this class subclasses MockControllerMethod.
    """

    AUTHENTICATED_PATRON = "i am a mock patron"

    def __init__(self, name):
        """Constructor.

        :param name: The name of the controller.
        """
        self.name = name

        # If this controller were to be called as a method, the method
        # name would be __call__, not the name of the controller.
        self.callable_name = "__call__"

        self._cache = {}
        self.authenticated = False
        self.csrf_token = False
        self.authenticated_problem_detail = False

    def authenticated_patron_from_request(self):
        if self.authenticated:
            patron = object()
            flask.request.patron = self.AUTHENTICATED_PATRON
            return self.AUTHENTICATED_PATRON
        else:
            return Response(
                "authenticated_patron_from_request called without authorizing", 401
            )

    def __getattr__(self, method_name):
        """Locate a method of this controller as a MockControllerMethod."""
        return self._cache.setdefault(
            method_name, MockControllerMethod(self, method_name)
        )

    def __repr__(self):
        return "<MockControllerMethod %s>" % self.name


class RouteTestFixture:

    # The first time setup_method() is called, it will instantiate a real
    # CirculationManager object and store it in REAL_CIRCULATION_MANAGER.
    # We only do this once because it takes about a second to instantiate
    # this object. Calling any of this object's methods could be problematic,
    # since it's probably left over from a previous test, but we won't be
    # calling any methods -- we just want to verify the _existence_,
    # in a real CirculationManager, of the methods called in
    # routes.py.

    REAL_CIRCULATION_MANAGER = None

    def __init__(
        self, vendor_id: VendorIDFixture, controller_fixture: ControllerFixture
    ):
        self.db = vendor_id.db
        self.controller_fixture = controller_fixture
        self.setup_circulation_manager = False
        if not RouteTestFixture.REAL_CIRCULATION_MANAGER:
            library = self.db.default_library()
            # Set up the necessary configuration so that when we
            # instantiate the CirculationManager it gets an
            # adobe_vendor_id controller -- this wouldn't normally
            # happen because most circulation managers don't need such a
            # controller.
            vendor_id.initialize_adobe(library, [library])
            vendor_id.adobe_vendor_id.password = vendor_id.TEST_NODE_VALUE
            manager = CirculationManager(self.db.session, testing=True)
            RouteTestFixture.REAL_CIRCULATION_MANAGER = manager

        app = MockApp()
        self.routes = routes
        self.manager = app.manager
        self.original_app = self.routes.app
        self.resolver = self.original_app.url_map.bind("", "/")

        self.controller: CirculationManagerController = None
        self.real_controller: CirculationManagerController = None
        self.routes.app = app

    def set_controller_name(self, name: str):
        self.controller = getattr(self.manager, name)
        # Make sure there's a controller by this name in the real
        # CirculationManager.
        self.real_controller = getattr(self.REAL_CIRCULATION_MANAGER, name)

    def close(self):
        self.routes.app = self.original_app

    def request(self, url, method="GET"):
        """Simulate a request to a URL without triggering any code outside
        routes.py.
        """
        # Map an incoming URL to the name of a function within routes.py
        # and a set of arguments to the function.
        function_name, kwargs = self.resolver.match(url, method)
        # Locate the corresponding function in our mock app.
        mock_function = getattr(self.routes, function_name)

        # Call it in the context of the mock app.
        with self.controller_fixture.app.test_request_context():
            return mock_function(**kwargs)

    def assert_request_calls(self, url, method, *args, **kwargs):
        """Make a request to the given `url` and assert that
        the given controller `method` was called with the
        given `args` and `kwargs`.
        """
        http_method = kwargs.pop("http_method", "GET")
        response = self.request(url, http_method)
        assert response.method == method
        assert response.method.args == args
        assert response.method.kwargs == kwargs

        # Make sure the real controller has a method by the name of
        # the mock method that was called. We won't call it, because
        # it would slow down these tests dramatically, but we can make
        # sure it exists.
        if self.real_controller:
            real_method = getattr(self.real_controller, method.callable_name)

            # TODO: We could use inspect.getarcspec to verify that the
            # argument names line up with the variables passed in to
            # the mock method. This might remove the need to call the
            # mock method at all.

    def assert_request_calls_method_using_identifier(
        self, url, method, *args, **kwargs
    ):
        # Call an assertion method several times, using different
        # types of identifier in the URL, to make sure the identifier
        # is always passed through correctly.
        #
        # The url must contain the string '<identifier>' standing in
        # for the place where an identifier should be plugged in, and
        # the *args list must include the string '<identifier>'.
        authenticated = kwargs.pop("authenticated", False)
        if authenticated:
            assertion_method = self.assert_authenticated_request_calls
        else:
            assertion_method = self.assert_request_calls
        assert "<identifier>" in url
        args = list(args)
        identifier_index = args.index("<identifier>")
        for identifier in (
            "<identifier>",
            "an/identifier/",
            "http://an-identifier/",
            "http://an-identifier",
        ):
            modified_url = url.replace("<identifier>", identifier)
            args[identifier_index] = identifier
            assertion_method(modified_url, method, *args, **kwargs)

    def assert_authenticated_request_calls(self, url, method, *args, **kwargs):
        """First verify that an unauthenticated request fails. Then make an
        authenticated request to `url` and verify the results, as with
        assert_request_calls
        """
        authentication_required = kwargs.pop("authentication_required", True)

        http_method = kwargs.pop("http_method", "GET")
        response = self.request(url, http_method)
        if authentication_required:
            assert 401 == response.status_code
            assert (
                "authenticated_patron_from_request called without authorizing"
                == response.get_data(as_text=True)
            )
        else:
            assert 200 == response.status_code

        # Set a variable so that authenticated_patron_from_request
        # will succeed, and try again.
        self.manager.index_controller.authenticated = True
        try:
            kwargs["http_method"] = http_method
            self.assert_request_calls(url, method, *args, **kwargs)
        finally:
            # Un-set authentication for the benefit of future
            # assertions in this test function.
            self.manager.index_controller.authenticated = False

    def assert_supported_methods(self, url, *methods):
        """Verify that the given HTTP `methods` are the only ones supported
        on the given `url`.
        """
        # The simplest way to do this seems to be to try each of the
        # other potential methods and verify that MethodNotAllowed is
        # raised each time.
        check = {"GET", "POST", "PUT", "DELETE"} - set(methods)
        # Treat HEAD specially. Any controller that supports GET
        # automatically supports HEAD. So we only assert that HEAD
        # fails if the method supports neither GET nor HEAD.
        if "GET" not in methods and "HEAD" not in methods:
            check.add("HEAD")
        for method in check:
            logging.debug("MethodNotAllowed should be raised on %s", method)
            pytest.raises(MethodNotAllowed, self.request, url, method)
            logging.debug("And it was.")


@pytest.fixture(scope="function")
def route_test(
    vendor_id_fixture: VendorIDFixture, controller_fixture: ControllerFixture
) -> Generator[RouteTestFixture, Any, None]:
    fix = RouteTestFixture(vendor_id_fixture, controller_fixture)
    yield fix
    fix.close()


class TestAppConfiguration:

    # Test the configuration of the real Flask app.
    def test_configuration(self):
        assert False == routes.app.url_map.merge_slashes


class TestIndex:

    CONTROLLER_NAME = "index_controller"

    @pytest.fixture(scope="function")
    def fixture(self, route_test: RouteTestFixture) -> RouteTestFixture:
        route_test.set_controller_name(self.CONTROLLER_NAME)
        return route_test

    def test_index(self, fixture: RouteTestFixture):
        for url in "/", "":
            fixture.assert_request_calls(url, fixture.controller)

    def test_authentication_document(self, fixture: RouteTestFixture):
        url = "/authentication_document"
        fixture.assert_request_calls(url, fixture.controller.authentication_document)

    def test_public_key_document(self, fixture: RouteTestFixture):
        url = "/public_key_document"
        fixture.assert_request_calls(url, fixture.controller.public_key_document)


class TestOPDSFeed:

    CONTROLLER_NAME = "opds_feeds"

    @pytest.fixture(scope="function")
    def fixture(self, route_test: RouteTestFixture) -> RouteTestFixture:
        route_test.set_controller_name(self.CONTROLLER_NAME)
        return route_test

    def test_acquisition_groups(self, fixture: RouteTestFixture):
        # An incoming lane identifier is passed in to the groups()
        # method.
        method = fixture.controller.groups
        fixture.assert_request_calls("/groups", method, None)
        fixture.assert_request_calls(
            "/groups/<lane_identifier>", method, "<lane_identifier>"
        )

    def test_feed(self, fixture: RouteTestFixture):
        # An incoming lane identifier is passed in to the feed()
        # method.
        url = "/feed"
        fixture.assert_request_calls(url, fixture.controller.feed, None)
        url = "/feed/<lane_identifier>"
        fixture.assert_request_calls(url, fixture.controller.feed, "<lane_identifier>")

    def test_navigation_feed(self, fixture: RouteTestFixture):
        # An incoming lane identifier is passed in to the navigation_feed()
        # method.
        url = "/navigation"
        fixture.assert_request_calls(url, fixture.controller.navigation, None)
        url = "/navigation/<lane_identifier>"
        fixture.assert_request_calls(
            url, fixture.controller.navigation, "<lane_identifier>"
        )

    def test_crawlable_library_feed(self, fixture: RouteTestFixture):
        url = "/crawlable"
        fixture.assert_request_calls(url, fixture.controller.crawlable_library_feed)

    def test_crawlable_list_feed(self, fixture: RouteTestFixture):
        url = "/lists/<list_name>/crawlable"
        fixture.assert_request_calls(
            url, fixture.controller.crawlable_list_feed, "<list_name>"
        )

    def test_crawlable_collection_feed(self, fixture: RouteTestFixture):
        url = "/collections/<collection_name>/crawlable"
        fixture.assert_request_calls(
            url,
            fixture.manager.opds_feeds.crawlable_collection_feed,
            "<collection_name>",
        )

    def test_lane_search(self, fixture: RouteTestFixture):
        url = "/search"
        fixture.assert_request_calls(url, fixture.controller.search, None)

        url = "/search/<lane_identifier>"
        fixture.assert_request_calls(
            url, fixture.controller.search, "<lane_identifier>"
        )

    def test_qa_feed(self, fixture: RouteTestFixture):
        url = "/feed/qa"
        fixture.assert_authenticated_request_calls(url, fixture.controller.qa_feed)

    def test_qa_series_feed(self, fixture: RouteTestFixture):
        url = "/feed/qa/series"
        fixture.assert_authenticated_request_calls(
            url, fixture.controller.qa_series_feed
        )


class TestMARCRecord:
    CONTROLLER_NAME = "marc_records"

    @pytest.fixture(scope="function")
    def fixture(self, route_test: RouteTestFixture) -> RouteTestFixture:
        route_test.set_controller_name(self.CONTROLLER_NAME)
        return route_test

    def test_marc_page(self, fixture: RouteTestFixture):
        url = "/marc"
        fixture.assert_request_calls(url, fixture.controller.download_page)


class TestSharedCollection:

    CONTROLLER_NAME = "shared_collection_controller"

    @pytest.fixture(scope="function")
    def fixture(self, route_test: RouteTestFixture) -> RouteTestFixture:
        route_test.set_controller_name(self.CONTROLLER_NAME)
        return route_test

    def test_shared_collection_info(self, fixture: RouteTestFixture):
        url = "/collections/<collection_name>"
        fixture.assert_request_calls(url, fixture.controller.info, "<collection_name>")

    def test_shared_collection_register(self, fixture: RouteTestFixture):
        url = "/collections/<collection_name>/register"
        fixture.assert_request_calls(
            url, fixture.controller.register, "<collection_name>", http_method="POST"
        )
        fixture.assert_supported_methods(url, "POST")

    def test_shared_collection_borrow_identifier(self, fixture: RouteTestFixture):
        url = "/collections/<collection_name>/<identifier_type>/<identifier>/borrow"
        fixture.assert_request_calls_method_using_identifier(
            url,
            fixture.controller.borrow,
            "<collection_name>",
            "<identifier_type>",
            "<identifier>",
            None,
        )
        fixture.assert_supported_methods(url, "GET", "POST")

    def test_shared_collection_borrow_hold_id(self, fixture: RouteTestFixture):
        url = "/collections/<collection_name>/holds/<hold_id>/borrow"
        fixture.assert_request_calls(
            url, fixture.controller.borrow, "<collection_name>", None, None, "<hold_id>"
        )
        fixture.assert_supported_methods(url, "GET", "POST")

    def test_shared_collection_loan_info(self, fixture: RouteTestFixture):
        url = "/collections/<collection_name>/loans/<loan_id>"
        fixture.assert_request_calls(
            url, fixture.controller.loan_info, "<collection_name>", "<loan_id>"
        )

    def test_shared_collection_revoke_loan(self, fixture: RouteTestFixture):
        url = "/collections/<collection_name>/loans/<loan_id>/revoke"
        fixture.assert_request_calls(
            url, fixture.controller.revoke_loan, "<collection_name>", "<loan_id>"
        )

    def test_shared_collection_fulfill_no_mechanism(self, fixture: RouteTestFixture):
        url = "/collections/<collection_name>/loans/<loan_id>/fulfill"
        fixture.assert_request_calls(
            url, fixture.controller.fulfill, "<collection_name>", "<loan_id>", None
        )

    def test_shared_collection_fulfill_with_mechanism(self, fixture: RouteTestFixture):
        url = "/collections/<collection_name>/loans/<loan_id>/fulfill/<mechanism_id>"
        fixture.assert_request_calls(
            url,
            fixture.controller.fulfill,
            "<collection_name>",
            "<loan_id>",
            "<mechanism_id>",
        )

    def test_shared_collection_hold_info(self, fixture: RouteTestFixture):
        url = "/collections/<collection_name>/holds/<hold_id>"
        fixture.assert_request_calls(
            url, fixture.controller.hold_info, "<collection_name>", "<hold_id>"
        )

    def test_shared_collection_revoke_hold(self, fixture: RouteTestFixture):
        url = "/collections/<collection_name>/holds/<hold_id>/revoke"
        fixture.assert_request_calls(
            url, fixture.controller.revoke_hold, "<collection_name>", "<hold_id>"
        )


class TestProfileController:

    CONTROLLER_NAME = "profiles"

    @pytest.fixture(scope="function")
    def fixture(self, route_test: RouteTestFixture) -> RouteTestFixture:
        route_test.set_controller_name(self.CONTROLLER_NAME)
        return route_test

    def test_patron_profile(self, fixture: RouteTestFixture):
        url = "/patrons/me"
        fixture.assert_authenticated_request_calls(
            url,
            fixture.controller.protocol,
        )


class TestLoansController:

    CONTROLLER_NAME = "loans"

    @pytest.fixture(scope="function")
    def fixture(self, route_test: RouteTestFixture) -> RouteTestFixture:
        route_test.set_controller_name(self.CONTROLLER_NAME)
        return route_test

    def test_active_loans(self, fixture: RouteTestFixture):
        url = "/loans"
        fixture.assert_authenticated_request_calls(
            url,
            fixture.controller.sync,
        )
        fixture.assert_supported_methods(url, "GET", "HEAD")

    def test_borrow(self, fixture: RouteTestFixture):
        url = "/works/<identifier_type>/<identifier>/borrow"
        fixture.assert_request_calls_method_using_identifier(
            url,
            fixture.controller.borrow,
            "<identifier_type>",
            "<identifier>",
            None,
            authenticated=True,
        )
        fixture.assert_supported_methods(url, "GET", "PUT")

        url = "/works/<identifier_type>/<identifier>/borrow/<mechanism_id>"
        fixture.assert_request_calls_method_using_identifier(
            url,
            fixture.controller.borrow,
            "<identifier_type>",
            "<identifier>",
            "<mechanism_id>",
            authenticated=True,
        )
        fixture.assert_supported_methods(url, "GET", "PUT")

    def test_fulfill(self, fixture: RouteTestFixture):
        # fulfill does *not* require authentication, because this
        # controller is how a no-authentication library fulfills
        # open-access titles.
        url = "/works/<license_pool_id>/fulfill"
        fixture.assert_request_calls(
            url, fixture.controller.fulfill, "<license_pool_id>", None, None
        )

        url = "/works/<license_pool_id>/fulfill/<mechanism_id>"
        fixture.assert_request_calls(
            url, fixture.controller.fulfill, "<license_pool_id>", "<mechanism_id>", None
        )

        url = "/works/<license_pool_id>/fulfill/<mechanism_id>/<part>"
        fixture.assert_request_calls(
            url,
            fixture.controller.fulfill,
            "<license_pool_id>",
            "<mechanism_id>",
            "<part>",
        )

    def test_revoke_loan_or_hold(self, fixture: RouteTestFixture):
        url = "/loans/<license_pool_id>/revoke"
        fixture.assert_authenticated_request_calls(
            url, fixture.controller.revoke, "<license_pool_id>"
        )

        # TODO: DELETE shouldn't be in here, but "DELETE
        # /loans/<license_pool_id>/revoke" is interpreted as an attempt
        # to match /loans/<identifier_type>/<path:identifier>, the
        # method tested directly below, which does support DELETE.
        fixture.assert_supported_methods(url, "GET", "PUT", "DELETE")

    def test_loan_or_hold_detail(self, fixture: RouteTestFixture):
        url = "/loans/<identifier_type>/<identifier>"
        fixture.assert_request_calls_method_using_identifier(
            url,
            fixture.controller.detail,
            "<identifier_type>",
            "<identifier>",
            authenticated=True,
        )
        fixture.assert_supported_methods(url, "GET", "DELETE")


class TestAnnotationsController:

    CONTROLLER_NAME = "annotations"

    @pytest.fixture(scope="function")
    def fixture(self, route_test: RouteTestFixture) -> RouteTestFixture:
        route_test.set_controller_name(self.CONTROLLER_NAME)
        return route_test

    def test_annotations(self, fixture: RouteTestFixture):
        url = "/annotations/"
        fixture.assert_authenticated_request_calls(url, fixture.controller.container)
        fixture.assert_supported_methods(url, "HEAD", "GET", "POST")

    def test_annotation_detail(self, fixture: RouteTestFixture):
        url = "/annotations/<annotation_id>"
        fixture.assert_authenticated_request_calls(
            url, fixture.controller.detail, "<annotation_id>"
        )
        fixture.assert_supported_methods(url, "HEAD", "GET", "DELETE")

    def test_annotations_for_work(self, fixture: RouteTestFixture):
        url = "/annotations/<identifier_type>/<identifier>"
        fixture.assert_request_calls_method_using_identifier(
            url,
            fixture.controller.container_for_work,
            "<identifier_type>",
            "<identifier>",
            authenticated=True,
        )
        fixture.assert_supported_methods(url, "GET")


class TestURNLookupController:

    CONTROLLER_NAME = "urn_lookup"

    @pytest.fixture(scope="function")
    def fixture(self, route_test: RouteTestFixture) -> RouteTestFixture:
        route_test.set_controller_name(self.CONTROLLER_NAME)
        return route_test

    def test_work(self, fixture: RouteTestFixture):
        url = "/works"
        fixture.assert_request_calls(url, fixture.controller.work_lookup, "work")


class TestWorkController:

    CONTROLLER_NAME = "work_controller"

    @pytest.fixture(scope="function")
    def fixture(self, route_test: RouteTestFixture) -> RouteTestFixture:
        route_test.set_controller_name(self.CONTROLLER_NAME)
        return route_test

    def test_contributor(self, fixture: RouteTestFixture):
        url = "/works/contributor/<contributor_name>"
        fixture.assert_request_calls(
            url, fixture.controller.contributor, "<contributor_name>", None, None
        )

    def test_contributor_language(self, fixture: RouteTestFixture):
        url = "/works/contributor/<contributor_name>/<languages>"
        fixture.assert_request_calls(
            url,
            fixture.controller.contributor,
            "<contributor_name>",
            "<languages>",
            None,
        )

    def test_contributor_language_audience(self, fixture: RouteTestFixture):
        url = "/works/contributor/<contributor_name>/<languages>/<audiences>"
        fixture.assert_request_calls(
            url,
            fixture.controller.contributor,
            "<contributor_name>",
            "<languages>",
            "<audiences>",
        )

    def test_series(self, fixture: RouteTestFixture):
        url = "/works/series/<series_name>"
        fixture.assert_request_calls(
            url, fixture.controller.series, "<series_name>", None, None
        )

    def test_series_language(self, fixture: RouteTestFixture):
        url = "/works/series/<series_name>/<languages>"
        fixture.assert_request_calls(
            url, fixture.controller.series, "<series_name>", "<languages>", None
        )

    def test_series_language_audience(self, fixture: RouteTestFixture):
        url = "/works/series/<series_name>/<languages>/<audiences>"
        fixture.assert_request_calls(
            url,
            fixture.controller.series,
            "<series_name>",
            "<languages>",
            "<audiences>",
        )

    def test_permalink(self, fixture: RouteTestFixture):
        url = "/works/<identifier_type>/<identifier>"
        fixture.assert_request_calls_method_using_identifier(
            url, fixture.controller.permalink, "<identifier_type>", "<identifier>"
        )

    def test_recommendations(self, fixture: RouteTestFixture):
        url = "/works/<identifier_type>/<identifier>/recommendations"
        fixture.assert_request_calls_method_using_identifier(
            url, fixture.controller.recommendations, "<identifier_type>", "<identifier>"
        )

    def test_related_books(self, fixture: RouteTestFixture):
        url = "/works/<identifier_type>/<identifier>/related_books"
        fixture.assert_request_calls_method_using_identifier(
            url, fixture.controller.related, "<identifier_type>", "<identifier>"
        )


class TestAnalyticsController:
    CONTROLLER_NAME = "analytics_controller"

    @pytest.fixture(scope="function")
    def fixture(self, route_test: RouteTestFixture) -> RouteTestFixture:
        route_test.set_controller_name(self.CONTROLLER_NAME)
        return route_test

    def test_track_analytics_event(self, fixture: RouteTestFixture):
        url = "/analytics/<identifier_type>/<identifier>/<event_type>"

        # This controller can be called either authenticated or
        # unauthenticated.
        fixture.assert_request_calls_method_using_identifier(
            url,
            fixture.controller.track_event,
            "<identifier_type>",
            "<identifier>",
            "<event_type>",
            authenticated=True,
            authentication_required=False,
        )


class TestAdobeVendorID:

    CONTROLLER_NAME = "adobe_vendor_id"

    @pytest.fixture(scope="function")
    def fixture(self, route_test: RouteTestFixture) -> RouteTestFixture:
        route_test.set_controller_name(self.CONTROLLER_NAME)
        return route_test

    def test_adobe_vendor_id_get_token(self, fixture: RouteTestFixture):
        url = "/AdobeAuth/authdata"
        fixture.assert_authenticated_request_calls(
            url,
            fixture.controller.create_authdata_handler,
            fixture.controller.AUTHENTICATED_PATRON,
        )
        # TODO: test what happens when vendor ID is not configured.

    def test_adobe_vendor_id_signin(self, fixture: RouteTestFixture):
        url = "/AdobeAuth/SignIn"
        fixture.assert_request_calls(
            url, fixture.controller.signin_handler, http_method="POST"
        )
        fixture.assert_supported_methods(url, "POST")

    def test_adobe_vendor_id_accountinfo(self, fixture: RouteTestFixture):
        url = "/AdobeAuth/AccountInfo"
        fixture.assert_request_calls(
            url, fixture.controller.userinfo_handler, http_method="POST"
        )
        fixture.assert_supported_methods(url, "POST")

    def test_adobe_vendor_id_status(self, fixture: RouteTestFixture):
        url = "/AdobeAuth/Status"
        fixture.assert_request_calls(
            url,
            fixture.controller.status_handler,
        )


class TestAdobeDeviceManagement:
    CONTROLLER_NAME = "adobe_device_management"

    @pytest.fixture(scope="function")
    def fixture(self, route_test: RouteTestFixture) -> RouteTestFixture:
        route_test.set_controller_name(self.CONTROLLER_NAME)
        return route_test

    def test_adobe_drm_devices(self, fixture: RouteTestFixture):
        url = "/AdobeAuth/devices"
        fixture.assert_authenticated_request_calls(
            url, fixture.controller.device_id_list_handler
        )
        fixture.assert_supported_methods(url, "GET", "POST")

    def test_adobe_drm_device(self, fixture: RouteTestFixture):
        url = "/AdobeAuth/devices/<device_id>"
        fixture.assert_authenticated_request_calls(
            url,
            fixture.controller.device_id_handler,
            "<device_id>",
            http_method="DELETE",
        )
        fixture.assert_supported_methods(url, "DELETE")


class TestOAuthController:
    # TODO: We might be able to do a better job of checking that
    # flask.request.args are propagated through, instead of checking
    # an empty dict.
    CONTROLLER_NAME = "oauth_controller"

    @pytest.fixture(scope="function")
    def fixture(self, route_test: RouteTestFixture) -> RouteTestFixture:
        route_test.set_controller_name(self.CONTROLLER_NAME)
        return route_test

    def test_oauth_authenticate(self, fixture: RouteTestFixture):
        url = "/oauth_authenticate"
        _db = fixture.manager._db
        fixture.assert_request_calls(
            url, fixture.controller.oauth_authentication_redirect, {}, _db
        )

    def test_oauth_callback(self, fixture: RouteTestFixture):
        url = "/oauth_callback"
        _db = fixture.manager._db
        fixture.assert_request_calls(
            url, fixture.controller.oauth_authentication_callback, _db, {}
        )


class TestODLNotificationController:
    CONTROLLER_NAME = "odl_notification_controller"

    @pytest.fixture(scope="function")
    def fixture(self, route_test: RouteTestFixture) -> RouteTestFixture:
        route_test.set_controller_name(self.CONTROLLER_NAME)
        return route_test

    def test_odl_notify(self, fixture: RouteTestFixture):
        url = "/odl_notify/<loan_id>"
        fixture.assert_request_calls(url, fixture.controller.notify, "<loan_id>")
        fixture.assert_supported_methods(url, "GET", "POST")


<<<<<<< HEAD
class TestHeartbeatController:
    CONTROLLER_NAME = "heartbeat"

    @pytest.fixture(scope="function")
    def fixture(self, route_test: RouteTestFixture) -> RouteTestFixture:
        route_test.set_controller_name(self.CONTROLLER_NAME)
        return route_test

    def test_heartbeat(self, fixture: RouteTestFixture):
        url = "/heartbeat"
        fixture.assert_request_calls(url, fixture.controller.heartbeat)

=======
class TestApplicationVersionController(RouteTest):
    CONTROLLER_NAME = "version"

    def test_heartbeat(self):
        url = "/version.json"
        self.assert_request_calls(url, self.controller.version)
>>>>>>> 0f76764b

class TestHealthCheck:

    # This code isn't in a controller, and it doesn't really do anything,
    # so we check that it returns a specific result.
    def test_health_check(self, route_test: RouteTestFixture):
        response = route_test.request("/healthcheck.html")
        assert 200 == response.status_code

        # This is how we know we actually called health_check() and
        # not a mock method -- the Response returned by the mock
        # system would have an explanatory message in its .data.
        assert "" == response.get_data(as_text=True)


class TestExceptionHandler:
    def test_exception_handling(self, route_test: RouteTestFixture):
        # The exception handler deals with most exceptions by running them
        # through ErrorHandler.handle()
        assert isinstance(error_handler_object, ErrorHandler)

        # Temporarily replace the ErrorHandler used by the
        # exception_handler function -- this is what we imported as
        # error_handler_object.
        class MockErrorHandler:
            def handle(self, exception):
                self.handled = exception
                return Response("handled it", 500)

        routes.h = MockErrorHandler()

        # Simulate a request that causes an unhandled exception.
        with route_test.controller_fixture.app.test_request_context():
            value_error = ValueError()
            result = exception_handler(value_error)

            # The exception was passed into MockErrorHandler.handle.
            assert value_error == routes.h.handled

            # The Response is created was passed along.
            assert "handled it" == result.get_data(as_text=True)
            assert 500 == result.status_code

        # werkzeug HTTPExceptions are _not_ run through
        # handle(). werkzeug handles the conversion to a Response
        # object representing a more specific (and possibly even
        # non-error) HTTP response.
        with route_test.controller_fixture.app.test_request_context():
            exception = MethodNotAllowed()
            response = exception_handler(exception)
            assert 405 == response.status_code

        # Restore the normal error handler.
        routes.h = error_handler_object<|MERGE_RESOLUTION|>--- conflicted
+++ resolved
@@ -837,9 +837,8 @@
         fixture.assert_supported_methods(url, "GET", "POST")
 
 
-<<<<<<< HEAD
-class TestHeartbeatController:
-    CONTROLLER_NAME = "heartbeat"
+class TestApplicationVersionController:
+    CONTROLLER_NAME = "version"
 
     @pytest.fixture(scope="function")
     def fixture(self, route_test: RouteTestFixture) -> RouteTestFixture:
@@ -847,17 +846,9 @@
         return route_test
 
     def test_heartbeat(self, fixture: RouteTestFixture):
-        url = "/heartbeat"
-        fixture.assert_request_calls(url, fixture.controller.heartbeat)
-
-=======
-class TestApplicationVersionController(RouteTest):
-    CONTROLLER_NAME = "version"
-
-    def test_heartbeat(self):
         url = "/version.json"
-        self.assert_request_calls(url, self.controller.version)
->>>>>>> 0f76764b
+        fixture.assert_request_calls(url, fixture.controller.version)
+
 
 class TestHealthCheck:
 
