import json
from contextlib import contextmanager

import flask

<<<<<<< HEAD
from api.adobe_vendor_id import AuthdataUtility, DeviceManagementProtocolController
from api.annotations import AnnotationWriter
from api.app import app, initialize_database
from api.authenticator import CirculationPatronProfileStorage, LibraryAuthenticator
from api.circulation import FulfillmentInfo, HoldInfo, LoanInfo
from api.circulation_exceptions import *
from api.circulation_exceptions import RemoteInitiatedServerError
from api.config import Configuration, temp_config
=======
from api.adobe_vendor_id import AuthdataUtility
from api.app import app
from api.config import Configuration
>>>>>>> 0a923641
from api.controller import CirculationManager, CirculationManagerController
from api.lanes import create_default_lanes
from api.simple_authentication import SimpleAuthenticationProvider
from api.testing import VendorIDTest
from core.entrypoint import AudiobooksEntryPoint, EbooksEntryPoint, EntryPoint
from core.model import (
    ConfigurationSetting,
    ExternalIntegration,
    Patron,
    Session,
    create,
    get_one_or_create,
)
from core.util.string_helpers import base64
from tests.fixtures.api_config import get_key_pair_fixture, get_mock_config_key_pair


class ControllerTest(VendorIDTest):
    """A test that requires a functional app server."""

    # Authorization headers that will succeed (or fail) against the
    # SimpleAuthenticationProvider set up in ControllerTest.setup().
    valid_auth = "Basic " + base64.b64encode("unittestuser:unittestpassword")
    invalid_auth = "Basic " + base64.b64encode("user1:password2")
    valid_credentials = dict(username="unittestuser", password="unittestpassword")

    def setup_method(self):
        super().setup_method()
        from _pytest.monkeypatch import MonkeyPatch

        self.patch = MonkeyPatch()
        fixture = get_key_pair_fixture()
        self.patch.setattr(
            "api.config.Configuration.key_pair", get_mock_config_key_pair(fixture)
        )
        self.app = app

        if not hasattr(self, "setup_circulation_manager"):
            self.setup_circulation_manager = True

        # PRESERVE_CONTEXT_ON_EXCEPTION needs to be off in tests
        # to prevent one test failure from breaking later tests as well.
        # When used with flask's test_request_context, exceptions
        # from previous tests would cause flask to roll back the db
        # when you entered a new request context, deleting rows that
        # were created in the test setup.
        app.config["PRESERVE_CONTEXT_ON_EXCEPTION"] = False

        if self.setup_circulation_manager:
            # NOTE: Any reference to self._default_library below this
            # point in this method will cause the tests in
            # TestScopedSession to hang.
            self.set_base_url(self._db)
            app.manager = self.circulation_manager_setup(self._db)

    def teardown_method(self):
        self.patch.undo()
        super().teardown_method()

    def set_base_url(self, _db):
        base_url = ConfigurationSetting.sitewide(_db, Configuration.BASE_URL_KEY)
        base_url.value = "http://test-circulation-manager/"

    def circulation_manager_setup(self, _db):
        """Set up initial Library arrangements for this test.

        Most tests only need one library: self._default_library.
        Other tests need a different library (e.g. one created using the
        scoped database session), or more than one library. For that
        reason we call out to a helper method to create some number of
        libraries, then initialize each one.

        NOTE: Any reference to self._default_library within this
        method will cause the tests in TestScopedSession to hang.

        This method sets values for self.libraries, self.collections,
        and self.default_patrons. These data structures contain
        information for all libraries. It also sets values for a
        single library which can be used as a default: .library,
        .collection, and .default_patron.

        :param _db: The database session to use when creating the
            library objects.

        :return: a CirculationManager object.

        """
        self.libraries = self.make_default_libraries(_db)
        self.collections = [
            self.make_default_collection(_db, library) for library in self.libraries
        ]
        self.default_patrons = {}

        # The first library created is used as the default -- more of the
        # time this is the same as self._default_library.
        self.library = self.libraries[0]
        self.collection = self.collections[0]

        for library in self.libraries:
            self.library_setup(library)

        # The test's default patron is the default patron for the first
        # library returned by make_default_libraries.
        self.default_patron = self.default_patrons[self.library]

        self.authdata = AuthdataUtility.from_config(self.library)

        self.manager = CirculationManager(_db, testing=True)

        # Set CirculationAPI and top-level lane for the default
        # library, for convenience in tests.
        self.manager.d_circulation = self.manager.circulation_apis[self.library.id]
        self.manager.d_top_level_lane = self.manager.top_level_lanes[self.library.id]
        self.controller = CirculationManagerController(self.manager)

        # Set a convenient default lane.
        [self.english_adult_fiction] = [
            x
            for x in self.library.lanes
            if x.display_name == "Fiction" and x.languages == ["eng"]
        ]

        return self.manager

    def library_setup(self, library):
        """Do some basic setup for a library newly created by test code."""
        _db = Session.object_session(library)
        # Create the patron used by the dummy authentication mechanism.
        default_patron, ignore = get_one_or_create(
            _db,
            Patron,
            library=library,
            authorization_identifier="unittestuser",
            create_method_kwargs=dict(external_identifier="unittestuser"),
        )
        self.default_patrons[library] = default_patron

        # Create a simple authentication integration for this library,
        # unless it already has a way to authenticate patrons
        # (in which case we would just screw things up).
        if not any(
            [
                x
                for x in library.integrations
                if x.goal == ExternalIntegration.PATRON_AUTH_GOAL
            ]
        ):
            integration, ignore = create(
                _db,
                ExternalIntegration,
                protocol="api.simple_authentication",
                goal=ExternalIntegration.PATRON_AUTH_GOAL,
            )
            p = SimpleAuthenticationProvider
            integration.setting(p.TEST_IDENTIFIER).value = "unittestuser"
            integration.setting(p.TEST_PASSWORD).value = "unittestpassword"
            integration.setting(p.TEST_NEIGHBORHOOD).value = "Unit Test West"
            library.integrations.append(integration)

        for k, v in [
            (Configuration.LARGE_COLLECTION_LANGUAGES, []),
            (Configuration.SMALL_COLLECTION_LANGUAGES, ["eng"]),
            (Configuration.TINY_COLLECTION_LANGUAGES, ["spa", "chi", "fre"]),
        ]:
            ConfigurationSetting.for_library(k, library).value = json.dumps(v)
        create_default_lanes(_db, library)

    def make_default_libraries(self, _db):
        return [self._default_library]

    def make_default_collection(self, _db, library):
        return self._default_collection

    @contextmanager
    def request_context_with_library(self, route, *args, **kwargs):
        if "library" in kwargs:
            library = kwargs.pop("library")
        else:
            library = self._default_library
        with self.app.test_request_context(route, *args, **kwargs) as c:
            flask.request.library = library
            yield c


class CirculationControllerTest(ControllerTest):

    # These tests generally need at least one Work created,
    # but some need more.
    BOOKS = [
        ["english_1", "Quite British", "John Bull", "eng", True],
    ]

    def setup_method(self):
        super().setup_method()
        self.works = []
        for (variable_name, title, author, language, fiction) in self.BOOKS:
            work = self._work(
                title,
                author,
                language=language,
                fiction=fiction,
                with_open_access_download=True,
            )
            setattr(self, variable_name, work)
            work.license_pools[0].collection = self.collection
            self.works.append(work)
        self.manager.external_search.bulk_update(self.works)

        # Enable the audiobook entry point for the default library -- a lot of
        # tests verify that non-default entry points can be selected.
        self._default_library.setting(EntryPoint.ENABLED_SETTING).value = json.dumps(
            [EbooksEntryPoint.INTERNAL_NAME, AudiobooksEntryPoint.INTERNAL_NAME]
        )

    def assert_bad_search_index_gives_problem_detail(self, test_function):
        """Helper method to test that a controller method serves a problem
        detail document when the search index isn't set up.

        Mocking a broken search index is a lot of work; thus the helper method.
        """
        old_setup = self.manager.setup_external_search
        old_value = self.manager._external_search
        self.manager._external_search = None
        self.manager.setup_external_search = lambda: None
        with self.request_context_with_library("/"):
            response = test_function()
            assert 502 == response.status_code
            assert (
                "http://librarysimplified.org/terms/problem/remote-integration-failed"
                == response.uri
            )
            assert (
                "The search index for this site is not properly configured."
                == response.detail
            )
        self.manager.setup_external_search = old_setup
<<<<<<< HEAD
        self.manager._external_search = old_value


class TestCirculationManager(CirculationControllerTest):
    """Test the CirculationManager object itself."""

    def test_initialization(self):
        # As soon as the CirculationManager object is created,
        # it sets a public/private key pair for the site.
        public, private = ConfigurationSetting.sitewide(
            self._db, Configuration.KEY_PAIR
        ).json_value
        assert "BEGIN PUBLIC KEY" in public
        assert "BEGIN RSA PRIVATE KEY" in private

    def test_load_settings(self):
        # Here's a CirculationManager which we've been using for a while.
        manager = self.manager

        # Certain fields of the CirculationManager have certain values
        # which are about to be reloaded.
        manager._external_search = object()
        manager.adobe_device_management = object()
        manager.auth = object()
        manager.shared_collection_api = object()
        manager.new_custom_index_views = object()
        manager.patron_web_domains = object()

        # But some fields are _not_ about to be reloaded
        index_controller = manager.index_controller

        # The CirculationManager has a top-level lane and a CirculationAPI,
        # for the default library, but no others.
        assert 1 == len(manager.top_level_lanes)
        assert 1 == len(manager.circulation_apis)

        # The authentication document cache has a default value for
        # max_age.
        assert 0 == manager.authentication_for_opds_documents.max_age

        # WSGI debug is off by default.
        assert False == manager.wsgi_debug

        # Now let's create a brand new library, never before seen.
        library = self._library()
        self.library_setup(library)

        # In addition to the setup performed by library_setup(), give it
        # a registry integration with short client tokens so we can verify
        # that the DeviceManagementProtocolController is recreated.
        self.initialize_adobe(library, [library])

        # We also register a CustomIndexView for this new library.
        mock_custom_view = object()

        @classmethod
        def mock_for_library(cls, incoming_library):
            if incoming_library == library:
                return mock_custom_view
            return None

        old_for_library = CustomIndexView.for_library
        CustomIndexView.for_library = mock_for_library

        # We also set up some configuration settings that will
        # be loaded.
        ConfigurationSetting.sitewide(
            self._db, Configuration.PATRON_WEB_HOSTNAMES
        ).value = "http://sitewide/1234"
        registry = self._external_integration(
            protocol="some protocol", goal=ExternalIntegration.DISCOVERY_GOAL
        )
        ConfigurationSetting.for_library_and_externalintegration(
            self._db, Registration.LIBRARY_REGISTRATION_WEB_CLIENT, library, registry
        ).value = "http://registration"

        ConfigurationSetting.sitewide(
            self._db, Configuration.AUTHENTICATION_DOCUMENT_CACHE_TIME
        ).value = "60"

        ConfigurationSetting.sitewide(
            self._db, Configuration.WSGI_DEBUG_KEY
        ).value = "true"

        # Then reload the CirculationManager...
        self.manager.load_settings()

        # Now the new library has a top-level lane.
        assert library.id in manager.top_level_lanes

        # And a circulation API.
        assert library.id in manager.circulation_apis

        # And a CustomIndexView.
        assert mock_custom_view == manager.custom_index_views[library.id]
        assert None == manager.custom_index_views[self._default_library.id]

        # The Authenticator has been reloaded with information about
        # how to authenticate patrons of the new library.
        assert isinstance(
            manager.auth.library_authenticators[library.short_name],
            LibraryAuthenticator,
        )

        # The ExternalSearch object has been reset.
        assert isinstance(manager.external_search, MockExternalSearchIndex)

        # So has the controller for the Device Management Protocol.
        assert isinstance(
            manager.adobe_device_management, DeviceManagementProtocolController
        )

        # So has the SharecCollectionAPI.
        assert isinstance(manager.shared_collection_api, SharedCollectionAPI)

        # So have the patron web domains, and their paths have been
        # removed.
        assert (
            set(["http://sitewide", "http://registration"])
            == manager.patron_web_domains
        )

        # The authentication document cache has been rebuilt with a
        # new max_age.
        assert 60 == manager.authentication_for_opds_documents.max_age

        # The WSGI debug setting has been changed.
        assert True == manager.wsgi_debug

        # Controllers that don't depend on site configuration
        # have not been reloaded.
        assert index_controller == manager.index_controller

        # The sitewide patron web domain can also be set to *.
        ConfigurationSetting.sitewide(
            self._db, Configuration.PATRON_WEB_HOSTNAMES
        ).value = "*"
        self.manager.load_settings()
        assert set(["*", "http://registration"]) == manager.patron_web_domains

        # The sitewide patron web domain can have pipe separated domains, and will get spaces stripped
        ConfigurationSetting.sitewide(
            self._db, Configuration.PATRON_WEB_HOSTNAMES
        ).value = "https://1.com|http://2.com |  http://subdomain.3.com|4.com"
        self.manager.load_settings()
        assert (
            set(
                [
                    "https://1.com",
                    "http://2.com",
                    "http://subdomain.3.com",
                    "http://registration",
                ]
            )
            == manager.patron_web_domains
        )

        # Restore the CustomIndexView.for_library implementation
        CustomIndexView.for_library = old_for_library

    def test_exception_during_external_search_initialization_is_stored(self):
        class BadSearch(CirculationManager):
            @property
            def setup_search(self):
                raise Exception("doomed!")

        circulation = BadSearch(self._db, testing=True)

        # We didn't get a search object.
        assert None == circulation.external_search

        # The reason why is stored here.
        ex = circulation.external_search_initialization_exception
        assert isinstance(ex, Exception)
        assert "doomed!" == str(ex)

    def test_exception_during_short_client_token_initialization_is_stored(self):

        # Create an incomplete Short Client Token setup for our
        # library.
        registry_integration = self._external_integration(
            protocol=ExternalIntegration.OPDS_REGISTRATION,
            goal=ExternalIntegration.DISCOVERY_GOAL,
            libraries=[self.library],
        )
        registry_integration.username = "something"
        registry_integration.set_setting(AuthdataUtility.VENDOR_ID_KEY, "vendorid")
        # Indicate that the library has successfully registered.
        ConfigurationSetting.for_library_and_externalintegration(
            self._db,
            RegistrationConstants.LIBRARY_REGISTRATION_STATUS,
            self.library,
            registry_integration,
        ).value = RegistrationConstants.SUCCESS_STATUS

        # Then try to set up the Adobe Vendor ID configuration for
        # that library.
        self.manager.setup_adobe_vendor_id(self._db, self.library)

        # The exception caused when we tried to load the incomplete
        # configuration was stored here.
        ex = self.manager.short_client_token_initialization_exceptions[self.library.id]
        assert isinstance(ex, CannotLoadConfiguration)
        assert str(ex).startswith("Short Client Token configuration is incomplete")

    def test_setup_adobe_vendor_id_does_not_override_existing_configuration(self):
        # Our circulation manager is perfectly happy with its Adobe Vendor ID
        # configuration, which it got from one of its libraries.
        obj = object()
        self.manager.adobe_vendor_id = obj

        # This library wants to set up an Adobe Vendor ID but it doesn't
        # actually have one configured.
        self.manager.setup_adobe_vendor_id(self._db, self._default_library)

        # The sitewide Adobe Vendor ID configuration is not changed by
        # the presence of another library that doesn't have a Vendor
        # ID configuration.
        assert obj == self.manager.adobe_vendor_id

    def test_sitewide_key_pair(self):
        # A public/private key pair was created when the
        # CirculationManager was initialized. Clear it out.
        pair = ConfigurationSetting.sitewide(self._db, Configuration.KEY_PAIR)
        pair.value = None

        # Calling sitewide_key_pair will create a new pair of keys.
        new_public, new_private = self.manager.sitewide_key_pair
        assert "BEGIN PUBLIC KEY" in new_public
        assert "BEGIN RSA PRIVATE KEY" in new_private

        # The new values are stored in the appropriate
        # ConfigurationSetting.
        assert [new_public, new_private] == pair.json_value

        # Calling it again will do nothing.
        assert (new_public, new_private) == self.manager.sitewide_key_pair

    def test_annotator(self):
        # Test our ability to find an appropriate OPDSAnnotator for
        # any request context.

        # The simplest case -- a Lane is provided and we build a
        # LibraryAnnotator for its library
        lane = self._lane()
        facets = Facets.default(self._default_library)
        annotator = self.manager.annotator(lane, facets)
        assert isinstance(annotator, LibraryAnnotator)
        assert (
            self.manager.circulation_apis[self._default_library.id]
            == annotator.circulation
        )
        assert "All Books" == annotator.top_level_title()
        assert True == annotator.identifies_patrons

        # Try again using a library that has no patron authentication.
        library2 = self._library()
        lane2 = self._lane(library=library2)
        mock_circulation = object()
        self.manager.circulation_apis[library2.id] = mock_circulation

        annotator = self.manager.annotator(lane2, facets)
        assert isinstance(annotator, LibraryAnnotator)
        assert library2 == annotator.library
        assert lane2 == annotator.lane
        assert facets == annotator.facets
        assert mock_circulation == annotator.circulation

        # This LibraryAnnotator knows not to generate any OPDS that
        # implies it has any way of authenticating or differentiating
        # between patrons.
        assert False == annotator.identifies_patrons

        # Any extra positional or keyword arguments passed into annotator()
        # are propagated to the Annotator constructor.
        class MockAnnotator(object):
            def __init__(self, *args, **kwargs):
                self.positional = args
                self.keyword = kwargs

        annotator = self.manager.annotator(
            lane,
            facets,
            "extra positional",
            kw="extra keyword",
            annotator_class=MockAnnotator,
        )
        assert isinstance(annotator, MockAnnotator)
        assert "extra positional" == annotator.positional[-1]
        assert "extra keyword" == annotator.keyword.pop("kw")

        # Now let's try more and more obscure ways of figuring out which
        # library should be used to build the LibraryAnnotator.

        # If a WorkList initialized with a library is provided, a
        # LibraryAnnotator for that library is created.
        worklist = WorkList()
        worklist.initialize(library2)
        annotator = self.manager.annotator(worklist, facets)
        assert isinstance(annotator, LibraryAnnotator)
        assert library2 == annotator.library
        assert worklist == annotator.lane
        assert facets == annotator.facets

        # If no library can be found through the WorkList,
        # LibraryAnnotator uses the library associated with the
        # current request.
        worklist = WorkList()
        worklist.initialize(None)
        with self.request_context_with_library("/"):
            annotator = self.manager.annotator(worklist, facets)
            assert isinstance(annotator, LibraryAnnotator)
            assert self._default_library == annotator.library
            assert worklist == annotator.lane

        # If there is absolutely no library associated with this
        # request, we get a generic CirculationManagerAnnotator for
        # the provided WorkList.
        with self.app.test_request_context("/"):
            annotator = self.manager.annotator(worklist, facets)
            assert isinstance(annotator, CirculationManagerAnnotator)
            assert worklist == annotator.lane

    def test_load_facets_from_request_disable_caching(self):
        # Only an authenticated admin can ask to disable caching,
        # and load_facets_from_request is where we enforce this.
        class MockAdminSignInController(object):
            # Pretend to be able to find (or not) an Admin authenticated
            # to make the current request.
            admin = None

            def authenticated_admin_from_request(self):
                return self.admin

        admin = Admin()
        controller = MockAdminSignInController()

        self.manager.admin_sign_in_controller = controller

        with self.request_context_with_library("/"):
            # If you don't specify a max cache age, nothing happens,
            # whether or not you're an admin.
            for value in INVALID_CREDENTIALS, admin:
                controller.admin = value
                facets = self.manager.load_facets_from_request()
                assert None == facets.max_cache_age

        with self.request_context_with_library("/?max_age=0"):
            # Not an admin, max cache age requested.
            controller.admin = INVALID_CREDENTIALS
            facets = self.manager.load_facets_from_request()
            assert None == facets.max_cache_age

            # Admin, max age requested. This is the only case where
            # nonstandard caching rules make it through
            # load_facets_from_request().
            controller.admin = admin
            facets = self.manager.load_facets_from_request()
            assert CachedFeed.IGNORE_CACHE == facets.max_cache_age

        # Since the admin sign-in controller is part of the admin
        # package and not the API proper, test a situation where, for
        # whatever reason, that controller was never initialized.
        del self.manager.admin_sign_in_controller

        # Now what controller.admin says doesn't matter, because the
        # controller's not associated with the CirculationManager.
        # But everything still basically works; you just can't
        # disable the cache.
        with self.request_context_with_library("/?max_age=0"):
            for value in (INVALID_CREDENTIALS, admin):
                controller.admin = value
                facets = self.manager.load_facets_from_request()
                assert None == facets.max_cache_age

    def test_load_facets_from_request_denies_access_to_inaccessible_worklist(self):
        """You can't access a WorkList that's inaccessible to your patron
        type, and load_facets_from_request (which is called when
        presenting the WorkList) is where we enforce this.
        """
        wl = WorkList()
        wl.accessible_to = MagicMock(return_value=True)

        # The authenticated patron, if any, is passed into
        # WorkList.accessible_to.
        with self.request_context_with_library("/"):
            facets = self.manager.load_facets_from_request(worklist=wl)
            assert isinstance(facets, Facets)
            wl.accessible_to.assert_called_once_with(None)

        with self.request_context_with_library(
            "/", headers=dict(Authorization=self.valid_auth)
        ):
            facets = self.manager.load_facets_from_request(worklist=wl)
            assert isinstance(facets, Facets)
            wl.accessible_to.assert_called_with(self.default_patron)

        # The request is short-circuited if accessible_to returns
        # False.
        wl.accessible_to = MagicMock(return_value=False)
        with self.request_context_with_library("/"):
            facets = self.manager.load_facets_from_request(worklist=wl)
            assert isinstance(facets, ProblemDetail)

            # Because the patron didn't ask for a specific title, we
            # respond that the lane doesn't exist rather than saying
            # they've been denied access to age-inappropriate content.
            assert NO_SUCH_LANE.uri == facets.uri

    def test_cdn_url_for(self):
        # Test the various rules for generating a URL for a view while
        # passing it through a CDN (or not).

        # The CDN configuration itself is handled inside the
        # cdn_url_for function imported from core.app_server. So
        # mainly we just need to check when a CirculationManager calls
        # that function (via self._cdn_url_for), versus when it
        # decides to bail on the CDN and call self.url_for instead.
        class Mock(CirculationManager):
            _cdn_url_for_calls = []
            url_for_calls = []

            def _cdn_url_for(self, view, *args, **kwargs):
                self._cdn_url_for_calls.append((view, args, kwargs))
                return "http://cdn/"

            def url_for(self, view, *args, **kwargs):
                self.url_for_calls.append((view, args, kwargs))
                return "http://url/"

        manager = Mock(self._db, testing=True)

        # Normally, cdn_url_for calls _cdn_url_for to generate a URL.
        args = ("arg1", "arg2")
        kwargs = dict(key="value")
        url = manager.cdn_url_for("view", *args, **kwargs)
        assert "http://cdn/" == url
        assert ("view", args, kwargs) == manager._cdn_url_for_calls.pop()
        assert [] == manager._cdn_url_for_calls

        # But if a faceting object is passed in as _facets, it's checked
        # to see if it wants to disable caching.
        class MockFacets(BaseFacets):
            max_cache_age = None

        kwargs_with_facets = dict(kwargs)
        kwargs_with_facets.update(_facets=MockFacets)
        url = manager.cdn_url_for("view", *args, **kwargs_with_facets)

        # Here, the faceting object has no opinion on the matter, so
        # _cdn_url_for is called again.
        assert "http://cdn/" == url
        assert ("view", args, kwargs) == manager._cdn_url_for_calls.pop()
        assert [] == manager._cdn_url_for_calls

        # Here, the faceting object does have an opinion: the document
        # being generated should not be stored in a cache. This
        # implies that the documents it links to should _also_ not be
        # stored in a cache.
        MockFacets.max_cache_age = CachedFeed.IGNORE_CACHE
        url = manager.cdn_url_for("view", *args, **kwargs_with_facets)

        # And so, url_for is called instead of _cdn_url_for.
        assert "http://url/" == url
        assert [] == manager._cdn_url_for_calls
        assert ("view", args, kwargs) == manager.url_for_calls.pop()
        assert [] == manager.url_for_calls


class TestBaseController(CirculationControllerTest):
    def test_unscoped_session(self):

        """Compare to TestScopedSession.test_scoped_session to see
        how database sessions will be handled in production.
        """
        # Both requests used the self._db session used by most unit tests.
        with self.request_context_with_library("/"):
            response1 = self.manager.index_controller()
            assert self.app.manager._db == self._db

        with self.request_context_with_library("/"):
            response2 = self.manager.index_controller()
            assert self.app.manager._db == self._db

    def test_request_patron(self):
        # Test the method that finds the currently authenticated patron
        # for the current request, triggering the authentication process
        # if necessary.

        # If flask.request.patron is present, whatever value is in
        # there is returned.
        o1 = object()
        with self.app.test_request_context("/"):
            flask.request.patron = o1
            assert o1 == self.controller.request_patron

        # If not, authenticated_patron_from_request is called; it's
        # supposed to set flask.request.patron.
        o2 = object()

        def set_patron():
            flask.request.patron = o2

        mock = MagicMock(
            side_effect=set_patron, return_value="return value will be ignored"
        )
        self.controller.authenticated_patron_from_request = mock
        with self.app.test_request_context("/"):
            assert o2 == self.controller.request_patron

    def test_authenticated_patron_from_request(self):
        # Test the method that attempts to authenticate a patron
        # for the current request.

        # First, test success.
        with self.request_context_with_library(
            "/", headers=dict(Authorization=self.valid_auth)
        ):
            result = self.controller.authenticated_patron_from_request()
            assert self.default_patron == result
            assert self.default_patron == flask.request.patron

        # No authorization header -> 401 error.
        with patch(
            "api.base_controller.BaseCirculationManagerController.authorization_header",
            lambda x: None,
        ):
            with self.request_context_with_library("/"):
                result = self.controller.authenticated_patron_from_request()
                assert 401 == result.status_code
                assert None == flask.request.patron

        # Exception contacting the authentication authority -> ProblemDetail
        def remote_failure(self, header):
            raise RemoteInitiatedServerError("argh", "service")

        with patch(
            "api.base_controller.BaseCirculationManagerController.authenticated_patron",
            remote_failure,
        ):
            with self.request_context_with_library(
                "/", headers=dict(Authorization=self.valid_auth)
            ):
                result = self.controller.authenticated_patron_from_request()
                assert isinstance(result, ProblemDetail)
                assert REMOTE_INTEGRATION_FAILED.uri == result.uri
                assert "Error in authentication service" == result.detail
                assert None == flask.request.patron

        # Credentials provided but don't identify anyone in particular
        # -> 401 error.
        with patch(
            "api.base_controller.BaseCirculationManagerController.authenticated_patron",
            lambda self, x: None,
        ):
            with self.request_context_with_library(
                "/", headers=dict(Authorization=self.valid_auth)
            ):
                result = self.controller.authenticated_patron_from_request()
                assert 401 == result.status_code
                assert None == flask.request.patron

    def test_authenticated_patron_invalid_credentials(self):
        from api.problem_details import INVALID_CREDENTIALS

        with self.request_context_with_library("/"):
            value = self.controller.authenticated_patron(
                dict(username="user1", password="password2")
            )
            assert value == INVALID_CREDENTIALS

    def test_authenticated_patron_can_authenticate_with_expired_credentials(self):
        """A patron can authenticate even if their credentials have
        expired -- they just can't create loans or holds.
        """
        one_year_ago = utc_now() - datetime.timedelta(days=365)
        with self.request_context_with_library("/"):
            patron = self.controller.authenticated_patron(self.valid_credentials)
            patron.expires = one_year_ago

            patron = self.controller.authenticated_patron(self.valid_credentials)
            assert one_year_ago == patron.expires

    def test_authenticated_patron_correct_credentials(self):
        with self.request_context_with_library("/"):
            value = self.controller.authenticated_patron(self.valid_credentials)
            assert isinstance(value, Patron)

            # The test neighborhood configured in the SimpleAuthenticationProvider
            # has been associated with the authenticated Patron object for the
            # duration of this request.
            assert "Unit Test West" == value.neighborhood

    def test_authentication_sends_proper_headers(self):

        # Make sure the realm header has quotes around the realm name.
        # Without quotes, some iOS versions don't recognize the header value.

        base_url = ConfigurationSetting.sitewide(self._db, Configuration.BASE_URL_KEY)
        base_url.value = "http://url"

        with self.request_context_with_library("/"):
            response = self.controller.authenticate()
            assert response.headers["WWW-Authenticate"] == 'Basic realm="Library card"'

        with self.request_context_with_library(
            "/", headers={"X-Requested-With": "XMLHttpRequest"}
        ):
            response = self.controller.authenticate()
            assert None == response.headers.get("WWW-Authenticate")

    def test_handle_conditional_request(self):

        # First, test success: the client provides If-Modified-Since
        # and it is _not_ earlier than the 'last modified' date known by
        # the server.

        now_datetime = utc_now()
        now_string = email.utils.format_datetime(now_datetime)

        # To make the test more realistic, set a meaningless
        # microseconds value of 'now'.
        now_datetime = now_datetime.replace(microsecond=random.randint(0, 999999))

        with self.app.test_request_context(headers={"If-Modified-Since": now_string}):
            response = self.controller.handle_conditional_request(now_datetime)
            assert 304 == response.status_code

        # Try with a few specific values that comply to a greater or lesser
        # extent with the date-format spec.
        very_old = datetime_utc(2000, 1, 1)
        for value in [
            "Thu, 01 Aug 2019 10:00:40 -0000",
            "Thu, 01 Aug 2019 10:00:40",
            "01 Aug 2019 10:00:40",
        ]:
            with self.app.test_request_context(headers={"If-Modified-Since": value}):
                response = self.controller.handle_conditional_request(very_old)
                assert 304 == response.status_code

        # All remaining test cases are failures: for whatever reason,
        # the request is not a valid conditional request and the
        # method returns None.

        with self.app.test_request_context(headers={"If-Modified-Since": now_string}):
            # This request _would_ be a conditional request, but the
            # precondition fails: If-Modified-Since is earlier than
            # the 'last modified' date known by the server.
            newer = now_datetime + datetime.timedelta(seconds=10)
            response = self.controller.handle_conditional_request(newer)
            assert None == response

            # Here, the server doesn't know what the 'last modified' date is,
            # so it can't evaluate the precondition.
            response = self.controller.handle_conditional_request(None)
            assert None == response

        # Here, the precondition string is not parseable as a datetime.
        with self.app.test_request_context(
            headers={"If-Modified-Since": "01 Aug 2019"}
        ):
            response = self.controller.handle_conditional_request(very_old)
            assert None == response

        # Here, the client doesn't provide a precondition at all.
        with self.app.test_request_context():
            response = self.controller.handle_conditional_request(very_old)
            assert None == response

    def test_load_licensepools(self):

        # Here's a Library that has two Collections.
        library = self.library
        [c1] = library.collections
        c2 = self._collection()
        library.collections.append(c2)

        # Here's a Collection not affiliated with any Library.
        c3 = self._collection()

        # All three Collections have LicensePools for this Identifier,
        # from various sources.
        i1 = self._identifier()
        e1, lp1 = self._edition(
            data_source_name=DataSource.GUTENBERG,
            identifier_type=i1.type,
            identifier_id=i1.identifier,
            with_license_pool=True,
            collection=c1,
        )
        e2, lp2 = self._edition(
            data_source_name=DataSource.OVERDRIVE,
            identifier_type=i1.type,
            identifier_id=i1.identifier,
            with_license_pool=True,
            collection=c2,
        )
        e3, lp3 = self._edition(
            data_source_name=DataSource.BIBLIOTHECA,
            identifier_type=i1.type,
            identifier_id=i1.identifier,
            with_license_pool=True,
            collection=c3,
        )

        # The first collection also has a LicensePool for a totally
        # different Identifier.
        e4, lp4 = self._edition(
            data_source_name=DataSource.GUTENBERG, with_license_pool=True, collection=c1
        )

        # Same for the third collection
        e5, lp5 = self._edition(
            data_source_name=DataSource.GUTENBERG, with_license_pool=True, collection=c3
        )

        # Now let's try to load LicensePools for the first Identifier
        # from the default Library.
        loaded = self.controller.load_licensepools(
            self._default_library, i1.type, i1.identifier
        )

        # Two LicensePools were loaded: the LicensePool for the first
        # Identifier in Collection 1, and the LicensePool for the same
        # identifier in Collection 2.
        assert lp1 in loaded
        assert lp2 in loaded
        assert 2 == len(loaded)
        assert all([lp.identifier == i1 for lp in loaded])

        # Note that the LicensePool in c3 was not loaded, even though
        # the Identifier matches, because that collection is not
        # associated with this Library.

        # LicensePool l4 was not loaded, even though it's in a Collection
        # that matches, because the Identifier doesn't match.

        # Now we test various failures.

        # Try a totally bogus identifier.
        problem_detail = self.controller.load_licensepools(
            self._default_library, "bad identifier type", i1.identifier
        )
        assert NO_LICENSES.uri == problem_detail.uri
        expect = (
            "The item you're asking about (bad identifier type/%s) isn't in this collection."
            % i1.identifier
        )
        assert expect == problem_detail.detail

        # Try an identifier that would work except that it's not in a
        # Collection associated with the given Library.
        problem_detail = self.controller.load_licensepools(
            self._default_library, lp5.identifier.type, lp5.identifier.identifier
        )
        assert NO_LICENSES.uri == problem_detail.uri

    def test_load_work(self):

        # Create a Work with two LicensePools.
        work = self._work(with_license_pool=True)
        [pool1] = work.license_pools
        pool2 = self._licensepool(None)
        pool2.work = work

        # Either identifier suffices to identify the Work.
        for i in [pool1.identifier, pool2.identifier]:
            with self.request_context_with_library("/"):
                assert work == self.controller.load_work(
                    self._default_library, i.type, i.identifier
                )

        # If a patron is authenticated, the requested Work must be
        # age-appropriate for that patron, or this method will return
        # a problem detail.
        headers = dict(Authorization=self.valid_auth)
        for retval, expect in ((True, work), (False, NOT_AGE_APPROPRIATE)):
            work.age_appropriate_for_patron = MagicMock(return_value=retval)
            with self.request_context_with_library("/", headers=headers):
                assert expect == self.controller.load_work(
                    self._default_library,
                    pool1.identifier.type,
                    pool1.identifier.identifier,
                )
                work.age_appropriate_for_patron.called_with(self.default_patron)

    def test_load_licensepooldelivery(self):

        licensepool = self._licensepool(edition=None, with_open_access_download=True)

        # Set a delivery mechanism that we won't be looking up, so we
        # can demonstrate that we find the right match thanks to more
        # than random chance.
        licensepool.set_delivery_mechanism(
            Representation.MOBI_MEDIA_TYPE, None, None, None
        )

        # If there is one matching delivery mechanism that matches the
        # request, we load it.
        lpdm = licensepool.delivery_mechanisms[0]
        delivery = self.controller.load_licensepooldelivery(
            licensepool, lpdm.delivery_mechanism.id
        )
        assert lpdm == delivery

        # If there are multiple matching delivery mechanisms (that is,
        # multiple ways of getting a book with the same media type and
        # DRM scheme) we pick one arbitrarily.
        new_lpdm, is_new = create(
            self._db,
            LicensePoolDeliveryMechanism,
            identifier=licensepool.identifier,
            data_source=licensepool.data_source,
            delivery_mechanism=lpdm.delivery_mechanism,
        )
        assert True == is_new

        assert new_lpdm.delivery_mechanism == lpdm.delivery_mechanism
        underlying_mechanism = lpdm.delivery_mechanism

        delivery = self.controller.load_licensepooldelivery(
            licensepool, lpdm.delivery_mechanism.id
        )

        # We don't know which LicensePoolDeliveryMechanism this is,
        # but we know it's one of the matches.
        assert underlying_mechanism == delivery.delivery_mechanism

        # If there is no matching delivery mechanism, we return a
        # problem detail.
        adobe_licensepool = self._licensepool(
            edition=None, with_open_access_download=False
        )
        problem_detail = self.controller.load_licensepooldelivery(
            adobe_licensepool, lpdm.delivery_mechanism.id
        )
        assert BAD_DELIVERY_MECHANISM.uri == problem_detail.uri

    def test_apply_borrowing_policy_succeeds_for_unlimited_access_books(self):
        with self.request_context_with_library("/"):
            # Arrange
            patron = self.controller.authenticated_patron(self.valid_credentials)
            work = self._work(with_license_pool=True, with_open_access_download=False)
            [pool] = work.license_pools
            pool.open_access = False
            pool.self_hosted = False
            pool.unlimited_access = True

            # Act
            problem = self.controller.apply_borrowing_policy(patron, pool)

            # Assert
            assert problem is None

    def test_apply_borrowing_policy_succeeds_for_self_hosted_books(self):
        with self.request_context_with_library("/"):
            # Arrange
            patron = self.controller.authenticated_patron(self.valid_credentials)
            work = self._work(with_license_pool=True, with_open_access_download=False)
            [pool] = work.license_pools
            pool.licenses_available = 0
            pool.licenses_owned = 0
            pool.open_access = False
            pool.self_hosted = True

            # Act
            problem = self.controller.apply_borrowing_policy(patron, pool)

            # Assert
            assert problem is None

    def test_apply_borrowing_policy_when_holds_prohibited(self):
        with self.request_context_with_library("/"):
            patron = self.controller.authenticated_patron(self.valid_credentials)
            # This library does not allow holds.
            library = self._default_library
            library.setting(library.ALLOW_HOLDS).value = "False"

            # This is an open-access work.
            work = self._work(with_license_pool=True, with_open_access_download=True)
            [pool] = work.license_pools
            pool.licenses_available = 0
            assert True == pool.open_access

            # It can still be borrowed even though it has no
            # 'licenses' available.
            problem = self.controller.apply_borrowing_policy(patron, pool)
            assert None == problem

            # If it weren't an open-access work, there'd be a big
            # problem.
            pool.open_access = False
            problem = self.controller.apply_borrowing_policy(patron, pool)
            assert FORBIDDEN_BY_POLICY.uri == problem.uri

    def test_apply_borrowing_policy_for_age_inappropriate_book(self):
        # apply_borrowing_policy() prevents patrons from checking out
        # books that are not age-appropriate.

        # Set up lanes for different patron types.
        children_lane = self._lane()
        children_lane.audiences = [
            Classifier.AUDIENCE_CHILDREN,
            Classifier.AUDIENCE_YOUNG_ADULT,
        ]
        children_lane.target_age = tuple_to_numericrange((9, 12))
        children_lane.root_for_patron_type = ["child"]

        adults_lane = self._lane()
        adults_lane.audiences = [Classifier.AUDIENCE_ADULT]
        adults_lane.root_for_patron_type = ["adult"]

        # This book is age-appropriate for anyone 13 years old or older.
        work = self._work(with_license_pool=True)
        work.audience = Classifier.AUDIENCE_CHILDREN
        work.target_age = tuple_to_numericrange((13, 15))
        [pool] = work.license_pools

        with self.request_context_with_library("/"):
            patron = self.controller.authenticated_patron(self.valid_credentials)
            # This patron is restricted to a lane in which the 13-year-old
            # book would not appear.
            patron.external_type = "child"

            # Therefore the book is not age-appropriate for the patron.
            problem = self.controller.apply_borrowing_policy(patron, pool)
            assert FORBIDDEN_BY_POLICY.uri == problem.uri

            # If the lane is expanded to allow the book's age range, there's
            # no problem.
            children_lane.target_age = tuple_to_numericrange((9, 13))
            assert None == self.controller.apply_borrowing_policy(patron, pool)

            # Similarly if the patron has an external type
            # corresponding to a root lane in which the given book
            # _is_ age-appropriate.
            children_lane.target_age = tuple_to_numericrange((9, 12))
            patron.external_type = "adult"
            assert None == self.controller.apply_borrowing_policy(patron, pool)

    def test_library_for_request(self):
        with self.app.test_request_context("/"):
            value = self.controller.library_for_request("not-a-library")
            assert LIBRARY_NOT_FOUND == value

        with self.app.test_request_context("/"):
            value = self.controller.library_for_request(
                self._default_library.short_name
            )
            assert self._default_library == value
            assert self._default_library == flask.request.library

        # If you don't specify a library, the default library is used.
        with self.app.test_request_context("/"):
            value = self.controller.library_for_request(None)
            expect_default = Library.default(self._db)
            assert expect_default == value
            assert expect_default == flask.request.library

    def test_library_for_request_reloads_settings_if_necessary(self):

        # We're about to change the shortname of the default library.
        new_name = "newname" + self._str

        # Before we make the change, a request to the library's new name
        # will fail.
        assert new_name not in self.manager.auth.library_authenticators
        with self.app.test_request_context("/"):
            problem = self.controller.library_for_request(new_name)
            assert LIBRARY_NOT_FOUND == problem

        # Make the change.
        self._default_library.short_name = new_name
        self._db.commit()

        # Bypass the 1-second cooldown and make sure the site knows
        # the configuration has actually changed.
        model.site_configuration_has_changed(self._db, cooldown=0)

        # Just making the change and calling
        # site_configuration_has_changed was not enough to update the
        # CirculationManager's settings.
        assert new_name not in self.manager.auth.library_authenticators

        # But the first time we make a request that calls the library
        # by its new name, those settings are reloaded.
        with self.app.test_request_context("/"):
            value = self.controller.library_for_request(new_name)
            assert self._default_library == value

            # An assertion that would have failed before works now.
            assert new_name in self.manager.auth.library_authenticators

    def test_load_lane(self):
        # Verify that requests for specific lanes are mapped to
        # the appropriate lane.

        # TODO: The case where the top-level lane is a WorkList rather
        # than a Lane is not tested.

        lanes = self._default_library.lanes

        with self.request_context_with_library("/"):
            top_level = self.controller.load_lane(None)
            expect = self.controller.manager.top_level_lanes[self._default_library.id]

            # expect and top_level are different ORM objects
            # representing the same lane. (They're different objects
            # because the lane stored across requests inside the
            # CirculationManager object was merged into the request's
            # database session.)
            assert isinstance(top_level, Lane)
            assert expect.id == top_level.id

            # A lane can be looked up by ID.
            for l in lanes:
                found = self.controller.load_lane(l.id)
                assert l == found

            # If a lane cannot be looked up by ID, a problem detail
            # is returned.
            for bad_id in ("nosuchlane", -1):
                not_found = self.controller.load_lane(bad_id)
                assert isinstance(not_found, ProblemDetail)
                assert not_found.uri == NO_SUCH_LANE.uri
                assert (
                    "Lane %s does not exist or is not associated with library %s"
                    % (bad_id, self._default_library.id)
                    == not_found.detail
                )

        # If the requested lane exists but is not visible to the
        # authenticated patron, the server _acts_ like the lane does
        # not exist.

        # Any lane will do here.
        lane = lanes[0]

        # Mock Lane.accessible_to so that it always returns
        # false.
        lane.accessible_to = MagicMock(return_value=False)
        headers = dict(Authorization=self.valid_auth)
        with self.request_context_with_library(
            "/", headers=headers, library=self._default_library
        ):
            # The lane exists, but visible_to says it's not
            # visible to the authenticated patron, so the controller
            # denies it exists.
            result = self.controller.load_lane(lane.id)
            assert isinstance(result, ProblemDetail)
            assert result.uri == NO_SUCH_LANE.uri
            lane.accessible_to.assert_called_once_with(self.default_patron)


class TestIndexController(CirculationControllerTest):
    def test_simple_redirect(self):
        with self.app.test_request_context("/"):
            flask.request.library = self.library
            response = self.manager.index_controller()
            assert 302 == response.status_code
            assert "http://cdn/default/groups/" == response.headers["location"]

    def test_custom_index_view(self):
        """If a custom index view is registered for a library,
        it is called instead of the normal IndexController code.
        """

        class MockCustomIndexView(object):
            def __call__(self, library, annotator):
                self.called_with = (library, annotator)
                return "fake response"

        # Set up our MockCustomIndexView as the custom index for
        # the default library.
        mock = MockCustomIndexView()
        self.manager.custom_index_views[self._default_library.id] = mock

        # Mock CirculationManager.annotator so it's easy to check
        # that it was called.
        mock_annotator = object()

        def make_mock_annotator(lane):
            assert lane == None
            return mock_annotator

        self.manager.annotator = make_mock_annotator

        # Make a request, and the custom index is invoked.
        with self.request_context_with_library(
            "/", headers=dict(Authorization=self.invalid_auth)
        ):
            response = self.manager.index_controller()
        assert "fake response" == response

        # The custom index was invoked with the library associated
        # with the request + the output of self.manager.annotator()
        library, annotator = mock.called_with
        assert self._default_library == library
        assert mock_annotator == annotator

    def test_authenticated_patron_root_lane(self):
        root_1, root_2 = self._db.query(Lane).all()[:2]

        # Patrons of external type '1' and '2' have a certain root lane.
        root_1.root_for_patron_type = ["1", "2"]

        # Patrons of external type '3' have a different root.
        root_2.root_for_patron_type = ["3"]

        self.default_patron.external_type = "1"
        with self.request_context_with_library(
            "/", headers=dict(Authorization=self.invalid_auth)
        ):
            response = self.manager.index_controller()
            assert 401 == response.status_code

        with self.request_context_with_library(
            "/", headers=dict(Authorization=self.valid_auth)
        ):
            response = self.manager.index_controller()
            assert 302 == response.status_code
            assert (
                "http://cdn/default/groups/%s" % root_1.id
                == response.headers["location"]
            )

        self.default_patron.external_type = "2"
        with self.request_context_with_library(
            "/", headers=dict(Authorization=self.valid_auth)
        ):
            response = self.manager.index_controller()
            assert 302 == response.status_code
            assert (
                "http://cdn/default/groups/%s" % root_1.id
                == response.headers["location"]
            )

        self.default_patron.external_type = "3"
        with self.request_context_with_library(
            "/", headers=dict(Authorization=self.valid_auth)
        ):
            response = self.manager.index_controller()
            assert 302 == response.status_code
            assert (
                "http://cdn/default/groups/%s" % root_2.id
                == response.headers["location"]
            )

        # Patrons with a different type get sent to the top-level lane.
        self.default_patron.external_type = "4"
        with self.request_context_with_library(
            "/", headers=dict(Authorization=self.valid_auth)
        ):
            response = self.manager.index_controller()
            assert 302 == response.status_code
            assert "http://cdn/default/groups/" == response.headers["location"]

        # Patrons with no type get sent to the top-level lane.
        self.default_patron.external_type = None
        with self.request_context_with_library(
            "/", headers=dict(Authorization=self.valid_auth)
        ):
            response = self.manager.index_controller()
            assert 302 == response.status_code
            assert "http://cdn/default/groups/" == response.headers["location"]

    def test_authentication_document(self):
        # Test the ability to retrieve an Authentication For OPDS document.
        library_name = self.library.short_name
        with self.request_context_with_library(
            "/", headers=dict(Authorization=self.invalid_auth)
        ):
            response = self.manager.index_controller.authentication_document()
            assert 200 == response.status_code
            assert (
                AuthenticationForOPDSDocument.MEDIA_TYPE
                == response.headers["Content-Type"]
            )
            data = response.get_data(as_text=True)
            assert self.manager.auth.create_authentication_document() == data

            # Make sure we got the A4OPDS document for the right library.
            doc = json.loads(data)
            assert library_name == doc["title"]

        # Currently, the authentication document cache is disabled by default.
        self.manager.authentication_for_opds_documents[library_name] = "Cached value"
        with self.request_context_with_library(
            "/", headers=dict(Authorization=self.invalid_auth)
        ):
            response = self.manager.index_controller.authentication_document()
            assert "Cached value" != response.get_data(as_text=True)

        # Enable the A4OPDS document cache and verify that it's working.
        self.manager.authentication_for_opds_documents.max_age = 3600
        cached_value = json.dumps(dict(key="Cached document"))
        self.manager.authentication_for_opds_documents[library_name] = cached_value
        with self.request_context_with_library(
            "/?debug", headers=dict(Authorization=self.invalid_auth)
        ):
            response = self.manager.index_controller.authentication_document()
            assert cached_value == response.get_data(as_text=True)

            # Note that WSGI debugging data was not provided, even
            # though we requested it, since WSGI debugging is
            # disabled.
            assert "_debug" not in response.get_data(as_text=True)

        # When WSGI debugging is enabled and requested, an
        # authentication document includes some extra information in a
        # special '_debug' section.
        self.manager.wsgi_debug = True
        with self.request_context_with_library(
            "/?debug", headers=dict(Authorization=self.invalid_auth)
        ):
            response = self.manager.index_controller.authentication_document()
            doc = json.loads(response.data)
            assert doc["key"] == "Cached document"
            debug = doc["_debug"]
            assert all(x in debug for x in ("url", "cache", "environ"))

        # WSGI debugging is not provided unless requested.
        with self.request_context_with_library(
            "/", headers=dict(Authorization=self.invalid_auth)
        ):
            response = self.manager.index_controller.authentication_document()
            assert "_debug" not in response.get_data(as_text=True)

    def test_public_key_integration_document(self):
        base_url = ConfigurationSetting.sitewide(
            self._db, Configuration.BASE_URL_KEY
        ).value

        # When a sitewide key pair exists (which should be all the
        # time), all of its data is included.
        key_setting = ConfigurationSetting.sitewide(self._db, Configuration.KEY_PAIR)
        key_setting.value = json.dumps(["public key", "private key"])
        with self.app.test_request_context("/"):
            response = self.manager.index_controller.public_key_document()

        assert 200 == response.status_code
        assert "application/opds+json" == response.headers.get("Content-Type")

        data = json.loads(response.get_data(as_text=True))
        assert "RSA" == data.get("public_key", {}).get("type")
        assert "public key" == data.get("public_key", {}).get("value")

        # If there is no sitewide key pair (which should never
        # happen), a new one is created. Library-specific public keys
        # are ignored.
        key_setting.value = None
        ConfigurationSetting.for_library(
            Configuration.KEY_PAIR, self.library
        ).value = "ignore me"

        with self.app.test_request_context("/"):
            response = self.manager.index_controller.public_key_document()

        assert 200 == response.status_code
        assert "application/opds+json" == response.headers.get("Content-Type")

        data = json.loads(response.get_data(as_text=True))
        assert "http://test-circulation-manager/" == data.get("id")
        key = data.get("public_key")
        assert "RSA" == key["type"]
        assert "BEGIN PUBLIC KEY" in key["value"]


class TestMultipleLibraries(CirculationControllerTest):
    def make_default_libraries(self, _db):
        return [self._library() for x in range(2)]

    def make_default_collection(self, _db, library):
        collection, ignore = get_one_or_create(
            _db,
            Collection,
            name=self._str + " (for multi-library test)",
        )
        collection.create_external_integration(ExternalIntegration.OPDS_IMPORT)
        library.collections.append(collection)
        return collection

    def test_authentication(self):
        """It's possible to authenticate with multiple libraries and make a
        request that runs in the context of each different library.
        """
        l1, l2 = self.libraries
        assert l1 != l2
        for library in self.libraries:
            headers = dict(Authorization=self.valid_auth)
            with self.request_context_with_library(
                "/", headers=headers, library=library
            ):
                patron = self.manager.loans.authenticated_patron_from_request()
                assert library == patron.library
                response = self.manager.index_controller()
                assert (
                    "http://cdn/%s/groups/" % library.short_name
                    == response.headers["location"]
                )


class TestLoanController(CirculationControllerTest):
    def setup_method(self):
        super(TestLoanController, self).setup_method()
        self.pool = self.english_1.license_pools[0]
        [self.mech1] = self.pool.delivery_mechanisms
        self.mech2 = self.pool.set_delivery_mechanism(
            Representation.PDF_MEDIA_TYPE,
            DeliveryMechanism.NO_DRM,
            RightsStatus.CC_BY,
            None,
        )
        self.edition = self.pool.presentation_edition
        self.data_source = self.edition.data_source
        self.identifier = self.edition.primary_identifier

    def test_can_fulfill_without_loan(self):
        """Test the circumstances under which a title can be fulfilled
        in the absence of an active loan for that title.
        """
        m = self.manager.loans.can_fulfill_without_loan

        # If the library has a way of authenticating patrons (as the
        # default library does), then fulfilling a title always
        # requires an active loan.
        patron = object()
        pool = object()
        lpdm = object()
        assert False == m(self._default_library, patron, pool, lpdm)

        # If the library does not authenticate patrons, then this
        # _may_ be possible, but
        # CirculationAPI.can_fulfill_without_loan also has to say it's
        # okay.
        class MockLibraryAuthenticator(object):
            identifies_individuals = False

        self.manager.auth.library_authenticators[
            self._default_library.short_name
        ] = MockLibraryAuthenticator()

        def mock_can_fulfill_without_loan(patron, pool, lpdm):
            self.called_with = (patron, pool, lpdm)
            return True

        with self.request_context_with_library("/"):
            self.manager.loans.circulation.can_fulfill_without_loan = (
                mock_can_fulfill_without_loan
            )
            assert True == m(self._default_library, patron, pool, lpdm)
            assert (patron, pool, lpdm) == self.called_with

    def test_patron_circulation_retrieval(self):
        """The controller can get loans and holds for a patron, even if
        there are multiple licensepools on the Work.
        """
        # Give the Work a second LicensePool.
        edition, other_pool = self._edition(
            with_open_access_download=True,
            with_license_pool=True,
            data_source_name=DataSource.BIBLIOTHECA,
            collection=self.pool.collection,
        )
        other_pool.identifier = self.identifier
        other_pool.work = self.pool.work

        pools = self.manager.loans.load_licensepools(
            self.library, self.identifier.type, self.identifier.identifier
        )

        with self.request_context_with_library(
            "/", headers=dict(Authorization=self.valid_auth)
        ):
            self.manager.loans.authenticated_patron_from_request()

            # Without a loan or a hold, nothing is returned.
            # No loans.
            result = self.manager.loans.get_patron_loan(self.default_patron, pools)
            assert (None, None) == result

            # No holds.
            result = self.manager.loans.get_patron_hold(self.default_patron, pools)
            assert (None, None) == result

            # When there's a loan, we retrieve it.
            loan, newly_created = self.pool.loan_to(self.default_patron)
            result = self.manager.loans.get_patron_loan(self.default_patron, pools)
            assert (loan, self.pool) == result

            # When there's a hold, we retrieve it.
            hold, newly_created = other_pool.on_hold_to(self.default_patron)
            result = self.manager.loans.get_patron_hold(self.default_patron, pools)
            assert (hold, other_pool) == result

    def test_borrow_success(self):
        with self.request_context_with_library(
            "/", headers=dict(Authorization=self.valid_auth)
        ):
            self.manager.loans.authenticated_patron_from_request()
            response = self.manager.loans.borrow(
                self.identifier.type, self.identifier.identifier
            )

            # A loan has been created for this license pool.
            loan = get_one(self._db, Loan, license_pool=self.pool)
            assert loan != None
            # The loan has yet to be fulfilled.
            assert None == loan.fulfillment

            # We've been given an OPDS feed with one entry, which tells us how
            # to fulfill the license.
            assert 201 == response.status_code
            feed = feedparser.parse(response.get_data())
            [entry] = feed["entries"]
            fulfillment_links = [
                x["href"]
                for x in entry["links"]
                if x["rel"] == OPDSFeed.ACQUISITION_REL
            ]

            assert self.mech1.resource is not None

            # Make sure the two delivery mechanisms are incompatible.
            self.mech1.delivery_mechanism.drm_scheme = "DRM Scheme 1"
            self.mech2.delivery_mechanism.drm_scheme = "DRM Scheme 2"
            fulfillable_mechanism = self.mech1
            self._db.commit()

            expects = [
                url_for(
                    "fulfill",
                    license_pool_id=self.pool.id,
                    mechanism_id=mech.delivery_mechanism.id,
                    library_short_name=self.library.short_name,
                    _external=True,
                )
                for mech in [self.mech1, self.mech2]
            ]
            assert set(expects) == set(fulfillment_links)

            # Make sure the first delivery mechanism has the data necessary
            # to carry out an open source fulfillment.
            assert self.mech1.resource is not None
            assert self.mech1.resource.representation is not None
            assert self.mech1.resource.representation.url is not None

            # Now let's try to fulfill the loan using the first delivery mechanism.
            response = self.manager.loans.fulfill(
                self.pool.id,
                fulfillable_mechanism.delivery_mechanism.id,
            )
            if isinstance(response, ProblemDetail):
                j, status, headers = response.response
                raise Exception(repr(j))
            assert 302 == response.status_code
            assert (
                fulfillable_mechanism.resource.representation.public_url
                == response.headers.get("Location")
            )

            # The mechanism we used has been registered with the loan.
            assert fulfillable_mechanism == loan.fulfillment

            # Set the pool to be non-open-access, so we have to make an
            # external request to obtain the book.
            self.pool.open_access = False

            http = DummyHTTPClient()

            fulfillment = FulfillmentInfo(
                self.pool.collection,
                self.pool.data_source,
                self.pool.identifier.type,
                self.pool.identifier.identifier,
                content_link=fulfillable_mechanism.resource.url,
                content_type=fulfillable_mechanism.resource.representation.media_type,
                content=None,
                content_expires=None,
            )

            # Now that we've set a mechanism, we can fulfill the loan
            # again without specifying a mechanism.
            self.manager.d_circulation.queue_fulfill(self.pool, fulfillment)
            http.queue_response(200, content="I am an ACSM file")

            response = self.manager.loans.fulfill(self.pool.id, do_get=http.do_get)
            assert 200 == response.status_code
            assert "I am an ACSM file" == response.get_data(as_text=True)
            assert http.requests == [fulfillable_mechanism.resource.url]

            # But we can't use some other mechanism -- we're stuck with
            # the first one we chose.
            response = self.manager.loans.fulfill(
                self.pool.id, self.mech2.delivery_mechanism.id
            )

            assert 409 == response.status_code
            assert (
                "You already fulfilled this loan as application/epub+zip (DRM Scheme 1), you can't also do it as application/pdf (DRM Scheme 2)"
                in response.detail
            )

            # If the remote server fails, we get a problem detail.
            def doomed_get(url, headers, **kwargs):
                raise RemoteIntegrationException("fulfill service", "Error!")

            self.manager.d_circulation.queue_fulfill(self.pool, fulfillment)

            response = self.manager.loans.fulfill(self.pool.id, do_get=doomed_get)
            assert isinstance(response, ProblemDetail)
            assert 502 == response.status_code

    def test_borrow_and_fulfill_with_streaming_delivery_mechanism(self):
        # Create a pool with a streaming delivery mechanism
        work = self._work(with_license_pool=True, with_open_access_download=False)
        edition = work.presentation_edition
        pool = work.license_pools[0]
        pool.open_access = False
        streaming_mech = pool.set_delivery_mechanism(
            DeliveryMechanism.STREAMING_TEXT_CONTENT_TYPE,
            DeliveryMechanism.OVERDRIVE_DRM,
            RightsStatus.IN_COPYRIGHT,
            None,
        )
        identifier = edition.primary_identifier

        with self.request_context_with_library(
            "/", headers=dict(Authorization=self.valid_auth)
        ):
            self.manager.loans.authenticated_patron_from_request()
            self.manager.d_circulation.queue_checkout(
                pool,
                LoanInfo(
                    pool.collection,
                    pool.data_source.name,
                    pool.identifier.type,
                    pool.identifier.identifier,
                    utc_now(),
                    utc_now() + datetime.timedelta(seconds=3600),
                ),
            )
            response = self.manager.loans.borrow(identifier.type, identifier.identifier)

            # A loan has been created for this license pool.
            loan = get_one(self._db, Loan, license_pool=pool)
            assert loan != None
            # The loan has yet to be fulfilled.
            assert None == loan.fulfillment

            # We've been given an OPDS feed with two delivery mechanisms, which tell us how
            # to fulfill the license.
            assert 201 == response.status_code
            feed = feedparser.parse(response.get_data())
            [entry] = feed["entries"]
            fulfillment_links = [
                x["href"]
                for x in entry["links"]
                if x["rel"] == OPDSFeed.ACQUISITION_REL
            ]
            [mech1, mech2] = sorted(
                pool.delivery_mechanisms,
                key=lambda x: x.delivery_mechanism.is_streaming,
            )

            streaming_mechanism = mech2

            expects = [
                url_for(
                    "fulfill",
                    license_pool_id=pool.id,
                    mechanism_id=mech.delivery_mechanism.id,
                    library_short_name=self.library.short_name,
                    _external=True,
                )
                for mech in [mech1, mech2]
            ]
            assert set(expects) == set(fulfillment_links)

            # Now let's try to fulfill the loan using the streaming mechanism.
            self.manager.d_circulation.queue_fulfill(
                pool,
                FulfillmentInfo(
                    pool.collection,
                    pool.data_source.name,
                    pool.identifier.type,
                    pool.identifier.identifier,
                    "http://streaming-content-link",
                    Representation.TEXT_HTML_MEDIA_TYPE
                    + DeliveryMechanism.STREAMING_PROFILE,
                    None,
                    None,
                ),
            )
            response = self.manager.loans.fulfill(
                pool.id, streaming_mechanism.delivery_mechanism.id
            )

            # We get an OPDS entry.
            assert 200 == response.status_code
            opds_entries = feedparser.parse(response.response[0])["entries"]
            assert 1 == len(opds_entries)
            links = opds_entries[0]["links"]

            # The entry includes one fulfill link.
            fulfill_links = [
                link
                for link in links
                if link["rel"] == "http://opds-spec.org/acquisition"
            ]
            assert 1 == len(fulfill_links)

            assert (
                Representation.TEXT_HTML_MEDIA_TYPE
                + DeliveryMechanism.STREAMING_PROFILE
                == fulfill_links[0]["type"]
            )
            assert "http://streaming-content-link" == fulfill_links[0]["href"]

            # The mechanism has not been set, since fulfilling a streaming
            # mechanism does not lock in the format.
            assert None == loan.fulfillment

            # We can still use the other mechanism too.
            http = DummyHTTPClient()
            http.queue_response(200, content="I am an ACSM file")

            self.manager.d_circulation.queue_fulfill(
                pool,
                FulfillmentInfo(
                    pool.collection,
                    pool.data_source.name,
                    pool.identifier.type,
                    pool.identifier.identifier,
                    "http://other-content-link",
                    Representation.TEXT_HTML_MEDIA_TYPE,
                    None,
                    None,
                ),
            )
            response = self.manager.loans.fulfill(
                pool.id, mech1.delivery_mechanism.id, do_get=http.do_get
            )
            assert 200 == response.status_code

            # Now the fulfillment has been set to the other mechanism.
            assert mech1 == loan.fulfillment

            # But we can still fulfill the streaming mechanism again.
            self.manager.d_circulation.queue_fulfill(
                pool,
                FulfillmentInfo(
                    pool.collection,
                    pool.data_source.name,
                    pool.identifier.type,
                    pool.identifier.identifier,
                    "http://streaming-content-link",
                    Representation.TEXT_HTML_MEDIA_TYPE
                    + DeliveryMechanism.STREAMING_PROFILE,
                    None,
                    None,
                ),
            )

            response = self.manager.loans.fulfill(
                pool.id, streaming_mechanism.delivery_mechanism.id
            )
            assert 200 == response.status_code
            opds_entries = feedparser.parse(response.response[0])["entries"]
            assert 1 == len(opds_entries)
            links = opds_entries[0]["links"]

            fulfill_links = [
                link
                for link in links
                if link["rel"] == "http://opds-spec.org/acquisition"
            ]
            assert 1 == len(fulfill_links)

            assert (
                Representation.TEXT_HTML_MEDIA_TYPE
                + DeliveryMechanism.STREAMING_PROFILE
                == fulfill_links[0]["type"]
            )
            assert "http://streaming-content-link" == fulfill_links[0]["href"]

    def test_borrow_nonexistent_delivery_mechanism(self):
        with self.request_context_with_library(
            "/", headers=dict(Authorization=self.valid_auth)
        ):
            self.manager.loans.authenticated_patron_from_request()
            response = self.manager.loans.borrow(
                self.identifier.type, self.identifier.identifier, -100
            )
            assert BAD_DELIVERY_MECHANISM == response

    def test_borrow_creates_hold_when_no_available_copies(self):
        threem_edition, pool = self._edition(
            with_open_access_download=False,
            data_source_name=DataSource.THREEM,
            identifier_type=Identifier.THREEM_ID,
            with_license_pool=True,
        )
        threem_book = self._work(
            presentation_edition=threem_edition,
        )
        pool.licenses_available = 0
        pool.open_access = False

        with self.request_context_with_library(
            "/", headers=dict(Authorization=self.valid_auth)
        ):
            self.manager.loans.authenticated_patron_from_request()
            self.manager.d_circulation.queue_checkout(pool, NoAvailableCopies())
            self.manager.d_circulation.queue_hold(
                pool,
                HoldInfo(
                    pool.collection,
                    pool.data_source.name,
                    pool.identifier.type,
                    pool.identifier.identifier,
                    utc_now(),
                    utc_now() + datetime.timedelta(seconds=3600),
                    1,
                ),
            )
            response = self.manager.loans.borrow(
                pool.identifier.type, pool.identifier.identifier
            )
            assert 201 == response.status_code

            # A hold has been created for this license pool.
            hold = get_one(self._db, Hold, license_pool=pool)
            assert hold != None

    def test_borrow_nolicenses(self):
        edition, pool = self._edition(
            with_open_access_download=False,
            data_source_name=DataSource.GUTENBERG,
            identifier_type=Identifier.GUTENBERG_ID,
            with_license_pool=True,
        )

        with self.request_context_with_library(
            "/", headers=dict(Authorization=self.valid_auth)
        ):
            self.manager.loans.authenticated_patron_from_request()
            self.manager.d_circulation.queue_checkout(pool, NoLicenses())

            response = self.manager.loans.borrow(
                pool.identifier.type, pool.identifier.identifier
            )
            assert 404 == response.status_code
            assert NOT_FOUND_ON_REMOTE == response

    def test_borrow_creates_local_hold_if_remote_hold_exists(self):
        """We try to check out a book, but turns out we already have it
        on hold.
        """
        threem_edition, pool = self._edition(
            with_open_access_download=False,
            data_source_name=DataSource.THREEM,
            identifier_type=Identifier.THREEM_ID,
            with_license_pool=True,
        )
        threem_book = self._work(
            presentation_edition=threem_edition,
        )
        pool.licenses_available = 0
        pool.open_access = False

        with self.request_context_with_library(
            "/", headers=dict(Authorization=self.valid_auth)
        ):
            self.manager.loans.authenticated_patron_from_request()
            self.manager.d_circulation.queue_checkout(pool, AlreadyOnHold())
            self.manager.d_circulation.queue_hold(
                pool,
                HoldInfo(
                    pool.collection,
                    pool.data_source.name,
                    pool.identifier.type,
                    pool.identifier.identifier,
                    utc_now(),
                    utc_now() + datetime.timedelta(seconds=3600),
                    1,
                ),
            )
            response = self.manager.loans.borrow(
                pool.identifier.type, pool.identifier.identifier
            )
            assert 201 == response.status_code

            # A hold has been created for this license pool.
            hold = get_one(self._db, Hold, license_pool=pool)
            assert hold != None

    def test_borrow_fails_when_work_not_present_on_remote(self):
        threem_edition, pool = self._edition(
            with_open_access_download=False,
            data_source_name=DataSource.THREEM,
            identifier_type=Identifier.THREEM_ID,
            with_license_pool=True,
        )
        threem_book = self._work(
            presentation_edition=threem_edition,
        )
        pool.licenses_available = 1
        pool.open_access = False

        with self.request_context_with_library(
            "/", headers=dict(Authorization=self.valid_auth)
        ):
            self.manager.loans.authenticated_patron_from_request()
            self.manager.d_circulation.queue_checkout(pool, NotFoundOnRemote())
            response = self.manager.loans.borrow(
                pool.identifier.type, pool.identifier.identifier
            )
            assert 404 == response.status_code
            assert (
                "http://librarysimplified.org/terms/problem/not-found-on-remote"
                == response.uri
            )

    def test_borrow_succeeds_when_work_already_checked_out(self):
        # An attempt to borrow a book that's already on loan is
        # treated as success without even going to the remote API.
        loan, _ignore = get_one_or_create(
            self._db, Loan, license_pool=self.pool, patron=self.default_patron
        )

        with self.request_context_with_library(
            "/", headers=dict(Authorization=self.valid_auth)
        ):
            self.manager.loans.authenticated_patron_from_request()

            # Set it up that going to the remote API would raise an
            # exception, to prove we're not going to do that.
            circulation = self.manager.d_circulation
            circulation.queue_checkout(loan.license_pool, NotFoundOnRemote())

            mock_remote = circulation.api_for_license_pool(loan.license_pool)
            assert 1 == len(mock_remote.responses["checkout"])
            response = self.manager.loans.borrow(
                self.identifier.type, self.identifier.identifier
            )

            # No checkout request was actually made to the remote.
            assert 1 == len(mock_remote.responses["checkout"])

            # We got an OPDS entry that includes at least one
            # fulfillment link, which is what we expect when we ask
            # about an active loan.
            assert 200 == response.status_code
            [entry] = feedparser.parse(response.response[0])["entries"]
            assert any(
                [
                    x
                    for x in entry["links"]
                    if x["rel"] == "http://opds-spec.org/acquisition"
                ]
            )

    def test_fulfill(self):
        # Verify that arguments to the fulfill() method are propagated
        # correctly to the CirculationAPI.
        class MockCirculationAPI(object):
            def fulfill(
                self,
                patron,
                credential,
                requested_license_pool,
                mechanism,
                part,
                fulfill_part_url,
            ):
                self.called_with = (
                    patron,
                    credential,
                    requested_license_pool,
                    mechanism,
                    part,
                    fulfill_part_url,
                )
                raise CannotFulfill()

        controller = self.manager.loans
        mock = MockCirculationAPI()
        library_short_name = self._default_library.short_name
        controller.manager.circulation_apis[self._default_library.id] = mock

        with self.request_context_with_library(
            "/", headers=dict(Authorization=self.valid_auth)
        ):
            authenticated = controller.authenticated_patron_from_request()
            loan, ignore = self.pool.loan_to(authenticated)

            # Try to fulfill a certain part of the loan.
            part = "part 1 million"
            controller.fulfill(self.pool.id, self.mech2.delivery_mechanism.id, part)

            # Verify that the right arguments were passed into
            # CirculationAPI.
            (
                patron,
                credential,
                pool,
                mechanism,
                part,
                fulfill_part_url,
            ) = mock.called_with
            assert authenticated == patron
            assert self.valid_credentials["password"] == credential
            assert self.pool == pool
            assert self.mech2 == mechanism
            assert "part 1 million" == part

            # The last argument is complicated -- it's a function for
            # generating partial fulfillment URLs. Let's try it out
            # and make sure it gives the result we expect.
            expect = url_for(
                "fulfill",
                license_pool_id=self.pool.id,
                mechanism_id=mechanism.delivery_mechanism.id,
                library_short_name=library_short_name,
                part=part,
                _external=True,
            )
            part_url = fulfill_part_url(part)
            assert expect == part_url

            # Ensure that the library short name is the first segment
            # of the path of the fulfillment url. We cannot perform
            # patron authentication without it.
            expected_path = urllib.parse.urlparse(expect).path
            part_url_path = urllib.parse.urlparse(part_url).path
            assert expected_path.startswith("/{}/".format(library_short_name))
            assert part_url_path.startswith("/{}/".format(library_short_name))

    @pytest.mark.parametrize(
        "as_response_value",
        [
            Response(status=200, response="Here's your response"),
            Response(status=401, response="Error"),
            Response(status=500, response="Fault"),
        ],
    )
    def test_fulfill_returns_fulfillment_info_implementing_as_response(
        self, as_response_value
    ):
        # If CirculationAPI.fulfill returns a FulfillmentInfo that
        # defines as_response, the result of as_response is returned
        # directly and the normal process of converting a FulfillmentInfo
        # to a Flask response is skipped.
        class MockFulfillmentInfo(FulfillmentInfo):
            @property
            def as_response(self):
                return as_response_value

        class MockCirculationAPI(object):
            def fulfill(slf, *args, **kwargs):
                return MockFulfillmentInfo(
                    self._default_collection, None, None, None, None, None, None, None
                )

        controller = self.manager.loans
        mock = MockCirculationAPI()
        controller.manager.circulation_apis[self._default_library.id] = mock

        with self.request_context_with_library(
            "/", headers=dict(Authorization=self.valid_auth)
        ):
            authenticated = controller.authenticated_patron_from_request()
            loan, ignore = self.pool.loan_to(authenticated)

            # Fulfill the loan.
            result = controller.fulfill(self.pool.id, self.mech2.delivery_mechanism.id)

            # The result of MockFulfillmentInfo.as_response was
            # returned directly.
            assert as_response_value == result

    def test_fulfill_without_active_loan(self):

        controller = self.manager.loans

        # Most of the time, it is not possible to fulfill a title if the
        # patron has no active loan for the title. This might be
        # because the patron never checked out the book...
        with self.request_context_with_library(
            "/", headers=dict(Authorization=self.valid_auth)
        ):
            controller.authenticated_patron_from_request()
            response = controller.fulfill(
                self.pool.id, self.mech2.delivery_mechanism.id
            )

            assert NO_ACTIVE_LOAN.uri == response.uri

        # ...or it might be because there is no authenticated patron.
        with self.request_context_with_library("/"):
            response = controller.fulfill(
                self.pool.id, self.mech2.delivery_mechanism.id
            )
            assert isinstance(response, FlaskResponse)
            assert 401 == response.status_code

        # ...or it might be because of an error communicating
        # with the authentication provider.
        old_authenticated_patron = controller.authenticated_patron_from_request

        def mock_authenticated_patron():
            return INTEGRATION_ERROR

        controller.authenticated_patron_from_request = mock_authenticated_patron
        with self.request_context_with_library("/"):
            problem = controller.fulfill(self.pool.id, self.mech2.delivery_mechanism.id)
            assert INTEGRATION_ERROR == problem
        controller.authenticated_patron_from_request = old_authenticated_patron

        # However, if can_fulfill_without_loan returns True, then
        # fulfill() will be called. If fulfill() returns a
        # FulfillmentInfo, then the title is fulfilled, with no loan
        # having been created.
        #
        # To that end, we'll mock can_fulfill_without_loan and fulfill.
        def mock_can_fulfill_without_loan(*args, **kwargs):
            return True

        def mock_fulfill(*args, **kwargs):
            return FulfillmentInfo(
                self.collection,
                self.pool.data_source.name,
                self.pool.identifier.type,
                self.pool.identifier.identifier,
                None,
                "text/html",
                "here's your book",
                utc_now(),
            )

        # Now we're able to fulfill the book even without
        # authenticating a patron.
        with self.request_context_with_library("/"):
            controller.can_fulfill_without_loan = mock_can_fulfill_without_loan
            controller.circulation.fulfill = mock_fulfill
            response = controller.fulfill(
                self.pool.id, self.mech2.delivery_mechanism.id
            )

            assert "here's your book" == response.get_data(as_text=True)
            assert [] == self._db.query(Loan).all()

    def test_revoke_loan(self):
        with self.request_context_with_library(
            "/", headers=dict(Authorization=self.valid_auth)
        ):
            patron = self.manager.loans.authenticated_patron_from_request()
            loan, newly_created = self.pool.loan_to(patron)

            self.manager.d_circulation.queue_checkin(self.pool, True)

            response = self.manager.loans.revoke(self.pool.id)

            assert 200 == response.status_code

    def test_revoke_hold(self):
        with self.request_context_with_library(
            "/", headers=dict(Authorization=self.valid_auth)
        ):
            patron = self.manager.loans.authenticated_patron_from_request()
            hold, newly_created = self.pool.on_hold_to(patron, position=0)

            self.manager.d_circulation.queue_release_hold(self.pool, True)

            response = self.manager.loans.revoke(self.pool.id)

            assert 200 == response.status_code

    def test_revoke_hold_nonexistent_licensepool(self):
        with self.request_context_with_library(
            "/", headers=dict(Authorization=self.valid_auth)
        ):
            patron = self.manager.loans.authenticated_patron_from_request()
            response = self.manager.loans.revoke(-10)
            assert isinstance(response, ProblemDetail)
            assert INVALID_INPUT.uri == response.uri

    def test_hold_fails_when_patron_is_at_hold_limit(self):
        edition, pool = self._edition(with_license_pool=True)
        pool.open_access = False
        with self.request_context_with_library(
            "/", headers=dict(Authorization=self.valid_auth)
        ):
            patron = self.manager.loans.authenticated_patron_from_request()
            self.manager.d_circulation.queue_checkout(pool, NoAvailableCopies())
            self.manager.d_circulation.queue_hold(pool, PatronHoldLimitReached())
            response = self.manager.loans.borrow(
                pool.identifier.type, pool.identifier.identifier
            )
            assert isinstance(response, ProblemDetail)
            assert HOLD_LIMIT_REACHED.uri == response.uri

    def test_borrow_fails_with_outstanding_fines(self):
        threem_edition, pool = self._edition(
            with_open_access_download=False,
            data_source_name=DataSource.THREEM,
            identifier_type=Identifier.THREEM_ID,
            with_license_pool=True,
        )
        threem_book = self._work(
            presentation_edition=threem_edition,
        )
        pool.open_access = False

        ConfigurationSetting.for_library(
            Configuration.MAX_OUTSTANDING_FINES, self._default_library
        ).value = "$0.50"
        with self.request_context_with_library(
            "/", headers=dict(Authorization=self.valid_auth)
        ):

            # The patron's credentials are valid, but they have a lot
            # of fines.
            patron = self.manager.loans.authenticated_patron_from_request()
            patron.fines = Decimal("12345678.90")
            response = self.manager.loans.borrow(
                pool.identifier.type, pool.identifier.identifier
            )

            assert 403 == response.status_code
            assert OUTSTANDING_FINES.uri == response.uri
            assert "$12345678.90 outstanding" in response.detail

        # Reduce the patron's fines, and there's no problem.
        with self.request_context_with_library(
            "/", headers=dict(Authorization=self.valid_auth)
        ):
            patron = self.manager.loans.authenticated_patron_from_request()
            patron.fines = Decimal("0.49")
            self.manager.d_circulation.queue_checkout(
                pool,
                LoanInfo(
                    pool.collection,
                    pool.data_source.name,
                    pool.identifier.type,
                    pool.identifier.identifier,
                    utc_now(),
                    utc_now() + datetime.timedelta(seconds=3600),
                ),
            )
            response = self.manager.loans.borrow(
                pool.identifier.type, pool.identifier.identifier
            )

            assert 201 == response.status_code

    def test_3m_cant_revoke_hold_if_reserved(self):
        threem_edition, pool = self._edition(
            with_open_access_download=False,
            data_source_name=DataSource.THREEM,
            identifier_type=Identifier.THREEM_ID,
            with_license_pool=True,
        )
        threem_book = self._work(
            presentation_edition=threem_edition,
        )
        pool.open_access = False

        with self.request_context_with_library(
            "/", headers=dict(Authorization=self.valid_auth)
        ):
            patron = self.manager.loans.authenticated_patron_from_request()
            hold, newly_created = pool.on_hold_to(patron, position=0)
            response = self.manager.loans.revoke(pool.id)
            assert 400 == response.status_code
            assert CANNOT_RELEASE_HOLD.uri == response.uri
            assert (
                "Cannot release a hold once it enters reserved state."
                == response.detail
            )

    def test_active_loans(self):

        # First, verify that this controller supports conditional HTTP
        # GET by calling handle_conditional_request and propagating
        # any Response it returns.
        response_304 = Response(status=304)

        def handle_conditional_request(last_modified=None):
            return response_304

        original_handle_conditional_request = self.controller.handle_conditional_request
        self.manager.loans.handle_conditional_request = handle_conditional_request

        # Before making any requests, set the patron's last_loan_activity_sync
        # to a known value.
        patron = None
        with self.request_context_with_library("/"):
            patron = self.controller.authenticated_patron(self.valid_credentials)
        now = utc_now()
        patron.last_loan_activity_sync = now

        # Make a request -- it doesn't have If-Modified-Since, but our
        # mocked handle_conditional_request will treat it as a
        # successful conditional request.
        with self.request_context_with_library(
            "/", headers=dict(Authorization=self.valid_auth)
        ):
            patron = self.manager.loans.authenticated_patron_from_request()
            response = self.manager.loans.sync()
            assert response is response_304

        # Since the conditional request succeeded, we did not call out
        # to the vendor APIs, and patron.last_loan_activity_sync was
        # not updated.
        assert now == patron.last_loan_activity_sync

        # Leaving patron.last_loan_activity_sync alone will stop the
        # circulation manager from calling out to the external APIs,
        # since it was set to a recent time. We test this explicitly
        # later, but for now, clear it out.
        patron.last_loan_activity_sync = None

        # Un-mock handle_conditional_request. It will be called over
        # the course of this test, but it will not notice any more
        # conditional requests -- the detailed behavior of
        # handle_conditional_request is tested elsewhere.
        self.manager.loans.handle_conditional_request = (
            original_handle_conditional_request
        )

        # If the request is not conditional, an OPDS feed is returned.
        # This feed is empty because the patron has no loans.
        with self.request_context_with_library(
            "/", headers=dict(Authorization=self.valid_auth)
        ):
            patron = self.manager.loans.authenticated_patron_from_request()
            response = self.manager.loans.sync()
            assert not "<entry>" in response.get_data(as_text=True)
            assert response.headers["Cache-Control"].startswith("private,")

            # patron.last_loan_activity_sync was set to the moment the
            # LoanController started calling out to the remote APIs.
            new_sync_time = patron.last_loan_activity_sync
            assert new_sync_time > now

        # Set up a bunch of loans on the remote APIs.
        overdrive_edition, overdrive_pool = self._edition(
            with_open_access_download=False,
            data_source_name=DataSource.OVERDRIVE,
            identifier_type=Identifier.OVERDRIVE_ID,
            with_license_pool=True,
        )
        overdrive_book = self._work(
            presentation_edition=overdrive_edition,
        )
        overdrive_pool.open_access = False

        bibliotheca_edition, bibliotheca_pool = self._edition(
            with_open_access_download=False,
            data_source_name=DataSource.BIBLIOTHECA,
            identifier_type=Identifier.BIBLIOTHECA_ID,
            with_license_pool=True,
        )
        bibliotheca_book = self._work(
            presentation_edition=bibliotheca_edition,
        )
        bibliotheca_pool.licenses_available = 0
        bibliotheca_pool.open_access = False

        self.manager.d_circulation.add_remote_loan(
            overdrive_pool.collection,
            overdrive_pool.data_source,
            overdrive_pool.identifier.type,
            overdrive_pool.identifier.identifier,
            utc_now(),
            utc_now() + datetime.timedelta(seconds=3600),
        )
        self.manager.d_circulation.add_remote_hold(
            bibliotheca_pool.collection,
            bibliotheca_pool.data_source,
            bibliotheca_pool.identifier.type,
            bibliotheca_pool.identifier.identifier,
            utc_now(),
            utc_now() + datetime.timedelta(seconds=3600),
            0,
        )

        # Making a new request so soon after the last one means the
        # circulation manager won't actually call out to the vendor
        # APIs. The resulting feed won't reflect what we know to be
        # the reality.
        with self.request_context_with_library(
            "/", headers=dict(Authorization=self.valid_auth)
        ):
            patron = self.manager.loans.authenticated_patron_from_request()
            response = self.manager.loans.sync()
            assert "<entry>" not in response.get_data(as_text=True)

        # patron.last_loan_activity_sync was not changed as the result
        # of this request, since we didn't go to the vendor APIs.
        assert patron.last_loan_activity_sync == new_sync_time

        # Change it now, to a timestamp far in the past.
        long_ago = datetime_utc(2000, 1, 1)
        patron.last_loan_activity_sync = long_ago

        # This ensures that when we request the loans feed again, the
        # LoanController actually goes out to the vendor APIs for new
        # information.
        with self.request_context_with_library(
            "/", headers=dict(Authorization=self.valid_auth)
        ):
            patron = self.manager.loans.authenticated_patron_from_request()
            response = self.manager.loans.sync()

            # This time, the feed contains entries.
            feed = feedparser.parse(response.data)
            entries = feed["entries"]

            overdrive_entry = [
                entry for entry in entries if entry["title"] == overdrive_book.title
            ][0]
            bibliotheca_entry = [
                entry for entry in entries if entry["title"] == bibliotheca_book.title
            ][0]

            assert overdrive_entry["opds_availability"]["status"] == "available"
            assert bibliotheca_entry["opds_availability"]["status"] == "ready"

            overdrive_links = overdrive_entry["links"]
            fulfill_link = [
                x
                for x in overdrive_links
                if x["rel"] == "http://opds-spec.org/acquisition"
            ][0]["href"]
            revoke_link = [
                x for x in overdrive_links if x["rel"] == OPDSFeed.REVOKE_LOAN_REL
            ][0]["href"]
            bibliotheca_links = bibliotheca_entry["links"]
            borrow_link = [
                x
                for x in bibliotheca_links
                if x["rel"] == "http://opds-spec.org/acquisition/borrow"
            ][0]["href"]
            bibliotheca_revoke_links = [
                x for x in bibliotheca_links if x["rel"] == OPDSFeed.REVOKE_LOAN_REL
            ]

            assert urllib.parse.quote("%s/fulfill" % overdrive_pool.id) in fulfill_link
            assert urllib.parse.quote("%s/revoke" % overdrive_pool.id) in revoke_link
            assert (
                urllib.parse.quote(
                    "%s/%s/borrow"
                    % (
                        bibliotheca_pool.identifier.type,
                        bibliotheca_pool.identifier.identifier,
                    )
                )
                in borrow_link
            )
            assert 0 == len(bibliotheca_revoke_links)

            # Since we went out the the vendor APIs,
            # patron.last_loan_activity_sync was updated.
            assert patron.last_loan_activity_sync > new_sync_time


class TestAnnotationController(CirculationControllerTest):
    def setup_method(self):
        super(TestAnnotationController, self).setup_method()
        self.pool = self.english_1.license_pools[0]
        self.edition = self.pool.presentation_edition
        self.identifier = self.edition.primary_identifier

    def test_get_empty_container(self):
        with self.request_context_with_library(
            "/", headers=dict(Authorization=self.valid_auth)
        ):
            self.manager.loans.authenticated_patron_from_request()
            response = self.manager.annotations.container()
            assert 200 == response.status_code

            # We've been given an annotation container with no items.
            container = json.loads(response.get_data(as_text=True))
            assert [] == container["first"]["items"]
            assert 0 == container["total"]

            # The response has the appropriate headers.
            allow_header = response.headers["Allow"]
            for method in ["GET", "HEAD", "OPTIONS", "POST"]:
                assert method in allow_header

            assert AnnotationWriter.CONTENT_TYPE == response.headers["Accept-Post"]
            assert AnnotationWriter.CONTENT_TYPE == response.headers["Content-Type"]
            assert 'W/""' == response.headers["ETag"]

    def test_get_container_with_item(self):
        self.pool.loan_to(self.default_patron)

        annotation, ignore = create(
            self._db,
            Annotation,
            patron=self.default_patron,
            identifier=self.identifier,
            motivation=Annotation.IDLING,
        )
        annotation.active = True
        annotation.timestamp = utc_now()

        with self.request_context_with_library(
            "/", headers=dict(Authorization=self.valid_auth)
        ):
            self.manager.annotations.authenticated_patron_from_request()
            response = self.manager.annotations.container()
            assert 200 == response.status_code

            # We've been given an annotation container with one item.
            container = json.loads(response.get_data(as_text=True))
            assert 1 == container["total"]
            item = container["first"]["items"][0]
            assert annotation.motivation == item["motivation"]

            # The response has the appropriate headers.
            allow_header = response.headers["Allow"]
            for method in ["GET", "HEAD", "OPTIONS", "POST"]:
                assert method in allow_header

            assert AnnotationWriter.CONTENT_TYPE == response.headers["Accept-Post"]
            assert AnnotationWriter.CONTENT_TYPE == response.headers["Content-Type"]
            expected_etag = 'W/"%s"' % annotation.timestamp
            assert expected_etag == response.headers["ETag"]
            expected_time = format_date_time(mktime(annotation.timestamp.timetuple()))
            assert expected_time == response.headers["Last-Modified"]

    def test_get_container_for_work(self):
        self.pool.loan_to(self.default_patron)

        annotation, ignore = create(
            self._db,
            Annotation,
            patron=self.default_patron,
            identifier=self.identifier,
            motivation=Annotation.IDLING,
        )
        annotation.active = True
        annotation.timestamp = utc_now()

        other_annotation, ignore = create(
            self._db,
            Annotation,
            patron=self.default_patron,
            identifier=self._identifier(),
            motivation=Annotation.IDLING,
        )

        with self.request_context_with_library(
            "/", headers=dict(Authorization=self.valid_auth)
        ):
            self.manager.annotations.authenticated_patron_from_request()
            response = self.manager.annotations.container_for_work(
                self.identifier.type, self.identifier.identifier
            )
            assert 200 == response.status_code

            # We've been given an annotation container with one item.
            container = json.loads(response.get_data(as_text=True))
            assert 1 == container["total"]
            item = container["first"]["items"][0]
            assert annotation.motivation == item["motivation"]

            # The response has the appropriate headers - POST is not allowed.
            allow_header = response.headers["Allow"]
            for method in ["GET", "HEAD", "OPTIONS"]:
                assert method in allow_header

            assert "Accept-Post" not in list(response.headers.keys())
            assert AnnotationWriter.CONTENT_TYPE == response.headers["Content-Type"]
            expected_etag = 'W/"%s"' % annotation.timestamp
            assert expected_etag == response.headers["ETag"]
            expected_time = format_date_time(mktime(annotation.timestamp.timetuple()))
            assert expected_time == response.headers["Last-Modified"]

    def test_post_to_container(self):
        data = dict()
        data["@context"] = AnnotationWriter.JSONLD_CONTEXT
        data["type"] = "Annotation"
        data["motivation"] = Annotation.IDLING
        data["target"] = dict(
            source=self.identifier.urn,
            selector="epubcfi(/6/4[chap01ref]!/4[body01]/10[para05]/3:10)",
        )

        with self.request_context_with_library(
            "/",
            headers=dict(Authorization=self.valid_auth),
            method="POST",
            data=json.dumps(data),
        ):
            patron = self.manager.annotations.authenticated_patron_from_request()
            patron.synchronize_annotations = True
            # The patron doesn't have any annotations yet.
            annotations = (
                self._db.query(Annotation).filter(Annotation.patron == patron).all()
            )
            assert 0 == len(annotations)

            response = self.manager.annotations.container()

            # The patron doesn't have the pool on loan yet, so the request fails.
            assert 400 == response.status_code
            annotations = (
                self._db.query(Annotation).filter(Annotation.patron == patron).all()
            )
            assert 0 == len(annotations)

            # Give the patron a loan and try again, and the request creates an annotation.
            self.pool.loan_to(patron)
            response = self.manager.annotations.container()
            assert 200 == response.status_code

            annotations = (
                self._db.query(Annotation).filter(Annotation.patron == patron).all()
            )
            assert 1 == len(annotations)
            annotation = annotations[0]
            assert Annotation.IDLING == annotation.motivation
            selector = (
                json.loads(annotation.target)
                .get("http://www.w3.org/ns/oa#hasSelector")[0]
                .get("@id")
            )
            assert data["target"]["selector"] == selector

            # The response contains the annotation in the db.
            item = json.loads(response.get_data(as_text=True))
            assert str(annotation.id) in item["id"]
            assert annotation.motivation == item["motivation"]

    def test_detail(self):
        self.pool.loan_to(self.default_patron)

        annotation, ignore = create(
            self._db,
            Annotation,
            patron=self.default_patron,
            identifier=self.identifier,
            motivation=Annotation.IDLING,
        )
        annotation.active = True

        with self.request_context_with_library(
            "/", headers=dict(Authorization=self.valid_auth)
        ):
            self.manager.annotations.authenticated_patron_from_request()
            response = self.manager.annotations.detail(annotation.id)
            assert 200 == response.status_code

            # We've been given a single annotation item.
            item = json.loads(response.get_data(as_text=True))
            assert str(annotation.id) in item["id"]
            assert annotation.motivation == item["motivation"]

            # The response has the appropriate headers.
            allow_header = response.headers["Allow"]
            for method in ["GET", "HEAD", "OPTIONS", "DELETE"]:
                assert method in allow_header

            assert AnnotationWriter.CONTENT_TYPE == response.headers["Content-Type"]

    def test_detail_for_other_patrons_annotation_returns_404(self):
        patron = self._patron()
        self.pool.loan_to(patron)

        annotation, ignore = create(
            self._db,
            Annotation,
            patron=patron,
            identifier=self.identifier,
            motivation=Annotation.IDLING,
        )
        annotation.active = True

        with self.request_context_with_library(
            "/", headers=dict(Authorization=self.valid_auth)
        ):
            self.manager.annotations.authenticated_patron_from_request()

            # The patron can't see that this annotation exists.
            response = self.manager.annotations.detail(annotation.id)
            assert 404 == response.status_code

    def test_detail_for_missing_annotation_returns_404(self):
        with self.request_context_with_library(
            "/", headers=dict(Authorization=self.valid_auth)
        ):
            self.manager.annotations.authenticated_patron_from_request()

            # This annotation does not exist.
            response = self.manager.annotations.detail(100)
            assert 404 == response.status_code

    def test_detail_for_deleted_annotation_returns_404(self):
        self.pool.loan_to(self.default_patron)

        annotation, ignore = create(
            self._db,
            Annotation,
            patron=self.default_patron,
            identifier=self.identifier,
            motivation=Annotation.IDLING,
        )
        annotation.active = False

        with self.request_context_with_library(
            "/", headers=dict(Authorization=self.valid_auth)
        ):
            self.manager.annotations.authenticated_patron_from_request()
            response = self.manager.annotations.detail(annotation.id)
            assert 404 == response.status_code

    def test_delete(self):
        self.pool.loan_to(self.default_patron)

        annotation, ignore = create(
            self._db,
            Annotation,
            patron=self.default_patron,
            identifier=self.identifier,
            motivation=Annotation.IDLING,
        )
        annotation.active = True

        with self.request_context_with_library(
            "/", method="DELETE", headers=dict(Authorization=self.valid_auth)
        ):
            self.manager.annotations.authenticated_patron_from_request()
            response = self.manager.annotations.detail(annotation.id)
            assert 200 == response.status_code

            # The annotation has been marked inactive.
            assert False == annotation.active


class TestWorkController(CirculationControllerTest):
    def setup_method(self):
        super(TestWorkController, self).setup_method()
        [self.lp] = self.english_1.license_pools
        self.edition = self.lp.presentation_edition
        self.datasource = self.lp.data_source.name
        self.identifier = self.lp.identifier

    def test_contributor(self):
        m = self.manager.work_controller.contributor

        # Find a real Contributor put in the system through the setup
        # process.
        [contribution] = self.english_1.presentation_edition.contributions
        contributor = contribution.contributor

        # The contributor is created with both .sort_name and
        # .display_name, but we want to test what happens when both
        # pieces of data aren't avaiable, so unset .sort_name.
        contributor.sort_name = None

        # No contributor name -> ProblemDetail
        with self.request_context_with_library("/"):
            response = m("", None, None)
        assert 404 == response.status_code
        assert NO_SUCH_LANE.uri == response.uri
        assert "No contributor provided" == response.detail

        # Unable to load ContributorData from contributor name ->
        # ProblemDetail
        with self.request_context_with_library("/"):
            response = m("Unknown Author", None, None)
        assert 404 == response.status_code
        assert NO_SUCH_LANE.uri == response.uri
        assert "Unknown contributor: Unknown Author" == response.detail

        contributor = contributor.display_name

        # Search index misconfiguration -> Problem detail
        self.assert_bad_search_index_gives_problem_detail(
            lambda: self.manager.work_controller.series(contributor, None, None)
        )

        # Bad facet data -> ProblemDetail
        with self.request_context_with_library("/?order=nosuchorder"):
            response = m(contributor, None, None)
            assert 400 == response.status_code
            assert INVALID_INPUT.uri == response.uri

        # Bad pagination data -> ProblemDetail
        with self.request_context_with_library("/?size=abc"):
            response = m(contributor, None, None)
            assert 400 == response.status_code
            assert INVALID_INPUT.uri == response.uri

        # Test an end-to-end success (not including a test that the
        # search engine can actually find books by a given person --
        # that's tested in core/tests/test_external_search.py).
        with self.request_context_with_library("/"):
            response = m(contributor, "eng,spa", "Children,Young Adult")
        assert 200 == response.status_code
        assert OPDSFeed.ACQUISITION_FEED_TYPE == response.headers["Content-Type"]
        feed = feedparser.parse(response.data)

        # The feed is named after the person we looked up.
        assert contributor == feed["feed"]["title"]

        # It's got one entry -- the book added to the search engine
        # during test setup.
        [entry] = feed["entries"]
        assert self.english_1.title == entry["title"]

        # The feed has facet links.
        links = feed["feed"]["links"]
        facet_links = [
            link for link in links if link["rel"] == "http://opds-spec.org/facet"
        ]
        assert 8 == len(facet_links)

        # The feed was cached.
        cached = self._db.query(CachedFeed).one()
        assert CachedFeed.CONTRIBUTOR_TYPE == cached.type
        assert "John Bull-eng,spa-Children,Young+Adult" == cached.unique_key

        # At this point we don't want to generate real feeds anymore.
        # We can't do a real end-to-end test without setting up a real
        # search index, which is obnoxiously slow.
        #
        # Instead, we will mock AcquisitionFeed.page, and examine the objects
        # passed into it under different mock requests.
        #
        # Those objects, such as ContributorLane and
        # ContributorFacets, are tested elsewhere, in terms of their
        # effects on search objects such as Filter. Those search
        # objects are the things that are tested against a real search
        # index (in core).
        #
        # We know from the previous test that any results returned
        # from the search engine are converted into an OPDS feed. Now
        # we verify that an incoming request results in the objects
        # we'd expect to use to generate the feed for that request.
        class Mock(object):
            @classmethod
            def page(cls, **kwargs):
                self.called_with = kwargs
                return Response("An OPDS feed")

        # Test a basic request with custom faceting, pagination, and a
        # language and audience restriction. This will exercise nearly
        # all the functionality we need to check.
        languages = "some languages"
        audiences = "some audiences"
        sort_key = ["sort", "pagination", "key"]
        with self.request_context_with_library(
            "/?order=title&size=100&key=%s&entrypoint=Audio" % (json.dumps(sort_key))
        ):
            response = m(contributor, languages, audiences, feed_class=Mock)

        # The Response served by Mock.page becomes the response to the
        # incoming request.
        assert 200 == response.status_code
        assert "An OPDS feed" == response.get_data(as_text=True)

        # Now check all the keyword arguments that were passed into
        # page().
        kwargs = self.called_with

        assert self._db == kwargs.pop("_db")
        assert self.manager._external_search == kwargs.pop("search_engine")

        # The feed is named after the contributor the request asked
        # about.
        assert contributor == kwargs.pop("title")

        # Query string arguments were taken into account when
        # creating the Facets and Pagination objects.
        facets = kwargs.pop("facets")
        assert isinstance(facets, ContributorFacets)
        assert AudiobooksEntryPoint == facets.entrypoint
        assert "title" == facets.order

        pagination = kwargs.pop("pagination")
        assert isinstance(pagination, SortKeyPagination)
        assert sort_key == pagination.last_item_on_previous_page
        assert 100 == pagination.size

        lane = kwargs.pop("worklist")
        assert isinstance(lane, ContributorLane)
        assert isinstance(lane.contributor, ContributorData)

        # We don't know whether the incoming name is a sort name
        # or a display name, so we ask ContributorData.lookup to
        # try it both ways.
        assert contributor == lane.contributor.sort_name
        assert contributor == lane.contributor.display_name
        assert [languages] == lane.languages
        assert [audiences] == lane.audiences

        # Checking the URL is difficult because it requires a request
        # context, _plus_ the ContributorFacets, Pagination and Lane
        # created during the original request.
        library = self._default_library
        route, url_kwargs = lane.url_arguments
        url_kwargs.update(dict(list(facets.items())))
        url_kwargs.update(dict(list(pagination.items())))
        with self.request_context_with_library(""):
            expect_url = self.manager.opds_feeds.url_for(
                route,
                lane_identifier=None,
                library_short_name=library.short_name,
                **url_kwargs
            )
        assert kwargs.pop("url") == expect_url

        # The Annotator object was instantiated with the proper lane
        # and the newly created Facets object.
        annotator = kwargs.pop("annotator")
        assert lane == annotator.lane
        assert facets == annotator.facets

        # No other arguments were passed into page().
        assert {} == kwargs

    def test_age_appropriateness_end_to_end(self):
        # An end-to-end test of the idea that a patron can't access
        # feeds configured to include titles that would not be
        # age-appropriate for that patron.
        #
        # A similar test could be run for any of the other subclasses
        # of DynamicLane.
        m = self.manager.work_controller.contributor

        contributor, ignore = self._contributor()

        patron = self.default_patron
        patron.external_type = "child"
        children_lane = self._lane()
        children_lane.audiences = [Classifier.AUDIENCE_CHILDREN]
        children_lane.target_age = tuple_to_numericrange((4, 5))
        children_lane.root_for_patron_type = ["child"]

        with self.request_context_with_library(
            "/", headers=dict(Authorization=self.valid_auth)
        ):
            # If we ask for books for adults _or_ children by a given
            # author, we're denied access -- the authenticated
            # patron's root lane would make any adult books
            # age-inappropriate.
            audiences = ",".join(
                [Classifier.AUDIENCE_ADULT, Classifier.AUDIENCE_CHILDREN]
            )
            response = m(contributor.sort_name, "eng", audiences)
            assert isinstance(response, ProblemDetail)
            assert NO_SUCH_LANE.uri == response.uri

            # If we only ask for children's books by the same author,
            # we're fine.
            response = m(contributor.sort_name, "eng", Classifier.AUDIENCE_CHILDREN)
            assert 200 == response.status_code

        # We're also fine if we don't authenticate the request at all.
        with self.request_context_with_library("/"):
            response = m(contributor.sort_name, "eng", audiences)
            assert 200 == response.status_code

    def test_permalink(self):
        with self.request_context_with_library("/"):
            response = self.manager.work_controller.permalink(
                self.identifier.type, self.identifier.identifier
            )
            annotator = LibraryAnnotator(None, None, self._default_library)
            expect = AcquisitionFeed.single_entry(
                self._db, self.english_1, annotator
            ).data

        assert 200 == response.status_code
        assert expect == response.get_data()
        assert OPDSFeed.ENTRY_TYPE == response.headers["Content-Type"]

    def test_permalink_does_not_return_fulfillment_links_for_authenticated_patrons_without_loans(
        self,
    ):
        with self.request_context_with_library("/"):
            # We have two patrons.
            patron_1 = self._patron()
            patron_2 = self._patron()

            # But the request was initiated by the first patron.
            flask.request.patron = patron_1

            identifier_type = Identifier.GUTENBERG_ID
            identifier = "1234567890"
            edition, _ = self._edition(
                title="Test Book",
                identifier_type=identifier_type,
                identifier_id=identifier,
                with_license_pool=True,
            )
            work = self._work(
                "Test Book", presentation_edition=edition, with_license_pool=True
            )
            pool = work.license_pools[0]

            # Only the second patron has a loan.
            patron2_loan, _ = pool.loan_to(patron_2)

            # We want to make sure that the feed doesn't contain any fulfillment links.
            active_loans_by_work = {}
            annotator = LibraryAnnotator(
                None,
                None,
                self._default_library,
                active_loans_by_work=active_loans_by_work,
            )
            expect = AcquisitionFeed.single_entry(self._db, work, annotator).data

            response = self.manager.work_controller.permalink(
                identifier_type, identifier
            )

        assert 200 == response.status_code
        assert expect == response.get_data()
        assert OPDSFeed.ENTRY_TYPE == response.headers["Content-Type"]

    def test_permalink_returns_fulfillment_links_for_authenticated_patrons_with_loans(
        self,
    ):
        with self.request_context_with_library("/"):
            # We have two patrons.
            patron_1 = self._patron()
            patron_2 = self._patron()

            # But the request was initiated by the first patron.
            flask.request.patron = patron_1

            identifier_type = Identifier.GUTENBERG_ID
            identifier = "1234567890"
            edition, _ = self._edition(
                title="Test Book",
                identifier_type=identifier_type,
                identifier_id=identifier,
                with_license_pool=True,
            )
            work = self._work(
                "Test Book", presentation_edition=edition, with_license_pool=True
            )
            pool = work.license_pools[0]

            # Both patrons have loans.
            patron1_loan, _ = pool.loan_to(patron_1)
            patron2_loan, _ = pool.loan_to(patron_2)

            # We want to make sure that only the first patron's loan will be in the feed.
            active_loans_by_work = {work: patron1_loan}
            annotator = LibraryAnnotator(
                None,
                None,
                self._default_library,
                active_loans_by_work=active_loans_by_work,
            )
            expect = AcquisitionFeed.single_entry(self._db, work, annotator).data

            response = self.manager.work_controller.permalink(
                identifier_type, identifier
            )

        assert 200 == response.status_code
        assert expect == response.get_data()
        assert OPDSFeed.ENTRY_TYPE == response.headers["Content-Type"]

    def test_permalink_returns_fulfillment_links_for_authenticated_patrons_with_fulfillment(
        self,
    ):
        auth = dict(Authorization=self.valid_auth)

        with self.request_context_with_library("/", headers=auth):
            content_link = "https://content"

            # We have two patrons.
            patron_1 = self.controller.authenticated_patron(self.valid_credentials)
            patron_2 = self._patron()

            # But the request was initiated by the first patron.
            flask.request.patron = patron_1

            identifier_type = Identifier.GUTENBERG_ID
            identifier = "1234567890"
            edition, _ = self._edition(
                title="Test Book",
                identifier_type=identifier_type,
                identifier_id=identifier,
                with_license_pool=True,
            )
            work = self._work(
                "Test Book", presentation_edition=edition, with_license_pool=True
            )
            pool = work.license_pools[0]
            [delivery_mechanism] = pool.delivery_mechanisms

            loan_info = LoanInfo(
                pool.collection,
                pool.data_source.name,
                pool.identifier.type,
                pool.identifier.identifier,
                utc_now(),
                utc_now() + datetime.timedelta(seconds=3600),
            )
            self.manager.d_circulation.queue_checkout(pool, loan_info)

            fulfillment = FulfillmentInfo(
                pool.collection,
                pool.data_source,
                pool.identifier.type,
                pool.identifier.identifier,
                content_link=content_link,
                content_type=MediaTypes.EPUB_MEDIA_TYPE,
                content=None,
                content_expires=None,
            )
            self.manager.d_circulation.queue_fulfill(pool, fulfillment)

            # Both patrons have loans:
            # - the first patron's loan and fulfillment will be created via API.
            # - the second patron's loan will be created via loan_to method.
            self.manager.loans.borrow(
                pool.identifier.type,
                pool.identifier.identifier,
                delivery_mechanism.delivery_mechanism.id,
            )
            self.manager.loans.fulfill(
                pool.id,
                delivery_mechanism.delivery_mechanism.id,
            )

            patron1_loan = pool.loans[0]
            # We have to create a Resource object manually
            # to assign a URL to the fulfillment that will be used to generate an acquisition link.
            patron1_loan.fulfillment.resource = Resource(url=fulfillment.content_link)

            patron2_loan, _ = pool.loan_to(patron_2)

            # We want to make sure that only the first patron's fulfillment will be in the feed.
            active_loans_by_work = {work: patron1_loan}
            annotator = LibraryAnnotator(
                None,
                None,
                self._default_library,
                active_loans_by_work=active_loans_by_work,
            )
            expect = AcquisitionFeed.single_entry(self._db, work, annotator).data

            response = self.manager.work_controller.permalink(
                identifier_type, identifier
            )

        assert 200 == response.status_code
        assert expect == response.get_data()
        assert OPDSFeed.ENTRY_TYPE == response.headers["Content-Type"]

    def test_recommendations(self):
        # Test the ability to get a feed of works recommended by an
        # external service.
        [self.lp] = self.english_1.license_pools
        self.edition = self.lp.presentation_edition
        self.datasource = self.lp.data_source.name
        self.identifier = self.lp.identifier

        # Prep an empty recommendation.
        source = DataSource.lookup(self._db, self.datasource)
        metadata = Metadata(source)
        mock_api = MockNoveListAPI(self._db)

        args = [self.identifier.type, self.identifier.identifier]
        kwargs = dict(novelist_api=mock_api)

        # We get a 400 response if the pagination data is bad.
        with self.request_context_with_library("/?size=abc"):
            response = self.manager.work_controller.recommendations(*args, **kwargs)
            assert 400 == response.status_code

        # Or if the facet data is bad.
        with self.request_context_with_library("/?order=nosuchorder"):
            response = self.manager.work_controller.recommendations(*args, **kwargs)
            assert 400 == response.status_code

        # Or if the search index is misconfigured.
        self.assert_bad_search_index_gives_problem_detail(
            lambda: self.manager.work_controller.recommendations(*args, **kwargs)
        )

        # If no NoveList API is configured, the lane does not exist.
        with self.request_context_with_library("/"):
            response = self.manager.work_controller.recommendations(
                *args, novelist_api=None
            )
        assert 404 == response.status_code
        assert "http://librarysimplified.org/terms/problem/unknown-lane" == response.uri
        assert "Recommendations not available" == response.detail

        # If the NoveList API is configured, the search index is asked
        # about its recommendations.
        #
        # In this test it doesn't matter whether NoveList actually
        # provides any recommendations. The Filter object will be
        # created with .return_nothing set, but our mock
        # ExternalSearchIndex will ignore that setting and return
        # everything in its index -- as it always does.
        with self.request_context_with_library("/"):
            response = self.manager.work_controller.recommendations(*args, **kwargs)

        # A feed is returned with the data from the
        # ExternalSearchIndex.
        assert 200 == response.status_code
        feed = feedparser.parse(response.data)
        assert "Titles recommended by NoveList" == feed["feed"]["title"]
        [entry] = feed.entries
        assert self.english_1.title == entry["title"]
        author = self.edition.author_contributors[0]
        expected_author_name = author.display_name or author.sort_name
        assert expected_author_name == entry.author

        # Now let's pass in a mocked AcquisitionFeed so we can check
        # the arguments used to invoke page().
        class Mock(object):
            @classmethod
            def page(cls, **kwargs):
                cls.called_with = kwargs
                return Response("A bunch of titles")

        kwargs["feed_class"] = Mock
        with self.request_context_with_library(
            "/?order=title&size=2&after=30&entrypoint=Audio"
        ):
            response = self.manager.work_controller.recommendations(*args, **kwargs)

        # The return value of Mock.page was used as the response
        # to the incoming request.
        assert 200 == response.status_code
        assert "A bunch of titles" == response.get_data(as_text=True)

        kwargs = Mock.called_with
        assert self._db == kwargs.pop("_db")
        assert "Titles recommended by NoveList" == kwargs.pop("title")

        # The RecommendationLane is set up to ask for recommendations
        # for this book.
        lane = kwargs.pop("worklist")
        assert isinstance(lane, RecommendationLane)
        library = self._default_library
        assert library.id == lane.library_id
        assert self.english_1 == lane.work
        assert "Recommendations for Quite British by John Bull" == lane.display_name
        assert mock_api == lane.novelist_api

        facets = kwargs.pop("facets")
        assert isinstance(facets, Facets)
        assert Facets.ORDER_TITLE == facets.order
        assert AudiobooksEntryPoint == facets.entrypoint

        pagination = kwargs.pop("pagination")
        assert 30 == pagination.offset
        assert 2 == pagination.size

        annotator = kwargs.pop("annotator")
        assert lane == annotator.lane

        # Checking the URL is difficult because it requires a request
        # context, _plus_ the Facets, Pagination and Lane created
        # during the original request.
        route, url_kwargs = lane.url_arguments
        url_kwargs.update(dict(list(facets.items())))
        url_kwargs.update(dict(list(pagination.items())))
        with self.request_context_with_library(""):
            expect_url = self.manager.work_controller.url_for(
                route, library_short_name=library.short_name, **url_kwargs
            )
        assert kwargs.pop("url") == expect_url

    def test_related_books(self):
        # Test the related_books controller.

        # Remove the contributor from the work created during setup.
        work = self.english_1
        edition = work.presentation_edition
        identifier = edition.primary_identifier
        [contribution] = edition.contributions
        contributor = contribution.contributor
        role = contribution.role
        self._db.delete(contribution)
        self._db.commit()
        assert None == edition.series

        # First, let's test a complex error case. We're asking about a
        # work with no contributors or series, and no NoveList
        # integration is configured. The 'related books' lane ends up
        # with no sublanes, so the controller acts as if the lane
        # itself does not exist.
        with self.request_context_with_library("/"):
            response = self.manager.work_controller.related(
                identifier.type,
                identifier.identifier,
            )
            assert 404 == response.status_code
            assert (
                "http://librarysimplified.org/terms/problem/unknown-lane"
                == response.uri
            )

        # Now test some error cases where the lane exists but
        # something else goes wrong.

        # Give the work a series and a contributor, so that it will
        # get sublanes for both types of recommendations.
        edition.series = "Around the World"
        edition.add_contributor(contributor, role)

        # A grouped feed is not paginated, so we don't check pagination
        # information and there's no chance of a problem detail.

        # Theoretically, if bad faceting information is provided we'll
        # get a problem detail. But the faceting class created is
        # FeaturedFacets, which can't raise an exception during the
        # creation process -- an invalid entrypoint will simply be
        # ignored.

        # Bad search index setup -> Problem detail
        self.assert_bad_search_index_gives_problem_detail(
            lambda: self.manager.work_controller.related(
                identifier.type, identifier.identifier
            )
        )

        # The mock search engine will return this Work for every
        # search. That means this book will show up as a 'same author'
        # recommendation, a 'same series' recommentation, and a
        # 'external service' recommendation.
        same_author_and_series = self._work(
            title="Same author and series", with_license_pool=True
        )
        self.manager.external_search.docs = {}
        self.manager.external_search.bulk_update([same_author_and_series])

        mock_api = MockNoveListAPI(self._db)

        # Create a fresh book, and set up a mock NoveList API to
        # recommend its identifier for any input.
        #
        # The mock API needs to return a list of Identifiers, so that
        # the RelatedWorksLane will ask the RecommendationLane to find
        # us a matching work instead of hiding it. But the search
        # index is also mocked, so within this test will return the
        # same book it always does -- same_author_and_series.
        overdrive = DataSource.lookup(self._db, DataSource.OVERDRIVE)
        metadata = Metadata(overdrive)
        recommended_identifier = self._identifier()
        metadata.recommendations = [recommended_identifier]
        mock_api.setup_method(metadata)

        # Now, ask for works related to self.english_1.
        with mock_search_index(self.manager.external_search):
            with self.request_context_with_library("/?entrypoint=Book"):
                response = self.manager.work_controller.related(
                    self.identifier.type,
                    self.identifier.identifier,
                    novelist_api=mock_api,
                )
        assert 200 == response.status_code
        assert OPDSFeed.ACQUISITION_FEED_TYPE == response.headers["content-type"]
        feed = feedparser.parse(response.data)
        assert "Related Books" == feed["feed"]["title"]

        # The feed contains three entries: one for each sublane.
        assert 3 == len(feed["entries"])

        # Group the entries by the sublane they're in.
        def collection_link(entry):
            [link] = [l for l in entry["links"] if l["rel"] == "collection"]
            return link["title"], link["href"]

        by_collection_link = {}
        for entry in feed["entries"]:
            title, href = collection_link(entry)
            by_collection_link[title] = (href, entry)

        # Here's the sublane for books in the same series.
        [same_series_href, same_series_entry] = by_collection_link["Around the World"]
        assert "Same author and series" == same_series_entry["title"]
        expected_series_link = "series/%s/eng/Adult" % urllib.parse.quote(
            "Around the World"
        )
        assert same_series_href.endswith(expected_series_link)

        # Here's the sublane for books by this contributor.
        [same_contributor_href, same_contributor_entry] = by_collection_link[
            "John Bull"
        ]
        assert "Same author and series" == same_contributor_entry["title"]
        expected_contributor_link = urllib.parse.quote("contributor/John Bull/eng/")
        assert same_contributor_href.endswith(expected_contributor_link)

        # Here's the sublane for recommendations from NoveList.
        [recommended_href, recommended_entry] = by_collection_link[
            "Similar titles recommended by NoveList"
        ]
        assert "Same author and series" == recommended_entry["title"]
        work_url = "/works/%s/%s/" % (identifier.type, identifier.identifier)
        expected = urllib.parse.quote(work_url + "recommendations")
        assert True == recommended_href.endswith(expected)

        # Finally, let's pass in a mock feed class so we can look at the
        # objects passed into AcquisitionFeed.groups().
        class Mock(object):
            @classmethod
            def groups(cls, **kwargs):
                cls.called_with = kwargs
                return Response("An OPDS feed")

        mock_api.setup_method(metadata)
        with self.request_context_with_library("/?entrypoint=Audio"):
            response = self.manager.work_controller.related(
                self.identifier.type,
                self.identifier.identifier,
                novelist_api=mock_api,
                feed_class=Mock,
            )

        # The return value of Mock.groups was used as the response
        # to the incoming request.
        assert 200 == response.status_code
        assert "An OPDS feed" == response.get_data(as_text=True)

        # Verify that groups() was called with the arguments we expect.
        kwargs = Mock.called_with
        assert self._db == kwargs.pop("_db")
        assert self.manager.external_search == kwargs.pop("search_engine")
        assert "Related Books" == kwargs.pop("title")

        # We're passing in a FeaturedFacets. Each lane will have a chance
        # to adapt it to a faceting object appropriate for that lane.
        facets = kwargs.pop("facets")
        assert isinstance(facets, FeaturedFacets)
        assert AudiobooksEntryPoint == facets.entrypoint

        # We're generating a grouped feed using a RelatedBooksLane
        # that has three sublanes.
        lane = kwargs.pop("worklist")
        assert isinstance(lane, RelatedBooksLane)
        contributor_lane, novelist_lane, series_lane = lane.children

        assert isinstance(contributor_lane, ContributorLane)
        assert contributor == contributor_lane.contributor

        assert isinstance(novelist_lane, RecommendationLane)
        assert [recommended_identifier] == novelist_lane.recommendations

        assert isinstance(series_lane, SeriesLane)
        assert "Around the World" == series_lane.series

        # The Annotator is associated with the parent RelatedBooksLane.
        annotator = kwargs.pop("annotator")
        assert isinstance(annotator, LibraryAnnotator)
        assert self._default_library == annotator.library
        assert lane == annotator.lane

        # Checking the URL is difficult because it requires a request
        # context, _plus_ the DatabaseBackedFacets and Lane
        # created during the original request.
        library = self._default_library
        route, url_kwargs = lane.url_arguments
        url_kwargs.update(dict(list(facets.items())))
        with self.request_context_with_library(""):
            expect_url = self.manager.work_controller.url_for(
                route,
                lane_identifier=None,
                library_short_name=library.short_name,
                **url_kwargs
            )
        assert kwargs.pop("url") == expect_url

        # That's it!
        assert {} == kwargs

    def test_report_problem_get(self):
        with self.request_context_with_library("/"):
            response = self.manager.work_controller.report(
                self.identifier.type, self.identifier.identifier
            )
        assert 200 == response.status_code
        assert "text/uri-list" == response.headers["Content-Type"]
        for i in Complaint.VALID_TYPES:
            assert i in response.get_data(as_text=True)

    def test_report_problem_post_success(self):
        error_type = random.choice(list(Complaint.VALID_TYPES))
        data = json.dumps({"type": error_type, "source": "foo", "detail": "bar"})
        with self.request_context_with_library("/", method="POST", data=data):
            response = self.manager.work_controller.report(
                self.identifier.type, self.identifier.identifier
            )
        assert 201 == response.status_code
        [complaint] = self.lp.complaints
        assert error_type == complaint.type
        assert "foo" == complaint.source
        assert "bar" == complaint.detail

    def test_series(self):
        # Test the ability of the series() method to generate an OPDS
        # feed representing all the books in a given series, subject
        # to an optional language and audience restriction.
        series_name = "Like As If Whatever Mysteries"

        # If no series is given, a ProblemDetail is returned.
        with self.request_context_with_library("/"):
            response = self.manager.work_controller.series("", None, None)
        assert 404 == response.status_code
        assert "http://librarysimplified.org/terms/problem/unknown-lane" == response.uri

        # Similarly if the pagination data is bad.
        with self.request_context_with_library("/?size=abc"):
            response = self.manager.work_controller.series(series_name, None, None)
            assert 400 == response.status_code

        # Or if the facet data is bad
        with self.request_context_with_library("/?order=nosuchorder"):
            response = self.manager.work_controller.series(series_name, None, None)
            assert 400 == response.status_code

        # Or if the search index isn't set up.
        self.assert_bad_search_index_gives_problem_detail(
            lambda: self.manager.work_controller.series(series_name, None, None)
        )

        # Set up the mock search engine to return our work no matter
        # what query it's given. The fact that this book isn't
        # actually in the series doesn't matter, since determining
        # that is the job of a non-mocked search engine.
        work = self._work(with_open_access_download=True)
        search_engine = self.manager.external_search
        search_engine.docs = {}
        search_engine.bulk_update([work])

        # If a series is provided, a feed for that series is returned.
        with self.request_context_with_library("/"):
            response = self.manager.work_controller.series(
                series_name,
                "eng,spa",
                "Children,Young Adult",
            )
        assert 200 == response.status_code
        feed = feedparser.parse(response.data)

        # The book we added to the mock search engine is in the feed.
        # This demonstrates that series() asks the search engine for
        # books to put in the feed.
        assert series_name == feed["feed"]["title"]
        [entry] = feed["entries"]
        assert work.title == entry["title"]

        # The feed has facet links.
        links = feed["feed"]["links"]
        facet_links = [
            link for link in links if link["rel"] == "http://opds-spec.org/facet"
        ]
        assert 9 == len(facet_links)

        # The facet link we care most about is the default sort order,
        # put into place by SeriesFacets.
        [series_position] = [x for x in facet_links if x["title"] == "Series Position"]
        assert "Sort by" == series_position["opds:facetgroup"]
        assert "true" == series_position["opds:activefacet"]

        # The feed was cached.
        cached = self._db.query(CachedFeed).one()
        assert CachedFeed.SERIES_TYPE == cached.type
        assert (
            "Like As If Whatever Mysteries-eng,spa-Children,Young+Adult"
            == cached.unique_key
        )

        # At this point we don't want to generate real feeds anymore.
        # We can't do a real end-to-end test without setting up a real
        # search index, which is obnoxiously slow.
        #
        # Instead, we will mock AcquisitionFeed.page, and examine the
        # objects passed into it under different mock requests.
        #
        # Those objects, such as SeriesLane and SeriesFacets, are
        # tested elsewhere, in terms of their effects on search
        # objects such as Filter. Those search objects are the things
        # that are tested against a real search index (in core).
        #
        # We know from the previous test that any results returned
        # from the search engine are converted into an OPDS feed. Now
        # we verify that an incoming request results in the objects
        # we'd expect to use to generate the feed for that request.
        class Mock(object):
            @classmethod
            def page(cls, **kwargs):
                self.called_with = kwargs
                return Response("An OPDS feed")

        # Test a basic request with custom faceting, pagination, and a
        # language and audience restriction. This will exercise nearly
        # all the functionality we need to check.
        sort_key = ["sort", "pagination", "key"]
        with self.request_context_with_library(
            "/?order=title&size=100&key=%s" % json.dumps(sort_key)
        ):
            response = self.manager.work_controller.series(
                series_name, "some languages", "some audiences", feed_class=Mock
            )

        # The return value of Mock.page() is the response to the
        # incoming request.
        assert 200 == response.status_code
        assert "An OPDS feed" == response.get_data(as_text=True)

        kwargs = self.called_with
        assert self._db == kwargs.pop("_db")

        # The feed is titled after the series.
        assert series_name == kwargs.pop("title")

        # A SeriesLane was created to ask the search index for
        # matching works.
        lane = kwargs.pop("worklist")
        assert isinstance(lane, SeriesLane)
        assert self._default_library.id == lane.library_id
        assert series_name == lane.series
        assert ["some languages"] == lane.languages
        assert ["some audiences"] == lane.audiences

        # A SeriesFacets was created to add an extra sort order and
        # to provide additional search index constraints that can only
        # be provided through the faceting object.
        facets = kwargs.pop("facets")
        assert isinstance(facets, SeriesFacets)

        # The 'order' in the query string went into the SeriesFacets
        # object.
        assert "title" == facets.order

        # The 'key' and 'size' went into a SortKeyPagination object.
        pagination = kwargs.pop("pagination")
        assert isinstance(pagination, SortKeyPagination)
        assert sort_key == pagination.last_item_on_previous_page
        assert 100 == pagination.size

        # The lane, facets, and pagination were all taken into effect
        # when constructing the feed URL.
        annotator = kwargs.pop("annotator")
        assert lane == annotator.lane
        with self.request_context_with_library("/"):
            assert annotator.feed_url(
                lane, facets=facets, pagination=pagination
            ) == kwargs.pop("url")

        # The (mocked) search engine associated with the CirculationManager was
        # passed in.
        assert self.manager.external_search == kwargs.pop("search_engine")

        # No other arguments were passed into Mock.page.
        assert {} == kwargs

        # In the previous request we provided a custom sort order (by
        # title) Let's end with one more test to verify that series
        # position is the *default* sort order.
        with self.request_context_with_library("/"):
            response = self.manager.work_controller.series(
                series_name, None, None, feed_class=Mock
            )
        facets = self.called_with.pop("facets")
        assert isinstance(facets, SeriesFacets)
        assert "series" == facets.order


class TestOPDSFeedController(CirculationControllerTest):
    """Test most of the methods of OPDSFeedController.

    Methods relating to crawlable feeds are tested in
    TestCrawlableFeed.
    """

    BOOKS = list(CirculationControllerTest.BOOKS) + [
        ["english_2", "Totally American", "Uncle Sam", "eng", False],
        ["french_1", "Très Français", "Marianne", "fre", False],
    ]

    def test_feed(self):
        # Test the feed() method.

        # First, test some common error conditions.

        # Bad lane -> Problem detail
        with self.request_context_with_library("/"):
            response = self.manager.opds_feeds.feed(-1)
            assert 404 == response.status_code
            assert (
                "http://librarysimplified.org/terms/problem/unknown-lane"
                == response.uri
            )

        # Bad faceting information -> Problem detail
        lane_id = self.english_adult_fiction.id
        with self.request_context_with_library("/?order=nosuchorder"):
            response = self.manager.opds_feeds.feed(lane_id)
            assert 400 == response.status_code
            assert (
                "http://librarysimplified.org/terms/problem/invalid-input"
                == response.uri
            )

        # Bad pagination -> Problem detail
        with self.request_context_with_library("/?size=abc"):
            response = self.manager.opds_feeds.feed(lane_id)
            assert 400 == response.status_code
            assert (
                "http://librarysimplified.org/terms/problem/invalid-input"
                == response.uri
            )

        # Bad search index setup -> Problem detail
        self.assert_bad_search_index_gives_problem_detail(
            lambda: self.manager.opds_feeds.feed(lane_id)
        )

        # Now let's make a real feed.

        # Set up configuration settings for links and entry points
        library = self._default_library
        for rel, value in [
            (LibraryAnnotator.TERMS_OF_SERVICE, "a"),
            (LibraryAnnotator.PRIVACY_POLICY, "b"),
            (LibraryAnnotator.COPYRIGHT, "c"),
            (LibraryAnnotator.ABOUT, "d"),
        ]:
            ConfigurationSetting.for_library(rel, library).value = value

        # Make a real OPDS feed and poke at it.
        with self.request_context_with_library("/?entrypoint=Book&size=10"):
            response = self.manager.opds_feeds.feed(self.english_adult_fiction.id)

            # The mock search index returned every book it has, without
            # respect to which books _ought_ to show up on this page.
            #
            # So we'll need to do a more detailed test to make sure
            # the right arguments are being passed _into_ the search
            # index.

            assert 200 == response.status_code
            assert (
                "max-age=%d" % Lane.MAX_CACHE_AGE in response.headers["Cache-Control"]
            )
            feed = feedparser.parse(response.data)
            assert set([x.title for x in self.works]) == set(
                [x["title"] for x in feed["entries"]]
            )

            # But the rest of the feed looks good.
            links = feed["feed"]["links"]
            by_rel = dict()

            # Put the links into a data structure based on their rel values.
            for i in links:
                rel = i["rel"]
                href = i["href"]
                if isinstance(by_rel.get(rel), (bytes, str)):
                    by_rel[rel] = [by_rel[rel]]
                if isinstance(by_rel.get(rel), list):
                    by_rel[rel].append(href)
                else:
                    by_rel[i["rel"]] = i["href"]

            assert "a" == by_rel[LibraryAnnotator.TERMS_OF_SERVICE]
            assert "b" == by_rel[LibraryAnnotator.PRIVACY_POLICY]
            assert "c" == by_rel[LibraryAnnotator.COPYRIGHT]
            assert "d" == by_rel[LibraryAnnotator.ABOUT]

            next_link = by_rel["next"]
            lane_str = str(lane_id)
            assert lane_str in next_link
            assert "entrypoint=Book" in next_link
            assert "size=10" in next_link
            last_item = self.works[-1]

            # The pagination key for the next page is derived from the
            # sort fields of the last work in the current page.
            expected_pagination_key = [
                last_item.sort_title,
                last_item.sort_author,
                last_item.id,
            ]
            expect = "key=%s" % urllib.parse.quote_plus(
                json.dumps(expected_pagination_key)
            )
            assert expect in next_link

            search_link = by_rel["search"]
            assert lane_str in search_link
            assert "entrypoint=Book" in search_link

            shelf_link = by_rel["http://opds-spec.org/shelf"]
            assert shelf_link.endswith("/loans/")

            facet_links = by_rel["http://opds-spec.org/facet"]
            assert all(lane_str in x for x in facet_links)
            assert all("entrypoint=Book" in x for x in facet_links)
            assert any("order=title" in x for x in facet_links)
            assert any("order=author" in x for x in facet_links)

        # Now let's take a closer look at what this controller method
        # passes into AcquisitionFeed.page(), by mocking page().
        class Mock(object):
            @classmethod
            def page(cls, **kwargs):
                self.called_with = kwargs
                return Response("An OPDS feed")

        sort_key = ["sort", "pagination", "key"]
        with self.request_context_with_library(
            "/?entrypoint=Audio&size=36&key=%s&order=added" % (json.dumps(sort_key))
        ):
            response = self.manager.opds_feeds.feed(
                self.english_adult_fiction.id, feed_class=Mock
            )

            # While we're in request context, generate the URL we
            # expect to be used for this feed.
            expect_url = self.controller.cdn_url_for(
                "feed",
                lane_identifier=lane_id,
                library_short_name=self._default_library.short_name,
                _facets=load_facets_from_request(),
            )

        assert isinstance(response, Response)
        assert "An OPDS feed" == response.get_data(as_text=True)

        # Now check all the keyword arguments that were passed into
        # page().
        kwargs = self.called_with
        assert kwargs.pop("url") == expect_url
        assert self._db == kwargs.pop("_db")
        assert self.english_adult_fiction.display_name == kwargs.pop("title")
        assert self.english_adult_fiction == kwargs.pop("worklist")

        # Query string arguments were taken into account when
        # creating the Facets and Pagination objects.
        facets = kwargs.pop("facets")
        assert AudiobooksEntryPoint == facets.entrypoint
        assert "added" == facets.order

        pagination = kwargs.pop("pagination")
        assert isinstance(pagination, SortKeyPagination)
        assert 36 == pagination.size
        assert sort_key == pagination.last_item_on_previous_page

        # The Annotator object was instantiated with the proper lane
        # and the newly created Facets object.
        annotator = kwargs.pop("annotator")
        assert self.english_adult_fiction == annotator.lane
        assert facets == annotator.facets

        # The ExternalSearchIndex associated with the
        # CirculationManager was passed in; that way we don't have to
        # connect to the search engine again.
        assert self.manager.external_search == kwargs.pop("search_engine")

        # No other arguments were passed into page().
        assert {} == kwargs

    def test_groups(self):
        # AcquisitionFeed.groups is tested in core/test_opds.py, and a
        # full end-to-end test would require setting up a real search
        # index, so we're just going to test that groups() (or, in one
        # case, page()) is called properly.
        library = self._default_library
        library.setting(library.MINIMUM_FEATURED_QUALITY).value = 0.15
        library.setting(library.FEATURED_LANE_SIZE).value = 2

        # Patron with root lane -> redirect to root lane
        lane = self._lane()
        lane.root_for_patron_type = ["1"]
        self.default_patron.external_type = "1"
        auth = dict(Authorization=self.valid_auth)
        with self.request_context_with_library("/", headers=auth):
            controller = self.manager.opds_feeds
            response = controller.groups(None)
            assert 302 == response.status_code
            expect_url = controller.cdn_url_for(
                "acquisition_groups",
                library_short_name=self._default_library.short_name,
                lane_identifier=lane.id,
                _external=True,
            )
            assert response.headers["Location"] == expect_url

        # Bad lane -> Problem detail
        with self.request_context_with_library("/"):
            response = self.manager.opds_feeds.groups(-1)
            assert 404 == response.status_code
            assert (
                "http://librarysimplified.org/terms/problem/unknown-lane"
                == response.uri
            )

        # Bad search index setup -> Problem detail
        self.assert_bad_search_index_gives_problem_detail(
            lambda: self.manager.opds_feeds.groups(None)
        )

        # A grouped feed has no pagination, and the FeaturedFacets
        # constructor never raises an exception. So we don't need to
        # test for those error conditions.

        # Now let's see what goes into groups()
        class Mock(object):
            @classmethod
            def groups(cls, **kwargs):
                # This method ends up being called most of the time
                # the grouped feed controller is activated.
                self.groups_called_with = kwargs
                self.page_called_with = None
                return Response("A grouped feed")

            @classmethod
            def page(cls, **kwargs):
                # But for lanes that have no children, this method
                # ends up being called instead.
                self.groups_called_with = None
                self.page_called_with = kwargs
                return Response("A paginated feed")

        # Earlier we tested an authenticated request for a patron with an
        # external type. Now try an authenticated request for a patron with
        # no external type, just to verify that nothing unusual happens
        # for that kind of patron.
        self.default_patron.external_type = None
        with self.request_context_with_library("/?entrypoint=Audio", headers=auth):
            # In default_config, there are no LARGE_COLLECTION_LANGUAGES,
            # so the sole top-level lane is "World Languages", which covers the
            # SMALL and TINY_COLLECTION_LANGUAGES.
            #
            # Thus, when we pass lane=None into groups(), we're asking for a
            # feed for the sole top-level lane, "World Languages".
            expect_lane = self.manager.opds_feeds.load_lane(None)
            assert "World Languages" == expect_lane.display_name

            # Ask for that feed.
            response = self.manager.opds_feeds.groups(None, feed_class=Mock)

            # The Response returned by Mock.groups() has been converted
            # into a Flask response.
            assert 200 == response.status_code
            assert "A grouped feed" == response.get_data(as_text=True)

            # While we're in request context, generate the URL we
            # expect to be used for this feed.
            expect_url = self.manager.opds_feeds.cdn_url_for(
                "acquisition_groups",
                lane_identifier=None,
                library_short_name=library.short_name,
                _facets=load_facets_from_request(),
            )

        kwargs = self.groups_called_with
        assert self._db == kwargs.pop("_db")
        lane = kwargs.pop("worklist")
        assert expect_lane == lane
        assert lane.display_name == kwargs.pop("title")
        assert expect_url == kwargs.pop("url")

        # A FeaturedFacets object was loaded from library, lane and
        # request configuration.
        facets = kwargs.pop("facets")
        assert isinstance(facets, FeaturedFacets)
        assert AudiobooksEntryPoint == facets.entrypoint
        assert 0.15 == facets.minimum_featured_quality

        # A LibraryAnnotator object was created from the Lane and
        # Facets objects.
        annotator = kwargs.pop("annotator")
        assert lane == annotator.lane
        assert facets == annotator.facets

        # Finally, let's try again with a specific lane rather than
        # None.

        # This lane has no sublanes, so our call to groups()
        # is going to become a call to page().
        with self.request_context_with_library("/?entrypoint=Audio"):
            response = self.manager.opds_feeds.groups(
                self.english_adult_fiction.id, feed_class=Mock
            )

            # While we're in request context, generate the URL we
            # expect to be used for this feed.
            expect_url = self.manager.opds_feeds.cdn_url_for(
                "feed",
                lane_identifier=self.english_adult_fiction.id,
                library_short_name=library.short_name,
                _facets=load_facets_from_request(),
            )

        assert self.english_adult_fiction == self.page_called_with.pop("worklist")

        # The canonical URL for this feed is a page-type URL, not a
        # groups-type URL.
        assert expect_url == self.page_called_with.pop("url")

        # The faceting and pagination objects are typical for the
        # first page of a paginated feed.
        pagination = self.page_called_with.pop("pagination")
        assert isinstance(pagination, SortKeyPagination)
        facets = self.page_called_with.pop("facets")
        assert isinstance(facets, Facets)

        # groups() was never called.
        assert None == self.groups_called_with

        # Give this lane a sublane, and the call to groups() goes
        # through as normal.
        sublane = self._lane(parent=self.english_adult_fiction)
        with self.request_context_with_library("/?entrypoint=Audio"):
            response = self.manager.opds_feeds.groups(
                self.english_adult_fiction.id, feed_class=Mock
            )
        assert None == self.page_called_with
        assert self.english_adult_fiction == self.groups_called_with.pop("worklist")
        assert isinstance(self.groups_called_with.pop("facets"), FeaturedFacets)
        assert "pagination" not in self.groups_called_with

    def test_navigation(self):
        library = self._default_library
        lane = self.manager.top_level_lanes[library.id]
        lane = self._db.merge(lane)

        # Mock NavigationFeed.navigation so we can see the arguments going
        # into it.
        old_navigation = NavigationFeed.navigation

        @classmethod
        def mock_navigation(cls, *args, **kwargs):
            self.called_with = (args, kwargs)
            return old_navigation(*args, **kwargs)

        NavigationFeed.navigation = mock_navigation

        with self.request_context_with_library("/"):
            response = self.manager.opds_feeds.navigation(lane.id)

            feed = feedparser.parse(response.data)
            entries = feed["entries"]
            # The default top-level lane is "World Languages", which contains
            # sublanes for English, Spanish, Chinese, and French.
            assert len(lane.sublanes) == len(entries)

        # A NavigationFacets object was created and passed in to
        # NavigationFeed.navigation().
        args, kwargs = self.called_with
        facets = kwargs["facets"]
        assert isinstance(facets, NavigationFacets)
        NavigationFeed.navigation = old_navigation

    def _set_update_times(self):
        """Set the last update times so we can create a crawlable feed."""
        now = utc_now()

        def _set(work, time):
            """Set all fields used when calculating a work's update date for
            purposes of the crawlable feed.
            """
            work.last_update_time = time
            for lp in work.license_pools:
                lp.availability_time = time

        the_far_future = now + datetime.timedelta(hours=2)
        the_future = now + datetime.timedelta(hours=1)
        the_past = now - datetime.timedelta(hours=1)
        _set(self.english_2, now + datetime.timedelta(hours=2))
        _set(self.french_1, now + datetime.timedelta(hours=1))
        _set(self.english_1, now - datetime.timedelta(hours=1))
        self._db.commit()

    def mock_search(self, *args, **kwargs):
        self.called_with = (args, kwargs)

    def test_search_document(self):
        # When you invoke the search controller but don't specify a search
        # term, you get an OpenSearch document.
        with self.request_context_with_library("/"):
            response = self.manager.opds_feeds.search(None)
            assert (
                response.headers["Content-Type"]
                == "application/opensearchdescription+xml"
            )
            assert "OpenSearchDescription" in response.get_data(as_text=True)

    def test_search(self):
        # Test the search() controller method.

        # Bad lane -> problem detail
        with self.request_context_with_library("/"):
            response = self.manager.opds_feeds.search(-1)
            assert 404 == response.status_code
            assert (
                "http://librarysimplified.org/terms/problem/unknown-lane"
                == response.uri
            )

        # Bad pagination -> problem detail
        with self.request_context_with_library("/?size=abc"):
            response = self.manager.opds_feeds.search(None)
            assert 400 == response.status_code
            assert (
                "http://librarysimplified.org/terms/problem/invalid-input"
                == response.uri
            )

        # Bad search index setup -> Problem detail
        self.assert_bad_search_index_gives_problem_detail(
            lambda: self.manager.opds_feeds.search(None)
        )

        # Loading the SearchFacets object from a request can't return
        # a problem detail, so we can't test that case.

        # The AcquisitionFeed.search method is tested in core, so we're
        # just going to test that appropriate values are passed into that
        # method:

        class Mock(object):
            @classmethod
            def search(cls, **kwargs):
                self.called_with = kwargs
                return "An OPDS feed"

        with self.request_context_with_library("/?q=t&size=99&after=22&media=Music"):
            # Try the top-level lane, "World Languages"
            expect_lane = self.manager.opds_feeds.load_lane(None)
            response = self.manager.opds_feeds.search(None, feed_class=Mock)

        kwargs = self.called_with
        assert self._db == kwargs.pop("_db")

        # Unlike other types of feeds, here the argument is called
        # 'lane' instead of 'worklist', because a Lane is the _only_
        # kind of WorkList that is currently searchable.
        lane = kwargs.pop("lane")
        assert expect_lane == lane
        query = kwargs.pop("query")
        assert "t" == query
        assert "Search" == kwargs.pop("title")
        assert self.manager.external_search == kwargs.pop("search_engine")

        # A SearchFacets object was loaded from library, lane and
        # request configuration.
        facets = kwargs.pop("facets")
        assert isinstance(facets, SearchFacets)

        # There are multiple possible entry points, and the request
        # didn't specify, so the SearchFacets object is configured to
        # search all of them.
        assert EverythingEntryPoint == facets.entrypoint

        # The "media" query string parameter -- used only by
        # SearchFacets -- was picked up.
        assert [Edition.MUSIC_MEDIUM] == facets.media

        # Information from the query string was used to make a
        # Pagination object.
        pagination = kwargs.pop("pagination")
        assert 22 == pagination.offset
        assert 99 == pagination.size

        # A LibraryAnnotator object was created from the Lane and
        # Facets objects.
        annotator = kwargs.pop("annotator")
        assert lane == annotator.lane
        assert facets == annotator.facets

        # Checking the URL is difficult because it requires a request
        # context, _plus_ the SearchFacets object created during the
        # original request.
        library = self._default_library
        with self.request_context_with_library(""):
            expect_url = self.manager.opds_feeds.url_for(
                "lane_search",
                lane_identifier=None,
                library_short_name=library.short_name,
                **dict(list(facets.items())),
                q=query
            )
        assert expect_url == kwargs.pop("url")

        # No other arguments were passed into search().
        assert {} == kwargs

        # When a specific entry point is selected, the SearchFacets
        # object is configured with that entry point alone.
        with self.request_context_with_library("/?entrypoint=Audio&q=t"):
            # Search a specific lane rather than the top-level.
            response = self.manager.opds_feeds.search(
                self.english_adult_fiction.id, feed_class=Mock
            )
            kwargs = self.called_with

            # We're searching that lane.
            assert self.english_adult_fiction == kwargs["lane"]

            # And we get the entry point we asked for.
            assert AudiobooksEntryPoint == kwargs["facets"].entrypoint

        # When only a single entry point is enabled, it's used as the
        # default.
        library.setting(EntryPoint.ENABLED_SETTING).value = json.dumps(
            [AudiobooksEntryPoint.INTERNAL_NAME]
        )
        with self.request_context_with_library("/?q=t"):
            response = self.manager.opds_feeds.search(None, feed_class=Mock)
            assert AudiobooksEntryPoint == self.called_with["facets"].entrypoint

    def test_misconfigured_search(self):
        class BadSearch(CirculationManager):
            @property
            def setup_search(self):
                raise Exception("doomed!")

        circulation = BadSearch(self._db, testing=True)

        # An attempt to call FeedController.search() will return a
        # problem detail.
        with self.request_context_with_library("/?q=t"):
            problem = circulation.opds_feeds.search(None)
            assert REMOTE_INTEGRATION_FAILED.uri == problem.uri
            assert (
                "The search index for this site is not properly configured."
                == problem.detail
            )

    def test__qa_feed(self):
        # Test the _qa_feed() controller method.

        # First, mock the hook functions that do the actual work.
        wl = WorkList()
        wl.initialize(self.library)
        worklist_factory = MagicMock(return_value=wl)
        feed_method = MagicMock(return_value="an OPDS feed")

        m = self.manager.opds_feeds._qa_feed
        args = (feed_method, "QA test feed", "qa_feed", Facets, worklist_factory)

        # Bad search index setup -> Problem detail
        self.assert_bad_search_index_gives_problem_detail(lambda: m(*args))

        # Bad faceting information -> Problem detail
        with self.request_context_with_library("/?order=nosuchorder"):
            response = m(*args)
            assert 400 == response.status_code
            assert (
                "http://librarysimplified.org/terms/problem/invalid-input"
                == response.uri
            )

        # Now test success.
        with self.request_context_with_library("/"):
            expect_url = self.manager.opds_feeds.url_for(
                "qa_feed",
                library_short_name=self._default_library.short_name,
            )

            response = m(*args)

        # The response is the return value of feed_method().
        assert "an OPDS feed" == response

        # The worklist factory was called once, with the Library
        # associated with the request and a freshly created Facets
        # object.
        [factory_call] = worklist_factory.mock_calls
        (library, facets) = factory_call.args
        assert self._default_library == library
        assert isinstance(facets, Facets)
        assert EverythingEntryPoint == facets.entrypoint

        # feed_method was called once, with a variety of arguments.
        [call] = feed_method.mock_calls
        kwargs = call.kwargs

        assert self._db == kwargs.pop("_db")
        assert "QA test feed" == kwargs.pop("title")
        assert self.manager.external_search == kwargs.pop("search_engine")
        assert expect_url == kwargs.pop("url")

        # These feeds are never to be cached.
        assert CachedFeed.IGNORE_CACHE == kwargs.pop("max_age")

        # To improve performance, a Pagination object was created that
        # limits each lane in the test feed to a single Work.
        pagination = kwargs.pop("pagination")
        assert isinstance(pagination, Pagination)
        assert 1 == pagination.size

        # The WorkList returned by worklist_factory was passed into
        # feed_method.
        assert wl == kwargs.pop("worklist")

        # So was a LibraryAnnotator object created from that WorkList.
        annotator = kwargs.pop("annotator")
        assert isinstance(annotator, LibraryAnnotator)
        assert wl == annotator.lane
        assert None == annotator.facets

        # The Facets object used to initialize the feed is the same
        # one passed into worklist_factory.
        assert facets == kwargs.pop("facets")

        # No other arguments were passed into feed_method().
        assert {} == kwargs

    def test_qa_feed(self):
        # Verify that the qa_feed controller creates a factory for a
        # JackpotWorkList and passes it into _qa_feed.

        mock = MagicMock(return_value="an OPDS feed")
        self.manager.opds_feeds._qa_feed = mock

        response = self.manager.opds_feeds.qa_feed()
        [call] = mock.mock_calls
        kwargs = call.kwargs

        # For the most part, we're verifying that the expected values
        # are passed in to _qa_feed.
        assert AcquisitionFeed.groups == kwargs.pop("feed_method")
        assert JackpotFacets == kwargs.pop("facet_class")
        assert "qa_feed" == kwargs.pop("controller_name")
        assert "QA test feed" == kwargs.pop("feed_title")
        factory = kwargs.pop("worklist_factory")
        assert {} == kwargs

        # However, one of those expected values is a function. We need
        # to call that function to verify that it builds the
        # JackpotWorkList that distinguishes this _qa_feed call from
        # other calls.
        with self.request_context_with_library("/"):
            facets = load_facets_from_request(
                base_class=JackpotFacets, default_entrypoint=EverythingEntryPoint
            )

        worklist = factory(self._default_library, facets)
        assert isinstance(worklist, JackpotWorkList)

        # Each child of the JackpotWorkList is based on the
        # JackpotFacets object we passed in to the factory method.
        for child in worklist.children:
            assert facets == child.facets

    def test_qa_feed(self):
        # Verify that the qa_feed controller creates a factory for a
        # JackpotWorkList and passes it into _qa_feed.

        mock = MagicMock(return_value="an OPDS feed")
        self.manager.opds_feeds._qa_feed = mock

        response = self.manager.opds_feeds.qa_feed()
        [call] = mock.mock_calls
        kwargs = call.kwargs

        # For the most part, we're verifying that the expected values
        # are passed in to _qa_feed.
        assert AcquisitionFeed.groups == kwargs.pop("feed_factory")
        assert JackpotFacets == kwargs.pop("facet_class")
        assert "qa_feed" == kwargs.pop("controller_name")
        assert "QA test feed" == kwargs.pop("feed_title")
        factory = kwargs.pop("worklist_factory")
        assert {} == kwargs

        # However, one of those expected values is a function. We need
        # to call that function to verify that it builds the
        # JackpotWorkList that distinguishes this _qa_feed call from
        # other calls.
        with self.request_context_with_library("/"):
            facets = load_facets_from_request(
                base_class=JackpotFacets, default_entrypoint=EverythingEntryPoint
            )

        worklist = factory(self._default_library, facets)
        assert isinstance(worklist, JackpotWorkList)

        # Each child of the JackpotWorkList is based on the
        # JackpotFacets object we passed in to the factory method.
        for child in worklist.children:
            assert facets == child.facets

    def test_qa_series_feed(self):
        # Verify that the qa_series_feed controller creates a factory
        # for a generic WorkList and passes it into _qa_feed with
        # instructions to use HasSeriesFacets.

        mock = MagicMock(return_value="an OPDS feed")
        self.manager.opds_feeds._qa_feed = mock

        response = self.manager.opds_feeds.qa_series_feed()
        [call] = mock.mock_calls
        kwargs = call.kwargs

        # For the most part, we're verifying that the expected values
        # are passed in to _qa_feed.

        # Note that the feed_method is different from the one in qa_feed.
        # We want to generate an ungrouped feed rather than a grouped one.
        assert AcquisitionFeed.page == kwargs.pop("feed_factory")
        assert HasSeriesFacets == kwargs.pop("facet_class")
        assert "qa_series_feed" == kwargs.pop("controller_name")
        assert "QA series test feed" == kwargs.pop("feed_title")
        factory = kwargs.pop("worklist_factory")
        assert {} == kwargs

        # One of those expected values is a function. We need to call
        # that function to verify that it builds a generic WorkList
        # with no special features. Unlike with qa_feed, the
        # HasSeriesFacets object is not used to build the WorkList;
        # instead it directly modifies the Filter object used to
        # generate the query.
        worklist = factory(self._default_library, object())
        assert isinstance(worklist, WorkList)
        assert self._default_library.id == worklist.library_id


class TestCrawlableFeed(CirculationControllerTest):
    @contextmanager
    def mock_crawlable_feed(self):
        """Temporarily mock _crawlable_feed with something
        that records the arguments used to call it.
        """
        controller = self.manager.opds_feeds
        original = controller._crawlable_feed

        def mock(title, url, worklist, annotator=None, feed_class=AcquisitionFeed):
            self._crawlable_feed_called_with = dict(
                title=title,
                url=url,
                worklist=worklist,
                annotator=annotator,
                feed_class=feed_class,
            )
            return "An OPDS feed."

        controller._crawlable_feed = mock
        yield
        controller._crawlable_feed = original

    def test_crawlable_library_feed(self):
        # Test the creation of a crawlable feed for everything in
        # a library.
        controller = self.manager.opds_feeds
        library = self._default_library
        with self.request_context_with_library("/"):
            with self.mock_crawlable_feed():
                response = controller.crawlable_library_feed()
                expect_url = controller.cdn_url_for(
                    "crawlable_library_feed",
                    library_short_name=library.short_name,
                )

        # The response of the mock _crawlable_feed was returned as-is;
        # creating a proper Response object is the job of the real
        # _crawlable_feed.
        assert "An OPDS feed." == response

        # Verify that _crawlable_feed was called with the right arguments.
        kwargs = self._crawlable_feed_called_with
        assert expect_url == kwargs.pop("url")
        assert library.name == kwargs.pop("title")
        assert None == kwargs.pop("annotator")
        assert AcquisitionFeed == kwargs.pop("feed_class")

        # A CrawlableCollectionBasedLane has been set up to show
        # everything in any of the requested library's collections.
        lane = kwargs.pop("worklist")
        assert isinstance(lane, CrawlableCollectionBasedLane)
        assert library.id == lane.library_id
        assert [x.id for x in library.collections] == lane.collection_ids
        assert {} == kwargs

    def test_crawlable_collection_feed(self):
        # Test the creation of a crawlable feed for everything in
        # a collection.
        controller = self.manager.opds_feeds
        library = self._default_library

        collection = self._collection()

        # Bad collection name -> Problem detail.
        with self.app.test_request_context("/"):
            response = controller.crawlable_collection_feed(
                collection_name="No such collection"
            )
            assert NO_SUCH_COLLECTION == response

        # Unlike most of these controller methods, this one does not
        # require a library context.
        with self.app.test_request_context("/"):
            with self.mock_crawlable_feed():
                response = controller.crawlable_collection_feed(
                    collection_name=collection.name
                )
                expect_url = controller.cdn_url_for(
                    "crawlable_collection_feed",
                    collection_name=collection.name,
                )

        # The response of the mock _crawlable_feed was returned as-is;
        # creating a proper Response object is the job of the real
        # _crawlable_feed.
        assert "An OPDS feed." == response

        # Verify that _crawlable_feed was called with the right arguments.
        kwargs = self._crawlable_feed_called_with
        assert expect_url == kwargs.pop("url")
        assert collection.name == kwargs.pop("title")

        # A CrawlableCollectionBasedLane has been set up to show
        # everything in the requested collection.
        lane = kwargs.pop("worklist")
        assert isinstance(lane, CrawlableCollectionBasedLane)
        assert None == lane.library_id
        assert [collection.id] == lane.collection_ids

        # No specific Annotator as created to build the OPDS
        # feed. We'll be using the default for a request with no
        # library context--a CirculationManagerAnnotator.
        assert None == kwargs.pop("annotator")

        # A specific annotator _is_ created for an ODL collection:
        # A SharedCollectionAnnotator that knows about the Collection
        # _and_ the WorkList.
        collection.protocol = ODLAPI.NAME
        with self.app.test_request_context("/"):
            with self.mock_crawlable_feed():
                response = controller.crawlable_collection_feed(
                    collection_name=collection.name
                )
        kwargs = self._crawlable_feed_called_with
        annotator = kwargs["annotator"]
        assert isinstance(annotator, SharedCollectionAnnotator)
        assert collection == annotator.collection
        assert kwargs["worklist"] == annotator.lane

    def test_crawlable_list_feed(self):
        # Test the creation of a crawlable feed for everything in
        # a custom list.
        controller = self.manager.opds_feeds
        library = self._default_library

        customlist, ignore = self._customlist(num_entries=0)
        customlist.library = library

        other_list, ignore = self._customlist(num_entries=0)

        # List does not exist, or not associated with library ->
        # ProblemDetail
        for bad_name in ("Nonexistent list", other_list.name):
            with self.request_context_with_library("/"):
                with self.mock_crawlable_feed():
                    response = controller.crawlable_list_feed(bad_name)
                    assert NO_SUCH_LIST == response

        with self.request_context_with_library("/"):
            with self.mock_crawlable_feed():
                response = controller.crawlable_list_feed(customlist.name)
                expect_url = controller.cdn_url_for(
                    "crawlable_list_feed",
                    list_name=customlist.name,
                    library_short_name=library.short_name,
                )

        # The response of the mock _crawlable_feed was returned as-is;
        # creating a proper Response object is the job of the real
        # _crawlable_feed.
        assert "An OPDS feed." == response

        # Verify that _crawlable_feed was called with the right arguments.
        kwargs = self._crawlable_feed_called_with
        assert expect_url == kwargs.pop("url")
        assert customlist.name == kwargs.pop("title")
        assert None == kwargs.pop("annotator")
        assert AcquisitionFeed == kwargs.pop("feed_class")

        # A CrawlableCustomListBasedLane was created to fetch only
        # the works in the custom list.
        lane = kwargs.pop("worklist")
        assert isinstance(lane, CrawlableCustomListBasedLane)
        assert [customlist.id] == lane.customlist_ids
        assert {} == kwargs

    def test__crawlable_feed(self):
        # Test the helper method called by all other feed methods.
        self.page_called_with = None

        class MockFeed(object):
            @classmethod
            def page(cls, **kwargs):
                self.page_called_with = kwargs
                return Response("An OPDS feed")

        work = self._work(with_open_access_download=True)

        class MockLane(DynamicLane):
            def works(self, _db, facets, pagination, *args, **kwargs):
                # We need to call page_loaded() (normally called by
                # the search engine after obtaining real search
                # results), because OPDSFeed.page will call it if it
                # wasn't already called.
                #
                # It's not necessary for this test to call it with a
                # realistic value, but we might as well.
                results = [
                    MockSearchResult(work.sort_title, work.sort_author, {}, work.id)
                ]
                pagination.page_loaded(results)
                return [work]

        mock_lane = MockLane()
        mock_lane.initialize(None)
        in_kwargs = dict(
            title="Lane title", url="Lane URL", worklist=mock_lane, feed_class=MockFeed
        )

        # Bad pagination data -> problem detail
        with self.app.test_request_context("/?size=a"):
            response = self.manager.opds_feeds._crawlable_feed(**in_kwargs)
            assert isinstance(response, ProblemDetail)
            assert INVALID_INPUT.uri == response.uri
            assert None == self.page_called_with

        # Bad search engine -> problem detail
        self.assert_bad_search_index_gives_problem_detail(
            lambda: self.manager.opds_feeds._crawlable_feed(**in_kwargs)
        )

        # Good pagination data -> feed_class.page() is called.
        sort_key = ["sort", "pagination", "key"]
        with self.app.test_request_context("/?size=23&key=%s" % json.dumps(sort_key)):
            response = self.manager.opds_feeds._crawlable_feed(**in_kwargs)

        # The result of page() was served as an OPDS feed.
        assert 200 == response.status_code
        assert "An OPDS feed" == response.get_data(as_text=True)

        # Verify the arguments passed in to page().
        out_kwargs = self.page_called_with
        assert self._db == out_kwargs.pop("_db")
        assert self.manager.opds_feeds.search_engine == out_kwargs.pop("search_engine")
        assert in_kwargs["worklist"] == out_kwargs.pop("worklist")
        assert in_kwargs["title"] == out_kwargs.pop("title")
        assert in_kwargs["url"] == out_kwargs.pop("url")

        # Since no annotator was provided and the request did not
        # happen in a library context, a generic
        # CirculationManagerAnnotator was created.
        annotator = out_kwargs.pop("annotator")
        assert isinstance(annotator, CirculationManagerAnnotator)
        assert mock_lane == annotator.lane

        # There's only one way to configure CrawlableFacets, so it's
        # sufficient to check that our faceting object is in fact a
        # CrawlableFacets.
        facets = out_kwargs.pop("facets")
        assert isinstance(facets, CrawlableFacets)

        # Verify that pagination was picked up from the request.
        pagination = out_kwargs.pop("pagination")
        assert isinstance(pagination, SortKeyPagination)
        assert sort_key == pagination.last_item_on_previous_page
        assert 23 == pagination.size

        # We're done looking at the arguments.
        assert {} == out_kwargs

        # If a custom Annotator is passed in to _crawlable_feed, it's
        # propagated to the page() call.
        mock_annotator = object()
        with self.app.test_request_context("/"):
            response = self.manager.opds_feeds._crawlable_feed(
                annotator=mock_annotator, **in_kwargs
            )
            assert mock_annotator == self.page_called_with["annotator"]

        # Finally, remove the mock feed class and verify that a real OPDS
        # feed is generated from the result of MockLane.works()
        del in_kwargs["feed_class"]
        with self.request_context_with_library("/"):
            response = self.manager.opds_feeds._crawlable_feed(**in_kwargs)
        feed = feedparser.parse(response.data)

        # There is one entry with the expected title.
        [entry] = feed["entries"]
        assert entry["title"] == work.title


class TestMARCRecordController(CirculationControllerTest):
    def test_download_page_with_exporter_and_files(self):
        now = utc_now()
        yesterday = now - datetime.timedelta(days=1)

        library = self._default_library
        lane = self._lane(display_name="Test Lane")

        exporter = self._external_integration(
            ExternalIntegration.MARC_EXPORT,
            ExternalIntegration.CATALOG_GOAL,
            libraries=[self._default_library],
        )

        rep1, ignore = create(
            self._db,
            Representation,
            url="http://mirror1",
            mirror_url="http://mirror1",
            media_type=Representation.MARC_MEDIA_TYPE,
            mirrored_at=now,
        )
        cache1, ignore = create(
            self._db,
            CachedMARCFile,
            library=self._default_library,
            lane=None,
            representation=rep1,
            end_time=now,
        )

        rep2, ignore = create(
            self._db,
            Representation,
            url="http://mirror2",
            mirror_url="http://mirror2",
            media_type=Representation.MARC_MEDIA_TYPE,
            mirrored_at=yesterday,
        )
        cache2, ignore = create(
            self._db,
            CachedMARCFile,
            library=self._default_library,
            lane=lane,
            representation=rep2,
            end_time=yesterday,
        )

        rep3, ignore = create(
            self._db,
            Representation,
            url="http://mirror3",
            mirror_url="http://mirror3",
            media_type=Representation.MARC_MEDIA_TYPE,
            mirrored_at=now,
        )
        cache3, ignore = create(
            self._db,
            CachedMARCFile,
            library=self._default_library,
            lane=None,
            representation=rep3,
            end_time=now,
            start_time=yesterday,
        )

        with self.request_context_with_library("/"):
            response = self.manager.marc_records.download_page()
            assert 200 == response.status_code
            html = response.get_data(as_text=True)
            assert ("Download MARC files for %s" % library.name) in html

            assert "<h3>All Books</h3>" in html
            assert (
                '<a href="http://mirror1">Full file - last updated %s</a>'
                % now.strftime("%B %-d, %Y")
                in html
            )
            assert "<h4>Update-only files</h4>" in html
            assert (
                '<a href="http://mirror3">Updates from %s to %s</a>'
                % (yesterday.strftime("%B %-d, %Y"), now.strftime("%B %-d, %Y"))
                in html
            )

            assert "<h3>Test Lane</h3>" in html
            assert (
                '<a href="http://mirror2">Full file - last updated %s</a>'
                % yesterday.strftime("%B %-d, %Y")
                in html
            )

    def test_download_page_with_exporter_but_no_files(self):
        now = utc_now()
        yesterday = now - datetime.timedelta(days=1)

        library = self._default_library

        exporter = self._external_integration(
            ExternalIntegration.MARC_EXPORT,
            ExternalIntegration.CATALOG_GOAL,
            libraries=[self._default_library],
        )

        with self.request_context_with_library("/"):
            response = self.manager.marc_records.download_page()
            assert 200 == response.status_code
            html = response.get_data(as_text=True)
            assert ("Download MARC files for %s" % library.name) in html
            assert "MARC files aren't ready" in html

    def test_download_page_no_exporter(self):
        library = self._default_library

        with self.request_context_with_library("/"):
            response = self.manager.marc_records.download_page()
            assert 200 == response.status_code
            html = response.get_data(as_text=True)
            assert ("Download MARC files for %s" % library.name) in html
            assert ("No MARC exporter is currently configured") in html

        # If the exporter was deleted after some MARC files were cached,
        # they will still be available to download.
        now = utc_now()
        rep, ignore = create(
            self._db,
            Representation,
            url="http://mirror1",
            mirror_url="http://mirror1",
            media_type=Representation.MARC_MEDIA_TYPE,
            mirrored_at=now,
        )
        cache, ignore = create(
            self._db,
            CachedMARCFile,
            library=self._default_library,
            lane=None,
            representation=rep,
            end_time=now,
        )

        with self.request_context_with_library("/"):
            response = self.manager.marc_records.download_page()
            assert 200 == response.status_code
            html = response.get_data(as_text=True)
            assert ("Download MARC files for %s" % library.name) in html
            assert "No MARC exporter is currently configured" in html
            assert "<h3>All Books</h3>" in html
            assert (
                '<a href="http://mirror1">Full file - last updated %s</a>'
                % now.strftime("%B %-d, %Y")
                in html
            )


class TestAnalyticsController(CirculationControllerTest):
    def setup_method(self):
        super(TestAnalyticsController, self).setup_method()
        [self.lp] = self.english_1.license_pools
        self.identifier = self.lp.identifier

    def test_track_event(self):
        integration, ignore = create(
            self._db,
            ExternalIntegration,
            goal=ExternalIntegration.ANALYTICS_GOAL,
            protocol="core.local_analytics_provider",
        )
        integration.setting(
            LocalAnalyticsProvider.LOCATION_SOURCE
        ).value = LocalAnalyticsProvider.LOCATION_SOURCE_NEIGHBORHOOD

        # The Analytics singleton will have already been instantiated,
        # so here we simulate a reload of its configuration with `refresh`.
        self.manager.analytics = Analytics(self._db, refresh=True)

        with self.request_context_with_library("/"):
            response = self.manager.analytics_controller.track_event(
                self.identifier.type, self.identifier.identifier, "invalid_type"
            )
            assert 400 == response.status_code
            assert INVALID_ANALYTICS_EVENT_TYPE.uri == response.uri

        # If there is no active patron, or if the patron has no
        # associated neighborhood, the CirculationEvent is created
        # with no location.
        patron = self._patron()
        for request_patron in (None, patron):
            with self.request_context_with_library("/"):
                flask.request.patron = request_patron
                response = self.manager.analytics_controller.track_event(
                    self.identifier.type, self.identifier.identifier, "open_book"
                )
                assert 200 == response.status_code

                circulation_event = get_one(
                    self._db, CirculationEvent, type="open_book", license_pool=self.lp
                )
                assert None == circulation_event.location
                self._db.delete(circulation_event)

        # If the patron has an associated neighborhood, and the
        # analytics controller is set up to use patron neighborhood as
        # event location, then the CirculationEvent is created with
        # that neighborhood as its location.
        patron.neighborhood = "Mars Grid 4810579"
        with self.request_context_with_library("/"):
            flask.request.patron = patron
            response = self.manager.analytics_controller.track_event(
                self.identifier.type, self.identifier.identifier, "open_book"
            )
            assert 200 == response.status_code

            circulation_event = get_one(
                self._db, CirculationEvent, type="open_book", license_pool=self.lp
            )
            assert patron.neighborhood == circulation_event.location
            self._db.delete(circulation_event)


class TestDeviceManagementProtocolController(ControllerTest):
    def setup_method(self):
        super(TestDeviceManagementProtocolController, self).setup_method()
        self.initialize_adobe(self.library, self.libraries)
        self.auth = dict(Authorization=self.valid_auth)

        # Since our library doesn't have its Adobe configuration
        # enabled, the Device Management Protocol controller has not
        # been enabled.
        assert None == self.manager.adobe_device_management

        # Set up the Adobe configuration for this library and
        # reload the CirculationManager configuration.
        self.manager.setup_adobe_vendor_id(self._db, self.library)
        self.manager.load_settings()

        # Now the controller is enabled and we can use it in this
        # test.
        self.controller = self.manager.adobe_device_management

    def _create_credential(self):
        """Associate a credential with the default patron which
        can have Adobe device identifiers associated with it,
        """
        return self._credential(
            DataSource.INTERNAL_PROCESSING,
            AuthdataUtility.ADOBE_ACCOUNT_ID_PATRON_IDENTIFIER,
            self.default_patron,
        )

    def test_link_template_header(self):
        """Test the value of the Link-Template header used in
        device_id_list_handler.
        """
        with self.request_context_with_library("/"):
            headers = self.controller.link_template_header
            assert 1 == len(headers)
            template = headers["Link-Template"]
            expected_url = url_for(
                "adobe_drm_device",
                library_short_name=self.library.short_name,
                device_id="{id}",
                _external=True,
            )
            expected_url = expected_url.replace("%7Bid%7D", "{id}")
            assert '<%s>; rel="item"' % expected_url == template

    def test__request_handler_failure(self):
        """You cannot create a DeviceManagementRequestHandler
        without providing a patron.
        """
        result = self.controller._request_handler(None)

        assert isinstance(result, ProblemDetail)
        assert INVALID_CREDENTIALS.uri == result.uri
        assert "No authenticated patron" == result.detail

    def test_device_id_list_handler_post_success(self):
        # The patron has no credentials, and thus no registered devices.
        assert [] == self.default_patron.credentials
        headers = dict(self.auth)
        headers["Content-Type"] = self.controller.DEVICE_ID_LIST_MEDIA_TYPE
        with self.request_context_with_library(
            "/", method="POST", headers=headers, data="device"
        ):
            self.controller.authenticated_patron_from_request()
            response = self.controller.device_id_list_handler()
            assert 200 == response.status_code

            # We just registered a new device with the patron. This
            # automatically created an appropriate Credential for
            # them.
            [credential] = self.default_patron.credentials
            assert DataSource.INTERNAL_PROCESSING == credential.data_source.name
            assert AuthdataUtility.ADOBE_ACCOUNT_ID_PATRON_IDENTIFIER == credential.type

            assert ["device"] == [
                x.device_identifier for x in credential.drm_device_identifiers
            ]

    def test_device_id_list_handler_get_success(self):
        credential = self._create_credential()
        credential.register_drm_device_identifier("device1")
        credential.register_drm_device_identifier("device2")
        with self.request_context_with_library("/", headers=self.auth):
            self.controller.authenticated_patron_from_request()
            response = self.controller.device_id_list_handler()
            assert 200 == response.status_code

            # We got a list of device IDs.
            assert (
                self.controller.DEVICE_ID_LIST_MEDIA_TYPE
                == response.headers["Content-Type"]
            )
            assert "device1\ndevice2" == response.get_data(as_text=True)

            # We got a URL Template (see test_link_template_header())
            # that explains how to address any particular device ID.
            expect = self.controller.link_template_header
            for k, v in list(expect.items()):
                assert response.headers[k] == v

    def device_id_list_handler_bad_auth(self):
        with self.request_context_with_library("/"):
            self.controller.authenticated_patron_from_request()
            response = self.manager.adobe_vendor_id.device_id_list_handler()
            assert isinstance(response, ProblemDetail)
            assert 401 == response.status_code

    def device_id_list_handler_bad_method(self):
        with self.request_context_with_library("/", method="DELETE", headers=self.auth):
            self.controller.authenticated_patron_from_request()
            response = self.controller.device_id_list_handler()
            assert isinstance(response, ProblemDetail)
            assert 405 == response.status_code

    def test_device_id_list_handler_too_many_simultaneous_registrations(self):
        # We only allow registration of one device ID at a time.
        headers = dict(self.auth)
        headers["Content-Type"] = self.controller.DEVICE_ID_LIST_MEDIA_TYPE
        with self.request_context_with_library(
            "/", method="POST", headers=headers, data="device1\ndevice2"
        ):
            self.controller.authenticated_patron_from_request()
            response = self.controller.device_id_list_handler()
            assert 413 == response.status_code
            assert "You may only register one device ID at a time." == response.detail

    def test_device_id_list_handler_wrong_media_type(self):
        headers = dict(self.auth)
        headers["Content-Type"] = "text/plain"
        with self.request_context_with_library(
            "/", method="POST", headers=headers, data="device1\ndevice2"
        ):
            self.controller.authenticated_patron_from_request()
            response = self.controller.device_id_list_handler()
            assert 415 == response.status_code
            assert (
                "Expected vnd.librarysimplified/drm-device-id-list document."
                == response.detail
            )

    def test_device_id_handler_success(self):
        credential = self._create_credential()
        credential.register_drm_device_identifier("device")

        with self.request_context_with_library("/", method="DELETE", headers=self.auth):
            patron = self.controller.authenticated_patron_from_request()
            response = self.controller.device_id_handler("device")
            assert 200 == response.status_code

    def test_device_id_handler_bad_auth(self):
        with self.request_context_with_library("/", method="DELETE"):
            with temp_config() as config:
                config[Configuration.INTEGRATIONS] = {
                    "Circulation Manager": {"url": "http://foo/"}
                }
                patron = self.controller.authenticated_patron_from_request()
                response = self.controller.device_id_handler("device")
            assert isinstance(response, ProblemDetail)
            assert 401 == response.status_code

    def test_device_id_handler_bad_method(self):
        with self.request_context_with_library("/", method="POST", headers=self.auth):
            patron = self.controller.authenticated_patron_from_request()
            response = self.controller.device_id_handler("device")
            assert isinstance(response, ProblemDetail)
            assert 405 == response.status_code
            assert "Only DELETE is supported." == response.detail


class TestODLNotificationController(ControllerTest, BaseODLTest):
    """Test that an ODL distributor can notify the circulation manager
    when a loan's status changes."""

    @pytest.mark.parametrize(
        "protocol",
        [
            pytest.param(ODLAPI.NAME, id="ODL 1.x collection"),
            pytest.param(ODL2API.NAME, id="ODL 2.x collection"),
        ],
    )
    def test_notify_success(self, collection, patron, pool, protocol):
        collection.external_integration.protocol = protocol
        pool.licenses_owned = 10
        pool.licenses_available = 5
        loan, ignore = pool.loan_to(patron)
        loan.external_identifier = self._str

        with self.request_context_with_library("/", method="POST"):
            flask.request.data = json.dumps(
                {
                    "id": loan.external_identifier,
                    "status": "revoked",
                }
            )
            response = self.manager.odl_notification_controller.notify(loan.id)
            assert 200 == response.status_code

            # The pool's availability has been updated.
            api = self.manager.circulation_apis[
                self._default_library.id
            ].api_for_license_pool(loan.license_pool)
            assert [loan.license_pool] == api.availability_updated_for

    def test_notify_errors(self):
        # No loan.
        with self.request_context_with_library("/", method="POST"):
            response = self.manager.odl_notification_controller.notify(self._str)
            assert NO_ACTIVE_LOAN.uri == response.uri

        # Loan from a non-ODL collection.
        patron = self._patron()
        pool = self._licensepool(None)
        loan, ignore = pool.loan_to(patron)
        loan.external_identifier = self._str

        with self.request_context_with_library("/", method="POST"):
            response = self.manager.odl_notification_controller.notify(loan.id)
            assert INVALID_LOAN_FOR_ODL_NOTIFICATION == response


class TestSharedCollectionController(ControllerTest):
    """Test that other circ managers can register to borrow books
    from a shared collection."""

    def setup_method(self):
        self.setup_circulation_manager = False
        super(TestSharedCollectionController, self).setup_method()
        from api.odl import ODLAPI

        self.collection = self._collection(protocol=ODLAPI.NAME)
        self._default_library.collections = [self.collection]
        self.client, ignore = IntegrationClient.register(self._db, "http://library.org")
        self.app.manager = self.circulation_manager_setup(self._db)
        self.work = self._work(with_license_pool=True, collection=self.collection)
        self.pool = self.work.license_pools[0]
        [self.delivery_mechanism] = self.pool.delivery_mechanisms

    @contextmanager
    def request_context_with_client(self, route, *args, **kwargs):
        if "client" in kwargs:
            client = kwargs.pop("client")
        else:
            client = self.client
        if "headers" in kwargs:
            headers = kwargs.pop("headers")
        else:
            headers = dict()
        headers["Authorization"] = "Bearer " + base64.b64encode(client.shared_secret)
        kwargs["headers"] = headers
        with self.app.test_request_context(route, *args, **kwargs) as c:
            yield c

    def test_info(self):
        with self.app.test_request_context("/"):
            collection = self.manager.shared_collection_controller.info(self._str)
            assert NO_SUCH_COLLECTION == collection

            response = self.manager.shared_collection_controller.info(
                self.collection.name
            )
            assert 200 == response.status_code
            assert response.headers.get("Content-Type").startswith(
                "application/opds+json"
            )
            links = json.loads(response.get_data(as_text=True)).get("links")
            [register_link] = [link for link in links if link.get("rel") == "register"]
            assert (
                "/collections/%s/register" % self.collection.name
                in register_link.get("href")
            )

    def test_load_collection(self):
        with self.app.test_request_context("/"):
            collection = self.manager.shared_collection_controller.load_collection(
                self._str
            )
            assert NO_SUCH_COLLECTION == collection

            collection = self.manager.shared_collection_controller.load_collection(
                self.collection.name
            )
            assert self.collection == collection

    def test_register(self):
        with self.app.test_request_context("/"):
            api = self.app.manager.shared_collection_controller.shared_collection
            flask.request.form = ImmutableMultiDict([("url", "http://test")])

            api.queue_register(InvalidInputException())
            response = self.manager.shared_collection_controller.register(
                self.collection.name
            )
            assert 400 == response.status_code
            assert INVALID_REGISTRATION.uri == response.uri

            api.queue_register(AuthorizationFailedException())
            response = self.manager.shared_collection_controller.register(
                self.collection.name
            )
            assert 401 == response.status_code
            assert INVALID_CREDENTIALS.uri == response.uri

            api.queue_register(RemoteInitiatedServerError("Error", "Service"))
            response = self.manager.shared_collection_controller.register(
                self.collection.name
            )
            assert 502 == response.status_code
            assert INTEGRATION_ERROR.uri == response.uri

            api.queue_register(dict(shared_secret="secret"))
            response = self.manager.shared_collection_controller.register(
                self.collection.name
            )
            assert 200 == response.status_code
            assert "secret" == json.loads(response.get_data(as_text=True)).get(
                "shared_secret"
            )

    def test_loan_info(self):
        now = utc_now()
        tomorrow = utc_now() + datetime.timedelta(days=1)

        other_client, ignore = IntegrationClient.register(
            self._db, "http://otherlibrary"
        )
        other_client_loan, ignore = create(
            self._db,
            Loan,
            license_pool=self.pool,
            integration_client=other_client,
        )

        ignore, other_pool = self._edition(
            with_license_pool=True,
            collection=self._collection(),
        )
        other_pool_loan, ignore = create(
            self._db,
            Loan,
            license_pool=other_pool,
            integration_client=self.client,
        )

        loan, ignore = create(
            self._db,
            Loan,
            license_pool=self.pool,
            integration_client=self.client,
            start=now,
            end=tomorrow,
        )
        with self.request_context_with_client("/"):
            # This loan doesn't exist.
            response = self.manager.shared_collection_controller.loan_info(
                self.collection.name, 1234567
            )
            assert LOAN_NOT_FOUND == response

            # This loan belongs to a different library.
            response = self.manager.shared_collection_controller.loan_info(
                self.collection.name, other_client_loan.id
            )
            assert LOAN_NOT_FOUND == response

            # This loan's pool belongs to a different collection.
            response = self.manager.shared_collection_controller.loan_info(
                self.collection.name, other_pool_loan.id
            )
            assert LOAN_NOT_FOUND == response

            # This loan is ours.
            response = self.manager.shared_collection_controller.loan_info(
                self.collection.name, loan.id
            )
            assert 200 == response.status_code
            feed = feedparser.parse(response.data)
            [entry] = feed.get("entries")
            availability = entry.get("opds_availability")
            since = availability.get("since")
            until = availability.get("until")
            assert datetime.datetime.strftime(now, "%Y-%m-%dT%H:%M:%S+00:00") == since
            assert (
                datetime.datetime.strftime(tomorrow, "%Y-%m-%dT%H:%M:%S+00:00") == until
            )
            [revoke_url] = [
                link.get("href")
                for link in entry.get("links")
                if link.get("rel") == "http://librarysimplified.org/terms/rel/revoke"
            ]
            assert (
                "/collections/%s/loans/%s/revoke" % (self.collection.name, loan.id)
                in revoke_url
            )
            [fulfill_url] = [
                link.get("href")
                for link in entry.get("links")
                if link.get("rel") == "http://opds-spec.org/acquisition"
            ]
            assert (
                "/collections/%s/loans/%s/fulfill/%s"
                % (
                    self.collection.name,
                    loan.id,
                    self.delivery_mechanism.delivery_mechanism.id,
                )
                in fulfill_url
            )
            [self_url] = [
                link.get("href")
                for link in entry.get("links")
                if link.get("rel") == "self"
            ]
            assert "/collections/%s/loans/%s" % (self.collection.name, loan.id)

    def test_borrow(self):
        now = utc_now()
        tomorrow = utc_now() + datetime.timedelta(days=1)
        loan, ignore = create(
            self._db,
            Loan,
            license_pool=self.pool,
            integration_client=self.client,
            start=now,
            end=tomorrow,
        )

        hold, ignore = create(
            self._db,
            Hold,
            license_pool=self.pool,
            integration_client=self.client,
            start=now,
            end=tomorrow,
        )

        no_pool = self._identifier()
        with self.request_context_with_client("/"):
            response = self.manager.shared_collection_controller.borrow(
                self.collection.name, no_pool.type, no_pool.identifier, None
            )
            assert NO_LICENSES.uri == response.uri

            api = self.app.manager.shared_collection_controller.shared_collection

            # Attempt to borrow without a previous hold.
            api.queue_borrow(AuthorizationFailedException())
            response = self.manager.shared_collection_controller.borrow(
                self.collection.name,
                self.pool.identifier.type,
                self.pool.identifier.identifier,
                None,
            )
            assert INVALID_CREDENTIALS.uri == response.uri

            api.queue_borrow(CannotLoan())
            response = self.manager.shared_collection_controller.borrow(
                self.collection.name,
                self.pool.identifier.type,
                self.pool.identifier.identifier,
                None,
            )
            assert CHECKOUT_FAILED.uri == response.uri

            api.queue_borrow(NoAvailableCopies())
            response = self.manager.shared_collection_controller.borrow(
                self.collection.name,
                self.pool.identifier.type,
                self.pool.identifier.identifier,
                None,
            )
            assert NO_AVAILABLE_LICENSE.uri == response.uri

            api.queue_borrow(RemoteIntegrationException("error!", "service"))
            response = self.manager.shared_collection_controller.borrow(
                self.collection.name,
                self.pool.identifier.type,
                self.pool.identifier.identifier,
                None,
            )
            assert INTEGRATION_ERROR.uri == response.uri

            api.queue_borrow(loan)
            response = self.manager.shared_collection_controller.borrow(
                self.collection.name,
                self.pool.identifier.type,
                self.pool.identifier.identifier,
                None,
            )
            assert 201 == response.status_code
            feed = feedparser.parse(response.data)
            [entry] = feed.get("entries")
            availability = entry.get("opds_availability")
            since = availability.get("since")
            until = availability.get("until")
            assert datetime.datetime.strftime(now, "%Y-%m-%dT%H:%M:%S+00:00") == since
            assert (
                datetime.datetime.strftime(tomorrow, "%Y-%m-%dT%H:%M:%S+00:00") == until
            )
            assert "available" == availability.get("status")
            [revoke_url] = [
                link.get("href")
                for link in entry.get("links")
                if link.get("rel") == "http://librarysimplified.org/terms/rel/revoke"
            ]
            assert (
                "/collections/%s/loans/%s/revoke" % (self.collection.name, loan.id)
                in revoke_url
            )
            [fulfill_url] = [
                link.get("href")
                for link in entry.get("links")
                if link.get("rel") == "http://opds-spec.org/acquisition"
            ]
            assert (
                "/collections/%s/loans/%s/fulfill/%s"
                % (
                    self.collection.name,
                    loan.id,
                    self.delivery_mechanism.delivery_mechanism.id,
                )
                in fulfill_url
            )
            [self_url] = [
                link.get("href")
                for link in entry.get("links")
                if link.get("rel") == "self"
            ]
            assert "/collections/%s/loans/%s" % (self.collection.name, loan.id)

            # Now try to borrow when we already have a previous hold.
            api.queue_borrow(AuthorizationFailedException())
            response = self.manager.shared_collection_controller.borrow(
                self.collection.name,
                self.pool.identifier.type,
                self.pool.identifier.identifier,
                hold.id,
            )
            assert INVALID_CREDENTIALS.uri == response.uri

            api.queue_borrow(CannotLoan())
            response = self.manager.shared_collection_controller.borrow(
                self.collection.name, None, None, hold.id
            )
            assert CHECKOUT_FAILED.uri == response.uri

            api.queue_borrow(NoAvailableCopies())
            response = self.manager.shared_collection_controller.borrow(
                self.collection.name, None, None, hold.id
            )
            assert NO_AVAILABLE_LICENSE.uri == response.uri

            api.queue_borrow(RemoteIntegrationException("error!", "service"))
            response = self.manager.shared_collection_controller.borrow(
                self.collection.name, None, None, hold.id
            )
            assert INTEGRATION_ERROR.uri == response.uri

            api.queue_borrow(loan)
            response = self.manager.shared_collection_controller.borrow(
                self.collection.name, None, None, hold.id
            )
            assert 201 == response.status_code
            feed = feedparser.parse(response.data)
            [entry] = feed.get("entries")
            availability = entry.get("opds_availability")
            since = availability.get("since")
            until = availability.get("until")
            assert "available" == availability.get("status")
            assert datetime.datetime.strftime(now, "%Y-%m-%dT%H:%M:%S+00:00") == since
            assert (
                datetime.datetime.strftime(tomorrow, "%Y-%m-%dT%H:%M:%S+00:00") == until
            )
            [revoke_url] = [
                link.get("href")
                for link in entry.get("links")
                if link.get("rel") == "http://librarysimplified.org/terms/rel/revoke"
            ]
            assert (
                "/collections/%s/loans/%s/revoke" % (self.collection.name, loan.id)
                in revoke_url
            )
            [fulfill_url] = [
                link.get("href")
                for link in entry.get("links")
                if link.get("rel") == "http://opds-spec.org/acquisition"
            ]
            assert (
                "/collections/%s/loans/%s/fulfill/%s"
                % (
                    self.collection.name,
                    loan.id,
                    self.delivery_mechanism.delivery_mechanism.id,
                )
                in fulfill_url
            )
            [self_url] = [
                link.get("href")
                for link in entry.get("links")
                if link.get("rel") == "self"
            ]
            assert "/collections/%s/loans/%s" % (self.collection.name, loan.id)

            # Now try to borrow, but actually get a hold.
            api.queue_borrow(hold)
            response = self.manager.shared_collection_controller.borrow(
                self.collection.name,
                self.pool.identifier.type,
                self.pool.identifier.identifier,
                None,
            )
            assert 201 == response.status_code
            feed = feedparser.parse(response.data)
            [entry] = feed.get("entries")
            availability = entry.get("opds_availability")
            since = availability.get("since")
            until = availability.get("until")
            assert datetime.datetime.strftime(now, "%Y-%m-%dT%H:%M:%S+00:00") == since
            assert (
                datetime.datetime.strftime(tomorrow, "%Y-%m-%dT%H:%M:%S+00:00") == until
            )
            assert "reserved" == availability.get("status")
            [revoke_url] = [
                link.get("href")
                for link in entry.get("links")
                if link.get("rel") == "http://librarysimplified.org/terms/rel/revoke"
            ]
            assert (
                "/collections/%s/holds/%s/revoke" % (self.collection.name, hold.id)
                in revoke_url
            )
            assert [] == [
                link.get("href")
                for link in entry.get("links")
                if link.get("rel") == "http://opds-spec.org/acquisition"
            ]
            [self_url] = [
                link.get("href")
                for link in entry.get("links")
                if link.get("rel") == "self"
            ]
            assert "/collections/%s/holds/%s" % (self.collection.name, hold.id)

    def test_revoke_loan(self):
        now = utc_now()
        tomorrow = utc_now() + datetime.timedelta(days=1)
        loan, ignore = create(
            self._db,
            Loan,
            license_pool=self.pool,
            integration_client=self.client,
            start=now,
            end=tomorrow,
        )

        other_client, ignore = IntegrationClient.register(
            self._db, "http://otherlibrary"
        )
        other_client_loan, ignore = create(
            self._db,
            Loan,
            license_pool=self.pool,
            integration_client=other_client,
        )

        ignore, other_pool = self._edition(
            with_license_pool=True,
            collection=self._collection(),
        )
        other_pool_loan, ignore = create(
            self._db,
            Loan,
            license_pool=other_pool,
            integration_client=self.client,
        )

        with self.request_context_with_client("/"):
            response = self.manager.shared_collection_controller.revoke_loan(
                self.collection.name, other_pool_loan.id
            )
            assert LOAN_NOT_FOUND.uri == response.uri

            response = self.manager.shared_collection_controller.revoke_loan(
                self.collection.name, other_client_loan.id
            )
            assert LOAN_NOT_FOUND.uri == response.uri

            api = self.app.manager.shared_collection_controller.shared_collection

            api.queue_revoke_loan(AuthorizationFailedException())
            response = self.manager.shared_collection_controller.revoke_loan(
                self.collection.name, loan.id
            )
            assert INVALID_CREDENTIALS.uri == response.uri

            api.queue_revoke_loan(CannotReturn())
            response = self.manager.shared_collection_controller.revoke_loan(
                self.collection.name, loan.id
            )
            assert COULD_NOT_MIRROR_TO_REMOTE.uri == response.uri

            api.queue_revoke_loan(NotCheckedOut())
            response = self.manager.shared_collection_controller.revoke_loan(
                self.collection.name, loan.id
            )
            assert NO_ACTIVE_LOAN.uri == response.uri

    def test_fulfill(self):
        now = utc_now()
        tomorrow = utc_now() + datetime.timedelta(days=1)
        loan, ignore = create(
            self._db,
            Loan,
            license_pool=self.pool,
            integration_client=self.client,
            start=now,
            end=tomorrow,
        )

        ignore, other_pool = self._edition(
            with_license_pool=True,
            collection=self._collection(),
        )
        other_pool_loan, ignore = create(
            self._db,
            Loan,
            license_pool=other_pool,
            integration_client=self.client,
        )

        with self.request_context_with_client("/"):
            response = self.manager.shared_collection_controller.fulfill(
                self.collection.name, other_pool_loan.id, None
            )
            assert LOAN_NOT_FOUND.uri == response.uri

            api = self.app.manager.shared_collection_controller.shared_collection

            # If the loan doesn't have a mechanism set, we need to specify one.
            response = self.manager.shared_collection_controller.fulfill(
                self.collection.name, loan.id, None
            )
            assert BAD_DELIVERY_MECHANISM.uri == response.uri

            loan.fulfillment = self.delivery_mechanism

            api.queue_fulfill(AuthorizationFailedException())
            response = self.manager.shared_collection_controller.fulfill(
                self.collection.name, loan.id, None
            )
            assert INVALID_CREDENTIALS.uri == response.uri

            api.queue_fulfill(CannotFulfill())
            response = self.manager.shared_collection_controller.fulfill(
                self.collection.name, loan.id, None
            )
            assert CANNOT_FULFILL.uri == response.uri

            api.queue_fulfill(RemoteIntegrationException("error!", "service"))
            response = self.manager.shared_collection_controller.fulfill(
                self.collection.name,
                loan.id,
                self.delivery_mechanism.delivery_mechanism.id,
            )
            assert INTEGRATION_ERROR.uri == response.uri

            fulfillment_info = FulfillmentInfo(
                self.collection,
                self.pool.data_source.name,
                self.pool.identifier.type,
                self.pool.identifier.identifier,
                "http://content",
                "text/html",
                None,
                utc_now(),
            )

            api.queue_fulfill(fulfillment_info)

            def do_get_error(url):
                raise RemoteIntegrationException("error!", "service")

            response = self.manager.shared_collection_controller.fulfill(
                self.collection.name,
                loan.id,
                self.delivery_mechanism.delivery_mechanism.id,
                do_get=do_get_error,
            )
            assert INTEGRATION_ERROR.uri == response.uri

            api.queue_fulfill(fulfillment_info)

            def do_get_success(url):
                return MockRequestsResponse(200, content="Content")

            response = self.manager.shared_collection_controller.fulfill(
                self.collection.name,
                loan.id,
                self.delivery_mechanism.delivery_mechanism.id,
                do_get=do_get_success,
            )
            assert 200 == response.status_code
            assert "Content" == response.get_data(as_text=True)
            assert "text/html" == response.headers.get("Content-Type")

            fulfillment_info.content_link = None
            fulfillment_info.content = "Content"
            api.queue_fulfill(fulfillment_info)
            response = self.manager.shared_collection_controller.fulfill(
                self.collection.name,
                loan.id,
                self.delivery_mechanism.delivery_mechanism.id,
            )
            assert 200 == response.status_code
            assert "Content" == response.get_data(as_text=True)
            assert "text/html" == response.headers.get("Content-Type")

    def test_hold_info(self):
        now = utc_now()
        tomorrow = utc_now() + datetime.timedelta(days=1)

        other_client, ignore = IntegrationClient.register(
            self._db, "http://otherlibrary"
        )
        other_client_hold, ignore = create(
            self._db,
            Hold,
            license_pool=self.pool,
            integration_client=other_client,
        )

        ignore, other_pool = self._edition(
            with_license_pool=True,
            collection=self._collection(),
        )
        other_pool_hold, ignore = create(
            self._db,
            Hold,
            license_pool=other_pool,
            integration_client=self.client,
        )

        hold, ignore = create(
            self._db,
            Hold,
            license_pool=self.pool,
            integration_client=self.client,
            start=now,
            end=tomorrow,
        )
        with self.request_context_with_client("/"):
            # This hold doesn't exist.
            response = self.manager.shared_collection_controller.hold_info(
                self.collection.name, 1234567
            )
            assert HOLD_NOT_FOUND == response

            # This hold belongs to a different library.
            response = self.manager.shared_collection_controller.hold_info(
                self.collection.name, other_client_hold.id
            )
            assert HOLD_NOT_FOUND == response

            # This hold's pool belongs to a different collection.
            response = self.manager.shared_collection_controller.hold_info(
                self.collection.name, other_pool_hold.id
            )
            assert HOLD_NOT_FOUND == response

            # This hold is ours.
            response = self.manager.shared_collection_controller.hold_info(
                self.collection.name, hold.id
            )
            assert 200 == response.status_code
            feed = feedparser.parse(response.data)
            [entry] = feed.get("entries")
            availability = entry.get("opds_availability")
            since = availability.get("since")
            until = availability.get("until")
            assert datetime.datetime.strftime(now, "%Y-%m-%dT%H:%M:%S+00:00") == since
            assert (
                datetime.datetime.strftime(tomorrow, "%Y-%m-%dT%H:%M:%S+00:00") == until
            )
            [revoke_url] = [
                link.get("href")
                for link in entry.get("links")
                if link.get("rel") == "http://librarysimplified.org/terms/rel/revoke"
            ]
            assert (
                "/collections/%s/holds/%s/revoke" % (self.collection.name, hold.id)
                in revoke_url
            )
            assert [] == [
                link.get("href")
                for link in entry.get("links")
                if link.get("rel") == "http://opds-spec.org/acquisition"
            ]
            [self_url] = [
                link.get("href")
                for link in entry.get("links")
                if link.get("rel") == "self"
            ]
            assert "/collections/%s/holds/%s" % (self.collection.name, hold.id)

    def test_revoke_hold(self):
        now = utc_now()
        tomorrow = utc_now() + datetime.timedelta(days=1)
        hold, ignore = create(
            self._db,
            Hold,
            license_pool=self.pool,
            integration_client=self.client,
            start=now,
            end=tomorrow,
        )

        other_client, ignore = IntegrationClient.register(
            self._db, "http://otherlibrary"
        )
        other_client_hold, ignore = create(
            self._db,
            Hold,
            license_pool=self.pool,
            integration_client=other_client,
        )

        ignore, other_pool = self._edition(
            with_license_pool=True,
            collection=self._collection(),
        )
        other_pool_hold, ignore = create(
            self._db,
            Hold,
            license_pool=other_pool,
            integration_client=self.client,
        )

        with self.request_context_with_client("/"):
            response = self.manager.shared_collection_controller.revoke_hold(
                self.collection.name, other_pool_hold.id
            )
            assert HOLD_NOT_FOUND.uri == response.uri

            response = self.manager.shared_collection_controller.revoke_hold(
                self.collection.name, other_client_hold.id
            )
            assert HOLD_NOT_FOUND.uri == response.uri

            api = self.app.manager.shared_collection_controller.shared_collection

            api.queue_revoke_hold(AuthorizationFailedException())
            response = self.manager.shared_collection_controller.revoke_hold(
                self.collection.name, hold.id
            )
            assert INVALID_CREDENTIALS.uri == response.uri

            api.queue_revoke_hold(CannotReleaseHold())
            response = self.manager.shared_collection_controller.revoke_hold(
                self.collection.name, hold.id
            )
            assert CANNOT_RELEASE_HOLD.uri == response.uri

            api.queue_revoke_hold(NotOnHold())
            response = self.manager.shared_collection_controller.revoke_hold(
                self.collection.name, hold.id
            )
            assert NO_ACTIVE_HOLD.uri == response.uri


class TestURNLookupController(ControllerTest):
    """Test that a client can look up data on specific works."""

    def test_work_lookup(self):
        work = self._work(with_open_access_download=True)
        [pool] = work.license_pools
        urn = pool.identifier.urn
        with self.request_context_with_library("/?urn=%s" % urn):
            route_name = "work"

            # Look up a work.
            response = self.manager.urn_lookup.work_lookup(route_name)

            # We got an OPDS feed.
            assert 200 == response.status_code
            assert OPDSFeed.ACQUISITION_FEED_TYPE == response.headers["Content-Type"]

            # Parse it.
            feed = feedparser.parse(response.data)

            # The route name we passed into work_lookup shows up in
            # the feed-level link with rel="self".
            [self_link] = feed["feed"]["links"]
            assert "/" + route_name in self_link["href"]

            # The work we looked up has an OPDS entry.
            [entry] = feed["entries"]
            assert work.title == entry["title"]

            # The OPDS feed includes an open-access acquisition link
            # -- something that only gets inserted by the
            # CirculationManagerAnnotator.
            [link] = entry.links
            assert LinkRelations.OPEN_ACCESS_DOWNLOAD == link["rel"]


class TestProfileController(ControllerTest):
    """Test that a client can interact with the User Profile Management
    Protocol.
    """

    def setup_method(self):
        super(TestProfileController, self).setup_method()

        # Nothing will happen to this patron. This way we can verify
        # that a patron can only see/modify their own profile.
        self.other_patron = self._patron()
        self.other_patron.synchronize_annotations = False
        self.auth = dict(Authorization=self.valid_auth)

    def test_controller_uses_circulation_patron_profile_storage(self):
        """Verify that this controller uses circulation manager-specific extensions."""
        with self.request_context_with_library("/", method="GET", headers=self.auth):
            assert isinstance(
                self.manager.profiles._controller.storage,
                CirculationPatronProfileStorage,
            )

    def test_get(self):
        """Verify that a patron can see their own profile."""
        with self.request_context_with_library("/", method="GET", headers=self.auth):
            patron = self.controller.authenticated_patron_from_request()
            patron.synchronize_annotations = True
            response = self.manager.profiles.protocol()
            assert "200 OK" == response.status
            data = json.loads(response.get_data(as_text=True))
            settings = data["settings"]
            assert True == settings[ProfileStorage.SYNCHRONIZE_ANNOTATIONS]

    def test_put(self):
        """Verify that a patron can modify their own profile."""
        payload = {"settings": {ProfileStorage.SYNCHRONIZE_ANNOTATIONS: True}}

        request_patron = None
        identifier = self._identifier()
        with self.request_context_with_library(
            "/",
            method="PUT",
            headers=self.auth,
            content_type=ProfileController.MEDIA_TYPE,
            data=json.dumps(payload),
        ):
            # By default, a patron has no value for synchronize_annotations.
            request_patron = self.controller.authenticated_patron_from_request()
            assert None == request_patron.synchronize_annotations

            # This means we can't create annotations for them.
            pytest.raises(
                ValueError,
                Annotation.get_one_or_create,
                self._db,
                patron=request_patron,
                identifier=identifier,
            )

            # But by sending a PUT request...
            response = self.manager.profiles.protocol()

            # ...we can change synchronize_annotations to True.
            assert True == request_patron.synchronize_annotations

            # The other patron is unaffected.
            assert False == self.other_patron.synchronize_annotations

        # Now we can create an annotation for the patron who enabled
        # annotation sync.
        annotation = Annotation.get_one_or_create(
            self._db, patron=request_patron, identifier=identifier
        )
        assert 1 == len(request_patron.annotations)

        # But if we make another request and change their
        # synchronize_annotations field to False...
        payload["settings"][ProfileStorage.SYNCHRONIZE_ANNOTATIONS] = False
        with self.request_context_with_library(
            "/",
            method="PUT",
            headers=self.auth,
            content_type=ProfileController.MEDIA_TYPE,
            data=json.dumps(payload),
        ):
            response = self.manager.profiles.protocol()

            # ...the annotation goes away.
            self._db.commit()
            assert False == request_patron.synchronize_annotations
            assert 0 == len(request_patron.annotations)

    def test_problemdetail_on_error(self):
        """Verify that an error results in a ProblemDetail being returned
        from the controller.
        """
        with self.request_context_with_library(
            "/",
            method="PUT",
            headers=self.auth,
            content_type="text/plain",
        ):
            response = self.manager.profiles.protocol()
            assert isinstance(response, ProblemDetail)
            assert 415 == response.status_code
            assert "Expected vnd.librarysimplified/user-profile+json" == response.detail


class TestScopedSession(ControllerTest):
    """Test that in production scenarios (as opposed to normal unit tests)
    the app server runs each incoming request in a separate database
    session.

    Compare to TestBaseController.test_unscoped_session, which tests
    the corresponding behavior in unit tests.
    """

    @classmethod
    def setup_class(cls):
        ControllerTest.setup_class()
        initialize_database(autoinitialize=False)

    def setup_method(self):
        # We will be calling circulation_manager_setup ourselves,
        # because we want objects like Libraries to be created in the
        # scoped session.
        self.setup_circulation_manager = False
        super(TestScopedSession, self).setup_method()
        self.set_base_url(app._db)

    def make_default_libraries(self, _db):
        libraries = []
        for i in range(2):
            name = self._str + " (library for scoped session)"
            library, ignore = create(_db, Library, short_name=name)
            libraries.append(library)
        return libraries

    def make_default_collection(self, _db, library):
        """We need to create a test collection that
        uses the scoped session.
        """
        collection, ignore = create(
            _db,
            Collection,
            name=self._str + " (collection for scoped session)",
        )
        collection.create_external_integration(ExternalIntegration.OPDS_IMPORT)
        library.collections.append(collection)
        return collection

    @contextmanager
    def test_request_context_and_transaction(self, *args):
        """Run a simulated Flask request in a transaction that gets rolled
        back at the end of the request.
        """
        with self.app.test_request_context(*args) as ctx:
            transaction = current_session.begin_nested()
            self.app.manager = self.circulation_manager_setup(current_session)
            yield ctx
            transaction.rollback()

    def test_scoped_session(self):
        # Start a simulated request to the Flask app server.

        with self.test_request_context_and_transaction("/"):
            # Each request is given its own database session distinct
            # from the one used by most unit tests or the one
            # associated with the CirculationManager object.
            session1 = current_session()
            assert session1 != self._db
            assert session1 != self.app.manager._db

            # Add an Identifier to the database.
            identifier = Identifier(type=DataSource.GUTENBERG, identifier="1024")
            session1.add(identifier)
            session1.flush()

            # The Identifier immediately shows up in the session that
            # created it.
            [identifier] = session1.query(Identifier).all()
            assert "1024" == identifier.identifier

            # It doesn't show up in self._db, the database session
            # used by most other unit tests, because it was created
            # within the (still-active) context of a Flask request,
            # which happens within a nested database transaction.
            assert [] == self._db.query(Identifier).all()

            # It shows up in the flask_scoped_session object that
            # created the request-scoped session, because within the
            # context of a request, running database queries on that object
            # actually runs them against your request-scoped session.
            [identifier] = self.app.manager._db.query(Identifier).all()
            assert "1024" == identifier.identifier

            # But if we were to use flask_scoped_session to create a
            # brand new session, it would not see the Identifier,
            # because it's running in a different database session.
            new_session = self.app.manager._db.session_factory()
            assert [] == new_session.query(Identifier).all()

            # When the index controller runs in the request context,
            # it doesn't store anything that's associated with the
            # scoped session.
            flask.request.library = self.library
            response = self.app.manager.index_controller()
            assert 302 == response.status_code

        # Once we exit the context of the Flask request, the
        # transaction is rolled back. The Identifier never actually
        # enters the database.
        #
        # If it did enter the database, it would never leave.  Changes
        # that happen through self._db happen inside a nested
        # transaction which is rolled back after the test is over.
        # But changes that happen through a session-scoped database
        # connection are actually written to the database when we
        # leave the scope of the request.
        #
        # To avoid this, we use test_request_context_and_transaction
        # to create a nested transaction that's rolled back just
        # before we leave the scope of the request.
        assert [] == self._db.query(Identifier).all()

        # Now create a different simulated Flask request
        with self.test_request_context_and_transaction("/"):
            session2 = current_session()
            assert session2 != self._db
            assert session2 != self.app.manager._db

            # The controller still works in the new request context -
            # nothing it needs is associated with the previous scoped
            # session.
            flask.request.library = self.library
            response = self.app.manager.index_controller()
            assert 302 == response.status_code

        # The two Flask requests got different sessions, neither of
        # which is the same as self._db, the unscoped database session
        # used by most other unit tests.
        assert session1 != session2


class TestStaticFileController(CirculationControllerTest):
    def test_static_file(self):
        cache_timeout = ConfigurationSetting.sitewide(
            self._db, Configuration.STATIC_FILE_CACHE_TIME
        )
        cache_timeout.value = 10

        directory = Path(__file__).parent / "files" / "images"
        filename = "blue.jpg"
        with (directory / filename).open("rb") as f:
            expected_content = f.read()

        with self.app.test_request_context("/"):
            response = self.app.manager.static_files.static_file(directory, filename)

        assert 200 == response.status_code
        assert "public, max-age=10" == response.headers.get("Cache-Control")
        assert expected_content == response.response.file.read()

        with self.app.test_request_context("/"):
            pytest.raises(
                NotFound,
                self.app.manager.static_files.static_file,
                directory,
                "missing.png",
            )

    def test_image(self):
        directory = Path(__file__).parent.parent.parent / "resources" / "images"
        filename = "CleverLoginButton280.png"
        with (directory / filename).open("rb") as f:
            expected_content = f.read()

        with self.app.test_request_context("/"):
            response = self.app.manager.static_files.image(filename)

        assert 200 == response.status_code
        assert expected_content == response.response.file.read()
=======
        self.manager._external_search = old_value
>>>>>>> 0a923641
<|MERGE_RESOLUTION|>--- conflicted
+++ resolved
@@ -3,20 +3,9 @@
 
 import flask
 
-<<<<<<< HEAD
-from api.adobe_vendor_id import AuthdataUtility, DeviceManagementProtocolController
-from api.annotations import AnnotationWriter
-from api.app import app, initialize_database
-from api.authenticator import CirculationPatronProfileStorage, LibraryAuthenticator
-from api.circulation import FulfillmentInfo, HoldInfo, LoanInfo
-from api.circulation_exceptions import *
-from api.circulation_exceptions import RemoteInitiatedServerError
-from api.config import Configuration, temp_config
-=======
 from api.adobe_vendor_id import AuthdataUtility
 from api.app import app
 from api.config import Configuration
->>>>>>> 0a923641
 from api.controller import CirculationManager, CirculationManagerController
 from api.lanes import create_default_lanes
 from api.simple_authentication import SimpleAuthenticationProvider
@@ -253,6121 +242,4 @@
                 == response.detail
             )
         self.manager.setup_external_search = old_setup
-<<<<<<< HEAD
-        self.manager._external_search = old_value
-
-
-class TestCirculationManager(CirculationControllerTest):
-    """Test the CirculationManager object itself."""
-
-    def test_initialization(self):
-        # As soon as the CirculationManager object is created,
-        # it sets a public/private key pair for the site.
-        public, private = ConfigurationSetting.sitewide(
-            self._db, Configuration.KEY_PAIR
-        ).json_value
-        assert "BEGIN PUBLIC KEY" in public
-        assert "BEGIN RSA PRIVATE KEY" in private
-
-    def test_load_settings(self):
-        # Here's a CirculationManager which we've been using for a while.
-        manager = self.manager
-
-        # Certain fields of the CirculationManager have certain values
-        # which are about to be reloaded.
-        manager._external_search = object()
-        manager.adobe_device_management = object()
-        manager.auth = object()
-        manager.shared_collection_api = object()
-        manager.new_custom_index_views = object()
-        manager.patron_web_domains = object()
-
-        # But some fields are _not_ about to be reloaded
-        index_controller = manager.index_controller
-
-        # The CirculationManager has a top-level lane and a CirculationAPI,
-        # for the default library, but no others.
-        assert 1 == len(manager.top_level_lanes)
-        assert 1 == len(manager.circulation_apis)
-
-        # The authentication document cache has a default value for
-        # max_age.
-        assert 0 == manager.authentication_for_opds_documents.max_age
-
-        # WSGI debug is off by default.
-        assert False == manager.wsgi_debug
-
-        # Now let's create a brand new library, never before seen.
-        library = self._library()
-        self.library_setup(library)
-
-        # In addition to the setup performed by library_setup(), give it
-        # a registry integration with short client tokens so we can verify
-        # that the DeviceManagementProtocolController is recreated.
-        self.initialize_adobe(library, [library])
-
-        # We also register a CustomIndexView for this new library.
-        mock_custom_view = object()
-
-        @classmethod
-        def mock_for_library(cls, incoming_library):
-            if incoming_library == library:
-                return mock_custom_view
-            return None
-
-        old_for_library = CustomIndexView.for_library
-        CustomIndexView.for_library = mock_for_library
-
-        # We also set up some configuration settings that will
-        # be loaded.
-        ConfigurationSetting.sitewide(
-            self._db, Configuration.PATRON_WEB_HOSTNAMES
-        ).value = "http://sitewide/1234"
-        registry = self._external_integration(
-            protocol="some protocol", goal=ExternalIntegration.DISCOVERY_GOAL
-        )
-        ConfigurationSetting.for_library_and_externalintegration(
-            self._db, Registration.LIBRARY_REGISTRATION_WEB_CLIENT, library, registry
-        ).value = "http://registration"
-
-        ConfigurationSetting.sitewide(
-            self._db, Configuration.AUTHENTICATION_DOCUMENT_CACHE_TIME
-        ).value = "60"
-
-        ConfigurationSetting.sitewide(
-            self._db, Configuration.WSGI_DEBUG_KEY
-        ).value = "true"
-
-        # Then reload the CirculationManager...
-        self.manager.load_settings()
-
-        # Now the new library has a top-level lane.
-        assert library.id in manager.top_level_lanes
-
-        # And a circulation API.
-        assert library.id in manager.circulation_apis
-
-        # And a CustomIndexView.
-        assert mock_custom_view == manager.custom_index_views[library.id]
-        assert None == manager.custom_index_views[self._default_library.id]
-
-        # The Authenticator has been reloaded with information about
-        # how to authenticate patrons of the new library.
-        assert isinstance(
-            manager.auth.library_authenticators[library.short_name],
-            LibraryAuthenticator,
-        )
-
-        # The ExternalSearch object has been reset.
-        assert isinstance(manager.external_search, MockExternalSearchIndex)
-
-        # So has the controller for the Device Management Protocol.
-        assert isinstance(
-            manager.adobe_device_management, DeviceManagementProtocolController
-        )
-
-        # So has the SharecCollectionAPI.
-        assert isinstance(manager.shared_collection_api, SharedCollectionAPI)
-
-        # So have the patron web domains, and their paths have been
-        # removed.
-        assert (
-            set(["http://sitewide", "http://registration"])
-            == manager.patron_web_domains
-        )
-
-        # The authentication document cache has been rebuilt with a
-        # new max_age.
-        assert 60 == manager.authentication_for_opds_documents.max_age
-
-        # The WSGI debug setting has been changed.
-        assert True == manager.wsgi_debug
-
-        # Controllers that don't depend on site configuration
-        # have not been reloaded.
-        assert index_controller == manager.index_controller
-
-        # The sitewide patron web domain can also be set to *.
-        ConfigurationSetting.sitewide(
-            self._db, Configuration.PATRON_WEB_HOSTNAMES
-        ).value = "*"
-        self.manager.load_settings()
-        assert set(["*", "http://registration"]) == manager.patron_web_domains
-
-        # The sitewide patron web domain can have pipe separated domains, and will get spaces stripped
-        ConfigurationSetting.sitewide(
-            self._db, Configuration.PATRON_WEB_HOSTNAMES
-        ).value = "https://1.com|http://2.com |  http://subdomain.3.com|4.com"
-        self.manager.load_settings()
-        assert (
-            set(
-                [
-                    "https://1.com",
-                    "http://2.com",
-                    "http://subdomain.3.com",
-                    "http://registration",
-                ]
-            )
-            == manager.patron_web_domains
-        )
-
-        # Restore the CustomIndexView.for_library implementation
-        CustomIndexView.for_library = old_for_library
-
-    def test_exception_during_external_search_initialization_is_stored(self):
-        class BadSearch(CirculationManager):
-            @property
-            def setup_search(self):
-                raise Exception("doomed!")
-
-        circulation = BadSearch(self._db, testing=True)
-
-        # We didn't get a search object.
-        assert None == circulation.external_search
-
-        # The reason why is stored here.
-        ex = circulation.external_search_initialization_exception
-        assert isinstance(ex, Exception)
-        assert "doomed!" == str(ex)
-
-    def test_exception_during_short_client_token_initialization_is_stored(self):
-
-        # Create an incomplete Short Client Token setup for our
-        # library.
-        registry_integration = self._external_integration(
-            protocol=ExternalIntegration.OPDS_REGISTRATION,
-            goal=ExternalIntegration.DISCOVERY_GOAL,
-            libraries=[self.library],
-        )
-        registry_integration.username = "something"
-        registry_integration.set_setting(AuthdataUtility.VENDOR_ID_KEY, "vendorid")
-        # Indicate that the library has successfully registered.
-        ConfigurationSetting.for_library_and_externalintegration(
-            self._db,
-            RegistrationConstants.LIBRARY_REGISTRATION_STATUS,
-            self.library,
-            registry_integration,
-        ).value = RegistrationConstants.SUCCESS_STATUS
-
-        # Then try to set up the Adobe Vendor ID configuration for
-        # that library.
-        self.manager.setup_adobe_vendor_id(self._db, self.library)
-
-        # The exception caused when we tried to load the incomplete
-        # configuration was stored here.
-        ex = self.manager.short_client_token_initialization_exceptions[self.library.id]
-        assert isinstance(ex, CannotLoadConfiguration)
-        assert str(ex).startswith("Short Client Token configuration is incomplete")
-
-    def test_setup_adobe_vendor_id_does_not_override_existing_configuration(self):
-        # Our circulation manager is perfectly happy with its Adobe Vendor ID
-        # configuration, which it got from one of its libraries.
-        obj = object()
-        self.manager.adobe_vendor_id = obj
-
-        # This library wants to set up an Adobe Vendor ID but it doesn't
-        # actually have one configured.
-        self.manager.setup_adobe_vendor_id(self._db, self._default_library)
-
-        # The sitewide Adobe Vendor ID configuration is not changed by
-        # the presence of another library that doesn't have a Vendor
-        # ID configuration.
-        assert obj == self.manager.adobe_vendor_id
-
-    def test_sitewide_key_pair(self):
-        # A public/private key pair was created when the
-        # CirculationManager was initialized. Clear it out.
-        pair = ConfigurationSetting.sitewide(self._db, Configuration.KEY_PAIR)
-        pair.value = None
-
-        # Calling sitewide_key_pair will create a new pair of keys.
-        new_public, new_private = self.manager.sitewide_key_pair
-        assert "BEGIN PUBLIC KEY" in new_public
-        assert "BEGIN RSA PRIVATE KEY" in new_private
-
-        # The new values are stored in the appropriate
-        # ConfigurationSetting.
-        assert [new_public, new_private] == pair.json_value
-
-        # Calling it again will do nothing.
-        assert (new_public, new_private) == self.manager.sitewide_key_pair
-
-    def test_annotator(self):
-        # Test our ability to find an appropriate OPDSAnnotator for
-        # any request context.
-
-        # The simplest case -- a Lane is provided and we build a
-        # LibraryAnnotator for its library
-        lane = self._lane()
-        facets = Facets.default(self._default_library)
-        annotator = self.manager.annotator(lane, facets)
-        assert isinstance(annotator, LibraryAnnotator)
-        assert (
-            self.manager.circulation_apis[self._default_library.id]
-            == annotator.circulation
-        )
-        assert "All Books" == annotator.top_level_title()
-        assert True == annotator.identifies_patrons
-
-        # Try again using a library that has no patron authentication.
-        library2 = self._library()
-        lane2 = self._lane(library=library2)
-        mock_circulation = object()
-        self.manager.circulation_apis[library2.id] = mock_circulation
-
-        annotator = self.manager.annotator(lane2, facets)
-        assert isinstance(annotator, LibraryAnnotator)
-        assert library2 == annotator.library
-        assert lane2 == annotator.lane
-        assert facets == annotator.facets
-        assert mock_circulation == annotator.circulation
-
-        # This LibraryAnnotator knows not to generate any OPDS that
-        # implies it has any way of authenticating or differentiating
-        # between patrons.
-        assert False == annotator.identifies_patrons
-
-        # Any extra positional or keyword arguments passed into annotator()
-        # are propagated to the Annotator constructor.
-        class MockAnnotator(object):
-            def __init__(self, *args, **kwargs):
-                self.positional = args
-                self.keyword = kwargs
-
-        annotator = self.manager.annotator(
-            lane,
-            facets,
-            "extra positional",
-            kw="extra keyword",
-            annotator_class=MockAnnotator,
-        )
-        assert isinstance(annotator, MockAnnotator)
-        assert "extra positional" == annotator.positional[-1]
-        assert "extra keyword" == annotator.keyword.pop("kw")
-
-        # Now let's try more and more obscure ways of figuring out which
-        # library should be used to build the LibraryAnnotator.
-
-        # If a WorkList initialized with a library is provided, a
-        # LibraryAnnotator for that library is created.
-        worklist = WorkList()
-        worklist.initialize(library2)
-        annotator = self.manager.annotator(worklist, facets)
-        assert isinstance(annotator, LibraryAnnotator)
-        assert library2 == annotator.library
-        assert worklist == annotator.lane
-        assert facets == annotator.facets
-
-        # If no library can be found through the WorkList,
-        # LibraryAnnotator uses the library associated with the
-        # current request.
-        worklist = WorkList()
-        worklist.initialize(None)
-        with self.request_context_with_library("/"):
-            annotator = self.manager.annotator(worklist, facets)
-            assert isinstance(annotator, LibraryAnnotator)
-            assert self._default_library == annotator.library
-            assert worklist == annotator.lane
-
-        # If there is absolutely no library associated with this
-        # request, we get a generic CirculationManagerAnnotator for
-        # the provided WorkList.
-        with self.app.test_request_context("/"):
-            annotator = self.manager.annotator(worklist, facets)
-            assert isinstance(annotator, CirculationManagerAnnotator)
-            assert worklist == annotator.lane
-
-    def test_load_facets_from_request_disable_caching(self):
-        # Only an authenticated admin can ask to disable caching,
-        # and load_facets_from_request is where we enforce this.
-        class MockAdminSignInController(object):
-            # Pretend to be able to find (or not) an Admin authenticated
-            # to make the current request.
-            admin = None
-
-            def authenticated_admin_from_request(self):
-                return self.admin
-
-        admin = Admin()
-        controller = MockAdminSignInController()
-
-        self.manager.admin_sign_in_controller = controller
-
-        with self.request_context_with_library("/"):
-            # If you don't specify a max cache age, nothing happens,
-            # whether or not you're an admin.
-            for value in INVALID_CREDENTIALS, admin:
-                controller.admin = value
-                facets = self.manager.load_facets_from_request()
-                assert None == facets.max_cache_age
-
-        with self.request_context_with_library("/?max_age=0"):
-            # Not an admin, max cache age requested.
-            controller.admin = INVALID_CREDENTIALS
-            facets = self.manager.load_facets_from_request()
-            assert None == facets.max_cache_age
-
-            # Admin, max age requested. This is the only case where
-            # nonstandard caching rules make it through
-            # load_facets_from_request().
-            controller.admin = admin
-            facets = self.manager.load_facets_from_request()
-            assert CachedFeed.IGNORE_CACHE == facets.max_cache_age
-
-        # Since the admin sign-in controller is part of the admin
-        # package and not the API proper, test a situation where, for
-        # whatever reason, that controller was never initialized.
-        del self.manager.admin_sign_in_controller
-
-        # Now what controller.admin says doesn't matter, because the
-        # controller's not associated with the CirculationManager.
-        # But everything still basically works; you just can't
-        # disable the cache.
-        with self.request_context_with_library("/?max_age=0"):
-            for value in (INVALID_CREDENTIALS, admin):
-                controller.admin = value
-                facets = self.manager.load_facets_from_request()
-                assert None == facets.max_cache_age
-
-    def test_load_facets_from_request_denies_access_to_inaccessible_worklist(self):
-        """You can't access a WorkList that's inaccessible to your patron
-        type, and load_facets_from_request (which is called when
-        presenting the WorkList) is where we enforce this.
-        """
-        wl = WorkList()
-        wl.accessible_to = MagicMock(return_value=True)
-
-        # The authenticated patron, if any, is passed into
-        # WorkList.accessible_to.
-        with self.request_context_with_library("/"):
-            facets = self.manager.load_facets_from_request(worklist=wl)
-            assert isinstance(facets, Facets)
-            wl.accessible_to.assert_called_once_with(None)
-
-        with self.request_context_with_library(
-            "/", headers=dict(Authorization=self.valid_auth)
-        ):
-            facets = self.manager.load_facets_from_request(worklist=wl)
-            assert isinstance(facets, Facets)
-            wl.accessible_to.assert_called_with(self.default_patron)
-
-        # The request is short-circuited if accessible_to returns
-        # False.
-        wl.accessible_to = MagicMock(return_value=False)
-        with self.request_context_with_library("/"):
-            facets = self.manager.load_facets_from_request(worklist=wl)
-            assert isinstance(facets, ProblemDetail)
-
-            # Because the patron didn't ask for a specific title, we
-            # respond that the lane doesn't exist rather than saying
-            # they've been denied access to age-inappropriate content.
-            assert NO_SUCH_LANE.uri == facets.uri
-
-    def test_cdn_url_for(self):
-        # Test the various rules for generating a URL for a view while
-        # passing it through a CDN (or not).
-
-        # The CDN configuration itself is handled inside the
-        # cdn_url_for function imported from core.app_server. So
-        # mainly we just need to check when a CirculationManager calls
-        # that function (via self._cdn_url_for), versus when it
-        # decides to bail on the CDN and call self.url_for instead.
-        class Mock(CirculationManager):
-            _cdn_url_for_calls = []
-            url_for_calls = []
-
-            def _cdn_url_for(self, view, *args, **kwargs):
-                self._cdn_url_for_calls.append((view, args, kwargs))
-                return "http://cdn/"
-
-            def url_for(self, view, *args, **kwargs):
-                self.url_for_calls.append((view, args, kwargs))
-                return "http://url/"
-
-        manager = Mock(self._db, testing=True)
-
-        # Normally, cdn_url_for calls _cdn_url_for to generate a URL.
-        args = ("arg1", "arg2")
-        kwargs = dict(key="value")
-        url = manager.cdn_url_for("view", *args, **kwargs)
-        assert "http://cdn/" == url
-        assert ("view", args, kwargs) == manager._cdn_url_for_calls.pop()
-        assert [] == manager._cdn_url_for_calls
-
-        # But if a faceting object is passed in as _facets, it's checked
-        # to see if it wants to disable caching.
-        class MockFacets(BaseFacets):
-            max_cache_age = None
-
-        kwargs_with_facets = dict(kwargs)
-        kwargs_with_facets.update(_facets=MockFacets)
-        url = manager.cdn_url_for("view", *args, **kwargs_with_facets)
-
-        # Here, the faceting object has no opinion on the matter, so
-        # _cdn_url_for is called again.
-        assert "http://cdn/" == url
-        assert ("view", args, kwargs) == manager._cdn_url_for_calls.pop()
-        assert [] == manager._cdn_url_for_calls
-
-        # Here, the faceting object does have an opinion: the document
-        # being generated should not be stored in a cache. This
-        # implies that the documents it links to should _also_ not be
-        # stored in a cache.
-        MockFacets.max_cache_age = CachedFeed.IGNORE_CACHE
-        url = manager.cdn_url_for("view", *args, **kwargs_with_facets)
-
-        # And so, url_for is called instead of _cdn_url_for.
-        assert "http://url/" == url
-        assert [] == manager._cdn_url_for_calls
-        assert ("view", args, kwargs) == manager.url_for_calls.pop()
-        assert [] == manager.url_for_calls
-
-
-class TestBaseController(CirculationControllerTest):
-    def test_unscoped_session(self):
-
-        """Compare to TestScopedSession.test_scoped_session to see
-        how database sessions will be handled in production.
-        """
-        # Both requests used the self._db session used by most unit tests.
-        with self.request_context_with_library("/"):
-            response1 = self.manager.index_controller()
-            assert self.app.manager._db == self._db
-
-        with self.request_context_with_library("/"):
-            response2 = self.manager.index_controller()
-            assert self.app.manager._db == self._db
-
-    def test_request_patron(self):
-        # Test the method that finds the currently authenticated patron
-        # for the current request, triggering the authentication process
-        # if necessary.
-
-        # If flask.request.patron is present, whatever value is in
-        # there is returned.
-        o1 = object()
-        with self.app.test_request_context("/"):
-            flask.request.patron = o1
-            assert o1 == self.controller.request_patron
-
-        # If not, authenticated_patron_from_request is called; it's
-        # supposed to set flask.request.patron.
-        o2 = object()
-
-        def set_patron():
-            flask.request.patron = o2
-
-        mock = MagicMock(
-            side_effect=set_patron, return_value="return value will be ignored"
-        )
-        self.controller.authenticated_patron_from_request = mock
-        with self.app.test_request_context("/"):
-            assert o2 == self.controller.request_patron
-
-    def test_authenticated_patron_from_request(self):
-        # Test the method that attempts to authenticate a patron
-        # for the current request.
-
-        # First, test success.
-        with self.request_context_with_library(
-            "/", headers=dict(Authorization=self.valid_auth)
-        ):
-            result = self.controller.authenticated_patron_from_request()
-            assert self.default_patron == result
-            assert self.default_patron == flask.request.patron
-
-        # No authorization header -> 401 error.
-        with patch(
-            "api.base_controller.BaseCirculationManagerController.authorization_header",
-            lambda x: None,
-        ):
-            with self.request_context_with_library("/"):
-                result = self.controller.authenticated_patron_from_request()
-                assert 401 == result.status_code
-                assert None == flask.request.patron
-
-        # Exception contacting the authentication authority -> ProblemDetail
-        def remote_failure(self, header):
-            raise RemoteInitiatedServerError("argh", "service")
-
-        with patch(
-            "api.base_controller.BaseCirculationManagerController.authenticated_patron",
-            remote_failure,
-        ):
-            with self.request_context_with_library(
-                "/", headers=dict(Authorization=self.valid_auth)
-            ):
-                result = self.controller.authenticated_patron_from_request()
-                assert isinstance(result, ProblemDetail)
-                assert REMOTE_INTEGRATION_FAILED.uri == result.uri
-                assert "Error in authentication service" == result.detail
-                assert None == flask.request.patron
-
-        # Credentials provided but don't identify anyone in particular
-        # -> 401 error.
-        with patch(
-            "api.base_controller.BaseCirculationManagerController.authenticated_patron",
-            lambda self, x: None,
-        ):
-            with self.request_context_with_library(
-                "/", headers=dict(Authorization=self.valid_auth)
-            ):
-                result = self.controller.authenticated_patron_from_request()
-                assert 401 == result.status_code
-                assert None == flask.request.patron
-
-    def test_authenticated_patron_invalid_credentials(self):
-        from api.problem_details import INVALID_CREDENTIALS
-
-        with self.request_context_with_library("/"):
-            value = self.controller.authenticated_patron(
-                dict(username="user1", password="password2")
-            )
-            assert value == INVALID_CREDENTIALS
-
-    def test_authenticated_patron_can_authenticate_with_expired_credentials(self):
-        """A patron can authenticate even if their credentials have
-        expired -- they just can't create loans or holds.
-        """
-        one_year_ago = utc_now() - datetime.timedelta(days=365)
-        with self.request_context_with_library("/"):
-            patron = self.controller.authenticated_patron(self.valid_credentials)
-            patron.expires = one_year_ago
-
-            patron = self.controller.authenticated_patron(self.valid_credentials)
-            assert one_year_ago == patron.expires
-
-    def test_authenticated_patron_correct_credentials(self):
-        with self.request_context_with_library("/"):
-            value = self.controller.authenticated_patron(self.valid_credentials)
-            assert isinstance(value, Patron)
-
-            # The test neighborhood configured in the SimpleAuthenticationProvider
-            # has been associated with the authenticated Patron object for the
-            # duration of this request.
-            assert "Unit Test West" == value.neighborhood
-
-    def test_authentication_sends_proper_headers(self):
-
-        # Make sure the realm header has quotes around the realm name.
-        # Without quotes, some iOS versions don't recognize the header value.
-
-        base_url = ConfigurationSetting.sitewide(self._db, Configuration.BASE_URL_KEY)
-        base_url.value = "http://url"
-
-        with self.request_context_with_library("/"):
-            response = self.controller.authenticate()
-            assert response.headers["WWW-Authenticate"] == 'Basic realm="Library card"'
-
-        with self.request_context_with_library(
-            "/", headers={"X-Requested-With": "XMLHttpRequest"}
-        ):
-            response = self.controller.authenticate()
-            assert None == response.headers.get("WWW-Authenticate")
-
-    def test_handle_conditional_request(self):
-
-        # First, test success: the client provides If-Modified-Since
-        # and it is _not_ earlier than the 'last modified' date known by
-        # the server.
-
-        now_datetime = utc_now()
-        now_string = email.utils.format_datetime(now_datetime)
-
-        # To make the test more realistic, set a meaningless
-        # microseconds value of 'now'.
-        now_datetime = now_datetime.replace(microsecond=random.randint(0, 999999))
-
-        with self.app.test_request_context(headers={"If-Modified-Since": now_string}):
-            response = self.controller.handle_conditional_request(now_datetime)
-            assert 304 == response.status_code
-
-        # Try with a few specific values that comply to a greater or lesser
-        # extent with the date-format spec.
-        very_old = datetime_utc(2000, 1, 1)
-        for value in [
-            "Thu, 01 Aug 2019 10:00:40 -0000",
-            "Thu, 01 Aug 2019 10:00:40",
-            "01 Aug 2019 10:00:40",
-        ]:
-            with self.app.test_request_context(headers={"If-Modified-Since": value}):
-                response = self.controller.handle_conditional_request(very_old)
-                assert 304 == response.status_code
-
-        # All remaining test cases are failures: for whatever reason,
-        # the request is not a valid conditional request and the
-        # method returns None.
-
-        with self.app.test_request_context(headers={"If-Modified-Since": now_string}):
-            # This request _would_ be a conditional request, but the
-            # precondition fails: If-Modified-Since is earlier than
-            # the 'last modified' date known by the server.
-            newer = now_datetime + datetime.timedelta(seconds=10)
-            response = self.controller.handle_conditional_request(newer)
-            assert None == response
-
-            # Here, the server doesn't know what the 'last modified' date is,
-            # so it can't evaluate the precondition.
-            response = self.controller.handle_conditional_request(None)
-            assert None == response
-
-        # Here, the precondition string is not parseable as a datetime.
-        with self.app.test_request_context(
-            headers={"If-Modified-Since": "01 Aug 2019"}
-        ):
-            response = self.controller.handle_conditional_request(very_old)
-            assert None == response
-
-        # Here, the client doesn't provide a precondition at all.
-        with self.app.test_request_context():
-            response = self.controller.handle_conditional_request(very_old)
-            assert None == response
-
-    def test_load_licensepools(self):
-
-        # Here's a Library that has two Collections.
-        library = self.library
-        [c1] = library.collections
-        c2 = self._collection()
-        library.collections.append(c2)
-
-        # Here's a Collection not affiliated with any Library.
-        c3 = self._collection()
-
-        # All three Collections have LicensePools for this Identifier,
-        # from various sources.
-        i1 = self._identifier()
-        e1, lp1 = self._edition(
-            data_source_name=DataSource.GUTENBERG,
-            identifier_type=i1.type,
-            identifier_id=i1.identifier,
-            with_license_pool=True,
-            collection=c1,
-        )
-        e2, lp2 = self._edition(
-            data_source_name=DataSource.OVERDRIVE,
-            identifier_type=i1.type,
-            identifier_id=i1.identifier,
-            with_license_pool=True,
-            collection=c2,
-        )
-        e3, lp3 = self._edition(
-            data_source_name=DataSource.BIBLIOTHECA,
-            identifier_type=i1.type,
-            identifier_id=i1.identifier,
-            with_license_pool=True,
-            collection=c3,
-        )
-
-        # The first collection also has a LicensePool for a totally
-        # different Identifier.
-        e4, lp4 = self._edition(
-            data_source_name=DataSource.GUTENBERG, with_license_pool=True, collection=c1
-        )
-
-        # Same for the third collection
-        e5, lp5 = self._edition(
-            data_source_name=DataSource.GUTENBERG, with_license_pool=True, collection=c3
-        )
-
-        # Now let's try to load LicensePools for the first Identifier
-        # from the default Library.
-        loaded = self.controller.load_licensepools(
-            self._default_library, i1.type, i1.identifier
-        )
-
-        # Two LicensePools were loaded: the LicensePool for the first
-        # Identifier in Collection 1, and the LicensePool for the same
-        # identifier in Collection 2.
-        assert lp1 in loaded
-        assert lp2 in loaded
-        assert 2 == len(loaded)
-        assert all([lp.identifier == i1 for lp in loaded])
-
-        # Note that the LicensePool in c3 was not loaded, even though
-        # the Identifier matches, because that collection is not
-        # associated with this Library.
-
-        # LicensePool l4 was not loaded, even though it's in a Collection
-        # that matches, because the Identifier doesn't match.
-
-        # Now we test various failures.
-
-        # Try a totally bogus identifier.
-        problem_detail = self.controller.load_licensepools(
-            self._default_library, "bad identifier type", i1.identifier
-        )
-        assert NO_LICENSES.uri == problem_detail.uri
-        expect = (
-            "The item you're asking about (bad identifier type/%s) isn't in this collection."
-            % i1.identifier
-        )
-        assert expect == problem_detail.detail
-
-        # Try an identifier that would work except that it's not in a
-        # Collection associated with the given Library.
-        problem_detail = self.controller.load_licensepools(
-            self._default_library, lp5.identifier.type, lp5.identifier.identifier
-        )
-        assert NO_LICENSES.uri == problem_detail.uri
-
-    def test_load_work(self):
-
-        # Create a Work with two LicensePools.
-        work = self._work(with_license_pool=True)
-        [pool1] = work.license_pools
-        pool2 = self._licensepool(None)
-        pool2.work = work
-
-        # Either identifier suffices to identify the Work.
-        for i in [pool1.identifier, pool2.identifier]:
-            with self.request_context_with_library("/"):
-                assert work == self.controller.load_work(
-                    self._default_library, i.type, i.identifier
-                )
-
-        # If a patron is authenticated, the requested Work must be
-        # age-appropriate for that patron, or this method will return
-        # a problem detail.
-        headers = dict(Authorization=self.valid_auth)
-        for retval, expect in ((True, work), (False, NOT_AGE_APPROPRIATE)):
-            work.age_appropriate_for_patron = MagicMock(return_value=retval)
-            with self.request_context_with_library("/", headers=headers):
-                assert expect == self.controller.load_work(
-                    self._default_library,
-                    pool1.identifier.type,
-                    pool1.identifier.identifier,
-                )
-                work.age_appropriate_for_patron.called_with(self.default_patron)
-
-    def test_load_licensepooldelivery(self):
-
-        licensepool = self._licensepool(edition=None, with_open_access_download=True)
-
-        # Set a delivery mechanism that we won't be looking up, so we
-        # can demonstrate that we find the right match thanks to more
-        # than random chance.
-        licensepool.set_delivery_mechanism(
-            Representation.MOBI_MEDIA_TYPE, None, None, None
-        )
-
-        # If there is one matching delivery mechanism that matches the
-        # request, we load it.
-        lpdm = licensepool.delivery_mechanisms[0]
-        delivery = self.controller.load_licensepooldelivery(
-            licensepool, lpdm.delivery_mechanism.id
-        )
-        assert lpdm == delivery
-
-        # If there are multiple matching delivery mechanisms (that is,
-        # multiple ways of getting a book with the same media type and
-        # DRM scheme) we pick one arbitrarily.
-        new_lpdm, is_new = create(
-            self._db,
-            LicensePoolDeliveryMechanism,
-            identifier=licensepool.identifier,
-            data_source=licensepool.data_source,
-            delivery_mechanism=lpdm.delivery_mechanism,
-        )
-        assert True == is_new
-
-        assert new_lpdm.delivery_mechanism == lpdm.delivery_mechanism
-        underlying_mechanism = lpdm.delivery_mechanism
-
-        delivery = self.controller.load_licensepooldelivery(
-            licensepool, lpdm.delivery_mechanism.id
-        )
-
-        # We don't know which LicensePoolDeliveryMechanism this is,
-        # but we know it's one of the matches.
-        assert underlying_mechanism == delivery.delivery_mechanism
-
-        # If there is no matching delivery mechanism, we return a
-        # problem detail.
-        adobe_licensepool = self._licensepool(
-            edition=None, with_open_access_download=False
-        )
-        problem_detail = self.controller.load_licensepooldelivery(
-            adobe_licensepool, lpdm.delivery_mechanism.id
-        )
-        assert BAD_DELIVERY_MECHANISM.uri == problem_detail.uri
-
-    def test_apply_borrowing_policy_succeeds_for_unlimited_access_books(self):
-        with self.request_context_with_library("/"):
-            # Arrange
-            patron = self.controller.authenticated_patron(self.valid_credentials)
-            work = self._work(with_license_pool=True, with_open_access_download=False)
-            [pool] = work.license_pools
-            pool.open_access = False
-            pool.self_hosted = False
-            pool.unlimited_access = True
-
-            # Act
-            problem = self.controller.apply_borrowing_policy(patron, pool)
-
-            # Assert
-            assert problem is None
-
-    def test_apply_borrowing_policy_succeeds_for_self_hosted_books(self):
-        with self.request_context_with_library("/"):
-            # Arrange
-            patron = self.controller.authenticated_patron(self.valid_credentials)
-            work = self._work(with_license_pool=True, with_open_access_download=False)
-            [pool] = work.license_pools
-            pool.licenses_available = 0
-            pool.licenses_owned = 0
-            pool.open_access = False
-            pool.self_hosted = True
-
-            # Act
-            problem = self.controller.apply_borrowing_policy(patron, pool)
-
-            # Assert
-            assert problem is None
-
-    def test_apply_borrowing_policy_when_holds_prohibited(self):
-        with self.request_context_with_library("/"):
-            patron = self.controller.authenticated_patron(self.valid_credentials)
-            # This library does not allow holds.
-            library = self._default_library
-            library.setting(library.ALLOW_HOLDS).value = "False"
-
-            # This is an open-access work.
-            work = self._work(with_license_pool=True, with_open_access_download=True)
-            [pool] = work.license_pools
-            pool.licenses_available = 0
-            assert True == pool.open_access
-
-            # It can still be borrowed even though it has no
-            # 'licenses' available.
-            problem = self.controller.apply_borrowing_policy(patron, pool)
-            assert None == problem
-
-            # If it weren't an open-access work, there'd be a big
-            # problem.
-            pool.open_access = False
-            problem = self.controller.apply_borrowing_policy(patron, pool)
-            assert FORBIDDEN_BY_POLICY.uri == problem.uri
-
-    def test_apply_borrowing_policy_for_age_inappropriate_book(self):
-        # apply_borrowing_policy() prevents patrons from checking out
-        # books that are not age-appropriate.
-
-        # Set up lanes for different patron types.
-        children_lane = self._lane()
-        children_lane.audiences = [
-            Classifier.AUDIENCE_CHILDREN,
-            Classifier.AUDIENCE_YOUNG_ADULT,
-        ]
-        children_lane.target_age = tuple_to_numericrange((9, 12))
-        children_lane.root_for_patron_type = ["child"]
-
-        adults_lane = self._lane()
-        adults_lane.audiences = [Classifier.AUDIENCE_ADULT]
-        adults_lane.root_for_patron_type = ["adult"]
-
-        # This book is age-appropriate for anyone 13 years old or older.
-        work = self._work(with_license_pool=True)
-        work.audience = Classifier.AUDIENCE_CHILDREN
-        work.target_age = tuple_to_numericrange((13, 15))
-        [pool] = work.license_pools
-
-        with self.request_context_with_library("/"):
-            patron = self.controller.authenticated_patron(self.valid_credentials)
-            # This patron is restricted to a lane in which the 13-year-old
-            # book would not appear.
-            patron.external_type = "child"
-
-            # Therefore the book is not age-appropriate for the patron.
-            problem = self.controller.apply_borrowing_policy(patron, pool)
-            assert FORBIDDEN_BY_POLICY.uri == problem.uri
-
-            # If the lane is expanded to allow the book's age range, there's
-            # no problem.
-            children_lane.target_age = tuple_to_numericrange((9, 13))
-            assert None == self.controller.apply_borrowing_policy(patron, pool)
-
-            # Similarly if the patron has an external type
-            # corresponding to a root lane in which the given book
-            # _is_ age-appropriate.
-            children_lane.target_age = tuple_to_numericrange((9, 12))
-            patron.external_type = "adult"
-            assert None == self.controller.apply_borrowing_policy(patron, pool)
-
-    def test_library_for_request(self):
-        with self.app.test_request_context("/"):
-            value = self.controller.library_for_request("not-a-library")
-            assert LIBRARY_NOT_FOUND == value
-
-        with self.app.test_request_context("/"):
-            value = self.controller.library_for_request(
-                self._default_library.short_name
-            )
-            assert self._default_library == value
-            assert self._default_library == flask.request.library
-
-        # If you don't specify a library, the default library is used.
-        with self.app.test_request_context("/"):
-            value = self.controller.library_for_request(None)
-            expect_default = Library.default(self._db)
-            assert expect_default == value
-            assert expect_default == flask.request.library
-
-    def test_library_for_request_reloads_settings_if_necessary(self):
-
-        # We're about to change the shortname of the default library.
-        new_name = "newname" + self._str
-
-        # Before we make the change, a request to the library's new name
-        # will fail.
-        assert new_name not in self.manager.auth.library_authenticators
-        with self.app.test_request_context("/"):
-            problem = self.controller.library_for_request(new_name)
-            assert LIBRARY_NOT_FOUND == problem
-
-        # Make the change.
-        self._default_library.short_name = new_name
-        self._db.commit()
-
-        # Bypass the 1-second cooldown and make sure the site knows
-        # the configuration has actually changed.
-        model.site_configuration_has_changed(self._db, cooldown=0)
-
-        # Just making the change and calling
-        # site_configuration_has_changed was not enough to update the
-        # CirculationManager's settings.
-        assert new_name not in self.manager.auth.library_authenticators
-
-        # But the first time we make a request that calls the library
-        # by its new name, those settings are reloaded.
-        with self.app.test_request_context("/"):
-            value = self.controller.library_for_request(new_name)
-            assert self._default_library == value
-
-            # An assertion that would have failed before works now.
-            assert new_name in self.manager.auth.library_authenticators
-
-    def test_load_lane(self):
-        # Verify that requests for specific lanes are mapped to
-        # the appropriate lane.
-
-        # TODO: The case where the top-level lane is a WorkList rather
-        # than a Lane is not tested.
-
-        lanes = self._default_library.lanes
-
-        with self.request_context_with_library("/"):
-            top_level = self.controller.load_lane(None)
-            expect = self.controller.manager.top_level_lanes[self._default_library.id]
-
-            # expect and top_level are different ORM objects
-            # representing the same lane. (They're different objects
-            # because the lane stored across requests inside the
-            # CirculationManager object was merged into the request's
-            # database session.)
-            assert isinstance(top_level, Lane)
-            assert expect.id == top_level.id
-
-            # A lane can be looked up by ID.
-            for l in lanes:
-                found = self.controller.load_lane(l.id)
-                assert l == found
-
-            # If a lane cannot be looked up by ID, a problem detail
-            # is returned.
-            for bad_id in ("nosuchlane", -1):
-                not_found = self.controller.load_lane(bad_id)
-                assert isinstance(not_found, ProblemDetail)
-                assert not_found.uri == NO_SUCH_LANE.uri
-                assert (
-                    "Lane %s does not exist or is not associated with library %s"
-                    % (bad_id, self._default_library.id)
-                    == not_found.detail
-                )
-
-        # If the requested lane exists but is not visible to the
-        # authenticated patron, the server _acts_ like the lane does
-        # not exist.
-
-        # Any lane will do here.
-        lane = lanes[0]
-
-        # Mock Lane.accessible_to so that it always returns
-        # false.
-        lane.accessible_to = MagicMock(return_value=False)
-        headers = dict(Authorization=self.valid_auth)
-        with self.request_context_with_library(
-            "/", headers=headers, library=self._default_library
-        ):
-            # The lane exists, but visible_to says it's not
-            # visible to the authenticated patron, so the controller
-            # denies it exists.
-            result = self.controller.load_lane(lane.id)
-            assert isinstance(result, ProblemDetail)
-            assert result.uri == NO_SUCH_LANE.uri
-            lane.accessible_to.assert_called_once_with(self.default_patron)
-
-
-class TestIndexController(CirculationControllerTest):
-    def test_simple_redirect(self):
-        with self.app.test_request_context("/"):
-            flask.request.library = self.library
-            response = self.manager.index_controller()
-            assert 302 == response.status_code
-            assert "http://cdn/default/groups/" == response.headers["location"]
-
-    def test_custom_index_view(self):
-        """If a custom index view is registered for a library,
-        it is called instead of the normal IndexController code.
-        """
-
-        class MockCustomIndexView(object):
-            def __call__(self, library, annotator):
-                self.called_with = (library, annotator)
-                return "fake response"
-
-        # Set up our MockCustomIndexView as the custom index for
-        # the default library.
-        mock = MockCustomIndexView()
-        self.manager.custom_index_views[self._default_library.id] = mock
-
-        # Mock CirculationManager.annotator so it's easy to check
-        # that it was called.
-        mock_annotator = object()
-
-        def make_mock_annotator(lane):
-            assert lane == None
-            return mock_annotator
-
-        self.manager.annotator = make_mock_annotator
-
-        # Make a request, and the custom index is invoked.
-        with self.request_context_with_library(
-            "/", headers=dict(Authorization=self.invalid_auth)
-        ):
-            response = self.manager.index_controller()
-        assert "fake response" == response
-
-        # The custom index was invoked with the library associated
-        # with the request + the output of self.manager.annotator()
-        library, annotator = mock.called_with
-        assert self._default_library == library
-        assert mock_annotator == annotator
-
-    def test_authenticated_patron_root_lane(self):
-        root_1, root_2 = self._db.query(Lane).all()[:2]
-
-        # Patrons of external type '1' and '2' have a certain root lane.
-        root_1.root_for_patron_type = ["1", "2"]
-
-        # Patrons of external type '3' have a different root.
-        root_2.root_for_patron_type = ["3"]
-
-        self.default_patron.external_type = "1"
-        with self.request_context_with_library(
-            "/", headers=dict(Authorization=self.invalid_auth)
-        ):
-            response = self.manager.index_controller()
-            assert 401 == response.status_code
-
-        with self.request_context_with_library(
-            "/", headers=dict(Authorization=self.valid_auth)
-        ):
-            response = self.manager.index_controller()
-            assert 302 == response.status_code
-            assert (
-                "http://cdn/default/groups/%s" % root_1.id
-                == response.headers["location"]
-            )
-
-        self.default_patron.external_type = "2"
-        with self.request_context_with_library(
-            "/", headers=dict(Authorization=self.valid_auth)
-        ):
-            response = self.manager.index_controller()
-            assert 302 == response.status_code
-            assert (
-                "http://cdn/default/groups/%s" % root_1.id
-                == response.headers["location"]
-            )
-
-        self.default_patron.external_type = "3"
-        with self.request_context_with_library(
-            "/", headers=dict(Authorization=self.valid_auth)
-        ):
-            response = self.manager.index_controller()
-            assert 302 == response.status_code
-            assert (
-                "http://cdn/default/groups/%s" % root_2.id
-                == response.headers["location"]
-            )
-
-        # Patrons with a different type get sent to the top-level lane.
-        self.default_patron.external_type = "4"
-        with self.request_context_with_library(
-            "/", headers=dict(Authorization=self.valid_auth)
-        ):
-            response = self.manager.index_controller()
-            assert 302 == response.status_code
-            assert "http://cdn/default/groups/" == response.headers["location"]
-
-        # Patrons with no type get sent to the top-level lane.
-        self.default_patron.external_type = None
-        with self.request_context_with_library(
-            "/", headers=dict(Authorization=self.valid_auth)
-        ):
-            response = self.manager.index_controller()
-            assert 302 == response.status_code
-            assert "http://cdn/default/groups/" == response.headers["location"]
-
-    def test_authentication_document(self):
-        # Test the ability to retrieve an Authentication For OPDS document.
-        library_name = self.library.short_name
-        with self.request_context_with_library(
-            "/", headers=dict(Authorization=self.invalid_auth)
-        ):
-            response = self.manager.index_controller.authentication_document()
-            assert 200 == response.status_code
-            assert (
-                AuthenticationForOPDSDocument.MEDIA_TYPE
-                == response.headers["Content-Type"]
-            )
-            data = response.get_data(as_text=True)
-            assert self.manager.auth.create_authentication_document() == data
-
-            # Make sure we got the A4OPDS document for the right library.
-            doc = json.loads(data)
-            assert library_name == doc["title"]
-
-        # Currently, the authentication document cache is disabled by default.
-        self.manager.authentication_for_opds_documents[library_name] = "Cached value"
-        with self.request_context_with_library(
-            "/", headers=dict(Authorization=self.invalid_auth)
-        ):
-            response = self.manager.index_controller.authentication_document()
-            assert "Cached value" != response.get_data(as_text=True)
-
-        # Enable the A4OPDS document cache and verify that it's working.
-        self.manager.authentication_for_opds_documents.max_age = 3600
-        cached_value = json.dumps(dict(key="Cached document"))
-        self.manager.authentication_for_opds_documents[library_name] = cached_value
-        with self.request_context_with_library(
-            "/?debug", headers=dict(Authorization=self.invalid_auth)
-        ):
-            response = self.manager.index_controller.authentication_document()
-            assert cached_value == response.get_data(as_text=True)
-
-            # Note that WSGI debugging data was not provided, even
-            # though we requested it, since WSGI debugging is
-            # disabled.
-            assert "_debug" not in response.get_data(as_text=True)
-
-        # When WSGI debugging is enabled and requested, an
-        # authentication document includes some extra information in a
-        # special '_debug' section.
-        self.manager.wsgi_debug = True
-        with self.request_context_with_library(
-            "/?debug", headers=dict(Authorization=self.invalid_auth)
-        ):
-            response = self.manager.index_controller.authentication_document()
-            doc = json.loads(response.data)
-            assert doc["key"] == "Cached document"
-            debug = doc["_debug"]
-            assert all(x in debug for x in ("url", "cache", "environ"))
-
-        # WSGI debugging is not provided unless requested.
-        with self.request_context_with_library(
-            "/", headers=dict(Authorization=self.invalid_auth)
-        ):
-            response = self.manager.index_controller.authentication_document()
-            assert "_debug" not in response.get_data(as_text=True)
-
-    def test_public_key_integration_document(self):
-        base_url = ConfigurationSetting.sitewide(
-            self._db, Configuration.BASE_URL_KEY
-        ).value
-
-        # When a sitewide key pair exists (which should be all the
-        # time), all of its data is included.
-        key_setting = ConfigurationSetting.sitewide(self._db, Configuration.KEY_PAIR)
-        key_setting.value = json.dumps(["public key", "private key"])
-        with self.app.test_request_context("/"):
-            response = self.manager.index_controller.public_key_document()
-
-        assert 200 == response.status_code
-        assert "application/opds+json" == response.headers.get("Content-Type")
-
-        data = json.loads(response.get_data(as_text=True))
-        assert "RSA" == data.get("public_key", {}).get("type")
-        assert "public key" == data.get("public_key", {}).get("value")
-
-        # If there is no sitewide key pair (which should never
-        # happen), a new one is created. Library-specific public keys
-        # are ignored.
-        key_setting.value = None
-        ConfigurationSetting.for_library(
-            Configuration.KEY_PAIR, self.library
-        ).value = "ignore me"
-
-        with self.app.test_request_context("/"):
-            response = self.manager.index_controller.public_key_document()
-
-        assert 200 == response.status_code
-        assert "application/opds+json" == response.headers.get("Content-Type")
-
-        data = json.loads(response.get_data(as_text=True))
-        assert "http://test-circulation-manager/" == data.get("id")
-        key = data.get("public_key")
-        assert "RSA" == key["type"]
-        assert "BEGIN PUBLIC KEY" in key["value"]
-
-
-class TestMultipleLibraries(CirculationControllerTest):
-    def make_default_libraries(self, _db):
-        return [self._library() for x in range(2)]
-
-    def make_default_collection(self, _db, library):
-        collection, ignore = get_one_or_create(
-            _db,
-            Collection,
-            name=self._str + " (for multi-library test)",
-        )
-        collection.create_external_integration(ExternalIntegration.OPDS_IMPORT)
-        library.collections.append(collection)
-        return collection
-
-    def test_authentication(self):
-        """It's possible to authenticate with multiple libraries and make a
-        request that runs in the context of each different library.
-        """
-        l1, l2 = self.libraries
-        assert l1 != l2
-        for library in self.libraries:
-            headers = dict(Authorization=self.valid_auth)
-            with self.request_context_with_library(
-                "/", headers=headers, library=library
-            ):
-                patron = self.manager.loans.authenticated_patron_from_request()
-                assert library == patron.library
-                response = self.manager.index_controller()
-                assert (
-                    "http://cdn/%s/groups/" % library.short_name
-                    == response.headers["location"]
-                )
-
-
-class TestLoanController(CirculationControllerTest):
-    def setup_method(self):
-        super(TestLoanController, self).setup_method()
-        self.pool = self.english_1.license_pools[0]
-        [self.mech1] = self.pool.delivery_mechanisms
-        self.mech2 = self.pool.set_delivery_mechanism(
-            Representation.PDF_MEDIA_TYPE,
-            DeliveryMechanism.NO_DRM,
-            RightsStatus.CC_BY,
-            None,
-        )
-        self.edition = self.pool.presentation_edition
-        self.data_source = self.edition.data_source
-        self.identifier = self.edition.primary_identifier
-
-    def test_can_fulfill_without_loan(self):
-        """Test the circumstances under which a title can be fulfilled
-        in the absence of an active loan for that title.
-        """
-        m = self.manager.loans.can_fulfill_without_loan
-
-        # If the library has a way of authenticating patrons (as the
-        # default library does), then fulfilling a title always
-        # requires an active loan.
-        patron = object()
-        pool = object()
-        lpdm = object()
-        assert False == m(self._default_library, patron, pool, lpdm)
-
-        # If the library does not authenticate patrons, then this
-        # _may_ be possible, but
-        # CirculationAPI.can_fulfill_without_loan also has to say it's
-        # okay.
-        class MockLibraryAuthenticator(object):
-            identifies_individuals = False
-
-        self.manager.auth.library_authenticators[
-            self._default_library.short_name
-        ] = MockLibraryAuthenticator()
-
-        def mock_can_fulfill_without_loan(patron, pool, lpdm):
-            self.called_with = (patron, pool, lpdm)
-            return True
-
-        with self.request_context_with_library("/"):
-            self.manager.loans.circulation.can_fulfill_without_loan = (
-                mock_can_fulfill_without_loan
-            )
-            assert True == m(self._default_library, patron, pool, lpdm)
-            assert (patron, pool, lpdm) == self.called_with
-
-    def test_patron_circulation_retrieval(self):
-        """The controller can get loans and holds for a patron, even if
-        there are multiple licensepools on the Work.
-        """
-        # Give the Work a second LicensePool.
-        edition, other_pool = self._edition(
-            with_open_access_download=True,
-            with_license_pool=True,
-            data_source_name=DataSource.BIBLIOTHECA,
-            collection=self.pool.collection,
-        )
-        other_pool.identifier = self.identifier
-        other_pool.work = self.pool.work
-
-        pools = self.manager.loans.load_licensepools(
-            self.library, self.identifier.type, self.identifier.identifier
-        )
-
-        with self.request_context_with_library(
-            "/", headers=dict(Authorization=self.valid_auth)
-        ):
-            self.manager.loans.authenticated_patron_from_request()
-
-            # Without a loan or a hold, nothing is returned.
-            # No loans.
-            result = self.manager.loans.get_patron_loan(self.default_patron, pools)
-            assert (None, None) == result
-
-            # No holds.
-            result = self.manager.loans.get_patron_hold(self.default_patron, pools)
-            assert (None, None) == result
-
-            # When there's a loan, we retrieve it.
-            loan, newly_created = self.pool.loan_to(self.default_patron)
-            result = self.manager.loans.get_patron_loan(self.default_patron, pools)
-            assert (loan, self.pool) == result
-
-            # When there's a hold, we retrieve it.
-            hold, newly_created = other_pool.on_hold_to(self.default_patron)
-            result = self.manager.loans.get_patron_hold(self.default_patron, pools)
-            assert (hold, other_pool) == result
-
-    def test_borrow_success(self):
-        with self.request_context_with_library(
-            "/", headers=dict(Authorization=self.valid_auth)
-        ):
-            self.manager.loans.authenticated_patron_from_request()
-            response = self.manager.loans.borrow(
-                self.identifier.type, self.identifier.identifier
-            )
-
-            # A loan has been created for this license pool.
-            loan = get_one(self._db, Loan, license_pool=self.pool)
-            assert loan != None
-            # The loan has yet to be fulfilled.
-            assert None == loan.fulfillment
-
-            # We've been given an OPDS feed with one entry, which tells us how
-            # to fulfill the license.
-            assert 201 == response.status_code
-            feed = feedparser.parse(response.get_data())
-            [entry] = feed["entries"]
-            fulfillment_links = [
-                x["href"]
-                for x in entry["links"]
-                if x["rel"] == OPDSFeed.ACQUISITION_REL
-            ]
-
-            assert self.mech1.resource is not None
-
-            # Make sure the two delivery mechanisms are incompatible.
-            self.mech1.delivery_mechanism.drm_scheme = "DRM Scheme 1"
-            self.mech2.delivery_mechanism.drm_scheme = "DRM Scheme 2"
-            fulfillable_mechanism = self.mech1
-            self._db.commit()
-
-            expects = [
-                url_for(
-                    "fulfill",
-                    license_pool_id=self.pool.id,
-                    mechanism_id=mech.delivery_mechanism.id,
-                    library_short_name=self.library.short_name,
-                    _external=True,
-                )
-                for mech in [self.mech1, self.mech2]
-            ]
-            assert set(expects) == set(fulfillment_links)
-
-            # Make sure the first delivery mechanism has the data necessary
-            # to carry out an open source fulfillment.
-            assert self.mech1.resource is not None
-            assert self.mech1.resource.representation is not None
-            assert self.mech1.resource.representation.url is not None
-
-            # Now let's try to fulfill the loan using the first delivery mechanism.
-            response = self.manager.loans.fulfill(
-                self.pool.id,
-                fulfillable_mechanism.delivery_mechanism.id,
-            )
-            if isinstance(response, ProblemDetail):
-                j, status, headers = response.response
-                raise Exception(repr(j))
-            assert 302 == response.status_code
-            assert (
-                fulfillable_mechanism.resource.representation.public_url
-                == response.headers.get("Location")
-            )
-
-            # The mechanism we used has been registered with the loan.
-            assert fulfillable_mechanism == loan.fulfillment
-
-            # Set the pool to be non-open-access, so we have to make an
-            # external request to obtain the book.
-            self.pool.open_access = False
-
-            http = DummyHTTPClient()
-
-            fulfillment = FulfillmentInfo(
-                self.pool.collection,
-                self.pool.data_source,
-                self.pool.identifier.type,
-                self.pool.identifier.identifier,
-                content_link=fulfillable_mechanism.resource.url,
-                content_type=fulfillable_mechanism.resource.representation.media_type,
-                content=None,
-                content_expires=None,
-            )
-
-            # Now that we've set a mechanism, we can fulfill the loan
-            # again without specifying a mechanism.
-            self.manager.d_circulation.queue_fulfill(self.pool, fulfillment)
-            http.queue_response(200, content="I am an ACSM file")
-
-            response = self.manager.loans.fulfill(self.pool.id, do_get=http.do_get)
-            assert 200 == response.status_code
-            assert "I am an ACSM file" == response.get_data(as_text=True)
-            assert http.requests == [fulfillable_mechanism.resource.url]
-
-            # But we can't use some other mechanism -- we're stuck with
-            # the first one we chose.
-            response = self.manager.loans.fulfill(
-                self.pool.id, self.mech2.delivery_mechanism.id
-            )
-
-            assert 409 == response.status_code
-            assert (
-                "You already fulfilled this loan as application/epub+zip (DRM Scheme 1), you can't also do it as application/pdf (DRM Scheme 2)"
-                in response.detail
-            )
-
-            # If the remote server fails, we get a problem detail.
-            def doomed_get(url, headers, **kwargs):
-                raise RemoteIntegrationException("fulfill service", "Error!")
-
-            self.manager.d_circulation.queue_fulfill(self.pool, fulfillment)
-
-            response = self.manager.loans.fulfill(self.pool.id, do_get=doomed_get)
-            assert isinstance(response, ProblemDetail)
-            assert 502 == response.status_code
-
-    def test_borrow_and_fulfill_with_streaming_delivery_mechanism(self):
-        # Create a pool with a streaming delivery mechanism
-        work = self._work(with_license_pool=True, with_open_access_download=False)
-        edition = work.presentation_edition
-        pool = work.license_pools[0]
-        pool.open_access = False
-        streaming_mech = pool.set_delivery_mechanism(
-            DeliveryMechanism.STREAMING_TEXT_CONTENT_TYPE,
-            DeliveryMechanism.OVERDRIVE_DRM,
-            RightsStatus.IN_COPYRIGHT,
-            None,
-        )
-        identifier = edition.primary_identifier
-
-        with self.request_context_with_library(
-            "/", headers=dict(Authorization=self.valid_auth)
-        ):
-            self.manager.loans.authenticated_patron_from_request()
-            self.manager.d_circulation.queue_checkout(
-                pool,
-                LoanInfo(
-                    pool.collection,
-                    pool.data_source.name,
-                    pool.identifier.type,
-                    pool.identifier.identifier,
-                    utc_now(),
-                    utc_now() + datetime.timedelta(seconds=3600),
-                ),
-            )
-            response = self.manager.loans.borrow(identifier.type, identifier.identifier)
-
-            # A loan has been created for this license pool.
-            loan = get_one(self._db, Loan, license_pool=pool)
-            assert loan != None
-            # The loan has yet to be fulfilled.
-            assert None == loan.fulfillment
-
-            # We've been given an OPDS feed with two delivery mechanisms, which tell us how
-            # to fulfill the license.
-            assert 201 == response.status_code
-            feed = feedparser.parse(response.get_data())
-            [entry] = feed["entries"]
-            fulfillment_links = [
-                x["href"]
-                for x in entry["links"]
-                if x["rel"] == OPDSFeed.ACQUISITION_REL
-            ]
-            [mech1, mech2] = sorted(
-                pool.delivery_mechanisms,
-                key=lambda x: x.delivery_mechanism.is_streaming,
-            )
-
-            streaming_mechanism = mech2
-
-            expects = [
-                url_for(
-                    "fulfill",
-                    license_pool_id=pool.id,
-                    mechanism_id=mech.delivery_mechanism.id,
-                    library_short_name=self.library.short_name,
-                    _external=True,
-                )
-                for mech in [mech1, mech2]
-            ]
-            assert set(expects) == set(fulfillment_links)
-
-            # Now let's try to fulfill the loan using the streaming mechanism.
-            self.manager.d_circulation.queue_fulfill(
-                pool,
-                FulfillmentInfo(
-                    pool.collection,
-                    pool.data_source.name,
-                    pool.identifier.type,
-                    pool.identifier.identifier,
-                    "http://streaming-content-link",
-                    Representation.TEXT_HTML_MEDIA_TYPE
-                    + DeliveryMechanism.STREAMING_PROFILE,
-                    None,
-                    None,
-                ),
-            )
-            response = self.manager.loans.fulfill(
-                pool.id, streaming_mechanism.delivery_mechanism.id
-            )
-
-            # We get an OPDS entry.
-            assert 200 == response.status_code
-            opds_entries = feedparser.parse(response.response[0])["entries"]
-            assert 1 == len(opds_entries)
-            links = opds_entries[0]["links"]
-
-            # The entry includes one fulfill link.
-            fulfill_links = [
-                link
-                for link in links
-                if link["rel"] == "http://opds-spec.org/acquisition"
-            ]
-            assert 1 == len(fulfill_links)
-
-            assert (
-                Representation.TEXT_HTML_MEDIA_TYPE
-                + DeliveryMechanism.STREAMING_PROFILE
-                == fulfill_links[0]["type"]
-            )
-            assert "http://streaming-content-link" == fulfill_links[0]["href"]
-
-            # The mechanism has not been set, since fulfilling a streaming
-            # mechanism does not lock in the format.
-            assert None == loan.fulfillment
-
-            # We can still use the other mechanism too.
-            http = DummyHTTPClient()
-            http.queue_response(200, content="I am an ACSM file")
-
-            self.manager.d_circulation.queue_fulfill(
-                pool,
-                FulfillmentInfo(
-                    pool.collection,
-                    pool.data_source.name,
-                    pool.identifier.type,
-                    pool.identifier.identifier,
-                    "http://other-content-link",
-                    Representation.TEXT_HTML_MEDIA_TYPE,
-                    None,
-                    None,
-                ),
-            )
-            response = self.manager.loans.fulfill(
-                pool.id, mech1.delivery_mechanism.id, do_get=http.do_get
-            )
-            assert 200 == response.status_code
-
-            # Now the fulfillment has been set to the other mechanism.
-            assert mech1 == loan.fulfillment
-
-            # But we can still fulfill the streaming mechanism again.
-            self.manager.d_circulation.queue_fulfill(
-                pool,
-                FulfillmentInfo(
-                    pool.collection,
-                    pool.data_source.name,
-                    pool.identifier.type,
-                    pool.identifier.identifier,
-                    "http://streaming-content-link",
-                    Representation.TEXT_HTML_MEDIA_TYPE
-                    + DeliveryMechanism.STREAMING_PROFILE,
-                    None,
-                    None,
-                ),
-            )
-
-            response = self.manager.loans.fulfill(
-                pool.id, streaming_mechanism.delivery_mechanism.id
-            )
-            assert 200 == response.status_code
-            opds_entries = feedparser.parse(response.response[0])["entries"]
-            assert 1 == len(opds_entries)
-            links = opds_entries[0]["links"]
-
-            fulfill_links = [
-                link
-                for link in links
-                if link["rel"] == "http://opds-spec.org/acquisition"
-            ]
-            assert 1 == len(fulfill_links)
-
-            assert (
-                Representation.TEXT_HTML_MEDIA_TYPE
-                + DeliveryMechanism.STREAMING_PROFILE
-                == fulfill_links[0]["type"]
-            )
-            assert "http://streaming-content-link" == fulfill_links[0]["href"]
-
-    def test_borrow_nonexistent_delivery_mechanism(self):
-        with self.request_context_with_library(
-            "/", headers=dict(Authorization=self.valid_auth)
-        ):
-            self.manager.loans.authenticated_patron_from_request()
-            response = self.manager.loans.borrow(
-                self.identifier.type, self.identifier.identifier, -100
-            )
-            assert BAD_DELIVERY_MECHANISM == response
-
-    def test_borrow_creates_hold_when_no_available_copies(self):
-        threem_edition, pool = self._edition(
-            with_open_access_download=False,
-            data_source_name=DataSource.THREEM,
-            identifier_type=Identifier.THREEM_ID,
-            with_license_pool=True,
-        )
-        threem_book = self._work(
-            presentation_edition=threem_edition,
-        )
-        pool.licenses_available = 0
-        pool.open_access = False
-
-        with self.request_context_with_library(
-            "/", headers=dict(Authorization=self.valid_auth)
-        ):
-            self.manager.loans.authenticated_patron_from_request()
-            self.manager.d_circulation.queue_checkout(pool, NoAvailableCopies())
-            self.manager.d_circulation.queue_hold(
-                pool,
-                HoldInfo(
-                    pool.collection,
-                    pool.data_source.name,
-                    pool.identifier.type,
-                    pool.identifier.identifier,
-                    utc_now(),
-                    utc_now() + datetime.timedelta(seconds=3600),
-                    1,
-                ),
-            )
-            response = self.manager.loans.borrow(
-                pool.identifier.type, pool.identifier.identifier
-            )
-            assert 201 == response.status_code
-
-            # A hold has been created for this license pool.
-            hold = get_one(self._db, Hold, license_pool=pool)
-            assert hold != None
-
-    def test_borrow_nolicenses(self):
-        edition, pool = self._edition(
-            with_open_access_download=False,
-            data_source_name=DataSource.GUTENBERG,
-            identifier_type=Identifier.GUTENBERG_ID,
-            with_license_pool=True,
-        )
-
-        with self.request_context_with_library(
-            "/", headers=dict(Authorization=self.valid_auth)
-        ):
-            self.manager.loans.authenticated_patron_from_request()
-            self.manager.d_circulation.queue_checkout(pool, NoLicenses())
-
-            response = self.manager.loans.borrow(
-                pool.identifier.type, pool.identifier.identifier
-            )
-            assert 404 == response.status_code
-            assert NOT_FOUND_ON_REMOTE == response
-
-    def test_borrow_creates_local_hold_if_remote_hold_exists(self):
-        """We try to check out a book, but turns out we already have it
-        on hold.
-        """
-        threem_edition, pool = self._edition(
-            with_open_access_download=False,
-            data_source_name=DataSource.THREEM,
-            identifier_type=Identifier.THREEM_ID,
-            with_license_pool=True,
-        )
-        threem_book = self._work(
-            presentation_edition=threem_edition,
-        )
-        pool.licenses_available = 0
-        pool.open_access = False
-
-        with self.request_context_with_library(
-            "/", headers=dict(Authorization=self.valid_auth)
-        ):
-            self.manager.loans.authenticated_patron_from_request()
-            self.manager.d_circulation.queue_checkout(pool, AlreadyOnHold())
-            self.manager.d_circulation.queue_hold(
-                pool,
-                HoldInfo(
-                    pool.collection,
-                    pool.data_source.name,
-                    pool.identifier.type,
-                    pool.identifier.identifier,
-                    utc_now(),
-                    utc_now() + datetime.timedelta(seconds=3600),
-                    1,
-                ),
-            )
-            response = self.manager.loans.borrow(
-                pool.identifier.type, pool.identifier.identifier
-            )
-            assert 201 == response.status_code
-
-            # A hold has been created for this license pool.
-            hold = get_one(self._db, Hold, license_pool=pool)
-            assert hold != None
-
-    def test_borrow_fails_when_work_not_present_on_remote(self):
-        threem_edition, pool = self._edition(
-            with_open_access_download=False,
-            data_source_name=DataSource.THREEM,
-            identifier_type=Identifier.THREEM_ID,
-            with_license_pool=True,
-        )
-        threem_book = self._work(
-            presentation_edition=threem_edition,
-        )
-        pool.licenses_available = 1
-        pool.open_access = False
-
-        with self.request_context_with_library(
-            "/", headers=dict(Authorization=self.valid_auth)
-        ):
-            self.manager.loans.authenticated_patron_from_request()
-            self.manager.d_circulation.queue_checkout(pool, NotFoundOnRemote())
-            response = self.manager.loans.borrow(
-                pool.identifier.type, pool.identifier.identifier
-            )
-            assert 404 == response.status_code
-            assert (
-                "http://librarysimplified.org/terms/problem/not-found-on-remote"
-                == response.uri
-            )
-
-    def test_borrow_succeeds_when_work_already_checked_out(self):
-        # An attempt to borrow a book that's already on loan is
-        # treated as success without even going to the remote API.
-        loan, _ignore = get_one_or_create(
-            self._db, Loan, license_pool=self.pool, patron=self.default_patron
-        )
-
-        with self.request_context_with_library(
-            "/", headers=dict(Authorization=self.valid_auth)
-        ):
-            self.manager.loans.authenticated_patron_from_request()
-
-            # Set it up that going to the remote API would raise an
-            # exception, to prove we're not going to do that.
-            circulation = self.manager.d_circulation
-            circulation.queue_checkout(loan.license_pool, NotFoundOnRemote())
-
-            mock_remote = circulation.api_for_license_pool(loan.license_pool)
-            assert 1 == len(mock_remote.responses["checkout"])
-            response = self.manager.loans.borrow(
-                self.identifier.type, self.identifier.identifier
-            )
-
-            # No checkout request was actually made to the remote.
-            assert 1 == len(mock_remote.responses["checkout"])
-
-            # We got an OPDS entry that includes at least one
-            # fulfillment link, which is what we expect when we ask
-            # about an active loan.
-            assert 200 == response.status_code
-            [entry] = feedparser.parse(response.response[0])["entries"]
-            assert any(
-                [
-                    x
-                    for x in entry["links"]
-                    if x["rel"] == "http://opds-spec.org/acquisition"
-                ]
-            )
-
-    def test_fulfill(self):
-        # Verify that arguments to the fulfill() method are propagated
-        # correctly to the CirculationAPI.
-        class MockCirculationAPI(object):
-            def fulfill(
-                self,
-                patron,
-                credential,
-                requested_license_pool,
-                mechanism,
-                part,
-                fulfill_part_url,
-            ):
-                self.called_with = (
-                    patron,
-                    credential,
-                    requested_license_pool,
-                    mechanism,
-                    part,
-                    fulfill_part_url,
-                )
-                raise CannotFulfill()
-
-        controller = self.manager.loans
-        mock = MockCirculationAPI()
-        library_short_name = self._default_library.short_name
-        controller.manager.circulation_apis[self._default_library.id] = mock
-
-        with self.request_context_with_library(
-            "/", headers=dict(Authorization=self.valid_auth)
-        ):
-            authenticated = controller.authenticated_patron_from_request()
-            loan, ignore = self.pool.loan_to(authenticated)
-
-            # Try to fulfill a certain part of the loan.
-            part = "part 1 million"
-            controller.fulfill(self.pool.id, self.mech2.delivery_mechanism.id, part)
-
-            # Verify that the right arguments were passed into
-            # CirculationAPI.
-            (
-                patron,
-                credential,
-                pool,
-                mechanism,
-                part,
-                fulfill_part_url,
-            ) = mock.called_with
-            assert authenticated == patron
-            assert self.valid_credentials["password"] == credential
-            assert self.pool == pool
-            assert self.mech2 == mechanism
-            assert "part 1 million" == part
-
-            # The last argument is complicated -- it's a function for
-            # generating partial fulfillment URLs. Let's try it out
-            # and make sure it gives the result we expect.
-            expect = url_for(
-                "fulfill",
-                license_pool_id=self.pool.id,
-                mechanism_id=mechanism.delivery_mechanism.id,
-                library_short_name=library_short_name,
-                part=part,
-                _external=True,
-            )
-            part_url = fulfill_part_url(part)
-            assert expect == part_url
-
-            # Ensure that the library short name is the first segment
-            # of the path of the fulfillment url. We cannot perform
-            # patron authentication without it.
-            expected_path = urllib.parse.urlparse(expect).path
-            part_url_path = urllib.parse.urlparse(part_url).path
-            assert expected_path.startswith("/{}/".format(library_short_name))
-            assert part_url_path.startswith("/{}/".format(library_short_name))
-
-    @pytest.mark.parametrize(
-        "as_response_value",
-        [
-            Response(status=200, response="Here's your response"),
-            Response(status=401, response="Error"),
-            Response(status=500, response="Fault"),
-        ],
-    )
-    def test_fulfill_returns_fulfillment_info_implementing_as_response(
-        self, as_response_value
-    ):
-        # If CirculationAPI.fulfill returns a FulfillmentInfo that
-        # defines as_response, the result of as_response is returned
-        # directly and the normal process of converting a FulfillmentInfo
-        # to a Flask response is skipped.
-        class MockFulfillmentInfo(FulfillmentInfo):
-            @property
-            def as_response(self):
-                return as_response_value
-
-        class MockCirculationAPI(object):
-            def fulfill(slf, *args, **kwargs):
-                return MockFulfillmentInfo(
-                    self._default_collection, None, None, None, None, None, None, None
-                )
-
-        controller = self.manager.loans
-        mock = MockCirculationAPI()
-        controller.manager.circulation_apis[self._default_library.id] = mock
-
-        with self.request_context_with_library(
-            "/", headers=dict(Authorization=self.valid_auth)
-        ):
-            authenticated = controller.authenticated_patron_from_request()
-            loan, ignore = self.pool.loan_to(authenticated)
-
-            # Fulfill the loan.
-            result = controller.fulfill(self.pool.id, self.mech2.delivery_mechanism.id)
-
-            # The result of MockFulfillmentInfo.as_response was
-            # returned directly.
-            assert as_response_value == result
-
-    def test_fulfill_without_active_loan(self):
-
-        controller = self.manager.loans
-
-        # Most of the time, it is not possible to fulfill a title if the
-        # patron has no active loan for the title. This might be
-        # because the patron never checked out the book...
-        with self.request_context_with_library(
-            "/", headers=dict(Authorization=self.valid_auth)
-        ):
-            controller.authenticated_patron_from_request()
-            response = controller.fulfill(
-                self.pool.id, self.mech2.delivery_mechanism.id
-            )
-
-            assert NO_ACTIVE_LOAN.uri == response.uri
-
-        # ...or it might be because there is no authenticated patron.
-        with self.request_context_with_library("/"):
-            response = controller.fulfill(
-                self.pool.id, self.mech2.delivery_mechanism.id
-            )
-            assert isinstance(response, FlaskResponse)
-            assert 401 == response.status_code
-
-        # ...or it might be because of an error communicating
-        # with the authentication provider.
-        old_authenticated_patron = controller.authenticated_patron_from_request
-
-        def mock_authenticated_patron():
-            return INTEGRATION_ERROR
-
-        controller.authenticated_patron_from_request = mock_authenticated_patron
-        with self.request_context_with_library("/"):
-            problem = controller.fulfill(self.pool.id, self.mech2.delivery_mechanism.id)
-            assert INTEGRATION_ERROR == problem
-        controller.authenticated_patron_from_request = old_authenticated_patron
-
-        # However, if can_fulfill_without_loan returns True, then
-        # fulfill() will be called. If fulfill() returns a
-        # FulfillmentInfo, then the title is fulfilled, with no loan
-        # having been created.
-        #
-        # To that end, we'll mock can_fulfill_without_loan and fulfill.
-        def mock_can_fulfill_without_loan(*args, **kwargs):
-            return True
-
-        def mock_fulfill(*args, **kwargs):
-            return FulfillmentInfo(
-                self.collection,
-                self.pool.data_source.name,
-                self.pool.identifier.type,
-                self.pool.identifier.identifier,
-                None,
-                "text/html",
-                "here's your book",
-                utc_now(),
-            )
-
-        # Now we're able to fulfill the book even without
-        # authenticating a patron.
-        with self.request_context_with_library("/"):
-            controller.can_fulfill_without_loan = mock_can_fulfill_without_loan
-            controller.circulation.fulfill = mock_fulfill
-            response = controller.fulfill(
-                self.pool.id, self.mech2.delivery_mechanism.id
-            )
-
-            assert "here's your book" == response.get_data(as_text=True)
-            assert [] == self._db.query(Loan).all()
-
-    def test_revoke_loan(self):
-        with self.request_context_with_library(
-            "/", headers=dict(Authorization=self.valid_auth)
-        ):
-            patron = self.manager.loans.authenticated_patron_from_request()
-            loan, newly_created = self.pool.loan_to(patron)
-
-            self.manager.d_circulation.queue_checkin(self.pool, True)
-
-            response = self.manager.loans.revoke(self.pool.id)
-
-            assert 200 == response.status_code
-
-    def test_revoke_hold(self):
-        with self.request_context_with_library(
-            "/", headers=dict(Authorization=self.valid_auth)
-        ):
-            patron = self.manager.loans.authenticated_patron_from_request()
-            hold, newly_created = self.pool.on_hold_to(patron, position=0)
-
-            self.manager.d_circulation.queue_release_hold(self.pool, True)
-
-            response = self.manager.loans.revoke(self.pool.id)
-
-            assert 200 == response.status_code
-
-    def test_revoke_hold_nonexistent_licensepool(self):
-        with self.request_context_with_library(
-            "/", headers=dict(Authorization=self.valid_auth)
-        ):
-            patron = self.manager.loans.authenticated_patron_from_request()
-            response = self.manager.loans.revoke(-10)
-            assert isinstance(response, ProblemDetail)
-            assert INVALID_INPUT.uri == response.uri
-
-    def test_hold_fails_when_patron_is_at_hold_limit(self):
-        edition, pool = self._edition(with_license_pool=True)
-        pool.open_access = False
-        with self.request_context_with_library(
-            "/", headers=dict(Authorization=self.valid_auth)
-        ):
-            patron = self.manager.loans.authenticated_patron_from_request()
-            self.manager.d_circulation.queue_checkout(pool, NoAvailableCopies())
-            self.manager.d_circulation.queue_hold(pool, PatronHoldLimitReached())
-            response = self.manager.loans.borrow(
-                pool.identifier.type, pool.identifier.identifier
-            )
-            assert isinstance(response, ProblemDetail)
-            assert HOLD_LIMIT_REACHED.uri == response.uri
-
-    def test_borrow_fails_with_outstanding_fines(self):
-        threem_edition, pool = self._edition(
-            with_open_access_download=False,
-            data_source_name=DataSource.THREEM,
-            identifier_type=Identifier.THREEM_ID,
-            with_license_pool=True,
-        )
-        threem_book = self._work(
-            presentation_edition=threem_edition,
-        )
-        pool.open_access = False
-
-        ConfigurationSetting.for_library(
-            Configuration.MAX_OUTSTANDING_FINES, self._default_library
-        ).value = "$0.50"
-        with self.request_context_with_library(
-            "/", headers=dict(Authorization=self.valid_auth)
-        ):
-
-            # The patron's credentials are valid, but they have a lot
-            # of fines.
-            patron = self.manager.loans.authenticated_patron_from_request()
-            patron.fines = Decimal("12345678.90")
-            response = self.manager.loans.borrow(
-                pool.identifier.type, pool.identifier.identifier
-            )
-
-            assert 403 == response.status_code
-            assert OUTSTANDING_FINES.uri == response.uri
-            assert "$12345678.90 outstanding" in response.detail
-
-        # Reduce the patron's fines, and there's no problem.
-        with self.request_context_with_library(
-            "/", headers=dict(Authorization=self.valid_auth)
-        ):
-            patron = self.manager.loans.authenticated_patron_from_request()
-            patron.fines = Decimal("0.49")
-            self.manager.d_circulation.queue_checkout(
-                pool,
-                LoanInfo(
-                    pool.collection,
-                    pool.data_source.name,
-                    pool.identifier.type,
-                    pool.identifier.identifier,
-                    utc_now(),
-                    utc_now() + datetime.timedelta(seconds=3600),
-                ),
-            )
-            response = self.manager.loans.borrow(
-                pool.identifier.type, pool.identifier.identifier
-            )
-
-            assert 201 == response.status_code
-
-    def test_3m_cant_revoke_hold_if_reserved(self):
-        threem_edition, pool = self._edition(
-            with_open_access_download=False,
-            data_source_name=DataSource.THREEM,
-            identifier_type=Identifier.THREEM_ID,
-            with_license_pool=True,
-        )
-        threem_book = self._work(
-            presentation_edition=threem_edition,
-        )
-        pool.open_access = False
-
-        with self.request_context_with_library(
-            "/", headers=dict(Authorization=self.valid_auth)
-        ):
-            patron = self.manager.loans.authenticated_patron_from_request()
-            hold, newly_created = pool.on_hold_to(patron, position=0)
-            response = self.manager.loans.revoke(pool.id)
-            assert 400 == response.status_code
-            assert CANNOT_RELEASE_HOLD.uri == response.uri
-            assert (
-                "Cannot release a hold once it enters reserved state."
-                == response.detail
-            )
-
-    def test_active_loans(self):
-
-        # First, verify that this controller supports conditional HTTP
-        # GET by calling handle_conditional_request and propagating
-        # any Response it returns.
-        response_304 = Response(status=304)
-
-        def handle_conditional_request(last_modified=None):
-            return response_304
-
-        original_handle_conditional_request = self.controller.handle_conditional_request
-        self.manager.loans.handle_conditional_request = handle_conditional_request
-
-        # Before making any requests, set the patron's last_loan_activity_sync
-        # to a known value.
-        patron = None
-        with self.request_context_with_library("/"):
-            patron = self.controller.authenticated_patron(self.valid_credentials)
-        now = utc_now()
-        patron.last_loan_activity_sync = now
-
-        # Make a request -- it doesn't have If-Modified-Since, but our
-        # mocked handle_conditional_request will treat it as a
-        # successful conditional request.
-        with self.request_context_with_library(
-            "/", headers=dict(Authorization=self.valid_auth)
-        ):
-            patron = self.manager.loans.authenticated_patron_from_request()
-            response = self.manager.loans.sync()
-            assert response is response_304
-
-        # Since the conditional request succeeded, we did not call out
-        # to the vendor APIs, and patron.last_loan_activity_sync was
-        # not updated.
-        assert now == patron.last_loan_activity_sync
-
-        # Leaving patron.last_loan_activity_sync alone will stop the
-        # circulation manager from calling out to the external APIs,
-        # since it was set to a recent time. We test this explicitly
-        # later, but for now, clear it out.
-        patron.last_loan_activity_sync = None
-
-        # Un-mock handle_conditional_request. It will be called over
-        # the course of this test, but it will not notice any more
-        # conditional requests -- the detailed behavior of
-        # handle_conditional_request is tested elsewhere.
-        self.manager.loans.handle_conditional_request = (
-            original_handle_conditional_request
-        )
-
-        # If the request is not conditional, an OPDS feed is returned.
-        # This feed is empty because the patron has no loans.
-        with self.request_context_with_library(
-            "/", headers=dict(Authorization=self.valid_auth)
-        ):
-            patron = self.manager.loans.authenticated_patron_from_request()
-            response = self.manager.loans.sync()
-            assert not "<entry>" in response.get_data(as_text=True)
-            assert response.headers["Cache-Control"].startswith("private,")
-
-            # patron.last_loan_activity_sync was set to the moment the
-            # LoanController started calling out to the remote APIs.
-            new_sync_time = patron.last_loan_activity_sync
-            assert new_sync_time > now
-
-        # Set up a bunch of loans on the remote APIs.
-        overdrive_edition, overdrive_pool = self._edition(
-            with_open_access_download=False,
-            data_source_name=DataSource.OVERDRIVE,
-            identifier_type=Identifier.OVERDRIVE_ID,
-            with_license_pool=True,
-        )
-        overdrive_book = self._work(
-            presentation_edition=overdrive_edition,
-        )
-        overdrive_pool.open_access = False
-
-        bibliotheca_edition, bibliotheca_pool = self._edition(
-            with_open_access_download=False,
-            data_source_name=DataSource.BIBLIOTHECA,
-            identifier_type=Identifier.BIBLIOTHECA_ID,
-            with_license_pool=True,
-        )
-        bibliotheca_book = self._work(
-            presentation_edition=bibliotheca_edition,
-        )
-        bibliotheca_pool.licenses_available = 0
-        bibliotheca_pool.open_access = False
-
-        self.manager.d_circulation.add_remote_loan(
-            overdrive_pool.collection,
-            overdrive_pool.data_source,
-            overdrive_pool.identifier.type,
-            overdrive_pool.identifier.identifier,
-            utc_now(),
-            utc_now() + datetime.timedelta(seconds=3600),
-        )
-        self.manager.d_circulation.add_remote_hold(
-            bibliotheca_pool.collection,
-            bibliotheca_pool.data_source,
-            bibliotheca_pool.identifier.type,
-            bibliotheca_pool.identifier.identifier,
-            utc_now(),
-            utc_now() + datetime.timedelta(seconds=3600),
-            0,
-        )
-
-        # Making a new request so soon after the last one means the
-        # circulation manager won't actually call out to the vendor
-        # APIs. The resulting feed won't reflect what we know to be
-        # the reality.
-        with self.request_context_with_library(
-            "/", headers=dict(Authorization=self.valid_auth)
-        ):
-            patron = self.manager.loans.authenticated_patron_from_request()
-            response = self.manager.loans.sync()
-            assert "<entry>" not in response.get_data(as_text=True)
-
-        # patron.last_loan_activity_sync was not changed as the result
-        # of this request, since we didn't go to the vendor APIs.
-        assert patron.last_loan_activity_sync == new_sync_time
-
-        # Change it now, to a timestamp far in the past.
-        long_ago = datetime_utc(2000, 1, 1)
-        patron.last_loan_activity_sync = long_ago
-
-        # This ensures that when we request the loans feed again, the
-        # LoanController actually goes out to the vendor APIs for new
-        # information.
-        with self.request_context_with_library(
-            "/", headers=dict(Authorization=self.valid_auth)
-        ):
-            patron = self.manager.loans.authenticated_patron_from_request()
-            response = self.manager.loans.sync()
-
-            # This time, the feed contains entries.
-            feed = feedparser.parse(response.data)
-            entries = feed["entries"]
-
-            overdrive_entry = [
-                entry for entry in entries if entry["title"] == overdrive_book.title
-            ][0]
-            bibliotheca_entry = [
-                entry for entry in entries if entry["title"] == bibliotheca_book.title
-            ][0]
-
-            assert overdrive_entry["opds_availability"]["status"] == "available"
-            assert bibliotheca_entry["opds_availability"]["status"] == "ready"
-
-            overdrive_links = overdrive_entry["links"]
-            fulfill_link = [
-                x
-                for x in overdrive_links
-                if x["rel"] == "http://opds-spec.org/acquisition"
-            ][0]["href"]
-            revoke_link = [
-                x for x in overdrive_links if x["rel"] == OPDSFeed.REVOKE_LOAN_REL
-            ][0]["href"]
-            bibliotheca_links = bibliotheca_entry["links"]
-            borrow_link = [
-                x
-                for x in bibliotheca_links
-                if x["rel"] == "http://opds-spec.org/acquisition/borrow"
-            ][0]["href"]
-            bibliotheca_revoke_links = [
-                x for x in bibliotheca_links if x["rel"] == OPDSFeed.REVOKE_LOAN_REL
-            ]
-
-            assert urllib.parse.quote("%s/fulfill" % overdrive_pool.id) in fulfill_link
-            assert urllib.parse.quote("%s/revoke" % overdrive_pool.id) in revoke_link
-            assert (
-                urllib.parse.quote(
-                    "%s/%s/borrow"
-                    % (
-                        bibliotheca_pool.identifier.type,
-                        bibliotheca_pool.identifier.identifier,
-                    )
-                )
-                in borrow_link
-            )
-            assert 0 == len(bibliotheca_revoke_links)
-
-            # Since we went out the the vendor APIs,
-            # patron.last_loan_activity_sync was updated.
-            assert patron.last_loan_activity_sync > new_sync_time
-
-
-class TestAnnotationController(CirculationControllerTest):
-    def setup_method(self):
-        super(TestAnnotationController, self).setup_method()
-        self.pool = self.english_1.license_pools[0]
-        self.edition = self.pool.presentation_edition
-        self.identifier = self.edition.primary_identifier
-
-    def test_get_empty_container(self):
-        with self.request_context_with_library(
-            "/", headers=dict(Authorization=self.valid_auth)
-        ):
-            self.manager.loans.authenticated_patron_from_request()
-            response = self.manager.annotations.container()
-            assert 200 == response.status_code
-
-            # We've been given an annotation container with no items.
-            container = json.loads(response.get_data(as_text=True))
-            assert [] == container["first"]["items"]
-            assert 0 == container["total"]
-
-            # The response has the appropriate headers.
-            allow_header = response.headers["Allow"]
-            for method in ["GET", "HEAD", "OPTIONS", "POST"]:
-                assert method in allow_header
-
-            assert AnnotationWriter.CONTENT_TYPE == response.headers["Accept-Post"]
-            assert AnnotationWriter.CONTENT_TYPE == response.headers["Content-Type"]
-            assert 'W/""' == response.headers["ETag"]
-
-    def test_get_container_with_item(self):
-        self.pool.loan_to(self.default_patron)
-
-        annotation, ignore = create(
-            self._db,
-            Annotation,
-            patron=self.default_patron,
-            identifier=self.identifier,
-            motivation=Annotation.IDLING,
-        )
-        annotation.active = True
-        annotation.timestamp = utc_now()
-
-        with self.request_context_with_library(
-            "/", headers=dict(Authorization=self.valid_auth)
-        ):
-            self.manager.annotations.authenticated_patron_from_request()
-            response = self.manager.annotations.container()
-            assert 200 == response.status_code
-
-            # We've been given an annotation container with one item.
-            container = json.loads(response.get_data(as_text=True))
-            assert 1 == container["total"]
-            item = container["first"]["items"][0]
-            assert annotation.motivation == item["motivation"]
-
-            # The response has the appropriate headers.
-            allow_header = response.headers["Allow"]
-            for method in ["GET", "HEAD", "OPTIONS", "POST"]:
-                assert method in allow_header
-
-            assert AnnotationWriter.CONTENT_TYPE == response.headers["Accept-Post"]
-            assert AnnotationWriter.CONTENT_TYPE == response.headers["Content-Type"]
-            expected_etag = 'W/"%s"' % annotation.timestamp
-            assert expected_etag == response.headers["ETag"]
-            expected_time = format_date_time(mktime(annotation.timestamp.timetuple()))
-            assert expected_time == response.headers["Last-Modified"]
-
-    def test_get_container_for_work(self):
-        self.pool.loan_to(self.default_patron)
-
-        annotation, ignore = create(
-            self._db,
-            Annotation,
-            patron=self.default_patron,
-            identifier=self.identifier,
-            motivation=Annotation.IDLING,
-        )
-        annotation.active = True
-        annotation.timestamp = utc_now()
-
-        other_annotation, ignore = create(
-            self._db,
-            Annotation,
-            patron=self.default_patron,
-            identifier=self._identifier(),
-            motivation=Annotation.IDLING,
-        )
-
-        with self.request_context_with_library(
-            "/", headers=dict(Authorization=self.valid_auth)
-        ):
-            self.manager.annotations.authenticated_patron_from_request()
-            response = self.manager.annotations.container_for_work(
-                self.identifier.type, self.identifier.identifier
-            )
-            assert 200 == response.status_code
-
-            # We've been given an annotation container with one item.
-            container = json.loads(response.get_data(as_text=True))
-            assert 1 == container["total"]
-            item = container["first"]["items"][0]
-            assert annotation.motivation == item["motivation"]
-
-            # The response has the appropriate headers - POST is not allowed.
-            allow_header = response.headers["Allow"]
-            for method in ["GET", "HEAD", "OPTIONS"]:
-                assert method in allow_header
-
-            assert "Accept-Post" not in list(response.headers.keys())
-            assert AnnotationWriter.CONTENT_TYPE == response.headers["Content-Type"]
-            expected_etag = 'W/"%s"' % annotation.timestamp
-            assert expected_etag == response.headers["ETag"]
-            expected_time = format_date_time(mktime(annotation.timestamp.timetuple()))
-            assert expected_time == response.headers["Last-Modified"]
-
-    def test_post_to_container(self):
-        data = dict()
-        data["@context"] = AnnotationWriter.JSONLD_CONTEXT
-        data["type"] = "Annotation"
-        data["motivation"] = Annotation.IDLING
-        data["target"] = dict(
-            source=self.identifier.urn,
-            selector="epubcfi(/6/4[chap01ref]!/4[body01]/10[para05]/3:10)",
-        )
-
-        with self.request_context_with_library(
-            "/",
-            headers=dict(Authorization=self.valid_auth),
-            method="POST",
-            data=json.dumps(data),
-        ):
-            patron = self.manager.annotations.authenticated_patron_from_request()
-            patron.synchronize_annotations = True
-            # The patron doesn't have any annotations yet.
-            annotations = (
-                self._db.query(Annotation).filter(Annotation.patron == patron).all()
-            )
-            assert 0 == len(annotations)
-
-            response = self.manager.annotations.container()
-
-            # The patron doesn't have the pool on loan yet, so the request fails.
-            assert 400 == response.status_code
-            annotations = (
-                self._db.query(Annotation).filter(Annotation.patron == patron).all()
-            )
-            assert 0 == len(annotations)
-
-            # Give the patron a loan and try again, and the request creates an annotation.
-            self.pool.loan_to(patron)
-            response = self.manager.annotations.container()
-            assert 200 == response.status_code
-
-            annotations = (
-                self._db.query(Annotation).filter(Annotation.patron == patron).all()
-            )
-            assert 1 == len(annotations)
-            annotation = annotations[0]
-            assert Annotation.IDLING == annotation.motivation
-            selector = (
-                json.loads(annotation.target)
-                .get("http://www.w3.org/ns/oa#hasSelector")[0]
-                .get("@id")
-            )
-            assert data["target"]["selector"] == selector
-
-            # The response contains the annotation in the db.
-            item = json.loads(response.get_data(as_text=True))
-            assert str(annotation.id) in item["id"]
-            assert annotation.motivation == item["motivation"]
-
-    def test_detail(self):
-        self.pool.loan_to(self.default_patron)
-
-        annotation, ignore = create(
-            self._db,
-            Annotation,
-            patron=self.default_patron,
-            identifier=self.identifier,
-            motivation=Annotation.IDLING,
-        )
-        annotation.active = True
-
-        with self.request_context_with_library(
-            "/", headers=dict(Authorization=self.valid_auth)
-        ):
-            self.manager.annotations.authenticated_patron_from_request()
-            response = self.manager.annotations.detail(annotation.id)
-            assert 200 == response.status_code
-
-            # We've been given a single annotation item.
-            item = json.loads(response.get_data(as_text=True))
-            assert str(annotation.id) in item["id"]
-            assert annotation.motivation == item["motivation"]
-
-            # The response has the appropriate headers.
-            allow_header = response.headers["Allow"]
-            for method in ["GET", "HEAD", "OPTIONS", "DELETE"]:
-                assert method in allow_header
-
-            assert AnnotationWriter.CONTENT_TYPE == response.headers["Content-Type"]
-
-    def test_detail_for_other_patrons_annotation_returns_404(self):
-        patron = self._patron()
-        self.pool.loan_to(patron)
-
-        annotation, ignore = create(
-            self._db,
-            Annotation,
-            patron=patron,
-            identifier=self.identifier,
-            motivation=Annotation.IDLING,
-        )
-        annotation.active = True
-
-        with self.request_context_with_library(
-            "/", headers=dict(Authorization=self.valid_auth)
-        ):
-            self.manager.annotations.authenticated_patron_from_request()
-
-            # The patron can't see that this annotation exists.
-            response = self.manager.annotations.detail(annotation.id)
-            assert 404 == response.status_code
-
-    def test_detail_for_missing_annotation_returns_404(self):
-        with self.request_context_with_library(
-            "/", headers=dict(Authorization=self.valid_auth)
-        ):
-            self.manager.annotations.authenticated_patron_from_request()
-
-            # This annotation does not exist.
-            response = self.manager.annotations.detail(100)
-            assert 404 == response.status_code
-
-    def test_detail_for_deleted_annotation_returns_404(self):
-        self.pool.loan_to(self.default_patron)
-
-        annotation, ignore = create(
-            self._db,
-            Annotation,
-            patron=self.default_patron,
-            identifier=self.identifier,
-            motivation=Annotation.IDLING,
-        )
-        annotation.active = False
-
-        with self.request_context_with_library(
-            "/", headers=dict(Authorization=self.valid_auth)
-        ):
-            self.manager.annotations.authenticated_patron_from_request()
-            response = self.manager.annotations.detail(annotation.id)
-            assert 404 == response.status_code
-
-    def test_delete(self):
-        self.pool.loan_to(self.default_patron)
-
-        annotation, ignore = create(
-            self._db,
-            Annotation,
-            patron=self.default_patron,
-            identifier=self.identifier,
-            motivation=Annotation.IDLING,
-        )
-        annotation.active = True
-
-        with self.request_context_with_library(
-            "/", method="DELETE", headers=dict(Authorization=self.valid_auth)
-        ):
-            self.manager.annotations.authenticated_patron_from_request()
-            response = self.manager.annotations.detail(annotation.id)
-            assert 200 == response.status_code
-
-            # The annotation has been marked inactive.
-            assert False == annotation.active
-
-
-class TestWorkController(CirculationControllerTest):
-    def setup_method(self):
-        super(TestWorkController, self).setup_method()
-        [self.lp] = self.english_1.license_pools
-        self.edition = self.lp.presentation_edition
-        self.datasource = self.lp.data_source.name
-        self.identifier = self.lp.identifier
-
-    def test_contributor(self):
-        m = self.manager.work_controller.contributor
-
-        # Find a real Contributor put in the system through the setup
-        # process.
-        [contribution] = self.english_1.presentation_edition.contributions
-        contributor = contribution.contributor
-
-        # The contributor is created with both .sort_name and
-        # .display_name, but we want to test what happens when both
-        # pieces of data aren't avaiable, so unset .sort_name.
-        contributor.sort_name = None
-
-        # No contributor name -> ProblemDetail
-        with self.request_context_with_library("/"):
-            response = m("", None, None)
-        assert 404 == response.status_code
-        assert NO_SUCH_LANE.uri == response.uri
-        assert "No contributor provided" == response.detail
-
-        # Unable to load ContributorData from contributor name ->
-        # ProblemDetail
-        with self.request_context_with_library("/"):
-            response = m("Unknown Author", None, None)
-        assert 404 == response.status_code
-        assert NO_SUCH_LANE.uri == response.uri
-        assert "Unknown contributor: Unknown Author" == response.detail
-
-        contributor = contributor.display_name
-
-        # Search index misconfiguration -> Problem detail
-        self.assert_bad_search_index_gives_problem_detail(
-            lambda: self.manager.work_controller.series(contributor, None, None)
-        )
-
-        # Bad facet data -> ProblemDetail
-        with self.request_context_with_library("/?order=nosuchorder"):
-            response = m(contributor, None, None)
-            assert 400 == response.status_code
-            assert INVALID_INPUT.uri == response.uri
-
-        # Bad pagination data -> ProblemDetail
-        with self.request_context_with_library("/?size=abc"):
-            response = m(contributor, None, None)
-            assert 400 == response.status_code
-            assert INVALID_INPUT.uri == response.uri
-
-        # Test an end-to-end success (not including a test that the
-        # search engine can actually find books by a given person --
-        # that's tested in core/tests/test_external_search.py).
-        with self.request_context_with_library("/"):
-            response = m(contributor, "eng,spa", "Children,Young Adult")
-        assert 200 == response.status_code
-        assert OPDSFeed.ACQUISITION_FEED_TYPE == response.headers["Content-Type"]
-        feed = feedparser.parse(response.data)
-
-        # The feed is named after the person we looked up.
-        assert contributor == feed["feed"]["title"]
-
-        # It's got one entry -- the book added to the search engine
-        # during test setup.
-        [entry] = feed["entries"]
-        assert self.english_1.title == entry["title"]
-
-        # The feed has facet links.
-        links = feed["feed"]["links"]
-        facet_links = [
-            link for link in links if link["rel"] == "http://opds-spec.org/facet"
-        ]
-        assert 8 == len(facet_links)
-
-        # The feed was cached.
-        cached = self._db.query(CachedFeed).one()
-        assert CachedFeed.CONTRIBUTOR_TYPE == cached.type
-        assert "John Bull-eng,spa-Children,Young+Adult" == cached.unique_key
-
-        # At this point we don't want to generate real feeds anymore.
-        # We can't do a real end-to-end test without setting up a real
-        # search index, which is obnoxiously slow.
-        #
-        # Instead, we will mock AcquisitionFeed.page, and examine the objects
-        # passed into it under different mock requests.
-        #
-        # Those objects, such as ContributorLane and
-        # ContributorFacets, are tested elsewhere, in terms of their
-        # effects on search objects such as Filter. Those search
-        # objects are the things that are tested against a real search
-        # index (in core).
-        #
-        # We know from the previous test that any results returned
-        # from the search engine are converted into an OPDS feed. Now
-        # we verify that an incoming request results in the objects
-        # we'd expect to use to generate the feed for that request.
-        class Mock(object):
-            @classmethod
-            def page(cls, **kwargs):
-                self.called_with = kwargs
-                return Response("An OPDS feed")
-
-        # Test a basic request with custom faceting, pagination, and a
-        # language and audience restriction. This will exercise nearly
-        # all the functionality we need to check.
-        languages = "some languages"
-        audiences = "some audiences"
-        sort_key = ["sort", "pagination", "key"]
-        with self.request_context_with_library(
-            "/?order=title&size=100&key=%s&entrypoint=Audio" % (json.dumps(sort_key))
-        ):
-            response = m(contributor, languages, audiences, feed_class=Mock)
-
-        # The Response served by Mock.page becomes the response to the
-        # incoming request.
-        assert 200 == response.status_code
-        assert "An OPDS feed" == response.get_data(as_text=True)
-
-        # Now check all the keyword arguments that were passed into
-        # page().
-        kwargs = self.called_with
-
-        assert self._db == kwargs.pop("_db")
-        assert self.manager._external_search == kwargs.pop("search_engine")
-
-        # The feed is named after the contributor the request asked
-        # about.
-        assert contributor == kwargs.pop("title")
-
-        # Query string arguments were taken into account when
-        # creating the Facets and Pagination objects.
-        facets = kwargs.pop("facets")
-        assert isinstance(facets, ContributorFacets)
-        assert AudiobooksEntryPoint == facets.entrypoint
-        assert "title" == facets.order
-
-        pagination = kwargs.pop("pagination")
-        assert isinstance(pagination, SortKeyPagination)
-        assert sort_key == pagination.last_item_on_previous_page
-        assert 100 == pagination.size
-
-        lane = kwargs.pop("worklist")
-        assert isinstance(lane, ContributorLane)
-        assert isinstance(lane.contributor, ContributorData)
-
-        # We don't know whether the incoming name is a sort name
-        # or a display name, so we ask ContributorData.lookup to
-        # try it both ways.
-        assert contributor == lane.contributor.sort_name
-        assert contributor == lane.contributor.display_name
-        assert [languages] == lane.languages
-        assert [audiences] == lane.audiences
-
-        # Checking the URL is difficult because it requires a request
-        # context, _plus_ the ContributorFacets, Pagination and Lane
-        # created during the original request.
-        library = self._default_library
-        route, url_kwargs = lane.url_arguments
-        url_kwargs.update(dict(list(facets.items())))
-        url_kwargs.update(dict(list(pagination.items())))
-        with self.request_context_with_library(""):
-            expect_url = self.manager.opds_feeds.url_for(
-                route,
-                lane_identifier=None,
-                library_short_name=library.short_name,
-                **url_kwargs
-            )
-        assert kwargs.pop("url") == expect_url
-
-        # The Annotator object was instantiated with the proper lane
-        # and the newly created Facets object.
-        annotator = kwargs.pop("annotator")
-        assert lane == annotator.lane
-        assert facets == annotator.facets
-
-        # No other arguments were passed into page().
-        assert {} == kwargs
-
-    def test_age_appropriateness_end_to_end(self):
-        # An end-to-end test of the idea that a patron can't access
-        # feeds configured to include titles that would not be
-        # age-appropriate for that patron.
-        #
-        # A similar test could be run for any of the other subclasses
-        # of DynamicLane.
-        m = self.manager.work_controller.contributor
-
-        contributor, ignore = self._contributor()
-
-        patron = self.default_patron
-        patron.external_type = "child"
-        children_lane = self._lane()
-        children_lane.audiences = [Classifier.AUDIENCE_CHILDREN]
-        children_lane.target_age = tuple_to_numericrange((4, 5))
-        children_lane.root_for_patron_type = ["child"]
-
-        with self.request_context_with_library(
-            "/", headers=dict(Authorization=self.valid_auth)
-        ):
-            # If we ask for books for adults _or_ children by a given
-            # author, we're denied access -- the authenticated
-            # patron's root lane would make any adult books
-            # age-inappropriate.
-            audiences = ",".join(
-                [Classifier.AUDIENCE_ADULT, Classifier.AUDIENCE_CHILDREN]
-            )
-            response = m(contributor.sort_name, "eng", audiences)
-            assert isinstance(response, ProblemDetail)
-            assert NO_SUCH_LANE.uri == response.uri
-
-            # If we only ask for children's books by the same author,
-            # we're fine.
-            response = m(contributor.sort_name, "eng", Classifier.AUDIENCE_CHILDREN)
-            assert 200 == response.status_code
-
-        # We're also fine if we don't authenticate the request at all.
-        with self.request_context_with_library("/"):
-            response = m(contributor.sort_name, "eng", audiences)
-            assert 200 == response.status_code
-
-    def test_permalink(self):
-        with self.request_context_with_library("/"):
-            response = self.manager.work_controller.permalink(
-                self.identifier.type, self.identifier.identifier
-            )
-            annotator = LibraryAnnotator(None, None, self._default_library)
-            expect = AcquisitionFeed.single_entry(
-                self._db, self.english_1, annotator
-            ).data
-
-        assert 200 == response.status_code
-        assert expect == response.get_data()
-        assert OPDSFeed.ENTRY_TYPE == response.headers["Content-Type"]
-
-    def test_permalink_does_not_return_fulfillment_links_for_authenticated_patrons_without_loans(
-        self,
-    ):
-        with self.request_context_with_library("/"):
-            # We have two patrons.
-            patron_1 = self._patron()
-            patron_2 = self._patron()
-
-            # But the request was initiated by the first patron.
-            flask.request.patron = patron_1
-
-            identifier_type = Identifier.GUTENBERG_ID
-            identifier = "1234567890"
-            edition, _ = self._edition(
-                title="Test Book",
-                identifier_type=identifier_type,
-                identifier_id=identifier,
-                with_license_pool=True,
-            )
-            work = self._work(
-                "Test Book", presentation_edition=edition, with_license_pool=True
-            )
-            pool = work.license_pools[0]
-
-            # Only the second patron has a loan.
-            patron2_loan, _ = pool.loan_to(patron_2)
-
-            # We want to make sure that the feed doesn't contain any fulfillment links.
-            active_loans_by_work = {}
-            annotator = LibraryAnnotator(
-                None,
-                None,
-                self._default_library,
-                active_loans_by_work=active_loans_by_work,
-            )
-            expect = AcquisitionFeed.single_entry(self._db, work, annotator).data
-
-            response = self.manager.work_controller.permalink(
-                identifier_type, identifier
-            )
-
-        assert 200 == response.status_code
-        assert expect == response.get_data()
-        assert OPDSFeed.ENTRY_TYPE == response.headers["Content-Type"]
-
-    def test_permalink_returns_fulfillment_links_for_authenticated_patrons_with_loans(
-        self,
-    ):
-        with self.request_context_with_library("/"):
-            # We have two patrons.
-            patron_1 = self._patron()
-            patron_2 = self._patron()
-
-            # But the request was initiated by the first patron.
-            flask.request.patron = patron_1
-
-            identifier_type = Identifier.GUTENBERG_ID
-            identifier = "1234567890"
-            edition, _ = self._edition(
-                title="Test Book",
-                identifier_type=identifier_type,
-                identifier_id=identifier,
-                with_license_pool=True,
-            )
-            work = self._work(
-                "Test Book", presentation_edition=edition, with_license_pool=True
-            )
-            pool = work.license_pools[0]
-
-            # Both patrons have loans.
-            patron1_loan, _ = pool.loan_to(patron_1)
-            patron2_loan, _ = pool.loan_to(patron_2)
-
-            # We want to make sure that only the first patron's loan will be in the feed.
-            active_loans_by_work = {work: patron1_loan}
-            annotator = LibraryAnnotator(
-                None,
-                None,
-                self._default_library,
-                active_loans_by_work=active_loans_by_work,
-            )
-            expect = AcquisitionFeed.single_entry(self._db, work, annotator).data
-
-            response = self.manager.work_controller.permalink(
-                identifier_type, identifier
-            )
-
-        assert 200 == response.status_code
-        assert expect == response.get_data()
-        assert OPDSFeed.ENTRY_TYPE == response.headers["Content-Type"]
-
-    def test_permalink_returns_fulfillment_links_for_authenticated_patrons_with_fulfillment(
-        self,
-    ):
-        auth = dict(Authorization=self.valid_auth)
-
-        with self.request_context_with_library("/", headers=auth):
-            content_link = "https://content"
-
-            # We have two patrons.
-            patron_1 = self.controller.authenticated_patron(self.valid_credentials)
-            patron_2 = self._patron()
-
-            # But the request was initiated by the first patron.
-            flask.request.patron = patron_1
-
-            identifier_type = Identifier.GUTENBERG_ID
-            identifier = "1234567890"
-            edition, _ = self._edition(
-                title="Test Book",
-                identifier_type=identifier_type,
-                identifier_id=identifier,
-                with_license_pool=True,
-            )
-            work = self._work(
-                "Test Book", presentation_edition=edition, with_license_pool=True
-            )
-            pool = work.license_pools[0]
-            [delivery_mechanism] = pool.delivery_mechanisms
-
-            loan_info = LoanInfo(
-                pool.collection,
-                pool.data_source.name,
-                pool.identifier.type,
-                pool.identifier.identifier,
-                utc_now(),
-                utc_now() + datetime.timedelta(seconds=3600),
-            )
-            self.manager.d_circulation.queue_checkout(pool, loan_info)
-
-            fulfillment = FulfillmentInfo(
-                pool.collection,
-                pool.data_source,
-                pool.identifier.type,
-                pool.identifier.identifier,
-                content_link=content_link,
-                content_type=MediaTypes.EPUB_MEDIA_TYPE,
-                content=None,
-                content_expires=None,
-            )
-            self.manager.d_circulation.queue_fulfill(pool, fulfillment)
-
-            # Both patrons have loans:
-            # - the first patron's loan and fulfillment will be created via API.
-            # - the second patron's loan will be created via loan_to method.
-            self.manager.loans.borrow(
-                pool.identifier.type,
-                pool.identifier.identifier,
-                delivery_mechanism.delivery_mechanism.id,
-            )
-            self.manager.loans.fulfill(
-                pool.id,
-                delivery_mechanism.delivery_mechanism.id,
-            )
-
-            patron1_loan = pool.loans[0]
-            # We have to create a Resource object manually
-            # to assign a URL to the fulfillment that will be used to generate an acquisition link.
-            patron1_loan.fulfillment.resource = Resource(url=fulfillment.content_link)
-
-            patron2_loan, _ = pool.loan_to(patron_2)
-
-            # We want to make sure that only the first patron's fulfillment will be in the feed.
-            active_loans_by_work = {work: patron1_loan}
-            annotator = LibraryAnnotator(
-                None,
-                None,
-                self._default_library,
-                active_loans_by_work=active_loans_by_work,
-            )
-            expect = AcquisitionFeed.single_entry(self._db, work, annotator).data
-
-            response = self.manager.work_controller.permalink(
-                identifier_type, identifier
-            )
-
-        assert 200 == response.status_code
-        assert expect == response.get_data()
-        assert OPDSFeed.ENTRY_TYPE == response.headers["Content-Type"]
-
-    def test_recommendations(self):
-        # Test the ability to get a feed of works recommended by an
-        # external service.
-        [self.lp] = self.english_1.license_pools
-        self.edition = self.lp.presentation_edition
-        self.datasource = self.lp.data_source.name
-        self.identifier = self.lp.identifier
-
-        # Prep an empty recommendation.
-        source = DataSource.lookup(self._db, self.datasource)
-        metadata = Metadata(source)
-        mock_api = MockNoveListAPI(self._db)
-
-        args = [self.identifier.type, self.identifier.identifier]
-        kwargs = dict(novelist_api=mock_api)
-
-        # We get a 400 response if the pagination data is bad.
-        with self.request_context_with_library("/?size=abc"):
-            response = self.manager.work_controller.recommendations(*args, **kwargs)
-            assert 400 == response.status_code
-
-        # Or if the facet data is bad.
-        with self.request_context_with_library("/?order=nosuchorder"):
-            response = self.manager.work_controller.recommendations(*args, **kwargs)
-            assert 400 == response.status_code
-
-        # Or if the search index is misconfigured.
-        self.assert_bad_search_index_gives_problem_detail(
-            lambda: self.manager.work_controller.recommendations(*args, **kwargs)
-        )
-
-        # If no NoveList API is configured, the lane does not exist.
-        with self.request_context_with_library("/"):
-            response = self.manager.work_controller.recommendations(
-                *args, novelist_api=None
-            )
-        assert 404 == response.status_code
-        assert "http://librarysimplified.org/terms/problem/unknown-lane" == response.uri
-        assert "Recommendations not available" == response.detail
-
-        # If the NoveList API is configured, the search index is asked
-        # about its recommendations.
-        #
-        # In this test it doesn't matter whether NoveList actually
-        # provides any recommendations. The Filter object will be
-        # created with .return_nothing set, but our mock
-        # ExternalSearchIndex will ignore that setting and return
-        # everything in its index -- as it always does.
-        with self.request_context_with_library("/"):
-            response = self.manager.work_controller.recommendations(*args, **kwargs)
-
-        # A feed is returned with the data from the
-        # ExternalSearchIndex.
-        assert 200 == response.status_code
-        feed = feedparser.parse(response.data)
-        assert "Titles recommended by NoveList" == feed["feed"]["title"]
-        [entry] = feed.entries
-        assert self.english_1.title == entry["title"]
-        author = self.edition.author_contributors[0]
-        expected_author_name = author.display_name or author.sort_name
-        assert expected_author_name == entry.author
-
-        # Now let's pass in a mocked AcquisitionFeed so we can check
-        # the arguments used to invoke page().
-        class Mock(object):
-            @classmethod
-            def page(cls, **kwargs):
-                cls.called_with = kwargs
-                return Response("A bunch of titles")
-
-        kwargs["feed_class"] = Mock
-        with self.request_context_with_library(
-            "/?order=title&size=2&after=30&entrypoint=Audio"
-        ):
-            response = self.manager.work_controller.recommendations(*args, **kwargs)
-
-        # The return value of Mock.page was used as the response
-        # to the incoming request.
-        assert 200 == response.status_code
-        assert "A bunch of titles" == response.get_data(as_text=True)
-
-        kwargs = Mock.called_with
-        assert self._db == kwargs.pop("_db")
-        assert "Titles recommended by NoveList" == kwargs.pop("title")
-
-        # The RecommendationLane is set up to ask for recommendations
-        # for this book.
-        lane = kwargs.pop("worklist")
-        assert isinstance(lane, RecommendationLane)
-        library = self._default_library
-        assert library.id == lane.library_id
-        assert self.english_1 == lane.work
-        assert "Recommendations for Quite British by John Bull" == lane.display_name
-        assert mock_api == lane.novelist_api
-
-        facets = kwargs.pop("facets")
-        assert isinstance(facets, Facets)
-        assert Facets.ORDER_TITLE == facets.order
-        assert AudiobooksEntryPoint == facets.entrypoint
-
-        pagination = kwargs.pop("pagination")
-        assert 30 == pagination.offset
-        assert 2 == pagination.size
-
-        annotator = kwargs.pop("annotator")
-        assert lane == annotator.lane
-
-        # Checking the URL is difficult because it requires a request
-        # context, _plus_ the Facets, Pagination and Lane created
-        # during the original request.
-        route, url_kwargs = lane.url_arguments
-        url_kwargs.update(dict(list(facets.items())))
-        url_kwargs.update(dict(list(pagination.items())))
-        with self.request_context_with_library(""):
-            expect_url = self.manager.work_controller.url_for(
-                route, library_short_name=library.short_name, **url_kwargs
-            )
-        assert kwargs.pop("url") == expect_url
-
-    def test_related_books(self):
-        # Test the related_books controller.
-
-        # Remove the contributor from the work created during setup.
-        work = self.english_1
-        edition = work.presentation_edition
-        identifier = edition.primary_identifier
-        [contribution] = edition.contributions
-        contributor = contribution.contributor
-        role = contribution.role
-        self._db.delete(contribution)
-        self._db.commit()
-        assert None == edition.series
-
-        # First, let's test a complex error case. We're asking about a
-        # work with no contributors or series, and no NoveList
-        # integration is configured. The 'related books' lane ends up
-        # with no sublanes, so the controller acts as if the lane
-        # itself does not exist.
-        with self.request_context_with_library("/"):
-            response = self.manager.work_controller.related(
-                identifier.type,
-                identifier.identifier,
-            )
-            assert 404 == response.status_code
-            assert (
-                "http://librarysimplified.org/terms/problem/unknown-lane"
-                == response.uri
-            )
-
-        # Now test some error cases where the lane exists but
-        # something else goes wrong.
-
-        # Give the work a series and a contributor, so that it will
-        # get sublanes for both types of recommendations.
-        edition.series = "Around the World"
-        edition.add_contributor(contributor, role)
-
-        # A grouped feed is not paginated, so we don't check pagination
-        # information and there's no chance of a problem detail.
-
-        # Theoretically, if bad faceting information is provided we'll
-        # get a problem detail. But the faceting class created is
-        # FeaturedFacets, which can't raise an exception during the
-        # creation process -- an invalid entrypoint will simply be
-        # ignored.
-
-        # Bad search index setup -> Problem detail
-        self.assert_bad_search_index_gives_problem_detail(
-            lambda: self.manager.work_controller.related(
-                identifier.type, identifier.identifier
-            )
-        )
-
-        # The mock search engine will return this Work for every
-        # search. That means this book will show up as a 'same author'
-        # recommendation, a 'same series' recommentation, and a
-        # 'external service' recommendation.
-        same_author_and_series = self._work(
-            title="Same author and series", with_license_pool=True
-        )
-        self.manager.external_search.docs = {}
-        self.manager.external_search.bulk_update([same_author_and_series])
-
-        mock_api = MockNoveListAPI(self._db)
-
-        # Create a fresh book, and set up a mock NoveList API to
-        # recommend its identifier for any input.
-        #
-        # The mock API needs to return a list of Identifiers, so that
-        # the RelatedWorksLane will ask the RecommendationLane to find
-        # us a matching work instead of hiding it. But the search
-        # index is also mocked, so within this test will return the
-        # same book it always does -- same_author_and_series.
-        overdrive = DataSource.lookup(self._db, DataSource.OVERDRIVE)
-        metadata = Metadata(overdrive)
-        recommended_identifier = self._identifier()
-        metadata.recommendations = [recommended_identifier]
-        mock_api.setup_method(metadata)
-
-        # Now, ask for works related to self.english_1.
-        with mock_search_index(self.manager.external_search):
-            with self.request_context_with_library("/?entrypoint=Book"):
-                response = self.manager.work_controller.related(
-                    self.identifier.type,
-                    self.identifier.identifier,
-                    novelist_api=mock_api,
-                )
-        assert 200 == response.status_code
-        assert OPDSFeed.ACQUISITION_FEED_TYPE == response.headers["content-type"]
-        feed = feedparser.parse(response.data)
-        assert "Related Books" == feed["feed"]["title"]
-
-        # The feed contains three entries: one for each sublane.
-        assert 3 == len(feed["entries"])
-
-        # Group the entries by the sublane they're in.
-        def collection_link(entry):
-            [link] = [l for l in entry["links"] if l["rel"] == "collection"]
-            return link["title"], link["href"]
-
-        by_collection_link = {}
-        for entry in feed["entries"]:
-            title, href = collection_link(entry)
-            by_collection_link[title] = (href, entry)
-
-        # Here's the sublane for books in the same series.
-        [same_series_href, same_series_entry] = by_collection_link["Around the World"]
-        assert "Same author and series" == same_series_entry["title"]
-        expected_series_link = "series/%s/eng/Adult" % urllib.parse.quote(
-            "Around the World"
-        )
-        assert same_series_href.endswith(expected_series_link)
-
-        # Here's the sublane for books by this contributor.
-        [same_contributor_href, same_contributor_entry] = by_collection_link[
-            "John Bull"
-        ]
-        assert "Same author and series" == same_contributor_entry["title"]
-        expected_contributor_link = urllib.parse.quote("contributor/John Bull/eng/")
-        assert same_contributor_href.endswith(expected_contributor_link)
-
-        # Here's the sublane for recommendations from NoveList.
-        [recommended_href, recommended_entry] = by_collection_link[
-            "Similar titles recommended by NoveList"
-        ]
-        assert "Same author and series" == recommended_entry["title"]
-        work_url = "/works/%s/%s/" % (identifier.type, identifier.identifier)
-        expected = urllib.parse.quote(work_url + "recommendations")
-        assert True == recommended_href.endswith(expected)
-
-        # Finally, let's pass in a mock feed class so we can look at the
-        # objects passed into AcquisitionFeed.groups().
-        class Mock(object):
-            @classmethod
-            def groups(cls, **kwargs):
-                cls.called_with = kwargs
-                return Response("An OPDS feed")
-
-        mock_api.setup_method(metadata)
-        with self.request_context_with_library("/?entrypoint=Audio"):
-            response = self.manager.work_controller.related(
-                self.identifier.type,
-                self.identifier.identifier,
-                novelist_api=mock_api,
-                feed_class=Mock,
-            )
-
-        # The return value of Mock.groups was used as the response
-        # to the incoming request.
-        assert 200 == response.status_code
-        assert "An OPDS feed" == response.get_data(as_text=True)
-
-        # Verify that groups() was called with the arguments we expect.
-        kwargs = Mock.called_with
-        assert self._db == kwargs.pop("_db")
-        assert self.manager.external_search == kwargs.pop("search_engine")
-        assert "Related Books" == kwargs.pop("title")
-
-        # We're passing in a FeaturedFacets. Each lane will have a chance
-        # to adapt it to a faceting object appropriate for that lane.
-        facets = kwargs.pop("facets")
-        assert isinstance(facets, FeaturedFacets)
-        assert AudiobooksEntryPoint == facets.entrypoint
-
-        # We're generating a grouped feed using a RelatedBooksLane
-        # that has three sublanes.
-        lane = kwargs.pop("worklist")
-        assert isinstance(lane, RelatedBooksLane)
-        contributor_lane, novelist_lane, series_lane = lane.children
-
-        assert isinstance(contributor_lane, ContributorLane)
-        assert contributor == contributor_lane.contributor
-
-        assert isinstance(novelist_lane, RecommendationLane)
-        assert [recommended_identifier] == novelist_lane.recommendations
-
-        assert isinstance(series_lane, SeriesLane)
-        assert "Around the World" == series_lane.series
-
-        # The Annotator is associated with the parent RelatedBooksLane.
-        annotator = kwargs.pop("annotator")
-        assert isinstance(annotator, LibraryAnnotator)
-        assert self._default_library == annotator.library
-        assert lane == annotator.lane
-
-        # Checking the URL is difficult because it requires a request
-        # context, _plus_ the DatabaseBackedFacets and Lane
-        # created during the original request.
-        library = self._default_library
-        route, url_kwargs = lane.url_arguments
-        url_kwargs.update(dict(list(facets.items())))
-        with self.request_context_with_library(""):
-            expect_url = self.manager.work_controller.url_for(
-                route,
-                lane_identifier=None,
-                library_short_name=library.short_name,
-                **url_kwargs
-            )
-        assert kwargs.pop("url") == expect_url
-
-        # That's it!
-        assert {} == kwargs
-
-    def test_report_problem_get(self):
-        with self.request_context_with_library("/"):
-            response = self.manager.work_controller.report(
-                self.identifier.type, self.identifier.identifier
-            )
-        assert 200 == response.status_code
-        assert "text/uri-list" == response.headers["Content-Type"]
-        for i in Complaint.VALID_TYPES:
-            assert i in response.get_data(as_text=True)
-
-    def test_report_problem_post_success(self):
-        error_type = random.choice(list(Complaint.VALID_TYPES))
-        data = json.dumps({"type": error_type, "source": "foo", "detail": "bar"})
-        with self.request_context_with_library("/", method="POST", data=data):
-            response = self.manager.work_controller.report(
-                self.identifier.type, self.identifier.identifier
-            )
-        assert 201 == response.status_code
-        [complaint] = self.lp.complaints
-        assert error_type == complaint.type
-        assert "foo" == complaint.source
-        assert "bar" == complaint.detail
-
-    def test_series(self):
-        # Test the ability of the series() method to generate an OPDS
-        # feed representing all the books in a given series, subject
-        # to an optional language and audience restriction.
-        series_name = "Like As If Whatever Mysteries"
-
-        # If no series is given, a ProblemDetail is returned.
-        with self.request_context_with_library("/"):
-            response = self.manager.work_controller.series("", None, None)
-        assert 404 == response.status_code
-        assert "http://librarysimplified.org/terms/problem/unknown-lane" == response.uri
-
-        # Similarly if the pagination data is bad.
-        with self.request_context_with_library("/?size=abc"):
-            response = self.manager.work_controller.series(series_name, None, None)
-            assert 400 == response.status_code
-
-        # Or if the facet data is bad
-        with self.request_context_with_library("/?order=nosuchorder"):
-            response = self.manager.work_controller.series(series_name, None, None)
-            assert 400 == response.status_code
-
-        # Or if the search index isn't set up.
-        self.assert_bad_search_index_gives_problem_detail(
-            lambda: self.manager.work_controller.series(series_name, None, None)
-        )
-
-        # Set up the mock search engine to return our work no matter
-        # what query it's given. The fact that this book isn't
-        # actually in the series doesn't matter, since determining
-        # that is the job of a non-mocked search engine.
-        work = self._work(with_open_access_download=True)
-        search_engine = self.manager.external_search
-        search_engine.docs = {}
-        search_engine.bulk_update([work])
-
-        # If a series is provided, a feed for that series is returned.
-        with self.request_context_with_library("/"):
-            response = self.manager.work_controller.series(
-                series_name,
-                "eng,spa",
-                "Children,Young Adult",
-            )
-        assert 200 == response.status_code
-        feed = feedparser.parse(response.data)
-
-        # The book we added to the mock search engine is in the feed.
-        # This demonstrates that series() asks the search engine for
-        # books to put in the feed.
-        assert series_name == feed["feed"]["title"]
-        [entry] = feed["entries"]
-        assert work.title == entry["title"]
-
-        # The feed has facet links.
-        links = feed["feed"]["links"]
-        facet_links = [
-            link for link in links if link["rel"] == "http://opds-spec.org/facet"
-        ]
-        assert 9 == len(facet_links)
-
-        # The facet link we care most about is the default sort order,
-        # put into place by SeriesFacets.
-        [series_position] = [x for x in facet_links if x["title"] == "Series Position"]
-        assert "Sort by" == series_position["opds:facetgroup"]
-        assert "true" == series_position["opds:activefacet"]
-
-        # The feed was cached.
-        cached = self._db.query(CachedFeed).one()
-        assert CachedFeed.SERIES_TYPE == cached.type
-        assert (
-            "Like As If Whatever Mysteries-eng,spa-Children,Young+Adult"
-            == cached.unique_key
-        )
-
-        # At this point we don't want to generate real feeds anymore.
-        # We can't do a real end-to-end test without setting up a real
-        # search index, which is obnoxiously slow.
-        #
-        # Instead, we will mock AcquisitionFeed.page, and examine the
-        # objects passed into it under different mock requests.
-        #
-        # Those objects, such as SeriesLane and SeriesFacets, are
-        # tested elsewhere, in terms of their effects on search
-        # objects such as Filter. Those search objects are the things
-        # that are tested against a real search index (in core).
-        #
-        # We know from the previous test that any results returned
-        # from the search engine are converted into an OPDS feed. Now
-        # we verify that an incoming request results in the objects
-        # we'd expect to use to generate the feed for that request.
-        class Mock(object):
-            @classmethod
-            def page(cls, **kwargs):
-                self.called_with = kwargs
-                return Response("An OPDS feed")
-
-        # Test a basic request with custom faceting, pagination, and a
-        # language and audience restriction. This will exercise nearly
-        # all the functionality we need to check.
-        sort_key = ["sort", "pagination", "key"]
-        with self.request_context_with_library(
-            "/?order=title&size=100&key=%s" % json.dumps(sort_key)
-        ):
-            response = self.manager.work_controller.series(
-                series_name, "some languages", "some audiences", feed_class=Mock
-            )
-
-        # The return value of Mock.page() is the response to the
-        # incoming request.
-        assert 200 == response.status_code
-        assert "An OPDS feed" == response.get_data(as_text=True)
-
-        kwargs = self.called_with
-        assert self._db == kwargs.pop("_db")
-
-        # The feed is titled after the series.
-        assert series_name == kwargs.pop("title")
-
-        # A SeriesLane was created to ask the search index for
-        # matching works.
-        lane = kwargs.pop("worklist")
-        assert isinstance(lane, SeriesLane)
-        assert self._default_library.id == lane.library_id
-        assert series_name == lane.series
-        assert ["some languages"] == lane.languages
-        assert ["some audiences"] == lane.audiences
-
-        # A SeriesFacets was created to add an extra sort order and
-        # to provide additional search index constraints that can only
-        # be provided through the faceting object.
-        facets = kwargs.pop("facets")
-        assert isinstance(facets, SeriesFacets)
-
-        # The 'order' in the query string went into the SeriesFacets
-        # object.
-        assert "title" == facets.order
-
-        # The 'key' and 'size' went into a SortKeyPagination object.
-        pagination = kwargs.pop("pagination")
-        assert isinstance(pagination, SortKeyPagination)
-        assert sort_key == pagination.last_item_on_previous_page
-        assert 100 == pagination.size
-
-        # The lane, facets, and pagination were all taken into effect
-        # when constructing the feed URL.
-        annotator = kwargs.pop("annotator")
-        assert lane == annotator.lane
-        with self.request_context_with_library("/"):
-            assert annotator.feed_url(
-                lane, facets=facets, pagination=pagination
-            ) == kwargs.pop("url")
-
-        # The (mocked) search engine associated with the CirculationManager was
-        # passed in.
-        assert self.manager.external_search == kwargs.pop("search_engine")
-
-        # No other arguments were passed into Mock.page.
-        assert {} == kwargs
-
-        # In the previous request we provided a custom sort order (by
-        # title) Let's end with one more test to verify that series
-        # position is the *default* sort order.
-        with self.request_context_with_library("/"):
-            response = self.manager.work_controller.series(
-                series_name, None, None, feed_class=Mock
-            )
-        facets = self.called_with.pop("facets")
-        assert isinstance(facets, SeriesFacets)
-        assert "series" == facets.order
-
-
-class TestOPDSFeedController(CirculationControllerTest):
-    """Test most of the methods of OPDSFeedController.
-
-    Methods relating to crawlable feeds are tested in
-    TestCrawlableFeed.
-    """
-
-    BOOKS = list(CirculationControllerTest.BOOKS) + [
-        ["english_2", "Totally American", "Uncle Sam", "eng", False],
-        ["french_1", "Très Français", "Marianne", "fre", False],
-    ]
-
-    def test_feed(self):
-        # Test the feed() method.
-
-        # First, test some common error conditions.
-
-        # Bad lane -> Problem detail
-        with self.request_context_with_library("/"):
-            response = self.manager.opds_feeds.feed(-1)
-            assert 404 == response.status_code
-            assert (
-                "http://librarysimplified.org/terms/problem/unknown-lane"
-                == response.uri
-            )
-
-        # Bad faceting information -> Problem detail
-        lane_id = self.english_adult_fiction.id
-        with self.request_context_with_library("/?order=nosuchorder"):
-            response = self.manager.opds_feeds.feed(lane_id)
-            assert 400 == response.status_code
-            assert (
-                "http://librarysimplified.org/terms/problem/invalid-input"
-                == response.uri
-            )
-
-        # Bad pagination -> Problem detail
-        with self.request_context_with_library("/?size=abc"):
-            response = self.manager.opds_feeds.feed(lane_id)
-            assert 400 == response.status_code
-            assert (
-                "http://librarysimplified.org/terms/problem/invalid-input"
-                == response.uri
-            )
-
-        # Bad search index setup -> Problem detail
-        self.assert_bad_search_index_gives_problem_detail(
-            lambda: self.manager.opds_feeds.feed(lane_id)
-        )
-
-        # Now let's make a real feed.
-
-        # Set up configuration settings for links and entry points
-        library = self._default_library
-        for rel, value in [
-            (LibraryAnnotator.TERMS_OF_SERVICE, "a"),
-            (LibraryAnnotator.PRIVACY_POLICY, "b"),
-            (LibraryAnnotator.COPYRIGHT, "c"),
-            (LibraryAnnotator.ABOUT, "d"),
-        ]:
-            ConfigurationSetting.for_library(rel, library).value = value
-
-        # Make a real OPDS feed and poke at it.
-        with self.request_context_with_library("/?entrypoint=Book&size=10"):
-            response = self.manager.opds_feeds.feed(self.english_adult_fiction.id)
-
-            # The mock search index returned every book it has, without
-            # respect to which books _ought_ to show up on this page.
-            #
-            # So we'll need to do a more detailed test to make sure
-            # the right arguments are being passed _into_ the search
-            # index.
-
-            assert 200 == response.status_code
-            assert (
-                "max-age=%d" % Lane.MAX_CACHE_AGE in response.headers["Cache-Control"]
-            )
-            feed = feedparser.parse(response.data)
-            assert set([x.title for x in self.works]) == set(
-                [x["title"] for x in feed["entries"]]
-            )
-
-            # But the rest of the feed looks good.
-            links = feed["feed"]["links"]
-            by_rel = dict()
-
-            # Put the links into a data structure based on their rel values.
-            for i in links:
-                rel = i["rel"]
-                href = i["href"]
-                if isinstance(by_rel.get(rel), (bytes, str)):
-                    by_rel[rel] = [by_rel[rel]]
-                if isinstance(by_rel.get(rel), list):
-                    by_rel[rel].append(href)
-                else:
-                    by_rel[i["rel"]] = i["href"]
-
-            assert "a" == by_rel[LibraryAnnotator.TERMS_OF_SERVICE]
-            assert "b" == by_rel[LibraryAnnotator.PRIVACY_POLICY]
-            assert "c" == by_rel[LibraryAnnotator.COPYRIGHT]
-            assert "d" == by_rel[LibraryAnnotator.ABOUT]
-
-            next_link = by_rel["next"]
-            lane_str = str(lane_id)
-            assert lane_str in next_link
-            assert "entrypoint=Book" in next_link
-            assert "size=10" in next_link
-            last_item = self.works[-1]
-
-            # The pagination key for the next page is derived from the
-            # sort fields of the last work in the current page.
-            expected_pagination_key = [
-                last_item.sort_title,
-                last_item.sort_author,
-                last_item.id,
-            ]
-            expect = "key=%s" % urllib.parse.quote_plus(
-                json.dumps(expected_pagination_key)
-            )
-            assert expect in next_link
-
-            search_link = by_rel["search"]
-            assert lane_str in search_link
-            assert "entrypoint=Book" in search_link
-
-            shelf_link = by_rel["http://opds-spec.org/shelf"]
-            assert shelf_link.endswith("/loans/")
-
-            facet_links = by_rel["http://opds-spec.org/facet"]
-            assert all(lane_str in x for x in facet_links)
-            assert all("entrypoint=Book" in x for x in facet_links)
-            assert any("order=title" in x for x in facet_links)
-            assert any("order=author" in x for x in facet_links)
-
-        # Now let's take a closer look at what this controller method
-        # passes into AcquisitionFeed.page(), by mocking page().
-        class Mock(object):
-            @classmethod
-            def page(cls, **kwargs):
-                self.called_with = kwargs
-                return Response("An OPDS feed")
-
-        sort_key = ["sort", "pagination", "key"]
-        with self.request_context_with_library(
-            "/?entrypoint=Audio&size=36&key=%s&order=added" % (json.dumps(sort_key))
-        ):
-            response = self.manager.opds_feeds.feed(
-                self.english_adult_fiction.id, feed_class=Mock
-            )
-
-            # While we're in request context, generate the URL we
-            # expect to be used for this feed.
-            expect_url = self.controller.cdn_url_for(
-                "feed",
-                lane_identifier=lane_id,
-                library_short_name=self._default_library.short_name,
-                _facets=load_facets_from_request(),
-            )
-
-        assert isinstance(response, Response)
-        assert "An OPDS feed" == response.get_data(as_text=True)
-
-        # Now check all the keyword arguments that were passed into
-        # page().
-        kwargs = self.called_with
-        assert kwargs.pop("url") == expect_url
-        assert self._db == kwargs.pop("_db")
-        assert self.english_adult_fiction.display_name == kwargs.pop("title")
-        assert self.english_adult_fiction == kwargs.pop("worklist")
-
-        # Query string arguments were taken into account when
-        # creating the Facets and Pagination objects.
-        facets = kwargs.pop("facets")
-        assert AudiobooksEntryPoint == facets.entrypoint
-        assert "added" == facets.order
-
-        pagination = kwargs.pop("pagination")
-        assert isinstance(pagination, SortKeyPagination)
-        assert 36 == pagination.size
-        assert sort_key == pagination.last_item_on_previous_page
-
-        # The Annotator object was instantiated with the proper lane
-        # and the newly created Facets object.
-        annotator = kwargs.pop("annotator")
-        assert self.english_adult_fiction == annotator.lane
-        assert facets == annotator.facets
-
-        # The ExternalSearchIndex associated with the
-        # CirculationManager was passed in; that way we don't have to
-        # connect to the search engine again.
-        assert self.manager.external_search == kwargs.pop("search_engine")
-
-        # No other arguments were passed into page().
-        assert {} == kwargs
-
-    def test_groups(self):
-        # AcquisitionFeed.groups is tested in core/test_opds.py, and a
-        # full end-to-end test would require setting up a real search
-        # index, so we're just going to test that groups() (or, in one
-        # case, page()) is called properly.
-        library = self._default_library
-        library.setting(library.MINIMUM_FEATURED_QUALITY).value = 0.15
-        library.setting(library.FEATURED_LANE_SIZE).value = 2
-
-        # Patron with root lane -> redirect to root lane
-        lane = self._lane()
-        lane.root_for_patron_type = ["1"]
-        self.default_patron.external_type = "1"
-        auth = dict(Authorization=self.valid_auth)
-        with self.request_context_with_library("/", headers=auth):
-            controller = self.manager.opds_feeds
-            response = controller.groups(None)
-            assert 302 == response.status_code
-            expect_url = controller.cdn_url_for(
-                "acquisition_groups",
-                library_short_name=self._default_library.short_name,
-                lane_identifier=lane.id,
-                _external=True,
-            )
-            assert response.headers["Location"] == expect_url
-
-        # Bad lane -> Problem detail
-        with self.request_context_with_library("/"):
-            response = self.manager.opds_feeds.groups(-1)
-            assert 404 == response.status_code
-            assert (
-                "http://librarysimplified.org/terms/problem/unknown-lane"
-                == response.uri
-            )
-
-        # Bad search index setup -> Problem detail
-        self.assert_bad_search_index_gives_problem_detail(
-            lambda: self.manager.opds_feeds.groups(None)
-        )
-
-        # A grouped feed has no pagination, and the FeaturedFacets
-        # constructor never raises an exception. So we don't need to
-        # test for those error conditions.
-
-        # Now let's see what goes into groups()
-        class Mock(object):
-            @classmethod
-            def groups(cls, **kwargs):
-                # This method ends up being called most of the time
-                # the grouped feed controller is activated.
-                self.groups_called_with = kwargs
-                self.page_called_with = None
-                return Response("A grouped feed")
-
-            @classmethod
-            def page(cls, **kwargs):
-                # But for lanes that have no children, this method
-                # ends up being called instead.
-                self.groups_called_with = None
-                self.page_called_with = kwargs
-                return Response("A paginated feed")
-
-        # Earlier we tested an authenticated request for a patron with an
-        # external type. Now try an authenticated request for a patron with
-        # no external type, just to verify that nothing unusual happens
-        # for that kind of patron.
-        self.default_patron.external_type = None
-        with self.request_context_with_library("/?entrypoint=Audio", headers=auth):
-            # In default_config, there are no LARGE_COLLECTION_LANGUAGES,
-            # so the sole top-level lane is "World Languages", which covers the
-            # SMALL and TINY_COLLECTION_LANGUAGES.
-            #
-            # Thus, when we pass lane=None into groups(), we're asking for a
-            # feed for the sole top-level lane, "World Languages".
-            expect_lane = self.manager.opds_feeds.load_lane(None)
-            assert "World Languages" == expect_lane.display_name
-
-            # Ask for that feed.
-            response = self.manager.opds_feeds.groups(None, feed_class=Mock)
-
-            # The Response returned by Mock.groups() has been converted
-            # into a Flask response.
-            assert 200 == response.status_code
-            assert "A grouped feed" == response.get_data(as_text=True)
-
-            # While we're in request context, generate the URL we
-            # expect to be used for this feed.
-            expect_url = self.manager.opds_feeds.cdn_url_for(
-                "acquisition_groups",
-                lane_identifier=None,
-                library_short_name=library.short_name,
-                _facets=load_facets_from_request(),
-            )
-
-        kwargs = self.groups_called_with
-        assert self._db == kwargs.pop("_db")
-        lane = kwargs.pop("worklist")
-        assert expect_lane == lane
-        assert lane.display_name == kwargs.pop("title")
-        assert expect_url == kwargs.pop("url")
-
-        # A FeaturedFacets object was loaded from library, lane and
-        # request configuration.
-        facets = kwargs.pop("facets")
-        assert isinstance(facets, FeaturedFacets)
-        assert AudiobooksEntryPoint == facets.entrypoint
-        assert 0.15 == facets.minimum_featured_quality
-
-        # A LibraryAnnotator object was created from the Lane and
-        # Facets objects.
-        annotator = kwargs.pop("annotator")
-        assert lane == annotator.lane
-        assert facets == annotator.facets
-
-        # Finally, let's try again with a specific lane rather than
-        # None.
-
-        # This lane has no sublanes, so our call to groups()
-        # is going to become a call to page().
-        with self.request_context_with_library("/?entrypoint=Audio"):
-            response = self.manager.opds_feeds.groups(
-                self.english_adult_fiction.id, feed_class=Mock
-            )
-
-            # While we're in request context, generate the URL we
-            # expect to be used for this feed.
-            expect_url = self.manager.opds_feeds.cdn_url_for(
-                "feed",
-                lane_identifier=self.english_adult_fiction.id,
-                library_short_name=library.short_name,
-                _facets=load_facets_from_request(),
-            )
-
-        assert self.english_adult_fiction == self.page_called_with.pop("worklist")
-
-        # The canonical URL for this feed is a page-type URL, not a
-        # groups-type URL.
-        assert expect_url == self.page_called_with.pop("url")
-
-        # The faceting and pagination objects are typical for the
-        # first page of a paginated feed.
-        pagination = self.page_called_with.pop("pagination")
-        assert isinstance(pagination, SortKeyPagination)
-        facets = self.page_called_with.pop("facets")
-        assert isinstance(facets, Facets)
-
-        # groups() was never called.
-        assert None == self.groups_called_with
-
-        # Give this lane a sublane, and the call to groups() goes
-        # through as normal.
-        sublane = self._lane(parent=self.english_adult_fiction)
-        with self.request_context_with_library("/?entrypoint=Audio"):
-            response = self.manager.opds_feeds.groups(
-                self.english_adult_fiction.id, feed_class=Mock
-            )
-        assert None == self.page_called_with
-        assert self.english_adult_fiction == self.groups_called_with.pop("worklist")
-        assert isinstance(self.groups_called_with.pop("facets"), FeaturedFacets)
-        assert "pagination" not in self.groups_called_with
-
-    def test_navigation(self):
-        library = self._default_library
-        lane = self.manager.top_level_lanes[library.id]
-        lane = self._db.merge(lane)
-
-        # Mock NavigationFeed.navigation so we can see the arguments going
-        # into it.
-        old_navigation = NavigationFeed.navigation
-
-        @classmethod
-        def mock_navigation(cls, *args, **kwargs):
-            self.called_with = (args, kwargs)
-            return old_navigation(*args, **kwargs)
-
-        NavigationFeed.navigation = mock_navigation
-
-        with self.request_context_with_library("/"):
-            response = self.manager.opds_feeds.navigation(lane.id)
-
-            feed = feedparser.parse(response.data)
-            entries = feed["entries"]
-            # The default top-level lane is "World Languages", which contains
-            # sublanes for English, Spanish, Chinese, and French.
-            assert len(lane.sublanes) == len(entries)
-
-        # A NavigationFacets object was created and passed in to
-        # NavigationFeed.navigation().
-        args, kwargs = self.called_with
-        facets = kwargs["facets"]
-        assert isinstance(facets, NavigationFacets)
-        NavigationFeed.navigation = old_navigation
-
-    def _set_update_times(self):
-        """Set the last update times so we can create a crawlable feed."""
-        now = utc_now()
-
-        def _set(work, time):
-            """Set all fields used when calculating a work's update date for
-            purposes of the crawlable feed.
-            """
-            work.last_update_time = time
-            for lp in work.license_pools:
-                lp.availability_time = time
-
-        the_far_future = now + datetime.timedelta(hours=2)
-        the_future = now + datetime.timedelta(hours=1)
-        the_past = now - datetime.timedelta(hours=1)
-        _set(self.english_2, now + datetime.timedelta(hours=2))
-        _set(self.french_1, now + datetime.timedelta(hours=1))
-        _set(self.english_1, now - datetime.timedelta(hours=1))
-        self._db.commit()
-
-    def mock_search(self, *args, **kwargs):
-        self.called_with = (args, kwargs)
-
-    def test_search_document(self):
-        # When you invoke the search controller but don't specify a search
-        # term, you get an OpenSearch document.
-        with self.request_context_with_library("/"):
-            response = self.manager.opds_feeds.search(None)
-            assert (
-                response.headers["Content-Type"]
-                == "application/opensearchdescription+xml"
-            )
-            assert "OpenSearchDescription" in response.get_data(as_text=True)
-
-    def test_search(self):
-        # Test the search() controller method.
-
-        # Bad lane -> problem detail
-        with self.request_context_with_library("/"):
-            response = self.manager.opds_feeds.search(-1)
-            assert 404 == response.status_code
-            assert (
-                "http://librarysimplified.org/terms/problem/unknown-lane"
-                == response.uri
-            )
-
-        # Bad pagination -> problem detail
-        with self.request_context_with_library("/?size=abc"):
-            response = self.manager.opds_feeds.search(None)
-            assert 400 == response.status_code
-            assert (
-                "http://librarysimplified.org/terms/problem/invalid-input"
-                == response.uri
-            )
-
-        # Bad search index setup -> Problem detail
-        self.assert_bad_search_index_gives_problem_detail(
-            lambda: self.manager.opds_feeds.search(None)
-        )
-
-        # Loading the SearchFacets object from a request can't return
-        # a problem detail, so we can't test that case.
-
-        # The AcquisitionFeed.search method is tested in core, so we're
-        # just going to test that appropriate values are passed into that
-        # method:
-
-        class Mock(object):
-            @classmethod
-            def search(cls, **kwargs):
-                self.called_with = kwargs
-                return "An OPDS feed"
-
-        with self.request_context_with_library("/?q=t&size=99&after=22&media=Music"):
-            # Try the top-level lane, "World Languages"
-            expect_lane = self.manager.opds_feeds.load_lane(None)
-            response = self.manager.opds_feeds.search(None, feed_class=Mock)
-
-        kwargs = self.called_with
-        assert self._db == kwargs.pop("_db")
-
-        # Unlike other types of feeds, here the argument is called
-        # 'lane' instead of 'worklist', because a Lane is the _only_
-        # kind of WorkList that is currently searchable.
-        lane = kwargs.pop("lane")
-        assert expect_lane == lane
-        query = kwargs.pop("query")
-        assert "t" == query
-        assert "Search" == kwargs.pop("title")
-        assert self.manager.external_search == kwargs.pop("search_engine")
-
-        # A SearchFacets object was loaded from library, lane and
-        # request configuration.
-        facets = kwargs.pop("facets")
-        assert isinstance(facets, SearchFacets)
-
-        # There are multiple possible entry points, and the request
-        # didn't specify, so the SearchFacets object is configured to
-        # search all of them.
-        assert EverythingEntryPoint == facets.entrypoint
-
-        # The "media" query string parameter -- used only by
-        # SearchFacets -- was picked up.
-        assert [Edition.MUSIC_MEDIUM] == facets.media
-
-        # Information from the query string was used to make a
-        # Pagination object.
-        pagination = kwargs.pop("pagination")
-        assert 22 == pagination.offset
-        assert 99 == pagination.size
-
-        # A LibraryAnnotator object was created from the Lane and
-        # Facets objects.
-        annotator = kwargs.pop("annotator")
-        assert lane == annotator.lane
-        assert facets == annotator.facets
-
-        # Checking the URL is difficult because it requires a request
-        # context, _plus_ the SearchFacets object created during the
-        # original request.
-        library = self._default_library
-        with self.request_context_with_library(""):
-            expect_url = self.manager.opds_feeds.url_for(
-                "lane_search",
-                lane_identifier=None,
-                library_short_name=library.short_name,
-                **dict(list(facets.items())),
-                q=query
-            )
-        assert expect_url == kwargs.pop("url")
-
-        # No other arguments were passed into search().
-        assert {} == kwargs
-
-        # When a specific entry point is selected, the SearchFacets
-        # object is configured with that entry point alone.
-        with self.request_context_with_library("/?entrypoint=Audio&q=t"):
-            # Search a specific lane rather than the top-level.
-            response = self.manager.opds_feeds.search(
-                self.english_adult_fiction.id, feed_class=Mock
-            )
-            kwargs = self.called_with
-
-            # We're searching that lane.
-            assert self.english_adult_fiction == kwargs["lane"]
-
-            # And we get the entry point we asked for.
-            assert AudiobooksEntryPoint == kwargs["facets"].entrypoint
-
-        # When only a single entry point is enabled, it's used as the
-        # default.
-        library.setting(EntryPoint.ENABLED_SETTING).value = json.dumps(
-            [AudiobooksEntryPoint.INTERNAL_NAME]
-        )
-        with self.request_context_with_library("/?q=t"):
-            response = self.manager.opds_feeds.search(None, feed_class=Mock)
-            assert AudiobooksEntryPoint == self.called_with["facets"].entrypoint
-
-    def test_misconfigured_search(self):
-        class BadSearch(CirculationManager):
-            @property
-            def setup_search(self):
-                raise Exception("doomed!")
-
-        circulation = BadSearch(self._db, testing=True)
-
-        # An attempt to call FeedController.search() will return a
-        # problem detail.
-        with self.request_context_with_library("/?q=t"):
-            problem = circulation.opds_feeds.search(None)
-            assert REMOTE_INTEGRATION_FAILED.uri == problem.uri
-            assert (
-                "The search index for this site is not properly configured."
-                == problem.detail
-            )
-
-    def test__qa_feed(self):
-        # Test the _qa_feed() controller method.
-
-        # First, mock the hook functions that do the actual work.
-        wl = WorkList()
-        wl.initialize(self.library)
-        worklist_factory = MagicMock(return_value=wl)
-        feed_method = MagicMock(return_value="an OPDS feed")
-
-        m = self.manager.opds_feeds._qa_feed
-        args = (feed_method, "QA test feed", "qa_feed", Facets, worklist_factory)
-
-        # Bad search index setup -> Problem detail
-        self.assert_bad_search_index_gives_problem_detail(lambda: m(*args))
-
-        # Bad faceting information -> Problem detail
-        with self.request_context_with_library("/?order=nosuchorder"):
-            response = m(*args)
-            assert 400 == response.status_code
-            assert (
-                "http://librarysimplified.org/terms/problem/invalid-input"
-                == response.uri
-            )
-
-        # Now test success.
-        with self.request_context_with_library("/"):
-            expect_url = self.manager.opds_feeds.url_for(
-                "qa_feed",
-                library_short_name=self._default_library.short_name,
-            )
-
-            response = m(*args)
-
-        # The response is the return value of feed_method().
-        assert "an OPDS feed" == response
-
-        # The worklist factory was called once, with the Library
-        # associated with the request and a freshly created Facets
-        # object.
-        [factory_call] = worklist_factory.mock_calls
-        (library, facets) = factory_call.args
-        assert self._default_library == library
-        assert isinstance(facets, Facets)
-        assert EverythingEntryPoint == facets.entrypoint
-
-        # feed_method was called once, with a variety of arguments.
-        [call] = feed_method.mock_calls
-        kwargs = call.kwargs
-
-        assert self._db == kwargs.pop("_db")
-        assert "QA test feed" == kwargs.pop("title")
-        assert self.manager.external_search == kwargs.pop("search_engine")
-        assert expect_url == kwargs.pop("url")
-
-        # These feeds are never to be cached.
-        assert CachedFeed.IGNORE_CACHE == kwargs.pop("max_age")
-
-        # To improve performance, a Pagination object was created that
-        # limits each lane in the test feed to a single Work.
-        pagination = kwargs.pop("pagination")
-        assert isinstance(pagination, Pagination)
-        assert 1 == pagination.size
-
-        # The WorkList returned by worklist_factory was passed into
-        # feed_method.
-        assert wl == kwargs.pop("worklist")
-
-        # So was a LibraryAnnotator object created from that WorkList.
-        annotator = kwargs.pop("annotator")
-        assert isinstance(annotator, LibraryAnnotator)
-        assert wl == annotator.lane
-        assert None == annotator.facets
-
-        # The Facets object used to initialize the feed is the same
-        # one passed into worklist_factory.
-        assert facets == kwargs.pop("facets")
-
-        # No other arguments were passed into feed_method().
-        assert {} == kwargs
-
-    def test_qa_feed(self):
-        # Verify that the qa_feed controller creates a factory for a
-        # JackpotWorkList and passes it into _qa_feed.
-
-        mock = MagicMock(return_value="an OPDS feed")
-        self.manager.opds_feeds._qa_feed = mock
-
-        response = self.manager.opds_feeds.qa_feed()
-        [call] = mock.mock_calls
-        kwargs = call.kwargs
-
-        # For the most part, we're verifying that the expected values
-        # are passed in to _qa_feed.
-        assert AcquisitionFeed.groups == kwargs.pop("feed_method")
-        assert JackpotFacets == kwargs.pop("facet_class")
-        assert "qa_feed" == kwargs.pop("controller_name")
-        assert "QA test feed" == kwargs.pop("feed_title")
-        factory = kwargs.pop("worklist_factory")
-        assert {} == kwargs
-
-        # However, one of those expected values is a function. We need
-        # to call that function to verify that it builds the
-        # JackpotWorkList that distinguishes this _qa_feed call from
-        # other calls.
-        with self.request_context_with_library("/"):
-            facets = load_facets_from_request(
-                base_class=JackpotFacets, default_entrypoint=EverythingEntryPoint
-            )
-
-        worklist = factory(self._default_library, facets)
-        assert isinstance(worklist, JackpotWorkList)
-
-        # Each child of the JackpotWorkList is based on the
-        # JackpotFacets object we passed in to the factory method.
-        for child in worklist.children:
-            assert facets == child.facets
-
-    def test_qa_feed(self):
-        # Verify that the qa_feed controller creates a factory for a
-        # JackpotWorkList and passes it into _qa_feed.
-
-        mock = MagicMock(return_value="an OPDS feed")
-        self.manager.opds_feeds._qa_feed = mock
-
-        response = self.manager.opds_feeds.qa_feed()
-        [call] = mock.mock_calls
-        kwargs = call.kwargs
-
-        # For the most part, we're verifying that the expected values
-        # are passed in to _qa_feed.
-        assert AcquisitionFeed.groups == kwargs.pop("feed_factory")
-        assert JackpotFacets == kwargs.pop("facet_class")
-        assert "qa_feed" == kwargs.pop("controller_name")
-        assert "QA test feed" == kwargs.pop("feed_title")
-        factory = kwargs.pop("worklist_factory")
-        assert {} == kwargs
-
-        # However, one of those expected values is a function. We need
-        # to call that function to verify that it builds the
-        # JackpotWorkList that distinguishes this _qa_feed call from
-        # other calls.
-        with self.request_context_with_library("/"):
-            facets = load_facets_from_request(
-                base_class=JackpotFacets, default_entrypoint=EverythingEntryPoint
-            )
-
-        worklist = factory(self._default_library, facets)
-        assert isinstance(worklist, JackpotWorkList)
-
-        # Each child of the JackpotWorkList is based on the
-        # JackpotFacets object we passed in to the factory method.
-        for child in worklist.children:
-            assert facets == child.facets
-
-    def test_qa_series_feed(self):
-        # Verify that the qa_series_feed controller creates a factory
-        # for a generic WorkList and passes it into _qa_feed with
-        # instructions to use HasSeriesFacets.
-
-        mock = MagicMock(return_value="an OPDS feed")
-        self.manager.opds_feeds._qa_feed = mock
-
-        response = self.manager.opds_feeds.qa_series_feed()
-        [call] = mock.mock_calls
-        kwargs = call.kwargs
-
-        # For the most part, we're verifying that the expected values
-        # are passed in to _qa_feed.
-
-        # Note that the feed_method is different from the one in qa_feed.
-        # We want to generate an ungrouped feed rather than a grouped one.
-        assert AcquisitionFeed.page == kwargs.pop("feed_factory")
-        assert HasSeriesFacets == kwargs.pop("facet_class")
-        assert "qa_series_feed" == kwargs.pop("controller_name")
-        assert "QA series test feed" == kwargs.pop("feed_title")
-        factory = kwargs.pop("worklist_factory")
-        assert {} == kwargs
-
-        # One of those expected values is a function. We need to call
-        # that function to verify that it builds a generic WorkList
-        # with no special features. Unlike with qa_feed, the
-        # HasSeriesFacets object is not used to build the WorkList;
-        # instead it directly modifies the Filter object used to
-        # generate the query.
-        worklist = factory(self._default_library, object())
-        assert isinstance(worklist, WorkList)
-        assert self._default_library.id == worklist.library_id
-
-
-class TestCrawlableFeed(CirculationControllerTest):
-    @contextmanager
-    def mock_crawlable_feed(self):
-        """Temporarily mock _crawlable_feed with something
-        that records the arguments used to call it.
-        """
-        controller = self.manager.opds_feeds
-        original = controller._crawlable_feed
-
-        def mock(title, url, worklist, annotator=None, feed_class=AcquisitionFeed):
-            self._crawlable_feed_called_with = dict(
-                title=title,
-                url=url,
-                worklist=worklist,
-                annotator=annotator,
-                feed_class=feed_class,
-            )
-            return "An OPDS feed."
-
-        controller._crawlable_feed = mock
-        yield
-        controller._crawlable_feed = original
-
-    def test_crawlable_library_feed(self):
-        # Test the creation of a crawlable feed for everything in
-        # a library.
-        controller = self.manager.opds_feeds
-        library = self._default_library
-        with self.request_context_with_library("/"):
-            with self.mock_crawlable_feed():
-                response = controller.crawlable_library_feed()
-                expect_url = controller.cdn_url_for(
-                    "crawlable_library_feed",
-                    library_short_name=library.short_name,
-                )
-
-        # The response of the mock _crawlable_feed was returned as-is;
-        # creating a proper Response object is the job of the real
-        # _crawlable_feed.
-        assert "An OPDS feed." == response
-
-        # Verify that _crawlable_feed was called with the right arguments.
-        kwargs = self._crawlable_feed_called_with
-        assert expect_url == kwargs.pop("url")
-        assert library.name == kwargs.pop("title")
-        assert None == kwargs.pop("annotator")
-        assert AcquisitionFeed == kwargs.pop("feed_class")
-
-        # A CrawlableCollectionBasedLane has been set up to show
-        # everything in any of the requested library's collections.
-        lane = kwargs.pop("worklist")
-        assert isinstance(lane, CrawlableCollectionBasedLane)
-        assert library.id == lane.library_id
-        assert [x.id for x in library.collections] == lane.collection_ids
-        assert {} == kwargs
-
-    def test_crawlable_collection_feed(self):
-        # Test the creation of a crawlable feed for everything in
-        # a collection.
-        controller = self.manager.opds_feeds
-        library = self._default_library
-
-        collection = self._collection()
-
-        # Bad collection name -> Problem detail.
-        with self.app.test_request_context("/"):
-            response = controller.crawlable_collection_feed(
-                collection_name="No such collection"
-            )
-            assert NO_SUCH_COLLECTION == response
-
-        # Unlike most of these controller methods, this one does not
-        # require a library context.
-        with self.app.test_request_context("/"):
-            with self.mock_crawlable_feed():
-                response = controller.crawlable_collection_feed(
-                    collection_name=collection.name
-                )
-                expect_url = controller.cdn_url_for(
-                    "crawlable_collection_feed",
-                    collection_name=collection.name,
-                )
-
-        # The response of the mock _crawlable_feed was returned as-is;
-        # creating a proper Response object is the job of the real
-        # _crawlable_feed.
-        assert "An OPDS feed." == response
-
-        # Verify that _crawlable_feed was called with the right arguments.
-        kwargs = self._crawlable_feed_called_with
-        assert expect_url == kwargs.pop("url")
-        assert collection.name == kwargs.pop("title")
-
-        # A CrawlableCollectionBasedLane has been set up to show
-        # everything in the requested collection.
-        lane = kwargs.pop("worklist")
-        assert isinstance(lane, CrawlableCollectionBasedLane)
-        assert None == lane.library_id
-        assert [collection.id] == lane.collection_ids
-
-        # No specific Annotator as created to build the OPDS
-        # feed. We'll be using the default for a request with no
-        # library context--a CirculationManagerAnnotator.
-        assert None == kwargs.pop("annotator")
-
-        # A specific annotator _is_ created for an ODL collection:
-        # A SharedCollectionAnnotator that knows about the Collection
-        # _and_ the WorkList.
-        collection.protocol = ODLAPI.NAME
-        with self.app.test_request_context("/"):
-            with self.mock_crawlable_feed():
-                response = controller.crawlable_collection_feed(
-                    collection_name=collection.name
-                )
-        kwargs = self._crawlable_feed_called_with
-        annotator = kwargs["annotator"]
-        assert isinstance(annotator, SharedCollectionAnnotator)
-        assert collection == annotator.collection
-        assert kwargs["worklist"] == annotator.lane
-
-    def test_crawlable_list_feed(self):
-        # Test the creation of a crawlable feed for everything in
-        # a custom list.
-        controller = self.manager.opds_feeds
-        library = self._default_library
-
-        customlist, ignore = self._customlist(num_entries=0)
-        customlist.library = library
-
-        other_list, ignore = self._customlist(num_entries=0)
-
-        # List does not exist, or not associated with library ->
-        # ProblemDetail
-        for bad_name in ("Nonexistent list", other_list.name):
-            with self.request_context_with_library("/"):
-                with self.mock_crawlable_feed():
-                    response = controller.crawlable_list_feed(bad_name)
-                    assert NO_SUCH_LIST == response
-
-        with self.request_context_with_library("/"):
-            with self.mock_crawlable_feed():
-                response = controller.crawlable_list_feed(customlist.name)
-                expect_url = controller.cdn_url_for(
-                    "crawlable_list_feed",
-                    list_name=customlist.name,
-                    library_short_name=library.short_name,
-                )
-
-        # The response of the mock _crawlable_feed was returned as-is;
-        # creating a proper Response object is the job of the real
-        # _crawlable_feed.
-        assert "An OPDS feed." == response
-
-        # Verify that _crawlable_feed was called with the right arguments.
-        kwargs = self._crawlable_feed_called_with
-        assert expect_url == kwargs.pop("url")
-        assert customlist.name == kwargs.pop("title")
-        assert None == kwargs.pop("annotator")
-        assert AcquisitionFeed == kwargs.pop("feed_class")
-
-        # A CrawlableCustomListBasedLane was created to fetch only
-        # the works in the custom list.
-        lane = kwargs.pop("worklist")
-        assert isinstance(lane, CrawlableCustomListBasedLane)
-        assert [customlist.id] == lane.customlist_ids
-        assert {} == kwargs
-
-    def test__crawlable_feed(self):
-        # Test the helper method called by all other feed methods.
-        self.page_called_with = None
-
-        class MockFeed(object):
-            @classmethod
-            def page(cls, **kwargs):
-                self.page_called_with = kwargs
-                return Response("An OPDS feed")
-
-        work = self._work(with_open_access_download=True)
-
-        class MockLane(DynamicLane):
-            def works(self, _db, facets, pagination, *args, **kwargs):
-                # We need to call page_loaded() (normally called by
-                # the search engine after obtaining real search
-                # results), because OPDSFeed.page will call it if it
-                # wasn't already called.
-                #
-                # It's not necessary for this test to call it with a
-                # realistic value, but we might as well.
-                results = [
-                    MockSearchResult(work.sort_title, work.sort_author, {}, work.id)
-                ]
-                pagination.page_loaded(results)
-                return [work]
-
-        mock_lane = MockLane()
-        mock_lane.initialize(None)
-        in_kwargs = dict(
-            title="Lane title", url="Lane URL", worklist=mock_lane, feed_class=MockFeed
-        )
-
-        # Bad pagination data -> problem detail
-        with self.app.test_request_context("/?size=a"):
-            response = self.manager.opds_feeds._crawlable_feed(**in_kwargs)
-            assert isinstance(response, ProblemDetail)
-            assert INVALID_INPUT.uri == response.uri
-            assert None == self.page_called_with
-
-        # Bad search engine -> problem detail
-        self.assert_bad_search_index_gives_problem_detail(
-            lambda: self.manager.opds_feeds._crawlable_feed(**in_kwargs)
-        )
-
-        # Good pagination data -> feed_class.page() is called.
-        sort_key = ["sort", "pagination", "key"]
-        with self.app.test_request_context("/?size=23&key=%s" % json.dumps(sort_key)):
-            response = self.manager.opds_feeds._crawlable_feed(**in_kwargs)
-
-        # The result of page() was served as an OPDS feed.
-        assert 200 == response.status_code
-        assert "An OPDS feed" == response.get_data(as_text=True)
-
-        # Verify the arguments passed in to page().
-        out_kwargs = self.page_called_with
-        assert self._db == out_kwargs.pop("_db")
-        assert self.manager.opds_feeds.search_engine == out_kwargs.pop("search_engine")
-        assert in_kwargs["worklist"] == out_kwargs.pop("worklist")
-        assert in_kwargs["title"] == out_kwargs.pop("title")
-        assert in_kwargs["url"] == out_kwargs.pop("url")
-
-        # Since no annotator was provided and the request did not
-        # happen in a library context, a generic
-        # CirculationManagerAnnotator was created.
-        annotator = out_kwargs.pop("annotator")
-        assert isinstance(annotator, CirculationManagerAnnotator)
-        assert mock_lane == annotator.lane
-
-        # There's only one way to configure CrawlableFacets, so it's
-        # sufficient to check that our faceting object is in fact a
-        # CrawlableFacets.
-        facets = out_kwargs.pop("facets")
-        assert isinstance(facets, CrawlableFacets)
-
-        # Verify that pagination was picked up from the request.
-        pagination = out_kwargs.pop("pagination")
-        assert isinstance(pagination, SortKeyPagination)
-        assert sort_key == pagination.last_item_on_previous_page
-        assert 23 == pagination.size
-
-        # We're done looking at the arguments.
-        assert {} == out_kwargs
-
-        # If a custom Annotator is passed in to _crawlable_feed, it's
-        # propagated to the page() call.
-        mock_annotator = object()
-        with self.app.test_request_context("/"):
-            response = self.manager.opds_feeds._crawlable_feed(
-                annotator=mock_annotator, **in_kwargs
-            )
-            assert mock_annotator == self.page_called_with["annotator"]
-
-        # Finally, remove the mock feed class and verify that a real OPDS
-        # feed is generated from the result of MockLane.works()
-        del in_kwargs["feed_class"]
-        with self.request_context_with_library("/"):
-            response = self.manager.opds_feeds._crawlable_feed(**in_kwargs)
-        feed = feedparser.parse(response.data)
-
-        # There is one entry with the expected title.
-        [entry] = feed["entries"]
-        assert entry["title"] == work.title
-
-
-class TestMARCRecordController(CirculationControllerTest):
-    def test_download_page_with_exporter_and_files(self):
-        now = utc_now()
-        yesterday = now - datetime.timedelta(days=1)
-
-        library = self._default_library
-        lane = self._lane(display_name="Test Lane")
-
-        exporter = self._external_integration(
-            ExternalIntegration.MARC_EXPORT,
-            ExternalIntegration.CATALOG_GOAL,
-            libraries=[self._default_library],
-        )
-
-        rep1, ignore = create(
-            self._db,
-            Representation,
-            url="http://mirror1",
-            mirror_url="http://mirror1",
-            media_type=Representation.MARC_MEDIA_TYPE,
-            mirrored_at=now,
-        )
-        cache1, ignore = create(
-            self._db,
-            CachedMARCFile,
-            library=self._default_library,
-            lane=None,
-            representation=rep1,
-            end_time=now,
-        )
-
-        rep2, ignore = create(
-            self._db,
-            Representation,
-            url="http://mirror2",
-            mirror_url="http://mirror2",
-            media_type=Representation.MARC_MEDIA_TYPE,
-            mirrored_at=yesterday,
-        )
-        cache2, ignore = create(
-            self._db,
-            CachedMARCFile,
-            library=self._default_library,
-            lane=lane,
-            representation=rep2,
-            end_time=yesterday,
-        )
-
-        rep3, ignore = create(
-            self._db,
-            Representation,
-            url="http://mirror3",
-            mirror_url="http://mirror3",
-            media_type=Representation.MARC_MEDIA_TYPE,
-            mirrored_at=now,
-        )
-        cache3, ignore = create(
-            self._db,
-            CachedMARCFile,
-            library=self._default_library,
-            lane=None,
-            representation=rep3,
-            end_time=now,
-            start_time=yesterday,
-        )
-
-        with self.request_context_with_library("/"):
-            response = self.manager.marc_records.download_page()
-            assert 200 == response.status_code
-            html = response.get_data(as_text=True)
-            assert ("Download MARC files for %s" % library.name) in html
-
-            assert "<h3>All Books</h3>" in html
-            assert (
-                '<a href="http://mirror1">Full file - last updated %s</a>'
-                % now.strftime("%B %-d, %Y")
-                in html
-            )
-            assert "<h4>Update-only files</h4>" in html
-            assert (
-                '<a href="http://mirror3">Updates from %s to %s</a>'
-                % (yesterday.strftime("%B %-d, %Y"), now.strftime("%B %-d, %Y"))
-                in html
-            )
-
-            assert "<h3>Test Lane</h3>" in html
-            assert (
-                '<a href="http://mirror2">Full file - last updated %s</a>'
-                % yesterday.strftime("%B %-d, %Y")
-                in html
-            )
-
-    def test_download_page_with_exporter_but_no_files(self):
-        now = utc_now()
-        yesterday = now - datetime.timedelta(days=1)
-
-        library = self._default_library
-
-        exporter = self._external_integration(
-            ExternalIntegration.MARC_EXPORT,
-            ExternalIntegration.CATALOG_GOAL,
-            libraries=[self._default_library],
-        )
-
-        with self.request_context_with_library("/"):
-            response = self.manager.marc_records.download_page()
-            assert 200 == response.status_code
-            html = response.get_data(as_text=True)
-            assert ("Download MARC files for %s" % library.name) in html
-            assert "MARC files aren't ready" in html
-
-    def test_download_page_no_exporter(self):
-        library = self._default_library
-
-        with self.request_context_with_library("/"):
-            response = self.manager.marc_records.download_page()
-            assert 200 == response.status_code
-            html = response.get_data(as_text=True)
-            assert ("Download MARC files for %s" % library.name) in html
-            assert ("No MARC exporter is currently configured") in html
-
-        # If the exporter was deleted after some MARC files were cached,
-        # they will still be available to download.
-        now = utc_now()
-        rep, ignore = create(
-            self._db,
-            Representation,
-            url="http://mirror1",
-            mirror_url="http://mirror1",
-            media_type=Representation.MARC_MEDIA_TYPE,
-            mirrored_at=now,
-        )
-        cache, ignore = create(
-            self._db,
-            CachedMARCFile,
-            library=self._default_library,
-            lane=None,
-            representation=rep,
-            end_time=now,
-        )
-
-        with self.request_context_with_library("/"):
-            response = self.manager.marc_records.download_page()
-            assert 200 == response.status_code
-            html = response.get_data(as_text=True)
-            assert ("Download MARC files for %s" % library.name) in html
-            assert "No MARC exporter is currently configured" in html
-            assert "<h3>All Books</h3>" in html
-            assert (
-                '<a href="http://mirror1">Full file - last updated %s</a>'
-                % now.strftime("%B %-d, %Y")
-                in html
-            )
-
-
-class TestAnalyticsController(CirculationControllerTest):
-    def setup_method(self):
-        super(TestAnalyticsController, self).setup_method()
-        [self.lp] = self.english_1.license_pools
-        self.identifier = self.lp.identifier
-
-    def test_track_event(self):
-        integration, ignore = create(
-            self._db,
-            ExternalIntegration,
-            goal=ExternalIntegration.ANALYTICS_GOAL,
-            protocol="core.local_analytics_provider",
-        )
-        integration.setting(
-            LocalAnalyticsProvider.LOCATION_SOURCE
-        ).value = LocalAnalyticsProvider.LOCATION_SOURCE_NEIGHBORHOOD
-
-        # The Analytics singleton will have already been instantiated,
-        # so here we simulate a reload of its configuration with `refresh`.
-        self.manager.analytics = Analytics(self._db, refresh=True)
-
-        with self.request_context_with_library("/"):
-            response = self.manager.analytics_controller.track_event(
-                self.identifier.type, self.identifier.identifier, "invalid_type"
-            )
-            assert 400 == response.status_code
-            assert INVALID_ANALYTICS_EVENT_TYPE.uri == response.uri
-
-        # If there is no active patron, or if the patron has no
-        # associated neighborhood, the CirculationEvent is created
-        # with no location.
-        patron = self._patron()
-        for request_patron in (None, patron):
-            with self.request_context_with_library("/"):
-                flask.request.patron = request_patron
-                response = self.manager.analytics_controller.track_event(
-                    self.identifier.type, self.identifier.identifier, "open_book"
-                )
-                assert 200 == response.status_code
-
-                circulation_event = get_one(
-                    self._db, CirculationEvent, type="open_book", license_pool=self.lp
-                )
-                assert None == circulation_event.location
-                self._db.delete(circulation_event)
-
-        # If the patron has an associated neighborhood, and the
-        # analytics controller is set up to use patron neighborhood as
-        # event location, then the CirculationEvent is created with
-        # that neighborhood as its location.
-        patron.neighborhood = "Mars Grid 4810579"
-        with self.request_context_with_library("/"):
-            flask.request.patron = patron
-            response = self.manager.analytics_controller.track_event(
-                self.identifier.type, self.identifier.identifier, "open_book"
-            )
-            assert 200 == response.status_code
-
-            circulation_event = get_one(
-                self._db, CirculationEvent, type="open_book", license_pool=self.lp
-            )
-            assert patron.neighborhood == circulation_event.location
-            self._db.delete(circulation_event)
-
-
-class TestDeviceManagementProtocolController(ControllerTest):
-    def setup_method(self):
-        super(TestDeviceManagementProtocolController, self).setup_method()
-        self.initialize_adobe(self.library, self.libraries)
-        self.auth = dict(Authorization=self.valid_auth)
-
-        # Since our library doesn't have its Adobe configuration
-        # enabled, the Device Management Protocol controller has not
-        # been enabled.
-        assert None == self.manager.adobe_device_management
-
-        # Set up the Adobe configuration for this library and
-        # reload the CirculationManager configuration.
-        self.manager.setup_adobe_vendor_id(self._db, self.library)
-        self.manager.load_settings()
-
-        # Now the controller is enabled and we can use it in this
-        # test.
-        self.controller = self.manager.adobe_device_management
-
-    def _create_credential(self):
-        """Associate a credential with the default patron which
-        can have Adobe device identifiers associated with it,
-        """
-        return self._credential(
-            DataSource.INTERNAL_PROCESSING,
-            AuthdataUtility.ADOBE_ACCOUNT_ID_PATRON_IDENTIFIER,
-            self.default_patron,
-        )
-
-    def test_link_template_header(self):
-        """Test the value of the Link-Template header used in
-        device_id_list_handler.
-        """
-        with self.request_context_with_library("/"):
-            headers = self.controller.link_template_header
-            assert 1 == len(headers)
-            template = headers["Link-Template"]
-            expected_url = url_for(
-                "adobe_drm_device",
-                library_short_name=self.library.short_name,
-                device_id="{id}",
-                _external=True,
-            )
-            expected_url = expected_url.replace("%7Bid%7D", "{id}")
-            assert '<%s>; rel="item"' % expected_url == template
-
-    def test__request_handler_failure(self):
-        """You cannot create a DeviceManagementRequestHandler
-        without providing a patron.
-        """
-        result = self.controller._request_handler(None)
-
-        assert isinstance(result, ProblemDetail)
-        assert INVALID_CREDENTIALS.uri == result.uri
-        assert "No authenticated patron" == result.detail
-
-    def test_device_id_list_handler_post_success(self):
-        # The patron has no credentials, and thus no registered devices.
-        assert [] == self.default_patron.credentials
-        headers = dict(self.auth)
-        headers["Content-Type"] = self.controller.DEVICE_ID_LIST_MEDIA_TYPE
-        with self.request_context_with_library(
-            "/", method="POST", headers=headers, data="device"
-        ):
-            self.controller.authenticated_patron_from_request()
-            response = self.controller.device_id_list_handler()
-            assert 200 == response.status_code
-
-            # We just registered a new device with the patron. This
-            # automatically created an appropriate Credential for
-            # them.
-            [credential] = self.default_patron.credentials
-            assert DataSource.INTERNAL_PROCESSING == credential.data_source.name
-            assert AuthdataUtility.ADOBE_ACCOUNT_ID_PATRON_IDENTIFIER == credential.type
-
-            assert ["device"] == [
-                x.device_identifier for x in credential.drm_device_identifiers
-            ]
-
-    def test_device_id_list_handler_get_success(self):
-        credential = self._create_credential()
-        credential.register_drm_device_identifier("device1")
-        credential.register_drm_device_identifier("device2")
-        with self.request_context_with_library("/", headers=self.auth):
-            self.controller.authenticated_patron_from_request()
-            response = self.controller.device_id_list_handler()
-            assert 200 == response.status_code
-
-            # We got a list of device IDs.
-            assert (
-                self.controller.DEVICE_ID_LIST_MEDIA_TYPE
-                == response.headers["Content-Type"]
-            )
-            assert "device1\ndevice2" == response.get_data(as_text=True)
-
-            # We got a URL Template (see test_link_template_header())
-            # that explains how to address any particular device ID.
-            expect = self.controller.link_template_header
-            for k, v in list(expect.items()):
-                assert response.headers[k] == v
-
-    def device_id_list_handler_bad_auth(self):
-        with self.request_context_with_library("/"):
-            self.controller.authenticated_patron_from_request()
-            response = self.manager.adobe_vendor_id.device_id_list_handler()
-            assert isinstance(response, ProblemDetail)
-            assert 401 == response.status_code
-
-    def device_id_list_handler_bad_method(self):
-        with self.request_context_with_library("/", method="DELETE", headers=self.auth):
-            self.controller.authenticated_patron_from_request()
-            response = self.controller.device_id_list_handler()
-            assert isinstance(response, ProblemDetail)
-            assert 405 == response.status_code
-
-    def test_device_id_list_handler_too_many_simultaneous_registrations(self):
-        # We only allow registration of one device ID at a time.
-        headers = dict(self.auth)
-        headers["Content-Type"] = self.controller.DEVICE_ID_LIST_MEDIA_TYPE
-        with self.request_context_with_library(
-            "/", method="POST", headers=headers, data="device1\ndevice2"
-        ):
-            self.controller.authenticated_patron_from_request()
-            response = self.controller.device_id_list_handler()
-            assert 413 == response.status_code
-            assert "You may only register one device ID at a time." == response.detail
-
-    def test_device_id_list_handler_wrong_media_type(self):
-        headers = dict(self.auth)
-        headers["Content-Type"] = "text/plain"
-        with self.request_context_with_library(
-            "/", method="POST", headers=headers, data="device1\ndevice2"
-        ):
-            self.controller.authenticated_patron_from_request()
-            response = self.controller.device_id_list_handler()
-            assert 415 == response.status_code
-            assert (
-                "Expected vnd.librarysimplified/drm-device-id-list document."
-                == response.detail
-            )
-
-    def test_device_id_handler_success(self):
-        credential = self._create_credential()
-        credential.register_drm_device_identifier("device")
-
-        with self.request_context_with_library("/", method="DELETE", headers=self.auth):
-            patron = self.controller.authenticated_patron_from_request()
-            response = self.controller.device_id_handler("device")
-            assert 200 == response.status_code
-
-    def test_device_id_handler_bad_auth(self):
-        with self.request_context_with_library("/", method="DELETE"):
-            with temp_config() as config:
-                config[Configuration.INTEGRATIONS] = {
-                    "Circulation Manager": {"url": "http://foo/"}
-                }
-                patron = self.controller.authenticated_patron_from_request()
-                response = self.controller.device_id_handler("device")
-            assert isinstance(response, ProblemDetail)
-            assert 401 == response.status_code
-
-    def test_device_id_handler_bad_method(self):
-        with self.request_context_with_library("/", method="POST", headers=self.auth):
-            patron = self.controller.authenticated_patron_from_request()
-            response = self.controller.device_id_handler("device")
-            assert isinstance(response, ProblemDetail)
-            assert 405 == response.status_code
-            assert "Only DELETE is supported." == response.detail
-
-
-class TestODLNotificationController(ControllerTest, BaseODLTest):
-    """Test that an ODL distributor can notify the circulation manager
-    when a loan's status changes."""
-
-    @pytest.mark.parametrize(
-        "protocol",
-        [
-            pytest.param(ODLAPI.NAME, id="ODL 1.x collection"),
-            pytest.param(ODL2API.NAME, id="ODL 2.x collection"),
-        ],
-    )
-    def test_notify_success(self, collection, patron, pool, protocol):
-        collection.external_integration.protocol = protocol
-        pool.licenses_owned = 10
-        pool.licenses_available = 5
-        loan, ignore = pool.loan_to(patron)
-        loan.external_identifier = self._str
-
-        with self.request_context_with_library("/", method="POST"):
-            flask.request.data = json.dumps(
-                {
-                    "id": loan.external_identifier,
-                    "status": "revoked",
-                }
-            )
-            response = self.manager.odl_notification_controller.notify(loan.id)
-            assert 200 == response.status_code
-
-            # The pool's availability has been updated.
-            api = self.manager.circulation_apis[
-                self._default_library.id
-            ].api_for_license_pool(loan.license_pool)
-            assert [loan.license_pool] == api.availability_updated_for
-
-    def test_notify_errors(self):
-        # No loan.
-        with self.request_context_with_library("/", method="POST"):
-            response = self.manager.odl_notification_controller.notify(self._str)
-            assert NO_ACTIVE_LOAN.uri == response.uri
-
-        # Loan from a non-ODL collection.
-        patron = self._patron()
-        pool = self._licensepool(None)
-        loan, ignore = pool.loan_to(patron)
-        loan.external_identifier = self._str
-
-        with self.request_context_with_library("/", method="POST"):
-            response = self.manager.odl_notification_controller.notify(loan.id)
-            assert INVALID_LOAN_FOR_ODL_NOTIFICATION == response
-
-
-class TestSharedCollectionController(ControllerTest):
-    """Test that other circ managers can register to borrow books
-    from a shared collection."""
-
-    def setup_method(self):
-        self.setup_circulation_manager = False
-        super(TestSharedCollectionController, self).setup_method()
-        from api.odl import ODLAPI
-
-        self.collection = self._collection(protocol=ODLAPI.NAME)
-        self._default_library.collections = [self.collection]
-        self.client, ignore = IntegrationClient.register(self._db, "http://library.org")
-        self.app.manager = self.circulation_manager_setup(self._db)
-        self.work = self._work(with_license_pool=True, collection=self.collection)
-        self.pool = self.work.license_pools[0]
-        [self.delivery_mechanism] = self.pool.delivery_mechanisms
-
-    @contextmanager
-    def request_context_with_client(self, route, *args, **kwargs):
-        if "client" in kwargs:
-            client = kwargs.pop("client")
-        else:
-            client = self.client
-        if "headers" in kwargs:
-            headers = kwargs.pop("headers")
-        else:
-            headers = dict()
-        headers["Authorization"] = "Bearer " + base64.b64encode(client.shared_secret)
-        kwargs["headers"] = headers
-        with self.app.test_request_context(route, *args, **kwargs) as c:
-            yield c
-
-    def test_info(self):
-        with self.app.test_request_context("/"):
-            collection = self.manager.shared_collection_controller.info(self._str)
-            assert NO_SUCH_COLLECTION == collection
-
-            response = self.manager.shared_collection_controller.info(
-                self.collection.name
-            )
-            assert 200 == response.status_code
-            assert response.headers.get("Content-Type").startswith(
-                "application/opds+json"
-            )
-            links = json.loads(response.get_data(as_text=True)).get("links")
-            [register_link] = [link for link in links if link.get("rel") == "register"]
-            assert (
-                "/collections/%s/register" % self.collection.name
-                in register_link.get("href")
-            )
-
-    def test_load_collection(self):
-        with self.app.test_request_context("/"):
-            collection = self.manager.shared_collection_controller.load_collection(
-                self._str
-            )
-            assert NO_SUCH_COLLECTION == collection
-
-            collection = self.manager.shared_collection_controller.load_collection(
-                self.collection.name
-            )
-            assert self.collection == collection
-
-    def test_register(self):
-        with self.app.test_request_context("/"):
-            api = self.app.manager.shared_collection_controller.shared_collection
-            flask.request.form = ImmutableMultiDict([("url", "http://test")])
-
-            api.queue_register(InvalidInputException())
-            response = self.manager.shared_collection_controller.register(
-                self.collection.name
-            )
-            assert 400 == response.status_code
-            assert INVALID_REGISTRATION.uri == response.uri
-
-            api.queue_register(AuthorizationFailedException())
-            response = self.manager.shared_collection_controller.register(
-                self.collection.name
-            )
-            assert 401 == response.status_code
-            assert INVALID_CREDENTIALS.uri == response.uri
-
-            api.queue_register(RemoteInitiatedServerError("Error", "Service"))
-            response = self.manager.shared_collection_controller.register(
-                self.collection.name
-            )
-            assert 502 == response.status_code
-            assert INTEGRATION_ERROR.uri == response.uri
-
-            api.queue_register(dict(shared_secret="secret"))
-            response = self.manager.shared_collection_controller.register(
-                self.collection.name
-            )
-            assert 200 == response.status_code
-            assert "secret" == json.loads(response.get_data(as_text=True)).get(
-                "shared_secret"
-            )
-
-    def test_loan_info(self):
-        now = utc_now()
-        tomorrow = utc_now() + datetime.timedelta(days=1)
-
-        other_client, ignore = IntegrationClient.register(
-            self._db, "http://otherlibrary"
-        )
-        other_client_loan, ignore = create(
-            self._db,
-            Loan,
-            license_pool=self.pool,
-            integration_client=other_client,
-        )
-
-        ignore, other_pool = self._edition(
-            with_license_pool=True,
-            collection=self._collection(),
-        )
-        other_pool_loan, ignore = create(
-            self._db,
-            Loan,
-            license_pool=other_pool,
-            integration_client=self.client,
-        )
-
-        loan, ignore = create(
-            self._db,
-            Loan,
-            license_pool=self.pool,
-            integration_client=self.client,
-            start=now,
-            end=tomorrow,
-        )
-        with self.request_context_with_client("/"):
-            # This loan doesn't exist.
-            response = self.manager.shared_collection_controller.loan_info(
-                self.collection.name, 1234567
-            )
-            assert LOAN_NOT_FOUND == response
-
-            # This loan belongs to a different library.
-            response = self.manager.shared_collection_controller.loan_info(
-                self.collection.name, other_client_loan.id
-            )
-            assert LOAN_NOT_FOUND == response
-
-            # This loan's pool belongs to a different collection.
-            response = self.manager.shared_collection_controller.loan_info(
-                self.collection.name, other_pool_loan.id
-            )
-            assert LOAN_NOT_FOUND == response
-
-            # This loan is ours.
-            response = self.manager.shared_collection_controller.loan_info(
-                self.collection.name, loan.id
-            )
-            assert 200 == response.status_code
-            feed = feedparser.parse(response.data)
-            [entry] = feed.get("entries")
-            availability = entry.get("opds_availability")
-            since = availability.get("since")
-            until = availability.get("until")
-            assert datetime.datetime.strftime(now, "%Y-%m-%dT%H:%M:%S+00:00") == since
-            assert (
-                datetime.datetime.strftime(tomorrow, "%Y-%m-%dT%H:%M:%S+00:00") == until
-            )
-            [revoke_url] = [
-                link.get("href")
-                for link in entry.get("links")
-                if link.get("rel") == "http://librarysimplified.org/terms/rel/revoke"
-            ]
-            assert (
-                "/collections/%s/loans/%s/revoke" % (self.collection.name, loan.id)
-                in revoke_url
-            )
-            [fulfill_url] = [
-                link.get("href")
-                for link in entry.get("links")
-                if link.get("rel") == "http://opds-spec.org/acquisition"
-            ]
-            assert (
-                "/collections/%s/loans/%s/fulfill/%s"
-                % (
-                    self.collection.name,
-                    loan.id,
-                    self.delivery_mechanism.delivery_mechanism.id,
-                )
-                in fulfill_url
-            )
-            [self_url] = [
-                link.get("href")
-                for link in entry.get("links")
-                if link.get("rel") == "self"
-            ]
-            assert "/collections/%s/loans/%s" % (self.collection.name, loan.id)
-
-    def test_borrow(self):
-        now = utc_now()
-        tomorrow = utc_now() + datetime.timedelta(days=1)
-        loan, ignore = create(
-            self._db,
-            Loan,
-            license_pool=self.pool,
-            integration_client=self.client,
-            start=now,
-            end=tomorrow,
-        )
-
-        hold, ignore = create(
-            self._db,
-            Hold,
-            license_pool=self.pool,
-            integration_client=self.client,
-            start=now,
-            end=tomorrow,
-        )
-
-        no_pool = self._identifier()
-        with self.request_context_with_client("/"):
-            response = self.manager.shared_collection_controller.borrow(
-                self.collection.name, no_pool.type, no_pool.identifier, None
-            )
-            assert NO_LICENSES.uri == response.uri
-
-            api = self.app.manager.shared_collection_controller.shared_collection
-
-            # Attempt to borrow without a previous hold.
-            api.queue_borrow(AuthorizationFailedException())
-            response = self.manager.shared_collection_controller.borrow(
-                self.collection.name,
-                self.pool.identifier.type,
-                self.pool.identifier.identifier,
-                None,
-            )
-            assert INVALID_CREDENTIALS.uri == response.uri
-
-            api.queue_borrow(CannotLoan())
-            response = self.manager.shared_collection_controller.borrow(
-                self.collection.name,
-                self.pool.identifier.type,
-                self.pool.identifier.identifier,
-                None,
-            )
-            assert CHECKOUT_FAILED.uri == response.uri
-
-            api.queue_borrow(NoAvailableCopies())
-            response = self.manager.shared_collection_controller.borrow(
-                self.collection.name,
-                self.pool.identifier.type,
-                self.pool.identifier.identifier,
-                None,
-            )
-            assert NO_AVAILABLE_LICENSE.uri == response.uri
-
-            api.queue_borrow(RemoteIntegrationException("error!", "service"))
-            response = self.manager.shared_collection_controller.borrow(
-                self.collection.name,
-                self.pool.identifier.type,
-                self.pool.identifier.identifier,
-                None,
-            )
-            assert INTEGRATION_ERROR.uri == response.uri
-
-            api.queue_borrow(loan)
-            response = self.manager.shared_collection_controller.borrow(
-                self.collection.name,
-                self.pool.identifier.type,
-                self.pool.identifier.identifier,
-                None,
-            )
-            assert 201 == response.status_code
-            feed = feedparser.parse(response.data)
-            [entry] = feed.get("entries")
-            availability = entry.get("opds_availability")
-            since = availability.get("since")
-            until = availability.get("until")
-            assert datetime.datetime.strftime(now, "%Y-%m-%dT%H:%M:%S+00:00") == since
-            assert (
-                datetime.datetime.strftime(tomorrow, "%Y-%m-%dT%H:%M:%S+00:00") == until
-            )
-            assert "available" == availability.get("status")
-            [revoke_url] = [
-                link.get("href")
-                for link in entry.get("links")
-                if link.get("rel") == "http://librarysimplified.org/terms/rel/revoke"
-            ]
-            assert (
-                "/collections/%s/loans/%s/revoke" % (self.collection.name, loan.id)
-                in revoke_url
-            )
-            [fulfill_url] = [
-                link.get("href")
-                for link in entry.get("links")
-                if link.get("rel") == "http://opds-spec.org/acquisition"
-            ]
-            assert (
-                "/collections/%s/loans/%s/fulfill/%s"
-                % (
-                    self.collection.name,
-                    loan.id,
-                    self.delivery_mechanism.delivery_mechanism.id,
-                )
-                in fulfill_url
-            )
-            [self_url] = [
-                link.get("href")
-                for link in entry.get("links")
-                if link.get("rel") == "self"
-            ]
-            assert "/collections/%s/loans/%s" % (self.collection.name, loan.id)
-
-            # Now try to borrow when we already have a previous hold.
-            api.queue_borrow(AuthorizationFailedException())
-            response = self.manager.shared_collection_controller.borrow(
-                self.collection.name,
-                self.pool.identifier.type,
-                self.pool.identifier.identifier,
-                hold.id,
-            )
-            assert INVALID_CREDENTIALS.uri == response.uri
-
-            api.queue_borrow(CannotLoan())
-            response = self.manager.shared_collection_controller.borrow(
-                self.collection.name, None, None, hold.id
-            )
-            assert CHECKOUT_FAILED.uri == response.uri
-
-            api.queue_borrow(NoAvailableCopies())
-            response = self.manager.shared_collection_controller.borrow(
-                self.collection.name, None, None, hold.id
-            )
-            assert NO_AVAILABLE_LICENSE.uri == response.uri
-
-            api.queue_borrow(RemoteIntegrationException("error!", "service"))
-            response = self.manager.shared_collection_controller.borrow(
-                self.collection.name, None, None, hold.id
-            )
-            assert INTEGRATION_ERROR.uri == response.uri
-
-            api.queue_borrow(loan)
-            response = self.manager.shared_collection_controller.borrow(
-                self.collection.name, None, None, hold.id
-            )
-            assert 201 == response.status_code
-            feed = feedparser.parse(response.data)
-            [entry] = feed.get("entries")
-            availability = entry.get("opds_availability")
-            since = availability.get("since")
-            until = availability.get("until")
-            assert "available" == availability.get("status")
-            assert datetime.datetime.strftime(now, "%Y-%m-%dT%H:%M:%S+00:00") == since
-            assert (
-                datetime.datetime.strftime(tomorrow, "%Y-%m-%dT%H:%M:%S+00:00") == until
-            )
-            [revoke_url] = [
-                link.get("href")
-                for link in entry.get("links")
-                if link.get("rel") == "http://librarysimplified.org/terms/rel/revoke"
-            ]
-            assert (
-                "/collections/%s/loans/%s/revoke" % (self.collection.name, loan.id)
-                in revoke_url
-            )
-            [fulfill_url] = [
-                link.get("href")
-                for link in entry.get("links")
-                if link.get("rel") == "http://opds-spec.org/acquisition"
-            ]
-            assert (
-                "/collections/%s/loans/%s/fulfill/%s"
-                % (
-                    self.collection.name,
-                    loan.id,
-                    self.delivery_mechanism.delivery_mechanism.id,
-                )
-                in fulfill_url
-            )
-            [self_url] = [
-                link.get("href")
-                for link in entry.get("links")
-                if link.get("rel") == "self"
-            ]
-            assert "/collections/%s/loans/%s" % (self.collection.name, loan.id)
-
-            # Now try to borrow, but actually get a hold.
-            api.queue_borrow(hold)
-            response = self.manager.shared_collection_controller.borrow(
-                self.collection.name,
-                self.pool.identifier.type,
-                self.pool.identifier.identifier,
-                None,
-            )
-            assert 201 == response.status_code
-            feed = feedparser.parse(response.data)
-            [entry] = feed.get("entries")
-            availability = entry.get("opds_availability")
-            since = availability.get("since")
-            until = availability.get("until")
-            assert datetime.datetime.strftime(now, "%Y-%m-%dT%H:%M:%S+00:00") == since
-            assert (
-                datetime.datetime.strftime(tomorrow, "%Y-%m-%dT%H:%M:%S+00:00") == until
-            )
-            assert "reserved" == availability.get("status")
-            [revoke_url] = [
-                link.get("href")
-                for link in entry.get("links")
-                if link.get("rel") == "http://librarysimplified.org/terms/rel/revoke"
-            ]
-            assert (
-                "/collections/%s/holds/%s/revoke" % (self.collection.name, hold.id)
-                in revoke_url
-            )
-            assert [] == [
-                link.get("href")
-                for link in entry.get("links")
-                if link.get("rel") == "http://opds-spec.org/acquisition"
-            ]
-            [self_url] = [
-                link.get("href")
-                for link in entry.get("links")
-                if link.get("rel") == "self"
-            ]
-            assert "/collections/%s/holds/%s" % (self.collection.name, hold.id)
-
-    def test_revoke_loan(self):
-        now = utc_now()
-        tomorrow = utc_now() + datetime.timedelta(days=1)
-        loan, ignore = create(
-            self._db,
-            Loan,
-            license_pool=self.pool,
-            integration_client=self.client,
-            start=now,
-            end=tomorrow,
-        )
-
-        other_client, ignore = IntegrationClient.register(
-            self._db, "http://otherlibrary"
-        )
-        other_client_loan, ignore = create(
-            self._db,
-            Loan,
-            license_pool=self.pool,
-            integration_client=other_client,
-        )
-
-        ignore, other_pool = self._edition(
-            with_license_pool=True,
-            collection=self._collection(),
-        )
-        other_pool_loan, ignore = create(
-            self._db,
-            Loan,
-            license_pool=other_pool,
-            integration_client=self.client,
-        )
-
-        with self.request_context_with_client("/"):
-            response = self.manager.shared_collection_controller.revoke_loan(
-                self.collection.name, other_pool_loan.id
-            )
-            assert LOAN_NOT_FOUND.uri == response.uri
-
-            response = self.manager.shared_collection_controller.revoke_loan(
-                self.collection.name, other_client_loan.id
-            )
-            assert LOAN_NOT_FOUND.uri == response.uri
-
-            api = self.app.manager.shared_collection_controller.shared_collection
-
-            api.queue_revoke_loan(AuthorizationFailedException())
-            response = self.manager.shared_collection_controller.revoke_loan(
-                self.collection.name, loan.id
-            )
-            assert INVALID_CREDENTIALS.uri == response.uri
-
-            api.queue_revoke_loan(CannotReturn())
-            response = self.manager.shared_collection_controller.revoke_loan(
-                self.collection.name, loan.id
-            )
-            assert COULD_NOT_MIRROR_TO_REMOTE.uri == response.uri
-
-            api.queue_revoke_loan(NotCheckedOut())
-            response = self.manager.shared_collection_controller.revoke_loan(
-                self.collection.name, loan.id
-            )
-            assert NO_ACTIVE_LOAN.uri == response.uri
-
-    def test_fulfill(self):
-        now = utc_now()
-        tomorrow = utc_now() + datetime.timedelta(days=1)
-        loan, ignore = create(
-            self._db,
-            Loan,
-            license_pool=self.pool,
-            integration_client=self.client,
-            start=now,
-            end=tomorrow,
-        )
-
-        ignore, other_pool = self._edition(
-            with_license_pool=True,
-            collection=self._collection(),
-        )
-        other_pool_loan, ignore = create(
-            self._db,
-            Loan,
-            license_pool=other_pool,
-            integration_client=self.client,
-        )
-
-        with self.request_context_with_client("/"):
-            response = self.manager.shared_collection_controller.fulfill(
-                self.collection.name, other_pool_loan.id, None
-            )
-            assert LOAN_NOT_FOUND.uri == response.uri
-
-            api = self.app.manager.shared_collection_controller.shared_collection
-
-            # If the loan doesn't have a mechanism set, we need to specify one.
-            response = self.manager.shared_collection_controller.fulfill(
-                self.collection.name, loan.id, None
-            )
-            assert BAD_DELIVERY_MECHANISM.uri == response.uri
-
-            loan.fulfillment = self.delivery_mechanism
-
-            api.queue_fulfill(AuthorizationFailedException())
-            response = self.manager.shared_collection_controller.fulfill(
-                self.collection.name, loan.id, None
-            )
-            assert INVALID_CREDENTIALS.uri == response.uri
-
-            api.queue_fulfill(CannotFulfill())
-            response = self.manager.shared_collection_controller.fulfill(
-                self.collection.name, loan.id, None
-            )
-            assert CANNOT_FULFILL.uri == response.uri
-
-            api.queue_fulfill(RemoteIntegrationException("error!", "service"))
-            response = self.manager.shared_collection_controller.fulfill(
-                self.collection.name,
-                loan.id,
-                self.delivery_mechanism.delivery_mechanism.id,
-            )
-            assert INTEGRATION_ERROR.uri == response.uri
-
-            fulfillment_info = FulfillmentInfo(
-                self.collection,
-                self.pool.data_source.name,
-                self.pool.identifier.type,
-                self.pool.identifier.identifier,
-                "http://content",
-                "text/html",
-                None,
-                utc_now(),
-            )
-
-            api.queue_fulfill(fulfillment_info)
-
-            def do_get_error(url):
-                raise RemoteIntegrationException("error!", "service")
-
-            response = self.manager.shared_collection_controller.fulfill(
-                self.collection.name,
-                loan.id,
-                self.delivery_mechanism.delivery_mechanism.id,
-                do_get=do_get_error,
-            )
-            assert INTEGRATION_ERROR.uri == response.uri
-
-            api.queue_fulfill(fulfillment_info)
-
-            def do_get_success(url):
-                return MockRequestsResponse(200, content="Content")
-
-            response = self.manager.shared_collection_controller.fulfill(
-                self.collection.name,
-                loan.id,
-                self.delivery_mechanism.delivery_mechanism.id,
-                do_get=do_get_success,
-            )
-            assert 200 == response.status_code
-            assert "Content" == response.get_data(as_text=True)
-            assert "text/html" == response.headers.get("Content-Type")
-
-            fulfillment_info.content_link = None
-            fulfillment_info.content = "Content"
-            api.queue_fulfill(fulfillment_info)
-            response = self.manager.shared_collection_controller.fulfill(
-                self.collection.name,
-                loan.id,
-                self.delivery_mechanism.delivery_mechanism.id,
-            )
-            assert 200 == response.status_code
-            assert "Content" == response.get_data(as_text=True)
-            assert "text/html" == response.headers.get("Content-Type")
-
-    def test_hold_info(self):
-        now = utc_now()
-        tomorrow = utc_now() + datetime.timedelta(days=1)
-
-        other_client, ignore = IntegrationClient.register(
-            self._db, "http://otherlibrary"
-        )
-        other_client_hold, ignore = create(
-            self._db,
-            Hold,
-            license_pool=self.pool,
-            integration_client=other_client,
-        )
-
-        ignore, other_pool = self._edition(
-            with_license_pool=True,
-            collection=self._collection(),
-        )
-        other_pool_hold, ignore = create(
-            self._db,
-            Hold,
-            license_pool=other_pool,
-            integration_client=self.client,
-        )
-
-        hold, ignore = create(
-            self._db,
-            Hold,
-            license_pool=self.pool,
-            integration_client=self.client,
-            start=now,
-            end=tomorrow,
-        )
-        with self.request_context_with_client("/"):
-            # This hold doesn't exist.
-            response = self.manager.shared_collection_controller.hold_info(
-                self.collection.name, 1234567
-            )
-            assert HOLD_NOT_FOUND == response
-
-            # This hold belongs to a different library.
-            response = self.manager.shared_collection_controller.hold_info(
-                self.collection.name, other_client_hold.id
-            )
-            assert HOLD_NOT_FOUND == response
-
-            # This hold's pool belongs to a different collection.
-            response = self.manager.shared_collection_controller.hold_info(
-                self.collection.name, other_pool_hold.id
-            )
-            assert HOLD_NOT_FOUND == response
-
-            # This hold is ours.
-            response = self.manager.shared_collection_controller.hold_info(
-                self.collection.name, hold.id
-            )
-            assert 200 == response.status_code
-            feed = feedparser.parse(response.data)
-            [entry] = feed.get("entries")
-            availability = entry.get("opds_availability")
-            since = availability.get("since")
-            until = availability.get("until")
-            assert datetime.datetime.strftime(now, "%Y-%m-%dT%H:%M:%S+00:00") == since
-            assert (
-                datetime.datetime.strftime(tomorrow, "%Y-%m-%dT%H:%M:%S+00:00") == until
-            )
-            [revoke_url] = [
-                link.get("href")
-                for link in entry.get("links")
-                if link.get("rel") == "http://librarysimplified.org/terms/rel/revoke"
-            ]
-            assert (
-                "/collections/%s/holds/%s/revoke" % (self.collection.name, hold.id)
-                in revoke_url
-            )
-            assert [] == [
-                link.get("href")
-                for link in entry.get("links")
-                if link.get("rel") == "http://opds-spec.org/acquisition"
-            ]
-            [self_url] = [
-                link.get("href")
-                for link in entry.get("links")
-                if link.get("rel") == "self"
-            ]
-            assert "/collections/%s/holds/%s" % (self.collection.name, hold.id)
-
-    def test_revoke_hold(self):
-        now = utc_now()
-        tomorrow = utc_now() + datetime.timedelta(days=1)
-        hold, ignore = create(
-            self._db,
-            Hold,
-            license_pool=self.pool,
-            integration_client=self.client,
-            start=now,
-            end=tomorrow,
-        )
-
-        other_client, ignore = IntegrationClient.register(
-            self._db, "http://otherlibrary"
-        )
-        other_client_hold, ignore = create(
-            self._db,
-            Hold,
-            license_pool=self.pool,
-            integration_client=other_client,
-        )
-
-        ignore, other_pool = self._edition(
-            with_license_pool=True,
-            collection=self._collection(),
-        )
-        other_pool_hold, ignore = create(
-            self._db,
-            Hold,
-            license_pool=other_pool,
-            integration_client=self.client,
-        )
-
-        with self.request_context_with_client("/"):
-            response = self.manager.shared_collection_controller.revoke_hold(
-                self.collection.name, other_pool_hold.id
-            )
-            assert HOLD_NOT_FOUND.uri == response.uri
-
-            response = self.manager.shared_collection_controller.revoke_hold(
-                self.collection.name, other_client_hold.id
-            )
-            assert HOLD_NOT_FOUND.uri == response.uri
-
-            api = self.app.manager.shared_collection_controller.shared_collection
-
-            api.queue_revoke_hold(AuthorizationFailedException())
-            response = self.manager.shared_collection_controller.revoke_hold(
-                self.collection.name, hold.id
-            )
-            assert INVALID_CREDENTIALS.uri == response.uri
-
-            api.queue_revoke_hold(CannotReleaseHold())
-            response = self.manager.shared_collection_controller.revoke_hold(
-                self.collection.name, hold.id
-            )
-            assert CANNOT_RELEASE_HOLD.uri == response.uri
-
-            api.queue_revoke_hold(NotOnHold())
-            response = self.manager.shared_collection_controller.revoke_hold(
-                self.collection.name, hold.id
-            )
-            assert NO_ACTIVE_HOLD.uri == response.uri
-
-
-class TestURNLookupController(ControllerTest):
-    """Test that a client can look up data on specific works."""
-
-    def test_work_lookup(self):
-        work = self._work(with_open_access_download=True)
-        [pool] = work.license_pools
-        urn = pool.identifier.urn
-        with self.request_context_with_library("/?urn=%s" % urn):
-            route_name = "work"
-
-            # Look up a work.
-            response = self.manager.urn_lookup.work_lookup(route_name)
-
-            # We got an OPDS feed.
-            assert 200 == response.status_code
-            assert OPDSFeed.ACQUISITION_FEED_TYPE == response.headers["Content-Type"]
-
-            # Parse it.
-            feed = feedparser.parse(response.data)
-
-            # The route name we passed into work_lookup shows up in
-            # the feed-level link with rel="self".
-            [self_link] = feed["feed"]["links"]
-            assert "/" + route_name in self_link["href"]
-
-            # The work we looked up has an OPDS entry.
-            [entry] = feed["entries"]
-            assert work.title == entry["title"]
-
-            # The OPDS feed includes an open-access acquisition link
-            # -- something that only gets inserted by the
-            # CirculationManagerAnnotator.
-            [link] = entry.links
-            assert LinkRelations.OPEN_ACCESS_DOWNLOAD == link["rel"]
-
-
-class TestProfileController(ControllerTest):
-    """Test that a client can interact with the User Profile Management
-    Protocol.
-    """
-
-    def setup_method(self):
-        super(TestProfileController, self).setup_method()
-
-        # Nothing will happen to this patron. This way we can verify
-        # that a patron can only see/modify their own profile.
-        self.other_patron = self._patron()
-        self.other_patron.synchronize_annotations = False
-        self.auth = dict(Authorization=self.valid_auth)
-
-    def test_controller_uses_circulation_patron_profile_storage(self):
-        """Verify that this controller uses circulation manager-specific extensions."""
-        with self.request_context_with_library("/", method="GET", headers=self.auth):
-            assert isinstance(
-                self.manager.profiles._controller.storage,
-                CirculationPatronProfileStorage,
-            )
-
-    def test_get(self):
-        """Verify that a patron can see their own profile."""
-        with self.request_context_with_library("/", method="GET", headers=self.auth):
-            patron = self.controller.authenticated_patron_from_request()
-            patron.synchronize_annotations = True
-            response = self.manager.profiles.protocol()
-            assert "200 OK" == response.status
-            data = json.loads(response.get_data(as_text=True))
-            settings = data["settings"]
-            assert True == settings[ProfileStorage.SYNCHRONIZE_ANNOTATIONS]
-
-    def test_put(self):
-        """Verify that a patron can modify their own profile."""
-        payload = {"settings": {ProfileStorage.SYNCHRONIZE_ANNOTATIONS: True}}
-
-        request_patron = None
-        identifier = self._identifier()
-        with self.request_context_with_library(
-            "/",
-            method="PUT",
-            headers=self.auth,
-            content_type=ProfileController.MEDIA_TYPE,
-            data=json.dumps(payload),
-        ):
-            # By default, a patron has no value for synchronize_annotations.
-            request_patron = self.controller.authenticated_patron_from_request()
-            assert None == request_patron.synchronize_annotations
-
-            # This means we can't create annotations for them.
-            pytest.raises(
-                ValueError,
-                Annotation.get_one_or_create,
-                self._db,
-                patron=request_patron,
-                identifier=identifier,
-            )
-
-            # But by sending a PUT request...
-            response = self.manager.profiles.protocol()
-
-            # ...we can change synchronize_annotations to True.
-            assert True == request_patron.synchronize_annotations
-
-            # The other patron is unaffected.
-            assert False == self.other_patron.synchronize_annotations
-
-        # Now we can create an annotation for the patron who enabled
-        # annotation sync.
-        annotation = Annotation.get_one_or_create(
-            self._db, patron=request_patron, identifier=identifier
-        )
-        assert 1 == len(request_patron.annotations)
-
-        # But if we make another request and change their
-        # synchronize_annotations field to False...
-        payload["settings"][ProfileStorage.SYNCHRONIZE_ANNOTATIONS] = False
-        with self.request_context_with_library(
-            "/",
-            method="PUT",
-            headers=self.auth,
-            content_type=ProfileController.MEDIA_TYPE,
-            data=json.dumps(payload),
-        ):
-            response = self.manager.profiles.protocol()
-
-            # ...the annotation goes away.
-            self._db.commit()
-            assert False == request_patron.synchronize_annotations
-            assert 0 == len(request_patron.annotations)
-
-    def test_problemdetail_on_error(self):
-        """Verify that an error results in a ProblemDetail being returned
-        from the controller.
-        """
-        with self.request_context_with_library(
-            "/",
-            method="PUT",
-            headers=self.auth,
-            content_type="text/plain",
-        ):
-            response = self.manager.profiles.protocol()
-            assert isinstance(response, ProblemDetail)
-            assert 415 == response.status_code
-            assert "Expected vnd.librarysimplified/user-profile+json" == response.detail
-
-
-class TestScopedSession(ControllerTest):
-    """Test that in production scenarios (as opposed to normal unit tests)
-    the app server runs each incoming request in a separate database
-    session.
-
-    Compare to TestBaseController.test_unscoped_session, which tests
-    the corresponding behavior in unit tests.
-    """
-
-    @classmethod
-    def setup_class(cls):
-        ControllerTest.setup_class()
-        initialize_database(autoinitialize=False)
-
-    def setup_method(self):
-        # We will be calling circulation_manager_setup ourselves,
-        # because we want objects like Libraries to be created in the
-        # scoped session.
-        self.setup_circulation_manager = False
-        super(TestScopedSession, self).setup_method()
-        self.set_base_url(app._db)
-
-    def make_default_libraries(self, _db):
-        libraries = []
-        for i in range(2):
-            name = self._str + " (library for scoped session)"
-            library, ignore = create(_db, Library, short_name=name)
-            libraries.append(library)
-        return libraries
-
-    def make_default_collection(self, _db, library):
-        """We need to create a test collection that
-        uses the scoped session.
-        """
-        collection, ignore = create(
-            _db,
-            Collection,
-            name=self._str + " (collection for scoped session)",
-        )
-        collection.create_external_integration(ExternalIntegration.OPDS_IMPORT)
-        library.collections.append(collection)
-        return collection
-
-    @contextmanager
-    def test_request_context_and_transaction(self, *args):
-        """Run a simulated Flask request in a transaction that gets rolled
-        back at the end of the request.
-        """
-        with self.app.test_request_context(*args) as ctx:
-            transaction = current_session.begin_nested()
-            self.app.manager = self.circulation_manager_setup(current_session)
-            yield ctx
-            transaction.rollback()
-
-    def test_scoped_session(self):
-        # Start a simulated request to the Flask app server.
-
-        with self.test_request_context_and_transaction("/"):
-            # Each request is given its own database session distinct
-            # from the one used by most unit tests or the one
-            # associated with the CirculationManager object.
-            session1 = current_session()
-            assert session1 != self._db
-            assert session1 != self.app.manager._db
-
-            # Add an Identifier to the database.
-            identifier = Identifier(type=DataSource.GUTENBERG, identifier="1024")
-            session1.add(identifier)
-            session1.flush()
-
-            # The Identifier immediately shows up in the session that
-            # created it.
-            [identifier] = session1.query(Identifier).all()
-            assert "1024" == identifier.identifier
-
-            # It doesn't show up in self._db, the database session
-            # used by most other unit tests, because it was created
-            # within the (still-active) context of a Flask request,
-            # which happens within a nested database transaction.
-            assert [] == self._db.query(Identifier).all()
-
-            # It shows up in the flask_scoped_session object that
-            # created the request-scoped session, because within the
-            # context of a request, running database queries on that object
-            # actually runs them against your request-scoped session.
-            [identifier] = self.app.manager._db.query(Identifier).all()
-            assert "1024" == identifier.identifier
-
-            # But if we were to use flask_scoped_session to create a
-            # brand new session, it would not see the Identifier,
-            # because it's running in a different database session.
-            new_session = self.app.manager._db.session_factory()
-            assert [] == new_session.query(Identifier).all()
-
-            # When the index controller runs in the request context,
-            # it doesn't store anything that's associated with the
-            # scoped session.
-            flask.request.library = self.library
-            response = self.app.manager.index_controller()
-            assert 302 == response.status_code
-
-        # Once we exit the context of the Flask request, the
-        # transaction is rolled back. The Identifier never actually
-        # enters the database.
-        #
-        # If it did enter the database, it would never leave.  Changes
-        # that happen through self._db happen inside a nested
-        # transaction which is rolled back after the test is over.
-        # But changes that happen through a session-scoped database
-        # connection are actually written to the database when we
-        # leave the scope of the request.
-        #
-        # To avoid this, we use test_request_context_and_transaction
-        # to create a nested transaction that's rolled back just
-        # before we leave the scope of the request.
-        assert [] == self._db.query(Identifier).all()
-
-        # Now create a different simulated Flask request
-        with self.test_request_context_and_transaction("/"):
-            session2 = current_session()
-            assert session2 != self._db
-            assert session2 != self.app.manager._db
-
-            # The controller still works in the new request context -
-            # nothing it needs is associated with the previous scoped
-            # session.
-            flask.request.library = self.library
-            response = self.app.manager.index_controller()
-            assert 302 == response.status_code
-
-        # The two Flask requests got different sessions, neither of
-        # which is the same as self._db, the unscoped database session
-        # used by most other unit tests.
-        assert session1 != session2
-
-
-class TestStaticFileController(CirculationControllerTest):
-    def test_static_file(self):
-        cache_timeout = ConfigurationSetting.sitewide(
-            self._db, Configuration.STATIC_FILE_CACHE_TIME
-        )
-        cache_timeout.value = 10
-
-        directory = Path(__file__).parent / "files" / "images"
-        filename = "blue.jpg"
-        with (directory / filename).open("rb") as f:
-            expected_content = f.read()
-
-        with self.app.test_request_context("/"):
-            response = self.app.manager.static_files.static_file(directory, filename)
-
-        assert 200 == response.status_code
-        assert "public, max-age=10" == response.headers.get("Cache-Control")
-        assert expected_content == response.response.file.read()
-
-        with self.app.test_request_context("/"):
-            pytest.raises(
-                NotFound,
-                self.app.manager.static_files.static_file,
-                directory,
-                "missing.png",
-            )
-
-    def test_image(self):
-        directory = Path(__file__).parent.parent.parent / "resources" / "images"
-        filename = "CleverLoginButton280.png"
-        with (directory / filename).open("rb") as f:
-            expected_content = f.read()
-
-        with self.app.test_request_context("/"):
-            response = self.app.manager.static_files.image(filename)
-
-        assert 200 == response.status_code
-        assert expected_content == response.response.file.read()
-=======
-        self.manager._external_search = old_value
->>>>>>> 0a923641
+        self.manager._external_search = old_value