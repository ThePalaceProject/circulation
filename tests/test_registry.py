import pytest

import json
from Crypto.PublicKey import RSA
from Crypto.Cipher import PKCS1_OAEP
import os
from core.testing import (
    DatabaseTest
)
from core.testing import (
    DummyHTTPClient,
    MockRequestsResponse,
)
from core.util.http import HTTP
from core.util.problem_detail import (
    ProblemDetail,
    JSON_MEDIA_TYPE as PROBLEM_DETAIL_JSON_MEDIA_TYPE,
)
from core.model import (
    ConfigurationSetting,
    ExternalIntegration,
)
from core.util.string_helpers import base64
from api.adobe_vendor_id import AuthdataUtility
from api.config import Configuration
from api.problem_details import *
from api.registry import (
    RemoteRegistry,
    Registration,
    LibraryRegistrationScript,
)

class TestRemoteRegistry(DatabaseTest):

    def setup_method(self):
        super(TestRemoteRegistry, self).setup_method()

        # Create an ExternalIntegration that can be used as the basis for
        # a RemoteRegistry.
        self.integration = self._external_integration(
            protocol="some protocol", goal=ExternalIntegration.DISCOVERY_GOAL
        )

    def test_constructor(self):
        registry = RemoteRegistry(self.integration)
        assert self.integration == registry.integration

    def test_for_integration_id(self):
        """Test the ability to build a Registry for an ExternalIntegration
        given its ID.
        """
        m = RemoteRegistry.for_integration_id

        registry = m(
            self._db, self.integration.id, ExternalIntegration.DISCOVERY_GOAL
        )
        assert isinstance(registry, RemoteRegistry)
        assert self.integration == registry.integration

        # If the ID doesn't exist you get None.
        assert None == m(self._db, -1, ExternalIntegration.DISCOVERY_GOAL)

        # If the integration's goal doesn't match what you provided,
        # you get None.
        assert None == m(self._db, self.integration.id, "some other goal")

    def test_for_protocol_and_goal(self):

        # Create two ExternalIntegrations that have different protocols
        # or goals from our original.
        same_goal_different_protocol = self._external_integration(
            protocol="some other protocol", goal=self.integration.goal
        )

        same_protocol_different_goal = self._external_integration(
            protocol=self.integration.protocol, goal="some other goal"
        )

        # Only the original ExternalIntegration has both the requested
        # protocol and goal, so only it becomes a RemoteRegistry.
        [registry] = list(
            RemoteRegistry.for_protocol_and_goal(
                self._db, self.integration.protocol, self.integration.goal
            )
        )
        assert isinstance(registry, RemoteRegistry)
        assert self.integration == registry.integration

    def test_for_protocol_goal_and_url(self):
        protocol = self._str
        goal = self._str
        url = self._url
        m = RemoteRegistry.for_protocol_goal_and_url

        registry = m(self._db, protocol, goal, url)
        assert isinstance(registry, RemoteRegistry)

        # A new ExternalIntegration was created.
        integration = registry.integration
        assert protocol == integration.protocol
        assert goal == integration.goal
        assert url == integration.url

        # Calling the method again doesn't create a second
        # ExternalIntegration.
        registry2 = m(self._db, protocol, goal, url)
        assert registry2.integration == integration

    def test_registrations(self):
        registry = RemoteRegistry(self.integration)

        # Associate the default library with the registry.
        Registration(registry, self._default_library)

        # Create another library not associated with the registry.
        library2 = self._library()

        # registrations() finds a single Registration.
        [registration] = list(registry.registrations)
        assert isinstance(registration, Registration)
        assert registry == registration.registry
        assert self._default_library == registration.library

    def test_fetch_catalog(self):
        # Test our ability to retrieve essential information from a
        # remote registry's root catalog.
        class Mock(RemoteRegistry):
            def _extract_catalog_information(self, response):
                self.extracted_from = response
                return "Essential information"

        # The behavior of fetch_catalog() depends on what comes back
        # when we ask the remote registry for its root catalog.
        client = DummyHTTPClient()

        # If the result is a problem detail document, that document is
        # the return value of fetch_catalog().
        problem = REMOTE_INTEGRATION_FAILED.detailed("oops")
        client.responses.append(problem)
        registry = Mock(self.integration)
        result = registry.fetch_catalog(do_get=client.do_get)
        assert self.integration.url == client.requests.pop()
        assert problem == result

        # If the response looks good, it's passed into
        # _extract_catalog_information(), and the result of _that_
        # method is the return value of fetch_catalog.
        client.queue_requests_response(200, content="A root catalog")
        [queued] = client.responses
        assert ("Essential information" ==
            registry.fetch_catalog("custom catalog URL", do_get=client.do_get))
        assert "custom catalog URL" == client.requests.pop()

    def test__extract_catalog_information(self):
        # Test our ability to extract a registration link and an
        # Adobe Vendor ID from an OPDS 1 or OPDS 2 catalog.
        def extract(document, type=RemoteRegistry.OPDS_2_TYPE):
            response = MockRequestsResponse(
                200, { "Content-Type" : type }, document
            )
            return RemoteRegistry._extract_catalog_information(response)

        def assert_no_link(*args, **kwargs):
            """Verify that calling _extract_catalog_information on the
            given feed fails because there is no link with rel="register"
            """
            result = extract(*args, **kwargs)
            assert REMOTE_INTEGRATION_FAILED.uri == result.uri
            assert ("The service at http://url/ did not provide a register link." ==
                result.detail)

        # OPDS 2 feed with link and Adobe Vendor ID.
        link = { 'rel': 'register', 'href': 'register url' }
        metadata = { 'adobe_vendor_id': 'vendorid' }
        feed = json.dumps(dict(links=[link], metadata=metadata))
        assert ("register url", "vendorid") == extract(feed)

        # OPDS 2 feed with link and no Adobe Vendor ID
        feed = json.dumps(dict(links=[link]))
        assert ("register url", None) == extract(feed)

        # OPDS 2 feed with no link.
        feed = json.dumps(dict(metadata=metadata))
        assert_no_link(feed)

        # OPDS 1 feed with link.
        feed = '<feed><link rel="register" href="register url"/></feed>'
        assert (("register url", None) ==
            extract(feed, RemoteRegistry.OPDS_1_PREFIX + ";foo"))

        # OPDS 1 feed with no link.
        feed = '<feed></feed>'
        assert_no_link(feed, RemoteRegistry.OPDS_1_PREFIX + ";foo")

        # Non-OPDS document.
        result = extract("plain text here", "text/plain")
        assert REMOTE_INTEGRATION_FAILED.uri == result.uri
        assert ("The service at http://url/ did not return OPDS." ==
            result.detail)

    def test_fetch_registration_document(self):
        # Test our ability to retrieve terms-of-service information
        # from a remote registry, assuming the registry makes that
        # information available.

        # First, test the case where we can't even get the catalog
        # document.
        class Mock(RemoteRegistry):
            def fetch_catalog(self, do_get):
                self.fetch_catalog_called_with = do_get
                return REMOTE_INTEGRATION_FAILED

        registry = Mock(object())
        result = registry.fetch_registration_document()

        # Our mock fetch_catalog was called with a method that would
        # have made a real HTTP request.
        assert HTTP.debuggable_get == registry.fetch_catalog_called_with

        # But the fetch_catalog method returned a problem detail,
        # which became the return value of
        # fetch_registration_document.
        assert REMOTE_INTEGRATION_FAILED == result

        # Test the case where we get the catalog document but we can't
        # get the registration document.
        client = DummyHTTPClient()
        client.responses.append(REMOTE_INTEGRATION_FAILED)
        class Mock(RemoteRegistry):
            def fetch_catalog(self, do_get):
                return "http://register-here/", "vendor id"

            def _extract_registration_information(self, response):
                self._extract_registration_information_called_with = response
                return "TOS link", "TOS HTML data"

        registry = Mock(object())
        result = registry.fetch_registration_document(client.do_get)
        # A request was made to the registration URL mentioned in the catalog.
        assert "http://register-here/" == client.requests.pop()
        assert [] == client.requests

        # But the request returned a problem detail, which became the
        # return value of the method.
        assert REMOTE_INTEGRATION_FAILED == result

        # Finally, test the case where we can get both documents.

        client.queue_requests_response(200, content="a registration document")
        result = registry.fetch_registration_document(client.do_get)

        # Another request was made to the registration URL.
        assert "http://register-here/" == client.requests.pop()
        assert [] == client.requests

        # Our mock of _extract_registration_information was called
        # with the mock response to that request.
        response = registry._extract_registration_information_called_with
        assert "a registration document" == response.content

        # The return value of _extract_registration_information was
        # propagated as the return value of
        # fetch_registration_document.
        assert ("TOS link", "TOS HTML data") == result

    def test__extract_registration_information(self):
        # Test our ability to extract terms-of-service information --
        # a link and/or some HTML or textual instructions -- from a
        # registration document.

        def data_link(data, type="text/html"):
            encoded = base64.b64encode(data)
            return dict(
                rel="terms-of-service",
                href="data:%s;base64,%s" % (type, encoded)
            )

        class Mock(RemoteRegistry):
            @classmethod
            def _decode_data_url(cls, url):
                cls.decoded = url
                return "Decoded: " + RemoteRegistry._decode_data_url(url)

        def extract(document, type=RemoteRegistry.OPDS_2_TYPE):
            if type == RemoteRegistry.OPDS_2_TYPE:
                document = json.dumps(dict(links=document))
            response = MockRequestsResponse(
                200, { "Content-Type" : type }, document
            )
            return Mock._extract_registration_information(response)

        # OPDS 2 feed with TOS in http: and data: links.
        tos_link = dict(rel='terms-of-service', href='http://tos/')
        tos_data = data_link("<p>Some HTML</p>")
        assert (("http://tos/", "Decoded: <p>Some HTML</p>") ==
            extract([tos_link, tos_data]))

        # At this point it's clear that the data: URL found in
        # `tos_data` was run through `_decode_data()`. This gives us
        # permission to test all the fiddly bits of `_decode_data` in
        # isolation, below.
        assert tos_data['href'] == Mock.decoded

        # OPDS 2 feed with http: link only.
        assert ("http://tos/", None) == extract([tos_link])

        # OPDS 2 feed with data: link only.
        assert (None, "Decoded: <p>Some HTML</p>") == extract([tos_data])

        # OPDS 2 feed with no links.
        assert (None, None) == extract([])

        # OPDS 1 feed with link.
        feed = '<feed><link rel="terms-of-service" href="http://tos/"/></feed>'
        assert (("http://tos/", None) ==
            extract(feed, RemoteRegistry.OPDS_1_PREFIX + ";foo"))

        # OPDS 1 feed with no link.
        feed = '<feed></feed>'
        assert (None, None) == extract(feed, RemoteRegistry.OPDS_1_PREFIX + ";foo")

        # Non-OPDS document.
        assert (None, None) == extract("plain text here", "text/plain")

        # Unrecognized URI schemes are ignored.
        ftp_link = dict(rel='terms-of-service', href='ftp://tos/')
        assert (None, None) == extract([ftp_link])

    def test__decode_data_url(self):
        # Test edge cases of decoding data: URLs.
        m = RemoteRegistry._decode_data_url

        def data_url(data, type="text/html"):
            encoded = base64.b64encode(data)
            return "data:%s;base64,%s" % (type, encoded)

        # HTML is okay.
        html = data_url("some <strong>HTML</strong>", "text/html;charset=utf-8")
        assert "some <strong>HTML</strong>" == m(html)

        # Plain text is okay.
        text = data_url("some plain text", "text/plain")
        assert "some plain text" == m(text)

        # No other media type is allowed.
        image = data_url("an image!", "image/png")
        with pytest.raises(ValueError) as excinfo:
            m(image)
        assert "Unsupported media type in data: URL: image/png" in str(excinfo.value)

        # Incoming HTML is sanitized.
        dirty_html = data_url("<script>alert!</script><p>Some HTML</p>")
        assert "<p>Some HTML</p>" == m(dirty_html)

        # Now test various malformed data: URLs.
        no_header = "foobar"
        with pytest.raises(ValueError) as excinfo:
            m(no_header)
        assert "Not a data: URL: foobar" in str(excinfo.value)

        no_comma = "data:blah"
        with pytest.raises(ValueError) as excinfo:
            m(no_comma)
        assert "Invalid data: URL: data:blah" in str(excinfo.value)

        too_many_commas = "data:blah,blah,blah"
        with pytest.raises(ValueError) as excinfo:
            m(too_many_commas)
        assert "Invalid data: URL: data:blah,blah,blah" in str(excinfo.value)

        # data: URLs don't have to be base64-encoded, but those are the
        # only kind we support.
        not_encoded = "data:blah,content"
        with pytest.raises(ValueError) as excinfo:
            m(not_encoded)
        assert "data: URL not base64-encoded: data:blah,content" in str(excinfo.value)


class TestRegistration(DatabaseTest):

    def setup_method(self):
        super(TestRegistration, self).setup_method()

        # Create a RemoteRegistry.
        self.integration = self._external_integration(
            protocol="some protocol", goal="some goal"
        )
        self.registry = RemoteRegistry(self.integration)
        self.registration = Registration(self.registry, self._default_library)

    def test_constructor(self):
        # The Registration constructor was called during setup to create
        # self.registration.
        reg = self.registration
        assert self.registry == reg.registry
        assert self._default_library == reg.library

        settings = [x for x in reg.integration.settings
                    if x.library is not None]
        assert (set([reg.status_field, reg.stage_field, reg.web_client_field]) ==
            set(settings))
        assert Registration.FAILURE_STATUS == reg.status_field.value
        assert Registration.TESTING_STAGE == reg.stage_field.value
        assert None == reg.web_client_field.value

        # The Library has been associated with the ExternalIntegration.
        assert [self._default_library] == self.integration.libraries

        # Creating another Registration doesn't add the library to the
        # ExternalIntegration again or override existing values for the
        # settings.
        reg.status_field.value = "new status"
        reg.stage_field.value = "new stage"
        reg2 = Registration(self.registry, self._default_library)
        assert [self._default_library] == self.integration.libraries
        assert "new status" == reg2.status_field.value
        assert "new stage" == reg2.stage_field.value

    def test_setting(self):
        m = self.registration.setting

        def _find(key):
            """Find a ConfigurationSetting associated with the library.

            This is necessary because ConfigurationSetting.value
            creates _two_ ConfigurationSettings, one associated with
            the library and one not associated with any library, to
            store the default value.
            """
            values = [
                x for x in self.registration.integration.settings
                if x.library and x.key==key
            ]
            if len(values) == 1:
                return values[0]
            return None

        # Calling setting() creates a ConfigurationSetting object
        # associated with the library.
        setting = m("key")
        assert "key" == setting.key
        assert None == setting.value
        assert self._default_library == setting.library
        assert setting == _find("key")

        # You can specify a default value, which is used only if the
        # current value is None.
        setting2 = m("key", "default")
        assert setting == setting2
        assert "default" == setting.value

        setting3 = m("key", "default2")
        assert setting == setting3
        assert "default" == setting.value

    def test_push(self):
        # Test the other methods orchestrated by the push() method.

        class MockRegistry(RemoteRegistry):

            def fetch_catalog(self, catalog_url, do_get):
                # Pretend to fetch a root catalog and extract a
                # registration URL from it.
                self.fetch_catalog_called_with = (catalog_url, do_get)
                return "register_url", "vendor_id"

        class MockRegistration(Registration):

            def _create_registration_payload(self, url_for, stage):
                self.payload_ingredients = (url_for, stage)
                return dict(payload="this is it")

            def _create_registration_headers(self):
                self._create_registration_headers_called = True
                return dict(Header="Value")

            def _send_registration_request(
                    self, register_url, headers, payload, do_post
            ):
                self._send_registration_request_called_with = (
                    register_url, headers, payload, do_post
                )
                return MockRequestsResponse(
                    200, content=json.dumps("you did it!")
                )

            def _process_registration_result(self, catalog, encryptor, stage):
                self._process_registration_result_called_with = (
                    catalog, encryptor, stage
                )
                return "all done!"

        # If there is no preexisting key pair set up for the library,
        # registration fails. (This normally won't happen because the
        # key pair is set up when the LibraryAuthenticator is
        # initialized.)
        library = self._default_library
        registry = MockRegistry(self.integration)
        registration = MockRegistration(registry, library)
        stage = Registration.TESTING_STAGE
        url_for = object()
        catalog_url = "http://catalog/"
        do_get = object()
        do_post = object()
        def push():
            return registration.push(
                stage, url_for, catalog_url, do_get, do_post
            )

        result = push()
        expect = "Library %s has no key pair set." % library.short_name
        assert expect == result.detail

        # When a key pair is present, registration is kicked off, and
        # in this case it succeeds.
        key_pair_setting = ConfigurationSetting.for_library(
            Configuration.KEY_PAIR, library
        )
        public_key, private_key = Configuration.key_pair(key_pair_setting)
        result = push()
        assert "all done!" == result

        # But there were many steps towards this result.

        # First, MockRegistry.fetch_catalog() was called, in an attempt
        # to find the registration URL inside the root catalog.
        assert (catalog_url, do_get) == registry.fetch_catalog_called_with

        # fetch_catalog() returned a registration URL and
        # a vendor ID. The registration URL was used later on...
        #
        # The vendor ID was set as a ConfigurationSetting on
        # the ExternalIntegration associated with this registry.
        assert (
            "vendor_id" ==
            ConfigurationSetting.for_externalintegration(
                AuthdataUtility.VENDOR_ID_KEY, self.integration
            ).value)

        # _create_registration_payload was called to create the body
        # of the registration request.
        assert (url_for, stage) == registration.payload_ingredients

        # _create_registration_headers was called to create the headers
        # sent along with the request.
        assert True == registration._create_registration_headers_called

        # Then _send_registration_request was called, POSTing the
        # payload to "register_url", the registration URL we got earlier.
        results = registration._send_registration_request_called_with
        assert (
            ("register_url", {"Header": "Value"}, dict(payload="this is it"),
             do_post) ==
            results)

        # Finally, the return value of that method was loaded as JSON
        # and passed into _process_registration_result, along with
        # a cipher created from the private key. (That cipher would be used
        # to decrypt anything the foreign site signed using this site's
        # public key.)
        results = registration._process_registration_result_called_with
        message, cipher, actual_stage = results
<<<<<<< HEAD
        eq_("you did it!", message)
        eq_(cipher._key.exportKey().decode("utf-8"), private_key)
        eq_(actual_stage, stage)
=======
        assert "you did it!" == message
        assert cipher._key.exportKey() == private_key
        assert actual_stage == stage
>>>>>>> ee0ba53a

        # If a nonexistent stage is provided a ProblemDetail is the result.
        result = registration.push(
            "no such stage", url_for, catalog_url, do_get, do_post
        )
        assert INVALID_INPUT.uri == result.uri
        assert ("'no such stage' is not a valid registration stage" ==
            result.detail)

        # Now in reverse order, let's replace the mocked methods so
        # that they return ProblemDetail documents. This tests that if
        # there is a failure at any stage, the ProblemDetail is
        # propagated.

        # The push() function will no longer push anything, so rename it.
        cause_problem = push

        def fail(*args, **kwargs):
            return INVALID_REGISTRATION.detailed(
                "could not process registration result"
            )
        registration._process_registration_result = fail
        problem = cause_problem()
        assert "could not process registration result" == problem.detail

        def fail(*args, **kwargs):
            return INVALID_REGISTRATION.detailed(
                "could not send registration request"
            )
        registration._send_registration_request = fail
        problem = cause_problem()
        assert "could not send registration request" == problem.detail

        def fail(*args, **kwargs):
            return INVALID_REGISTRATION.detailed(
                "could not create registration payload"
            )
        registration._create_registration_payload = fail
        problem = cause_problem()
        assert "could not create registration payload" == problem.detail

        def fail(*args, **kwargs):
            return INVALID_REGISTRATION.detailed("could not fetch catalog")
        registry.fetch_catalog = fail
        problem = cause_problem()
        assert "could not fetch catalog" == problem.detail

    def test__create_registration_payload(self):
        m = self.registration._create_registration_payload

        # Mock url_for to create good-looking callback URLs.
        def url_for(controller, library_short_name):
            return "http://server/%s/%s" % (library_short_name, controller)

        # First, test with no configuration contact configured for the
        # library.
        stage = object()
        expect_url = url_for(
            "authentication_document", self.registration.library.short_name
        )
        expect_payload = dict(url=expect_url, stage=stage)
        assert expect_payload == m(url_for, stage)

        # If a contact is configured, it shows up in the payload.
        contact = "mailto:ohno@library.org"
        ConfigurationSetting.for_library(
            Configuration.CONFIGURATION_CONTACT_EMAIL,
            self.registration.library,
        ).value=contact
        expect_payload['contact'] = contact
        assert expect_payload == m(url_for, stage)

    def test_create_registration_headers(self):
        m = self.registration._create_registration_headers
        # If no shared secret is configured, no custom headers are provided.
        expect_headers = {}
        assert expect_headers == m()

        # If a shared secret is configured, it shows up as part of
        # the Authorization header.
        setting = ConfigurationSetting.for_library_and_externalintegration(
            self._db, ExternalIntegration.PASSWORD, self.registration.library,
            self.registration.registry.integration
        ).value="a secret"
        expect_headers['Authorization'] = 'Bearer a secret'
        assert expect_headers == m()

    def test__send_registration_request(self):
        class Mock(object):
            def __init__(self, response):
                self.response = response

            def do_post(self, url, payload, **kwargs):
                self.called_with = (url, payload, kwargs)
                return self.response

        # If everything goes well, the return value of do_post is
        # passed through.
        mock = Mock(MockRequestsResponse(200, content="all good"))
        url = "url"
        payload = "payload"
        headers = "headers"
        m = Registration._send_registration_request
        result = m(url, headers, payload, mock.do_post)
        assert mock.response == result
        called_with = mock.called_with
        assert (called_with ==
            (url, payload,
             dict(
                 headers=headers,
                 timeout=60,
                 allowed_response_codes=["2xx", "3xx", "400", "401"]
             )
            ))

        # Most error handling is expected to be handled by do_post
        # raising an exception, but certain responses get special
        # treatment:

        # The remote sends a 401 response with a problem detail.
        mock = Mock(
            MockRequestsResponse(
                401, { "Content-Type": PROBLEM_DETAIL_JSON_MEDIA_TYPE },
                content=json.dumps(dict(detail="this is a problem detail"))
            )
        )
        result = m(url, headers, payload, mock.do_post)
        assert isinstance(result, ProblemDetail)
        assert REMOTE_INTEGRATION_FAILED.uri == result.uri
        assert ('Remote service returned: "this is a problem detail"' ==
            result.detail)

        # The remote sends some other kind of 401 response.
        mock = Mock(
            MockRequestsResponse(
                401, { "Content-Type": "text/html" },
                content="log in why don't you"
            )
        )
        result = m(url, headers, payload, mock.do_post)
        assert isinstance(result, ProblemDetail)
        assert REMOTE_INTEGRATION_FAILED.uri == result.uri
        assert 'Remote service returned: "log in why don\'t you"' == result.detail

    def test__decrypt_shared_secret(self):
        key = RSA.generate(2048)
        encryptor = PKCS1_OAEP.new(key)

        key2 = RSA.generate(2048)
        encryptor2 = PKCS1_OAEP.new(key2)

        shared_secret = os.urandom(24).encode('hex')
        encrypted_secret = base64.b64encode(encryptor.encrypt(shared_secret))

        # Success.
        m = Registration._decrypt_shared_secret
        assert shared_secret == m(encryptor, encrypted_secret)

        # If we try to decrypt using the wrong key, a ProblemDetail is
        # returned explaining the problem.
        problem = m(encryptor2, encrypted_secret)
        assert isinstance(problem, ProblemDetail)
        assert SHARED_SECRET_DECRYPTION_ERROR.uri == problem.uri
        assert encrypted_secret in problem.detail

    def test__process_registration_result(self):
        reg = self.registration
        m = reg._process_registration_result

        # Result must be a dictionary.
        result = m("not a dictionary", None, None)
        assert INTEGRATION_ERROR.uri == result.uri
        assert "Remote service served 'not a dictionary', which I can't make sense of as an OPDS document." == result.detail

        # When the result is empty, the registration is marked as successful.
        new_stage = "new stage"
        encryptor = object()
        result = m(dict(), encryptor, new_stage)
        assert True == result
        assert reg.SUCCESS_STATUS == reg.status_field.value

        # The stage field has been set to the requested value.
        assert new_stage == reg.stage_field.value

        # Now try with a result that includes a short name,
        # a shared secret, and a web client URL.

        class Mock(Registration):
            def _decrypt_shared_secret(self, encryptor, shared_secret):
                self._decrypt_shared_secret_called_with = (encryptor, shared_secret)
                return "cleartext"

        reg = Mock(self.registry, self._default_library)
        catalog = dict(
            metadata=dict(short_name="SHORT", shared_secret="ciphertext", id="uuid"),
            links=[dict(href="http://web/library", rel="self", type="text/html")],
        )
        result = reg._process_registration_result(
            catalog, encryptor, "another new stage"
        )
        assert True == result

        # Short name is set.
        assert "SHORT" == reg.setting(ExternalIntegration.USERNAME).value

        # Shared secret was decrypted and is set.
        assert (encryptor, "ciphertext") == reg._decrypt_shared_secret_called_with
        assert "cleartext" == reg.setting(ExternalIntegration.PASSWORD).value

        # Web client URL is set.
        assert "http://web/library" == reg.setting(reg.LIBRARY_REGISTRATION_WEB_CLIENT).value

        assert "another new stage" == reg.stage_field.value

        # Now simulate a problem decrypting the shared secret.
        class Mock(Registration):
            def _decrypt_shared_secret(self, encryptor, shared_secret):
                return SHARED_SECRET_DECRYPTION_ERROR
        reg = Mock(self.registry, self._default_library)
        result = reg._process_registration_result(
            catalog, encryptor, "another new stage"
        )
        assert SHARED_SECRET_DECRYPTION_ERROR == result


class TestLibraryRegistrationScript(DatabaseTest):

    def setup_method(self):
        """Make sure there's a base URL for url_for to use."""
        super(TestLibraryRegistrationScript, self).setup_method()

    def test_do_run(self):

        class Mock(LibraryRegistrationScript):
            processed = []
            def process_library(self, *args):
                self.processed.append(args)

        script = Mock(self._db)

        base_url_setting = ConfigurationSetting.sitewide(
            self._db, Configuration.BASE_URL_KEY
        )
        base_url_setting.value = 'http://test-circulation-manager/'

        library = self._default_library
        library2 = self._library()

        cmd_args = [library.short_name, "--stage=testing",
                    "--registry-url=http://registry/"]
        app = script.do_run(cmd_args=cmd_args, in_unit_test=True)

        # One library was processed.
        (registration, stage, url_for) = script.processed.pop()
        assert [] == script.processed
        assert library == registration.library
        assert Registration.TESTING_STAGE == stage

        # A new ExternalIntegration was created for the newly defined
        # registry at http://registry/.
        assert "http://registry/" == registration.integration.url

        # An application environment was created and the url_for
        # implementation for that environment was passed into
        # process_library.
        assert url_for == app.manager.url_for

        # Let's say the other library was earlier registered in production.
        registration_2 = Registration(registration.registry, library2)
        registration_2.stage_field.value = Registration.PRODUCTION_STAGE

        # Now run the script again without specifying a particular
        # library or the --stage argument.
        app = script.do_run(cmd_args=[], in_unit_test=True)

        # Every library was processed.
        assert (set([library, library2]) ==
            set([x[0].library for x in script.processed]))

        for i in script.processed:
            # Since no stage was provided, each library was registered
            # using the stage already associated with it.
            assert i[0].stage_field.value == i[1]

            # Every library was registered with the default
            # library registry.
<<<<<<< HEAD
            eq_(
                RemoteRegistry.DEFAULT_LIBRARY_REGISTRY_URL,
                i[0].integration.url
            )
=======
            assert (
                RemoteRegistry.DEFAULT_LIBRARY_REGISTRY_URL ==
                x[0].integration.url)
>>>>>>> ee0ba53a

    def test_process_library(self):
        """Test the things that might happen when process_library is called."""
        script = LibraryRegistrationScript(self._db)
        library = self._default_library
        integration = self._external_integration(
            protocol="some protocol", goal=ExternalIntegration.DISCOVERY_GOAL
        )
        registry = RemoteRegistry(integration)

        # First, simulate success.
        class Success(Registration):
            def push(self, stage, url_for):
                self.pushed = (stage, url_for)
                return True
        registration = Success(registry, library)

        stage = object()
        url_for = object()
        assert True == script.process_library(registration, stage, url_for)

        # The stage and url_for values were passed into
        # Registration.push()
        assert (stage, url_for) == registration.pushed

        # Next, simulate an exception raised during push()
        # This can happen in real situations, though the next case
        # we'll test is more common.
        class FailsWithException(Registration):
            def push(self, stage, url_for):
                raise Exception("boo")

        registration = FailsWithException(registry, library)
        # We get False rather than the exception being propagated.
        # Useful information about the exception is added to the logs,
        # where someone actually running the script will see it.
        assert False == script.process_library(registration, stage, url_for)

        # Next, simulate push() returning a problem detail document.
        class FailsWithProblemDetail(Registration):
            def push(self, stage, url_for):
                return INVALID_INPUT.detailed("oops")
        registration = FailsWithProblemDetail(registry, library)
        result = script.process_library(registration, stage, url_for)

        # The problem document is returned. Useful information about
        # the exception is also added to the logs, where someone
        # actually running the script will see it.
        assert INVALID_INPUT.uri == result.uri
        assert "oops" == result.detail
<|MERGE_RESOLUTION|>--- conflicted
+++ resolved
@@ -560,15 +560,9 @@
         # public key.)
         results = registration._process_registration_result_called_with
         message, cipher, actual_stage = results
-<<<<<<< HEAD
-        eq_("you did it!", message)
-        eq_(cipher._key.exportKey().decode("utf-8"), private_key)
-        eq_(actual_stage, stage)
-=======
         assert "you did it!" == message
-        assert cipher._key.exportKey() == private_key
+        assert cipher._key.exportKey().decode("utf-8") == private_key
         assert actual_stage == stage
->>>>>>> ee0ba53a
 
         # If a nonexistent stage is provided a ProblemDetail is the result.
         result = registration.push(
@@ -855,16 +849,9 @@
 
             # Every library was registered with the default
             # library registry.
-<<<<<<< HEAD
-            eq_(
-                RemoteRegistry.DEFAULT_LIBRARY_REGISTRY_URL,
-                i[0].integration.url
-            )
-=======
             assert (
                 RemoteRegistry.DEFAULT_LIBRARY_REGISTRY_URL ==
                 x[0].integration.url)
->>>>>>> ee0ba53a
 
     def test_process_library(self):
         """Test the things that might happen when process_library is called."""
