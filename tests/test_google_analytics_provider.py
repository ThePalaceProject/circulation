from nose.tools import (
    eq_,
    set_trace
)
from api.config import (
    Configuration,
    temp_config,
)
from core.analytics import Analytics
from api.google_analytics_provider import GoogleAnalyticsProvider
from . import DatabaseTest
from core.model import (
    get_one_or_create,
    CirculationEvent,
    DataSource,
    LicensePool
)
import unicodedata
import urlparse
import datetime
from psycopg2.extras import NumericRange

class MockGoogleAnalyticsProvider(GoogleAnalyticsProvider):

    def post(self, url, params):
        self.count = self.count + 1 if hasattr(self, "count") else 1
        self.url = url
        self.params = params

class TestGoogleAnalyticsProvider(DatabaseTest):

    def test_from_config(self):        
        config = {
            Configuration.INTEGRATIONS: {
                GoogleAnalyticsProvider.INTEGRATION_NAME: {
                    "tracking_id": "faketrackingid"
                }
            }
        }        
        ga = GoogleAnalyticsProvider.from_config(config)
        eq_("faketrackingid", ga.tracking_id)

    def test_collect_event_with_work(self):
        ga = MockGoogleAnalyticsProvider("faketrackingid")
        work = self._work(
            title=u"pi\u00F1ata", authors=u"chlo\u00E9", fiction=True,
            audience="audience", language="lang", 
            with_license_pool=True, genre="Folklore",
            with_open_access_download=True
        )
        work.presentation_edition.publisher = "publisher"
        work.target_age = NumericRange(10, 15)
        [lp] = work.license_pools
        now = datetime.datetime.utcnow()
        ga.collect_event(self._db, lp, CirculationEvent.DISTRIBUTOR_CHECKIN, now)
        params = urlparse.parse_qs(ga.params)

        eq_(1, ga.count)
        eq_("http://www.google-analytics.com/collect", ga.url)
        eq_("faketrackingid", params['tid'][0])
        eq_("event", params['t'][0])
        eq_("circulation", params['ec'][0])
        eq_(CirculationEvent.DISTRIBUTOR_CHECKIN, params['ea'][0])
        eq_(str(now), params['cd1'][0])
        eq_(lp.identifier.identifier, params['cd2'][0])
        eq_(lp.identifier.type, params['cd3'][0])
<<<<<<< HEAD
        eq_(unicodedata.normalize("NFKD", u"pi\u00F1ata").encode('utf8'),
            params['cd4'][0])
        eq_(unicodedata.normalize("NFKD", u"chlo\u00E9").encode('utf8'),
            params['cd5'][0])
=======
        eq_(work.title.encode('utf8'), params['cd4'][0])
        eq_(work.author.encode('utf8'), params['cd5'][0])
>>>>>>> 37d1117a
        eq_("fiction", params['cd6'][0])
        eq_("audience", params['cd7'][0])
        eq_(work.target_age_string, params['cd8'][0])
        eq_("publisher", params['cd9'][0])
        eq_("lang", params['cd10'][0])
        eq_("Folklore", params['cd11'][0])
        eq_("true", params['cd12'][0])

    def test_collect_event_without_work(self):
        ga = MockGoogleAnalyticsProvider("faketrackingid")

        identifier = self._identifier()
        source = DataSource.lookup(self._db, DataSource.GUTENBERG)
        pool, is_new = get_one_or_create(
            self._db, LicensePool, 
            identifier=identifier, data_source=source,
            collection=self._default_collection
        )

        now = datetime.datetime.utcnow()
        ga.collect_event(self._db, pool, CirculationEvent.DISTRIBUTOR_CHECKIN, now)
        params = urlparse.parse_qs(ga.params)

        eq_(1, ga.count)
        eq_("http://www.google-analytics.com/collect", ga.url)
        eq_("faketrackingid", params['tid'][0])
        eq_("event", params['t'][0])
        eq_("circulation", params['ec'][0])
        eq_(CirculationEvent.DISTRIBUTOR_CHECKIN, params['ea'][0])
        eq_(str(now), params['cd1'][0])
        eq_(pool.identifier.identifier, params['cd2'][0])
        eq_(pool.identifier.type, params['cd3'][0])
        eq_(None, params.get('cd4'))
        eq_(None, params.get('cd5'))
        eq_(None, params.get('cd6'))
        eq_(None, params.get('cd7'))
        eq_(None, params.get('cd8'))
        eq_(None, params.get('cd9'))
        eq_(None, params.get('cd10'))
        eq_(None, params.get('cd11'))
        eq_(None, params.get('cd12'))

    def test_collect_event_without_license_pool(self):
        ga = MockGoogleAnalyticsProvider('faketrackingid')

        now = datetime.datetime.utcnow()
        ga.collect_event(self._db, None, CirculationEvent.NEW_PATRON, now)
        params = urlparse.parse_qs(ga.params)

        eq_(1, ga.count)
        eq_("http://www.google-analytics.com/collect", ga.url)
        eq_("faketrackingid", params['tid'][0])
        eq_("event", params['t'][0])
        eq_("circulation", params['ec'][0])
        eq_(CirculationEvent.NEW_PATRON, params['ea'][0])
        eq_(str(now), params['cd1'][0])
        eq_(None, params.get('cd2'))
        eq_(None, params.get('cd3'))
        eq_(None, params.get('cd4'))
        eq_(None, params.get('cd5'))
        eq_(None, params.get('cd6'))
        eq_(None, params.get('cd7'))
        eq_(None, params.get('cd8'))
        eq_(None, params.get('cd9'))
        eq_(None, params.get('cd10'))
        eq_(None, params.get('cd11'))
        eq_(None, params.get('cd12'))<|MERGE_RESOLUTION|>--- conflicted
+++ resolved
@@ -64,15 +64,8 @@
         eq_(str(now), params['cd1'][0])
         eq_(lp.identifier.identifier, params['cd2'][0])
         eq_(lp.identifier.type, params['cd3'][0])
-<<<<<<< HEAD
-        eq_(unicodedata.normalize("NFKD", u"pi\u00F1ata").encode('utf8'),
-            params['cd4'][0])
-        eq_(unicodedata.normalize("NFKD", u"chlo\u00E9").encode('utf8'),
-            params['cd5'][0])
-=======
         eq_(work.title.encode('utf8'), params['cd4'][0])
         eq_(work.author.encode('utf8'), params['cd5'][0])
->>>>>>> 37d1117a
         eq_("fiction", params['cd6'][0])
         eq_("audience", params['cd7'][0])
         eq_(work.target_age_string, params['cd8'][0])
