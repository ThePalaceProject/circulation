# encoding: utf-8
import pytest

from datetime import datetime, timedelta
import json
import os
import pkgutil
import mock
from mock import MagicMock
import random
from io import (
    BytesIO,
    StringIO,
)

from pymarc import parse_xml_to_array
from pymarc.record import Record
import pytz

from core.testing import DatabaseTest
from . import sample_data

from core.metadata_layer import (
    ReplacementPolicy,
    TimestampData,
)
from core.mock_analytics_provider import MockAnalyticsProvider
from core.model import (
    CirculationEvent,
    Collection,
    Contributor,
    DataSource,
    DeliveryMechanism,
    Edition,
    ExternalIntegration,
    Hold,
    Hyperlink,
    Identifier,
    LicensePool,
    Loan,
    Measurement,
    Resource,
    Representation,
    Subject,
    Timestamp,
    Work,
    WorkCoverageRecord,
    create,
)
from core.util.datetime_helpers import (
    datetime_utc,
    utc_now,
)
from core.util.http import (
    BadResponseException,
)
from core.util.web_publication_manifest import AudiobookManifest
from core.scripts import RunCollectionCoverageProviderScript

from api.authenticator import BasicAuthenticationProvider
from api.circulation import (
    CirculationAPI,
    FulfillmentInfo,
    HoldInfo,
    LoanInfo,
)
from api.circulation_exceptions import *
from api.bibliotheca import (
    BibliothecaCirculationSweep,
    CheckoutResponseParser,
    ErrorParser,
    EventParser,
    MockBibliothecaAPI,
    PatronCirculationParser,
    BibliothecaAPI,
    BibliothecaEventMonitor,
    BibliothecaParser,
    BibliothecaPurchaseMonitor,
    ItemListParser,
    BibliothecaBibliographicCoverageProvider,
)
from api.web_publication_manifest import FindawayManifest


class BibliothecaAPITest(DatabaseTest):

    def setup_method(self):
        super(BibliothecaAPITest,self).setup_method()
        self.collection = MockBibliothecaAPI.mock_collection(self._db)
        self.api = MockBibliothecaAPI(self._db, self.collection)

    base_path = os.path.split(__file__)[0]
    resource_path = os.path.join(base_path, "files", "bibliotheca")

    @classmethod
    def sample_data(self, filename):
        return sample_data(filename, 'bibliotheca')

class TestBibliothecaAPI(BibliothecaAPITest):

    def setup_method(self):
        super(TestBibliothecaAPI, self).setup_method()
        self.collection = MockBibliothecaAPI.mock_collection(self._db)
        self.api = MockBibliothecaAPI(self._db, self.collection)


    def test_external_integration(self):
        assert (
            self.collection.external_integration ==
            self.api.external_integration(object()))

    def test__run_self_tests(self):
        # Verify that BibliothecaAPI._run_self_tests() calls the right
        # methods.

        class Mock(MockBibliothecaAPI):
            "Mock every method used by BibliothecaAPI._run_self_tests."

            # First we will count the circulation events that happened in the
            # last five minutes.
            def get_events_between(self, start, finish):
                self.get_events_between_called_with = (start, finish)
                return [1,2,3]

            # Then we will count the loans and holds for the default
            # patron.
            def patron_activity(self, patron, pin):
                self.patron_activity_called_with = (patron, pin)
                return ["loan", "hold"]

        # Now let's make sure two Libraries have access to this
        # Collection -- one library with a default patron and one
        # without.
        no_default_patron = self._library()
        self.collection.libraries.append(no_default_patron)

        with_default_patron = self._default_library
        integration = self._external_integration(
            "api.simple_authentication",
            ExternalIntegration.PATRON_AUTH_GOAL,
            libraries=[with_default_patron]
        )
        p = BasicAuthenticationProvider
        integration.setting(p.TEST_IDENTIFIER).value = "username1"
        integration.setting(p.TEST_PASSWORD).value = "password1"

        # Now that everything is set up, run the self-test.
        api = Mock(self._db, self.collection)
        now = utc_now()
        [no_patron_credential, recent_circulation_events, patron_activity] = sorted(
            api._run_self_tests(self._db), key=lambda x: x.name
        )

        assert (
            "Acquiring test patron credentials for library %s" % no_default_patron.name ==
            no_patron_credential.name)
        assert False == no_patron_credential.success
        assert ("Library has no test patron configured." ==
            str(no_patron_credential.exception))

        assert ("Asking for circulation events for the last five minutes" ==
            recent_circulation_events.name)
        assert True == recent_circulation_events.success
        assert "Found 3 event(s)" == recent_circulation_events.result
        start, end = api.get_events_between_called_with
        assert 5*60 == (end-start).total_seconds()
        assert (end-now).total_seconds() < 2

        assert ("Checking activity for test patron for library %s" % with_default_patron.name ==
            patron_activity.name)
        assert "Found 2 loans/holds" == patron_activity.result
        patron, pin = api.patron_activity_called_with
        assert "username1" == patron.authorization_identifier
        assert "password1" == pin

    def test_full_path(self):
        id = self.api.library_id
        assert "/cirrus/library/%s/foo" % id == self.api.full_path("foo")
        assert "/cirrus/library/%s/foo" % id == self.api.full_path("/foo")
        assert ("/cirrus/library/%s/foo" % id ==
            self.api.full_path("/cirrus/library/%s/foo" % id))

    def test_full_url(self):
        id = self.api.library_id
        assert ("http://bibliotheca.test/cirrus/library/%s/foo" % id ==
            self.api.full_url("foo"))
        assert ("http://bibliotheca.test/cirrus/library/%s/foo" % id ==
            self.api.full_url("/foo"))

    def test_request_signing(self):
        # Confirm a known correct result for the Bibliotheca request signing
        # algorithm.

        self.api.queue_response(200)
        response = self.api.request("some_url")
        [request] = self.api.requests
        headers = request[-1]['headers']
        assert 'Fri, 01 Jan 2016 00:00:00 GMT' == headers['3mcl-Datetime']
        assert '2.0' == headers['3mcl-Version']
        expect = '3MCLAUTH a:HZHNGfn6WVceakGrwXaJQ9zIY0Ai5opGct38j9/bHrE='
        assert expect == headers['3mcl-Authorization']

        # Tweak one of the variables that go into the signature, and
        # the signature changes.
        self.api.library_id = self.api.library_id + "1"
        self.api.queue_response(200)
        response = self.api.request("some_url")
        request = self.api.requests[-1]
        headers = request[-1]['headers']
        assert headers['3mcl-Authorization'] != expect

    def test_replacement_policy(self):
        mock_analytics = object()
        policy = self.api.replacement_policy(self._db, analytics=mock_analytics)
        assert isinstance(policy, ReplacementPolicy)
        assert mock_analytics == policy.analytics

    def test_bibliographic_lookup_request(self):
        self.api.queue_response(200, content="some data")
        response = self.api.bibliographic_lookup_request(["id1", "id2"])
        [request] = self.api.requests
        url = request[1]

        # The request URL is the /items endpoint with the IDs concatenated.
        assert url == self.api.full_url("items") + "/id1,id2"

        # The response string is returned directly.
        assert b"some data" == response

    def test_bibliographic_lookup(self):

        class MockItemListParser(object):
            def parse(self, data):
                self.parse_called_with = data
                yield "item1"
                yield "item2"

        class Mock(MockBibliothecaAPI):
            """Mock the functionality used by bibliographic_lookup_request."""
            def __init__(self):
                self.item_list_parser = MockItemListParser()

            def bibliographic_lookup_request(self, identifier_strings):
                self.bibliographic_lookup_request_called_with = identifier_strings
                return "parse me"
        api = Mock()

        identifier = self._identifier()
        # We can pass in a list of identifier strings, a list of
        # Identifier objects, or a single example of each:
        for identifier, identifier_string in (
                ("id1", "id1"),
                (identifier, identifier.identifier)
        ):
            for identifier_list in ([identifier], identifier):
                api.item_list_parser.parse_called_with = None

                results = list(api.bibliographic_lookup(identifier_list))

                # A list of identifier strings is passed into
                # bibliographic_lookup_request().
                assert (
                    [identifier_string] ==
                    api.bibliographic_lookup_request_called_with)

                # The response content is passed into parse()
                assert "parse me" == api.item_list_parser.parse_called_with

                # The results of parse() are yielded.
                assert ["item1", "item2"] == results

    def test_bad_response_raises_exception(self):
        self.api.queue_response(500, content="oops")
        identifier = self._identifier()
        with pytest.raises(BadResponseException) as excinfo:
            self.api.bibliographic_lookup(identifier)
        assert "Got status code 500" in str(excinfo.value)

    def test_put_request(self):
        # This is a basic test to make sure the method calls line up
        # right--there are more thorough tests in the circulation
        # manager, which actually uses this functionality.

        self.api.queue_response(200, content="ok, you put something")
        response = self.api.request('checkout', "put this!", method="PUT")

        # The PUT request went through to the correct URL and the right
        # payload was sent.
        [[method, url, args, kwargs]] = self.api.requests
        assert "PUT" == method
        assert self.api.full_url("checkout") == url
        assert 'put this!' == kwargs['data']

        # The response is what we'd expect.
        assert 200 == response.status_code
        assert b"ok, you put something" == response.content

    def test_get_events_between_success(self):
        data = self.sample_data("empty_end_date_event.xml")
        self.api.queue_response(200, content=data)
        now = utc_now()
        an_hour_ago = now - timedelta(minutes=3600)
        response = self.api.get_events_between(an_hour_ago, now)
        [event] = list(response)
        assert 'd5rf89' == event[0]

    def test_get_events_between_failure(self):
        self.api.queue_response(500)
        now = utc_now()
        an_hour_ago = now - timedelta(minutes=3600)
        pytest.raises(
            BadResponseException,
            self.api.get_events_between, an_hour_ago, now
        )

    def test_update_availability(self):
        # Test the Bibliotheca implementation of the update_availability
        # method defined by the CirculationAPI interface.

        # Create an analytics integration so we can make sure
        # events are tracked.
        integration, ignore = create(
            self._db, ExternalIntegration,
            goal=ExternalIntegration.ANALYTICS_GOAL,
            protocol="core.local_analytics_provider",
        )

        # Create a LicensePool that needs updating.
        edition, pool = self._edition(
            identifier_type=Identifier.THREEM_ID,
            data_source_name=DataSource.THREEM,
            with_license_pool=True,
            collection=self.collection
        )

        # We have never checked the circulation information for this
        # LicensePool. Put some random junk in the pool to verify
        # that it gets changed.
        pool.licenses_owned = 10
        pool.licenses_available = 5
        pool.patrons_in_hold_queue = 3
        assert None == pool.last_checked

        # We do have a Work hanging around, but things are about to
        # change for it.
        work, is_new = pool.calculate_work()
        assert any(
            x for x in work.coverage_records
            if x.operation==WorkCoverageRecord.CLASSIFY_OPERATION
        )

        # Prepare availability information.
        data = self.sample_data("item_metadata_single.xml")
        # Change the ID in the test data so it looks like it's talking
        # about the LicensePool we just created.
        data = data.replace("ddf4gr9", pool.identifier.identifier)

        # Update availability using that data.
        self.api.queue_response(200, content=data)
        self.api.update_availability(pool)

        # The availability information has been updated, as has the
        # date the availability information was last checked.
        assert 1 == pool.licenses_owned
        assert 1 == pool.licenses_available
        assert 0 == pool.patrons_in_hold_queue

        circulation_events = self._db.query(CirculationEvent).join(LicensePool).filter(LicensePool.id==pool.id)
        assert 3 == circulation_events.count()
        types = [e.type for e in circulation_events]
        assert (sorted([CirculationEvent.DISTRIBUTOR_LICENSE_REMOVE,
                    CirculationEvent.DISTRIBUTOR_CHECKOUT,
                    CirculationEvent.DISTRIBUTOR_HOLD_RELEASE]) ==
            sorted(types))

        old_last_checked = pool.last_checked
        assert old_last_checked is not None

        # The work's CLASSIFY_OPERATION coverage record has been
        # removed. In the near future its coverage will be
        # recalculated to accommodate the new metadata.
        assert any(
            x for x in work.coverage_records
            if x.operation==WorkCoverageRecord.CLASSIFY_OPERATION
        )

        # Now let's try update_availability again, with a file that
        # makes it look like the book has been removed from the
        # collection.
        data = self.sample_data("empty_item_bibliographic.xml")
        self.api.queue_response(200, content=data)

        self.api.update_availability(pool)

        assert 0 == pool.licenses_owned
        assert 0 == pool.licenses_available
        assert 0 == pool.patrons_in_hold_queue

        assert pool.last_checked is not old_last_checked

        circulation_events = self._db.query(CirculationEvent).join(LicensePool).filter(LicensePool.id==pool.id)
        assert 5 == circulation_events.count()

    def test_marc_request(self):
        # A request for MARC records between two dates makes an API
        # call and yields a sequence of pymarc Record objects.
        start = datetime_utc(2012, 1, 2, 3, 4, 5)
        end = datetime_utc(2014, 5, 6, 7, 8, 9)
        self.api.queue_response(
            200, content=self.sample_data("marc_records_two.xml")
        )
        records = [x for x in self.api.marc_request(start, end, 10, 20)]
        [(method, url, body, headers)] = self.api.requests

        # A GET request was sent to the expected endpoint
        assert method == "GET"
        for expect in (
                "/data/marc?"
                "startdate=2012-01-02T03:04:05",
                "enddate=2014-05-06T07:08:09",
                "offset=10",
                "limit=20"
        ):
            assert expect in url

        # The queued response was converted into pymarc Record objects.
        assert all(isinstance(x, Record) for x in records)
        assert ['Siege and Storm', 'Red Island House A Novel/'] == [
            x.title() for x in records
        ]

        # If the API returns an error, an appropriate exception is raised.
        self.api.queue_response(
            404, content=self.sample_data("error_unknown.xml")
        )
        with pytest.raises(RemoteInitiatedServerError) as excinfo:
            [x for x in self.api.marc_request(start, end, 10, 20)]

    def test_sync_bookshelf(self):
        patron = self._patron()
        circulation = CirculationAPI(self._db, self._default_library, api_map={
            self.collection.protocol : MockBibliothecaAPI
        })

        api = circulation.api_for_collection[self.collection.id]
        api.queue_response(200, content=self.sample_data("checkouts.xml"))
        circulation.sync_bookshelf(patron, "dummy pin")

        # The patron should have two loans and two holds.
        l1, l2 = patron.loans
        h1, h2 = patron.holds

        assert datetime_utc(2015, 3, 20, 18, 50, 22) == l1.start
        assert datetime_utc(2015, 4, 10, 18, 50, 22) == l1.end

        assert datetime_utc(2015, 3, 13, 13, 38, 19) == l2.start
        assert datetime_utc(2015, 4, 3, 13, 38, 19) == l2.end

        # The patron is fourth in line. The end date is an estimate
        # of when the hold will be available to check out.
        assert datetime_utc(2015, 3, 24, 15, 6, 56) == h1.start
        assert datetime_utc(2015, 3, 24, 15, 7, 51) == h1.end
        assert 4 == h1.position

        # The hold has an end date. It's time for the patron to decide
        # whether or not to check out this book.
        assert datetime_utc(2015, 5, 25, 17, 5, 34) == h2.start
        assert datetime_utc(2015, 5, 27, 17, 5, 34) == h2.end
        assert 0 == h2.position

    def test_place_hold(self):
        patron = self._patron()
        edition, pool = self._edition(with_license_pool=True)
        self.api.queue_response(200, content=self.sample_data("successful_hold.xml"))
        response = self.api.place_hold(patron, 'pin', pool)
        assert pool.identifier.type == response.identifier_type
        assert pool.identifier.identifier == response.identifier

    def test_place_hold_fails_if_exceeded_hold_limit(self):
        patron = self._patron()
        edition, pool = self._edition(with_license_pool=True)
        self.api.queue_response(400, content=self.sample_data("error_exceeded_hold_limit.xml"))
        pytest.raises(PatronHoldLimitReached, self.api.place_hold,
                      patron, 'pin', pool)

    def test_get_audio_fulfillment_file(self):
        """Verify that get_audio_fulfillment_file sends the
        request we expect.
        """
        self.api.queue_response(200, content="A license")
        response = self.api.get_audio_fulfillment_file("patron id", "bib id")

        [[method, url, args, kwargs]] = self.api.requests
        assert "POST" == method
        assert url.endswith('GetItemAudioFulfillment')
        assert '<AudioFulfillmentRequest><ItemId>bib id</ItemId><PatronId>patron id</PatronId></AudioFulfillmentRequest>' == kwargs['data']

        assert 200 == response.status_code
        assert b"A license" == response.content

    def test_fulfill(self):
        patron = self._patron()

        # This miracle book is available either as an audiobook or as
        # an EPUB.
        work = self._work(
            data_source_name=DataSource.BIBLIOTHECA, with_license_pool=True
        )
        [pool] = work.license_pools

        # Let's fulfill the EPUB first.
        self.api.queue_response(
            200, headers={"Content-Type": "presumably/an-acsm"},
            content="this is an ACSM"
        )
        fulfillment = self.api.fulfill(
            patron, 'password', pool, internal_format='ePub'
        )
        assert isinstance(fulfillment, FulfillmentInfo)
        assert b"this is an ACSM" == fulfillment.content
        assert pool.identifier.identifier == fulfillment.identifier
        assert pool.identifier.type == fulfillment.identifier_type
        assert pool.data_source.name == fulfillment.data_source_name

        # The media type reported by the server is passed through.
        assert "presumably/an-acsm" == fulfillment.content_type

        # Now let's try the audio version.
        license = self.sample_data("sample_findaway_audiobook_license.json")
        self.api.queue_response(
            200, headers={"Content-Type": "application/json"},
            content=license
        )
        fulfillment = self.api.fulfill(
            patron, 'password', pool, internal_format='MP3'
        )
        assert isinstance(fulfillment, FulfillmentInfo)

        # Here, the media type reported by the server is not passed
        # through; it's replaced by a more specific media type
        assert DeliveryMechanism.FINDAWAY_DRM == fulfillment.content_type

        # The document sent by the 'Findaway' server has been
        # converted into a web publication manifest.
        manifest = json.loads(fulfillment.content)

        # The conversion process is tested more fully in
        # test_findaway_license_to_webpub_manifest. This just verifies
        # that the manifest contains information from the 'Findaway'
        # document as well as information from the Work.
        metadata = manifest['metadata']
        assert 'abcdef01234789abcdef0123' == metadata['encrypted']['findaway:checkoutId']
        assert work.title == metadata['title']

        # Now let's see what happens to fulfillment when 'Findaway' or
        # 'Bibliotheca' sends bad information.
        bad_media_type = "application/error+json"
        bad_content = b"This is not my beautiful license document!"
        self.api.queue_response(
            200, headers={"Content-Type": bad_media_type},
            content=bad_content
        )
        fulfillment = self.api.fulfill(
            patron, 'password', pool, internal_format='MP3'
        )
        assert isinstance(fulfillment, FulfillmentInfo)

        # The (apparently) bad document is just passed on to the
        # client as part of the FulfillmentInfo, in the hopes that the
        # client will know what to do with it.
        assert bad_media_type == fulfillment.content_type
        assert bad_content == fulfillment.content

    def test_findaway_license_to_webpub_manifest(self):
        work = self._work(with_license_pool=True)
        [pool] = work.license_pools
        document = self.sample_data("sample_findaway_audiobook_license.json")

        # Randomly scramble the Findaway manifest to make sure it gets
        # properly sorted when converted to a Webpub-like manifest.
        document = json.loads(document)
        document['items'].sort(key=lambda x: random.random())
        document = json.dumps(document)

        m = BibliothecaAPI.findaway_license_to_webpub_manifest
        media_type, manifest = m(pool, document)
        assert DeliveryMechanism.FINDAWAY_DRM == media_type
        manifest = json.loads(manifest)

        # We use the default context for Web Publication Manifest
        # files, but we also define an extension context called
        # 'findaway', which lets us include terms coined by Findaway
        # in a normal Web Publication Manifest document.
        context = manifest['@context']
        default, findaway = context
        assert AudiobookManifest.DEFAULT_CONTEXT == default
        assert ({"findaway" : FindawayManifest.FINDAWAY_EXTENSION_CONTEXT} ==
           findaway)

        metadata = manifest['metadata']

        # Information about the book has been added to metadata.
        # (This is tested more fully in
        # core/tests/util/test_util_web_publication_manifest.py.)
        assert work.title == metadata['title']
        assert pool.identifier.urn == metadata['identifier']
        assert 'en' == metadata['language']

        # Information about the license has been added to an 'encrypted'
        # object within metadata.
        encrypted = metadata['encrypted']
        assert ('http://librarysimplified.org/terms/drm/scheme/FAE' ==
            encrypted['scheme'])
        assert 'abcdef01234789abcdef0123' == encrypted['findaway:checkoutId']
        assert '1234567890987654321ababa' == encrypted['findaway:licenseId']
        assert '3M' == encrypted['findaway:accountId']
        assert '123456' == encrypted['findaway:fulfillmentId']
        assert ('aaaaaaaa-4444-cccc-dddd-666666666666' ==
            encrypted['findaway:sessionKey'])

        # Every entry in the license document's 'items' list has
        # become a readingOrder item in the manifest.
        reading_order = manifest['readingOrder']
        assert 79 == len(reading_order)

        # The duration of each readingOrder item has been converted to
        # seconds.
        first = reading_order[0]
        assert 16.201 == first['duration']
        assert "Track 1" == first['title']

        # There is no 'href' value for the readingOrder items because the
        # files must be obtained through the Findaway SDK rather than
        # through regular HTTP requests.
        #
        # Since this is a relatively small book, it only has one part,
        # part #0. Within that part, the items have been sorted by
        # their sequence.
        for i, item in enumerate(reading_order):
            assert None == item.get('href', None)
            assert Representation.MP3_MEDIA_TYPE == item['type']
            assert 0 == item['findaway:part']
            assert i+1 == item['findaway:sequence']

        # The total duration, in seconds, has been added to metadata.
        assert 28371 == int(metadata['duration'])


class TestBibliothecaCirculationSweep(BibliothecaAPITest):

    def test_circulation_sweep_discovers_work(self):
        # Test what happens when BibliothecaCirculationSweep discovers a new
        # work.

        # Create an analytics integration so we can make sure
        # events are tracked.
        integration, ignore = create(
            self._db, ExternalIntegration,
            goal=ExternalIntegration.ANALYTICS_GOAL,
            protocol="core.local_analytics_provider",
        )

        # We know about an identifier, but nothing else.
        identifier = self._identifier(
            identifier_type=Identifier.BIBLIOTHECA_ID, foreign_id="ddf4gr9"
        )

        # We're about to get information about that identifier from
        # the API.
        data = self.sample_data("item_metadata_single.xml")

        # Update availability using that data.
        self.api.queue_response(200, content=data)
        monitor = BibliothecaCirculationSweep(
            self._db, self.collection, api_class=self.api
        )
        monitor.process_items([identifier])

        # Validate that the HTTP request went to the /items endpoint.
        request = self.api.requests.pop()
        url = request[1]
        assert url == self.api.full_url("items") + "/" + identifier.identifier

        # A LicensePool has been created for the previously mysterious
        # identifier.
        [pool] = identifier.licensed_through
        assert self.collection == pool.collection
        assert False == pool.open_access

        # Three circulation events were created for this license pool,
        # marking the creation of the license pool, the addition of
        # licenses owned, and the making of those licenses available.
        circulation_events = self._db.query(CirculationEvent).join(LicensePool).filter(LicensePool.id==pool.id)
        assert 3 == circulation_events.count()
        types = [e.type for e in circulation_events]
        assert (sorted([CirculationEvent.DISTRIBUTOR_LICENSE_ADD,
                    CirculationEvent.DISTRIBUTOR_TITLE_ADD,
                    CirculationEvent.DISTRIBUTOR_CHECKIN
        ]) ==
            sorted(types))


# Tests of the various parser classes.
#

class TestBibliothecaParser(BibliothecaAPITest):

    def test_parse_date(self):
        parser = BibliothecaParser()
        v = parser.parse_date("2016-01-02T12:34:56")
        assert datetime_utc(2016, 1, 2, 12, 34, 56) == v

        assert None == parser.parse_date(None)
        assert None == parser.parse_date("Some weird value")


class TestEventParser(BibliothecaAPITest):

    def test_parse_empty_list(self):
        data = self.sample_data("empty_event_batch.xml")

        # By default, we consider an empty batch of events not
        # as an error.
        events = list(EventParser().process_all(data))
        assert [] == events

        # But if we consider not having events for a certain time
        # period, then an exception should be raised.
        no_events_error = True
        with pytest.raises(RemoteInitiatedServerError) as excinfo:
            list(EventParser().process_all(data, no_events_error))
        assert "No events returned from server. This may not be an error, but treating it as one to be safe." in str(excinfo.value)

    def test_parse_empty_end_date_event(self):
        data = self.sample_data("empty_end_date_event.xml")
        [event] = list(EventParser().process_all(data))
        (threem_id, isbn, patron_id, start_time, end_time,
         internal_event_type) = event
        assert 'd5rf89' == threem_id
        assert '9781101190623' == isbn
        assert None == patron_id
        assert datetime_utc(2016, 4, 28, 11, 4, 6) == start_time
        assert None == end_time
        assert 'distributor_license_add' == internal_event_type


class TestPatronCirculationParser(BibliothecaAPITest):

    def test_parse(self):
        data = self.sample_data("checkouts.xml")
        collection = self.collection
        loans_and_holds = PatronCirculationParser(collection).process_all(data)
        loans = [x for x in loans_and_holds if isinstance(x, LoanInfo)]
        holds = [x for x in loans_and_holds if isinstance(x, HoldInfo)]
        assert 2 == len(loans)
        assert 2 == len(holds)
        [l1, l2] = sorted(loans, key=lambda x: x.identifier)
        assert "1ad589" == l1.identifier
        assert "cgaxr9" == l2.identifier
        expect_loan_start = datetime_utc(2015, 3, 20, 18, 50, 22)
        expect_loan_end = datetime_utc(2015, 4, 10, 18, 50, 22)
        assert expect_loan_start == l1.start_date
        assert expect_loan_end == l1.end_date

        [h1, h2] = sorted(holds, key=lambda x: x.identifier)

        # This is the book on reserve.
        assert collection.id == h1.collection_id
        assert DataSource.BIBLIOTHECA == h1.data_source_name
        assert "9wd8" == h1.identifier
        expect_hold_start = datetime_utc(2015, 5, 25, 17, 5, 34)
        expect_hold_end = datetime_utc(2015, 5, 27, 17, 5, 34)
        assert expect_hold_start == h1.start_date
        assert expect_hold_end == h1.end_date
        assert 0 == h1.hold_position

        # This is the book on hold.
        assert "d4o8r9" == h2.identifier
        assert collection.id == h2.collection_id
        assert DataSource.BIBLIOTHECA == h2.data_source_name
        expect_hold_start = datetime_utc(2015, 3, 24, 15, 6, 56)
        expect_hold_end = datetime_utc(2015, 3, 24, 15, 7, 51)
        assert expect_hold_start == h2.start_date
        assert expect_hold_end == h2.end_date
        assert 4 == h2.hold_position


class TestCheckoutResponseParser(BibliothecaAPITest):
    def test_parse(self):
        data = self.sample_data("successful_checkout.xml")
        due_date = CheckoutResponseParser().process_all(data)
        assert datetime_utc(2015, 4, 16, 0, 32, 36) == due_date


class TestErrorParser(BibliothecaAPITest):

    def test_exceeded_limit(self):
        """The normal case--we get a helpful error message which we turn into
        an appropriate circulation exception.
        """
        msg=self.sample_data("error_exceeded_limit.xml")
        error = ErrorParser().process_all(msg)
        assert isinstance(error, PatronLoanLimitReached)
        assert 'Patron cannot loan more than 12 documents' == error.message

    def test_exceeded_hold_limit(self):
        msg=self.sample_data("error_exceeded_hold_limit.xml")
        error = ErrorParser().process_all(msg)
        assert isinstance(error, PatronHoldLimitReached)
        assert 'Patron cannot have more than 15 holds' == error.message

    def test_wrong_status(self):
        msg=self.sample_data("error_no_licenses.xml")
        error = ErrorParser().process_all(msg)
        assert isinstance(error, NoLicenses)
        assert (
            'the patron document status was CAN_WISH and not one of CAN_LOAN,RESERVATION' ==
            error.message)

        problem = error.as_problem_detail_document()
        assert ("The library currently has no licenses for this book." ==
            problem.detail)
        assert 404 == problem.status_code

    def test_internal_server_error_beomces_remote_initiated_server_error(self):
        """Simulate the message we get when the server goes down."""
        msg = "The server has encountered an error"
        error = ErrorParser().process_all(msg)
        assert isinstance(error, RemoteInitiatedServerError)
        assert BibliothecaAPI.SERVICE_NAME == error.service_name
        assert 502 == error.status_code
        assert msg == error.message
        doc = error.as_problem_detail_document()
        assert 502 == doc.status_code
        assert "Integration error communicating with Bibliotheca" == doc.detail

    def test_unknown_error_becomes_remote_initiated_server_error(self):
        """Simulate the message we get when the server gives a vague error."""
        msg=self.sample_data("error_unknown.xml")
        error = ErrorParser().process_all(msg)
        assert isinstance(error, RemoteInitiatedServerError)
        assert BibliothecaAPI.SERVICE_NAME == error.service_name
        assert "Unknown error" == error.message

    def test_remote_authentication_failed_becomes_remote_initiated_server_error(self):
        """Simulate the message we get when the error message is
        'Authentication failed' but our authentication information is
        set up correctly.
        """
        msg=self.sample_data("error_authentication_failed.xml")
        error = ErrorParser().process_all(msg)
        assert isinstance(error, RemoteInitiatedServerError)
        assert BibliothecaAPI.SERVICE_NAME == error.service_name
        assert "Authentication failed" == error.message

    def test_malformed_error_message_becomes_remote_initiated_server_error(self):
        msg = """<weird>This error does not follow the standard set out by Bibliotheca.</weird>"""
        error = ErrorParser().process_all(msg)
        assert isinstance(error, RemoteInitiatedServerError)
        assert BibliothecaAPI.SERVICE_NAME == error.service_name
        assert "Unknown error" == error.message

    def test_blank_error_message_becomes_remote_initiated_server_error(self):
        msg = """<Error xmlns:xsd="http://www.w3.org/2001/XMLSchema" xmlns:xsi="http://www.w3.org/2001/XMLSchema-instance"><Message/></Error>"""
        error = ErrorParser().process_all(msg)
        assert isinstance(error, RemoteInitiatedServerError)
        assert BibliothecaAPI.SERVICE_NAME == error.service_name
        assert "Unknown error" == error.message

class TestBibliothecaEventParser(object):

    # Sample event feed to test out the parser.
    TWO_EVENTS = """<LibraryEventBatch xmlns:xsd="http://www.w3.org/2001/XMLSchema" xmlns:xsi="http://www.w3.org/2001/XMLSchema-instance">
  <PublishId>1b0d6667-a10e-424a-9f73-fb6f6d41308e</PublishId>
  <PublishDateTimeInUTC>2014-04-14T13:59:05.6920303Z</PublishDateTimeInUTC>
  <LastEventDateTimeInUTC>2014-04-03T00:00:34</LastEventDateTimeInUTC>
  <Events>
    <CloudLibraryEvent>
      <LibraryId>test-library</LibraryId>
      <EventId>event-1</EventId>
      <EventType>CHECKIN</EventType>
      <EventStartDateTimeInUTC>2014-04-03T00:00:23</EventStartDateTimeInUTC>
      <EventEndDateTimeInUTC>2014-04-03T00:00:23</EventEndDateTimeInUTC>
      <ItemId>theitem1</ItemId>
      <ISBN>900isbn1</ISBN>
      <PatronId>patronid1</PatronId>
      <EventPublishDateTimeInUTC>2014-04-14T13:59:05</EventPublishDateTimeInUTC>
    </CloudLibraryEvent>
    <CloudLibraryEvent>
      <LibraryId>test-library</LibraryId>
      <EventId>event-2</EventId>
      <EventType>CHECKOUT</EventType>
      <EventStartDateTimeInUTC>2014-04-03T00:00:34</EventStartDateTimeInUTC>
      <EventEndDateTimeInUTC>2014-04-02T23:57:37</EventEndDateTimeInUTC>
      <ItemId>theitem2</ItemId>
      <ISBN>900isbn2</ISBN>
      <PatronId>patronid2</PatronId>
      <EventPublishDateTimeInUTC>2014-04-14T13:59:05</EventPublishDateTimeInUTC>
    </CloudLibraryEvent>
  </Events>
</LibraryEventBatch>
"""

    def test_parse_event_batch(self):
        # Parsing the XML gives us two events.
        event1, event2 = EventParser().process_all(self.TWO_EVENTS)

        (threem_id, isbn, patron_id, start_time, end_time,
         internal_event_type) = event1

        assert "theitem1" == threem_id
        assert "900isbn1" == isbn
        assert "patronid1" == patron_id
        assert CirculationEvent.DISTRIBUTOR_CHECKIN == internal_event_type
        assert start_time == end_time

        (threem_id, isbn, patron_id, start_time, end_time,
         internal_event_type) = event2
        assert "theitem2" == threem_id
        assert "900isbn2" == isbn
        assert "patronid2" == patron_id
        assert CirculationEvent.DISTRIBUTOR_CHECKOUT == internal_event_type

        # Verify that start and end time were parsed correctly.
        correct_start = datetime_utc(2014, 4, 3, 0, 0, 34)
        correct_end = datetime_utc(2014, 4, 2, 23, 57, 37)
        assert correct_start == start_time
        assert correct_end == end_time


class TestErrorParser(object):

    # Some sample error documents.

    NOT_LOANABLE = '<Error xmlns:xsd="http://www.w3.org/2001/XMLSchema" xmlns:xsi="http://www.w3.org/2001/XMLSchema-instance"><Code>Gen-001</Code><Message>the patron document status was CAN_HOLD and not one of CAN_LOAN,RESERVATION</Message></Error>'

    ALREADY_ON_LOAN = '<Error xmlns:xsd="http://www.w3.org/2001/XMLSchema" xmlns:xsi="http://www.w3.org/2001/XMLSchema-instance"><Code>Gen-001</Code><Message>the patron document status was LOAN and not one of CAN_LOAN,RESERVATION</Message></Error>'

    TRIED_TO_RETURN_UNLOANED_BOOK = '<Error xmlns:xsd="http://www.w3.org/2001/XMLSchema" xmlns:xsi="http://www.w3.org/2001/XMLSchema-instance"><Code>Gen-001</Code><Message>The patron has no eBooks checked out</Message></Error>'

    TRIED_TO_HOLD_LOANABLE_BOOK = '<Error xmlns:xsd="http://www.w3.org/2001/XMLSchema" xmlns:xsi="http://www.w3.org/2001/XMLSchema-instance"><Code>Gen-001</Code><Message>the patron document status was CAN_LOAN and not one of CAN_HOLD</Message></Error>'

    TRIED_TO_HOLD_BOOK_ON_LOAN = '<Error xmlns:xsd="http://www.w3.org/2001/XMLSchema" xmlns:xsi="http://www.w3.org/2001/XMLSchema-instance"><Code>Gen-001</Code><Message>the patron document status was LOAN and not one of CAN_HOLD</Message></Error>'

    ALREADY_ON_HOLD = '<Error xmlns:xsd="http://www.w3.org/2001/XMLSchema" xmlns:xsi="http://www.w3.org/2001/XMLSchema-instance"><Code>Gen-001</Code><Message>the patron document status was HOLD and not one of CAN_HOLD</Message></Error>'

    TRIED_TO_CANCEL_NONEXISTENT_HOLD = '<Error xmlns:xsd="http://www.w3.org/2001/XMLSchema" xmlns:xsi="http://www.w3.org/2001/XMLSchema-instance"><Code>Gen-001</Code><Message>The patron does not have the book on hold</Message></Error>'

    TOO_MANY_LOANS = '<Error xmlns:xsd="http://www.w3.org/2001/XMLSchema" xmlns:xsi="http://www.w3.org/2001/XMLSchema-instance"><Code>Gen-001</Code><Message>Patron cannot loan more than 12 documents</Message></Error>'

    def test_exception(self):
        parser = ErrorParser()

        error = parser.process_all(self.NOT_LOANABLE)
        assert isinstance(error, NoAvailableCopies)

        error = parser.process_all(self.ALREADY_ON_LOAN)
        assert isinstance(error, AlreadyCheckedOut)

        error = parser.process_all(self.ALREADY_ON_HOLD)
        assert isinstance(error, AlreadyOnHold)

        error = parser.process_all(self.TOO_MANY_LOANS)
        assert isinstance(error, PatronLoanLimitReached)

        error = parser.process_all(self.TRIED_TO_CANCEL_NONEXISTENT_HOLD)
        assert isinstance(error, NotOnHold)

        error = parser.process_all(self.TRIED_TO_RETURN_UNLOANED_BOOK)
        assert isinstance(error, NotCheckedOut)

        error = parser.process_all(self.TRIED_TO_HOLD_LOANABLE_BOOK)
        assert isinstance(error, CurrentlyAvailable)

        # This is such a weird case we don't have a special
        # exception for it.
        error = parser.process_all(self.TRIED_TO_HOLD_BOOK_ON_LOAN)
        assert isinstance(error, CannotHold)

class TestBibliothecaPurchaseMonitor(BibliothecaAPITest):

    @pytest.fixture()
    def default_monitor(self):
        return BibliothecaPurchaseMonitor(
            self._db, self.collection, api_class=MockBibliothecaAPI,
            analytics=MockAnalyticsProvider()
        )

    @pytest.fixture()
    def initialized_monitor(self):
        collection = MockBibliothecaAPI.mock_collection(self._db, name='Initialized Purchase Monitor Collection')
        monitor = BibliothecaPurchaseMonitor(
            self._db, collection, api_class=MockBibliothecaAPI
        )
        Timestamp.stamp(
            self._db, service=monitor.service_name,
            service_type=Timestamp.MONITOR_TYPE, collection=collection
        )
        return monitor

    @pytest.mark.parametrize('specified_default_start, expected_default_start', [
        ('2011', datetime_utc(year=2011, month=1, day=1)),
        ('2011-10', datetime_utc(year=2011, month=10, day=1)),
        ('2011-10-05', datetime_utc(year=2011, month=10, day=5)),
        ('2011-10-05T15', datetime_utc(year=2011, month=10, day=5, hour=15)),
        ('2011-10-05T15:27', datetime_utc(year=2011, month=10, day=5, hour=15, minute=27)),
        ('2011-10-05T15:27:33', datetime_utc(year=2011, month=10, day=5, hour=15, minute=27, second=33)),
        ('2011-10-05 15:27:33', datetime_utc(year=2011, month=10, day=5, hour=15, minute=27, second=33)),
        ('2011-10-05T15:27:33.123456',
         datetime_utc(year=2011, month=10, day=5, hour=15, minute=27, second=33, microsecond=123456)),
        (datetime_utc(year=2011, month=10, day=5, hour=15, minute=27),
         datetime_utc(year=2011, month=10, day=5, hour=15, minute=27)),
        (None, None),
    ])
    def test_optional_iso_date_valid_dates(self, specified_default_start, expected_default_start, default_monitor):
        # ISO 8601 strings, `datetime`s, or None are valid.
        actual_default_start = default_monitor._optional_iso_date(specified_default_start)
        if expected_default_start is not None:
            assert isinstance(actual_default_start, datetime)
        assert actual_default_start == expected_default_start

    def test_monitor_intrinsic_start_time(self, default_monitor, initialized_monitor):
        # No `default_start` time is specified for either `default_monitor` or
        # `initialized_monitor`, so each monitor's `default_start_time` should
        # match the monitor class's intrinsic start time.
        for monitor in [default_monitor, initialized_monitor]:
<<<<<<< HEAD
            expected_intrinsic_start = utc_now() - BibliothecaEventMonitor.DEFAULT_START_TIME
=======
            expected_intrinsic_start = BibliothecaPurchaseMonitor.DEFAULT_START_TIME
>>>>>>> 6e241304
            intrinsic_start = monitor._intrinsic_start_time(self._db)
            assert isinstance(intrinsic_start, datetime)
            assert intrinsic_start == expected_intrinsic_start
            assert intrinsic_start == monitor.default_start_time

    @pytest.mark.parametrize('specified_default_start, override_timestamp, expected_start', [
        ('2011-10-05T15:27', False, datetime_utc(year=2011, month=10, day=5, hour=15, minute=27)),
        ('2011-10-05T15:27:33', False, datetime_utc(year=2011, month=10, day=5, hour=15, minute=27, second=33)),
        (None, False, None),
        (None, True, None),
        ('2011-10-05T15:27', True, datetime_utc(year=2011, month=10, day=5, hour=15, minute=27)),
        ('2011-10-05T15:27:33', True, datetime_utc(year=2011, month=10, day=5, hour=15, minute=27, second=33)),
    ])
    def test_specified_start_trumps_intrinsic_default_start(self, specified_default_start,
                                                            override_timestamp, expected_start):
        # When a valid `default_start` parameter is specified, it -- not the monitor's
        # intrinsic default -- will always become the monitor's `default_start_time`.
        monitor = BibliothecaPurchaseMonitor(
            self._db, self.collection, api_class=MockBibliothecaAPI,
            default_start=specified_default_start, override_timestamp=override_timestamp,
        )
        monitor_intrinsic_default = monitor._intrinsic_start_time(self._db)
        assert isinstance(monitor.default_start_time, datetime)
        assert isinstance(monitor_intrinsic_default, datetime)
        if specified_default_start:
            assert monitor.default_start_time == expected_start
        else:
            assert abs((monitor_intrinsic_default - monitor.default_start_time).total_seconds()) <= 1

        # If no `default_date` specified, then `override_timestamp` must be false.
        if not specified_default_start:
            assert monitor.override_timestamp is False

        # For an uninitialized monitor (no timestamp), the monitor's `default_start_time`,
        # whether from a specified `default_start` or the monitor's intrinsic start time,
        # will be the actual start time. The cut-off will be roughly the current time, in
        # either case.
        expected_cutoff = utc_now()
        with mock.patch.object(monitor, 'catch_up_from', return_value=None) as catch_up_from:
            monitor.run()
            actual_start, actual_cutoff, progress = catch_up_from.call_args[0]
        assert abs((expected_cutoff - actual_cutoff).total_seconds()) <= 1
        assert actual_cutoff == progress.finish
        assert actual_start == monitor.default_start_time
        assert progress.start == monitor.default_start_time

    @pytest.mark.parametrize('specified_default_start, override_timestamp, expected_start', [
        ('2011-10-05T15:27', False, datetime_utc(year=2011, month=10, day=5, hour=15, minute=27)),
        ('2011-10-05T15:27:33', False, datetime_utc(year=2011, month=10, day=5, hour=15, minute=27, second=33)),
        (None, False, None),
        (None, True, None),
        ('2011-10-05T15:27', True, datetime_utc(year=2011, month=10, day=5, hour=15, minute=27)),
        ('2011-10-05T15:27:33', True, datetime_utc(year=2011, month=10, day=5, hour=15, minute=27, second=33)),
    ])
    def test_specified_start_can_override_timestamp(self, specified_default_start,
                                                           override_timestamp, expected_start):
        monitor = BibliothecaPurchaseMonitor(
            self._db, self.collection, api_class=MockBibliothecaAPI,
            default_start=specified_default_start, override_timestamp=override_timestamp,
        )
        # For an initialized monitor, the `default_start_time` will be derived from
        # `timestamp.finish`, unless overridden by a specified `default_start` when
        # `override_timestamp` is specified as True.
        ts = Timestamp.stamp(
            self._db, service=monitor.service_name,
            service_type=Timestamp.MONITOR_TYPE, collection=monitor.collection
        )
        start_time_from_ts = ts.finish - BibliothecaPurchaseMonitor.OVERLAP
        expected_actual_start_time = expected_start if monitor.override_timestamp else start_time_from_ts
        expected_cutoff = utc_now()
        with mock.patch.object(monitor, 'catch_up_from', return_value=None) as catch_up_from:
            monitor.run()
            actual_start, actual_cutoff, progress = catch_up_from.call_args[0]
        assert abs((expected_cutoff - actual_cutoff).total_seconds()) <= 1
        assert actual_cutoff == progress.finish
        assert actual_start == expected_actual_start_time
        assert progress.start == expected_actual_start_time

    @pytest.mark.parametrize('input', [
        ('invalid'), ('2020/10'), (['2020-10-05'])
    ])
    def test_optional_iso_date_invalid_dates(self, input, default_monitor):
        with pytest.raises(ValueError) as excinfo:
            default_monitor._optional_iso_date(input)

    def test_catch_up_from(self, default_monitor):
        # catch_up_from() slices up its given timespan, calls
        # purchases() to find purchases for each slice, processes each
        # purchase using process_record(), and sets a checkpoint for each
        # slice that is unambiguously in the past.
        today = utc_now().date()

        # _checkpoint() will be called after processing this slice
        # because it's a full slice that ends before today.
        full_slice = [
            datetime_utc(2014, 1, 1),
            datetime_utc(2014, 1, 2),
            True
        ]

        # _checkpoint() is not called after processing this slice
        # because it's not a full slice.
        incomplete_slice = [
            datetime_utc(2015, 1, 1),
            datetime_utc(2015, 1, 2),
            False
        ]

        # _checkpoint() is not called after processing this slice,
        # even though it's supposedly complete, because today isn't
        # over yet.
        today_slice = [
            today - timedelta(days=1),
            today,
            True
        ]

        # _checkpoint() is not called after processing this slice
        # because it doesn't end in the past.
        future_slice = [
            today + timedelta(days=1),
            today + timedelta(days=2),
            True
        ]

        default_monitor.slice_timespan = MagicMock(
            return_value = [
                full_slice, incomplete_slice, today_slice, future_slice
            ]
        )
        default_monitor.purchases = MagicMock(return_value=["A record"])
        default_monitor.process_record = MagicMock()
        default_monitor._checkpoint = MagicMock()

        # Execute.
        progress = TimestampData()
        start = datetime_utc(2019, 1, 1)
        cutoff = datetime_utc(2020, 1, 1)
        default_monitor.catch_up_from(start, cutoff, progress)

        # slice_timespan was called once.
        default_monitor.slice_timespan.assert_called_once_with(
            start, cutoff, timedelta(days=1)
        )

        # purchases() was called on each slice it returned.
        default_monitor.purchases.assert_has_calls(
            [mock.call(*x[:2]) for x in (
                full_slice, incomplete_slice, today_slice, future_slice)
            ]
        )

        # Each purchases() call returned a single record, which was
        # passed into process_record along with the start date of the
        # current slice.
        default_monitor.process_record.assert_has_calls(
            [mock.call("A record", x[0]) for x in
             [full_slice, incomplete_slice, today_slice, future_slice]]
        )

        # TimestampData.achievements was set to the total number of
        # records processed.
        assert progress.achievements == "MARC records processed: 4"

        # Only one of our contrived time slices -- the first one --
        # was a full slice that ended before the current
        # date. _checkpoint was called on that slice, and only that
        # slice.
        default_monitor._checkpoint.assert_called_once_with(
            progress, start, full_slice[0], "MARC records processed: 1"
        )

    def test__checkpoint(self, default_monitor):
        # The _checkpoint method allows the BibliothecaPurchaseMonitor
        # to preserve its progress in case of a crash.

        # The Timestamp for the default monitor shows that it has
        # a start date but it's never successfully completed.
        timestamp_obj = default_monitor.timestamp()
        assert timestamp_obj.achievements is None
        assert timestamp_obj.start == BibliothecaPurchaseMonitor.DEFAULT_START_TIME
        assert timestamp_obj.finish is None

        timestamp_data = TimestampData()
        finish = datetime_utc(2020, 1, 1)
        achievements = "Some achievements"

        default_monitor._checkpoint(
            timestamp_data, timestamp_obj.start, finish, achievements
        )

        # Calling _checkpoint creates the impression that the monitor
        # completed at the checkpoint, even though in point of fact
        # it's still running.
        timestamp_obj = default_monitor.timestamp()
        assert timestamp_obj.achievements == achievements
        assert timestamp_obj.start == BibliothecaPurchaseMonitor.DEFAULT_START_TIME
        assert timestamp_obj.finish == finish

    def test_purchases(self, default_monitor):
        # The purchases() method calls marc_request repeatedly, handling
        # pagination.

        # Mock three pages that contain 50, 50, and 49 items.
        default_monitor.api.marc_request = MagicMock(
            side_effect=[[1] * 50, [2] * 50, [3] * 49]
        )
        start = datetime_utc(2020, 1, 1)
        end = datetime_utc(2020, 1, 2)
        records = [x for x in default_monitor.purchases(start, end)]

        # marc_request was called repeatedly with increasing offsets
        # until it returned fewer than 50 results.
        default_monitor.api.marc_request.assert_has_calls(
            [mock.call(start, end, offset, 50) for offset in (1, 51, 101)]
        )

        # Every "record" it returned was yielded as part of a single
        # stream.
        assert ([1] * 50) + ([2] * 50) + ([3] * 49) == records

    def test_process_record(self, default_monitor, caplog):
        # process_record may create a LicensePool, trigger the
        # bibliographic coverage provider, and/or issue a "license
        # added" analytics event, based on the identifier found in a
        # MARC record.
        purchase_time = utc_now()
        analytics = MockAnalyticsProvider()
        default_monitor.analytics = analytics
        ensure_coverage = MagicMock()
        default_monitor.bibliographic_coverage_provider.ensure_coverage = (
            ensure_coverage
        )

        # Try some cases that won't happen in real life.
        multiple_control_numbers = b"""<?xml version="1.0" encoding="UTF-8" ?><marc:collection xmlns:marc="http://www.loc.gov/MARC21/slim" xmlns:xsi="http://www.w3.org/2001/XMLSchema-instance" xsi:schemaLocation="http://www.loc.gov/MARC21/slim http://www.loc.gov/standards/marcxml/schema/MARC21slim.xsd"><marc:record><marc:leader>01034nam a22002413a 4500</marc:leader><marc:controlfield tag="001">ehasb89</marc:controlfield><marc:controlfield tag="001">abcde</marc:controlfield></marc:record></marc:collection>"""
        no_control_number = b"""<?xml version="1.0" encoding="UTF-8" ?><marc:collection xmlns:marc="http://www.loc.gov/MARC21/slim" xmlns:xsi="http://www.w3.org/2001/XMLSchema-instance" xsi:schemaLocation="http://www.loc.gov/MARC21/slim http://www.loc.gov/standards/marcxml/schema/MARC21slim.xsd"><marc:record><marc:leader>01034nam a22002413a 4500</marc:leader></marc:record></marc:collection>"""
        for bad_record, expect_error in (
                (multiple_control_numbers,
                 "Ignoring MARC record with multiple Bibliotheca control numbers."
                ),
                (no_control_number,
                 "Ignoring MARC record with no Bibliotheca control number."
                )
        ):
            [marc] = parse_xml_to_array(BytesIO(bad_record))
            assert default_monitor.process_record(marc, purchase_time) is None
            assert expect_error in caplog.messages[-1]

        # Now, try the two real cases.
        [ehasb89, oock89] = parse_xml_to_array(
            StringIO(self.sample_data("marc_records_two.xml"))
        )

        # If the book is new to this collection, it's run through
        # BibliothecaBibliographicCoverageProvider.ensure_coverage to
        # give it initial bibliographic and circulation data.
        pool = default_monitor.process_record(ehasb89, purchase_time)
        assert pool.identifier.identifier == "ehasb89"
        assert pool.identifier.type == Identifier.BIBLIOTHECA_ID
        assert pool.data_source.name == DataSource.BIBLIOTHECA
        assert self.collection == pool.collection
        ensure_coverage.assert_called_once_with(
            pool.identifier, force=True
        )

        # An analytics event is issued to mark the time at which the
        # book was first purchased.
        assert analytics.count == 1
        assert analytics.event_type == "distributor_title_add"
        assert analytics.time == purchase_time

        # If the book is already in this collection, ensure_coverage
        # is not called.
        pool, ignore = LicensePool.for_foreign_id(
            self._db, DataSource.BIBLIOTHECA, Identifier.BIBLIOTHECA_ID,
            "3oock89", collection=self.collection
        )
        pool2 = default_monitor.process_record(oock89, purchase_time)
        assert pool == pool2
        assert ensure_coverage.call_count == 1 # i.e. was not called again.

        # But an analytics event is still issued to mark the purchase.
        assert analytics.count == 2
        assert analytics.event_type == "distributor_title_add"
        assert analytics.time == purchase_time

    def test_end_to_end(self, default_monitor):
        # Limited end-to-end test of the BibliothecaPurchaseMonitor.

        # Set the default start time to one minute in the past, so the
        # monitor doesn't feel the need to make more than one call to
        # the MARC endpoint.
        default_monitor.override_timestamp = True
        start_time = utc_now() - timedelta(minutes=1)
        default_monitor.default_start_time = start_time

        # There will be two calls to the mock API: one to the MARC
        # endpoint, which will tell us about the purchase of a single
        # book, and one to the metadata endpoint for information about
        # that book.
        api = default_monitor.api
        api.queue_response(
            200, content=self.sample_data("marc_records_one.xml")
        )
        api.queue_response(
            200, content=self.sample_data("item_metadata_single.xml")
        )
        default_monitor.run()

        # One book was created.
        work = self._db.query(Work).one()

        # Bibliographic information came from the coverage provider,
        # not from our fake MARC record (which is actually for a
        # different book).
        assert work.title == "The Incense Game"

        # Licensing information was also taken from the coverage
        # provider.
        [lp] = work.license_pools
        assert lp.identifier.identifier == 'ddf4gr9'
        assert default_monitor.collection == lp.collection
        assert lp.licenses_owned == 1
        assert lp.licenses_available == 1

        # An analytics event was issued to commemorate the addition of
        # the book to the collection.
        assert default_monitor.analytics.event_type == 'distributor_title_add'

        # The timestamp has been updated; the next time the monitor
        # runs it will ask for purchases that haven't happened yet.
        default_monitor.override_timestamp = False
        timestamp = default_monitor.timestamp()
        assert timestamp.achievements == "MARC records processed: 1"
        assert timestamp.finish > start_time

class TestBibliothecaEventMonitor(BibliothecaAPITest):

    @pytest.fixture()
    def default_monitor(self):
        return BibliothecaEventMonitor(
            self._db, self.collection, api_class=MockBibliothecaAPI
        )

    @pytest.fixture()
    def initialized_monitor(self):
        collection = MockBibliothecaAPI.mock_collection(self._db, name='Initialized Monitor Collection')
        monitor = BibliothecaEventMonitor(
            self._db, collection, api_class=MockBibliothecaAPI
        )
        Timestamp.stamp(
            self._db, service=monitor.service_name,
            service_type=Timestamp.MONITOR_TYPE, collection=collection
        )
        return monitor


    def test_run_once(self):
        # run_once() slices the time between its start date
        # and the current time into five-minute intervals, and asks for
        # data about one interval at a time.

        now = utc_now()
        one_hour_ago = now - timedelta(hours=1)
        two_hours_ago = now - timedelta(hours=2)

        # Simulate that this script last ran 24 hours ago
        before_timestamp = TimestampData(
            start=two_hours_ago, finish=one_hour_ago
        )

        api = MockBibliothecaAPI(self._db, self.collection)
        api.queue_response(
            200, content=self.sample_data("item_metadata_single.xml")
        )
        # Setting up making requests in 5-minute intervals in the hour slice.
        for i in range(1, 15):
            api.queue_response(
                200, content=self.sample_data("empty_end_date_event.xml")
            )

        monitor = BibliothecaEventMonitor(
            self._db, self.collection, api_class=api
        )

        after_timestamp = monitor.run_once(before_timestamp)
        # Fifteen requests were made to the API:
        #
        # 1. Looking up detailed information about the single book
        #    whose event we found.
        #
        # 2. Retrieving the 'slices' of events between 2 hours ago and
        #    1 hour ago in 5 minute intervals.
        assert 15 == len(api.requests)

        # There is no second 'detailed information' lookup because both events
        # relate to the same book.

        # A LicensePool was created for the identifier referred to
        # in empty_end_date_event.xml.
        [pool] = self.collection.licensepools
        assert "d5rf89" == pool.identifier.identifier

        # But since the metadata retrieved in the follow-up request
        # was for a different book, no Work and no Edition have been
        # created. (See test_handle_event for what happens when the
        # API cooperates.)
        assert None == pool.work
        assert None == pool.presentation_edition

        # The timeframe covered by that run starts a little before the
        # 'finish' date associated with the old timestamp, and ends
        # around the time run_once() was called.
        #
        # The events we found were both from 2016, but that's not
        # considered when setting the timestamp.
        assert one_hour_ago-monitor.OVERLAP == after_timestamp.start
        self.time_eq(after_timestamp.finish, now)
        # The timestamp's achivements have been updated.
        assert "Events handled: 13." == after_timestamp.achievements

        # In earlier versions, the progress timestamp's `counter`
        # property was manipulated to put the monitor in different
        # states that would improve its reliability in different
        # failure scenarios. With the addition of the
        # BibliothecaPurchaseMonitor, the reliability of
        # BibliothecaEventMonitor became much less important, so the
        # complex code has been removed.
        assert None == after_timestamp.counter

        # To prove this, run the monitor again, catching up between
        # after_timestamp.start (the current time, minus 5 minutes and
        # a little bit), and the current time.
        #
        # This is going to result in two more API calls, one for the
        # "5 minutes" and one for the "little bit".
        api.queue_response(
            200, content=self.sample_data("empty_event_batch.xml")
        )
<<<<<<< HEAD

        assert after_timestamp.counter == 1

        with pytest.raises(RemoteInitiatedServerError) as excinfo:
            monitor.run_once(after_timestamp)
        assert "No events returned from server. This may not be an error, but treating it as one to be safe." in str(excinfo.value)

        # One request was made but no events were found.
        assert 16 == len(api.requests)

        # If we are in "catch up" mode and the timespan to check for events
        # is longer than 70 hours, we revert back to checking for events
        # in 5-minute intervals.
        now = utc_now()
        two_days_ago = now - timedelta(days=2)
        seven_days_ago = now - timedelta(days=5)
        before_timestamp = TimestampData(
            start=seven_days_ago, finish=two_days_ago
=======
        api.queue_response(
            200, content=self.sample_data("empty_event_batch.xml")
>>>>>>> 6e241304
        )
        monitor.run_once(after_timestamp)

        # Two more requests were made, but no events were found for the
        # corresponding time slices, so nothing happened.
        #
        # Previously the lack of any events would have been treated as
        # an error.
        assert 17 == len(api.requests)
        assert "Events handled: 0." == after_timestamp.achievements

    def test_handle_event(self):
        api = MockBibliothecaAPI(self._db, self.collection)
        api.queue_response(
            200, content=self.sample_data("item_metadata_single.xml")
        )
        analytics = MockAnalyticsProvider()
        monitor = BibliothecaEventMonitor(
            self._db, self.collection, api_class=api,
            analytics=analytics
        )

        now = utc_now()
        monitor.handle_event("ddf4gr9", "9781250015280", None, now, None,
                             CirculationEvent.DISTRIBUTOR_LICENSE_ADD)

        # The collection now has a LicensePool corresponding to the book
        # we just loaded.
        [pool] = self.collection.licensepools
        assert "ddf4gr9" == pool.identifier.identifier

        # The book has a presentation-ready work and we know its
        # bibliographic metadata.
        assert True == pool.work.presentation_ready
        assert "The Incense Game" == pool.work.title

        # The LicensePool's circulation information has been changed
        # to reflect what we know about the book -- that we have one
        # license which (as of the instant the event happened) is
        # available.
        assert 1 == pool.licenses_owned
        assert 1 == pool.licenses_available

        # Three analytics events were collected: one for the license
        # add event itself, one for the 'checkin' that made the new
        # license available, and a redundant 'license add' event which
        # was registered with analytics but which did not affect the
        # counts.
        #
        # In earlier versions a fourth analytics event would have been
        # issued, for the creation of a new LicensePool, but that is now
        # solely the job of the BibliothecaPurchasMonitor.
        assert 3 == analytics.count


class TestBibliothecaPurchaseMonitorWhenMultipleCollections(BibliothecaAPITest):

    def test_multiple_service_type_timestamps_with_start_date(self):
        # Start with multiple collections that have timestamps
        # because they've run before.
        collections = [
            MockBibliothecaAPI.mock_collection(self._db, name='Collection 1'),
            MockBibliothecaAPI.mock_collection(self._db, name='Collection 2'),
        ]
        for c in collections:
            Timestamp.stamp(
                self._db, service=BibliothecaPurchaseMonitor.SERVICE_NAME,
                service_type=Timestamp.MONITOR_TYPE, collection=c
            )
        # Instantiate the associated monitors with a start date.
        monitors = [
            BibliothecaPurchaseMonitor(self._db, c, api_class=BibliothecaAPI,
                                       default_start='2011-02-03')
            for c in collections
        ]
        assert len(monitors) == len(collections)
        # Ensure that we get monitors and not an exception.
        for m in monitors:
            assert isinstance(m, BibliothecaPurchaseMonitor)


class TestItemListParser(BibliothecaAPITest):

    def test_contributors_for_string(cls):
        authors = list(ItemListParser.contributors_from_string(
            "Walsh, Jill Paton; Sayers, Dorothy L."))
        assert ([x.sort_name for x in authors] ==
            ["Walsh, Jill Paton", "Sayers, Dorothy L."])
        assert ([x.roles for x in authors] ==
            [[Contributor.AUTHOR_ROLE], [Contributor.AUTHOR_ROLE]])

        # Parentheticals are stripped.
        [author] = ItemListParser.contributors_from_string(
            "Baum, Frank L. (Frank Lyell)")
        assert "Baum, Frank L." == author.sort_name

        # It's possible to specify some role other than AUTHOR_ROLE.
        narrators = list(
            ItemListParser.contributors_from_string(
                "Callow, Simon; Mann, Bruce; Hagon, Garrick",
                Contributor.NARRATOR_ROLE
            )
        )
        for narrator in narrators:
            assert [Contributor.NARRATOR_ROLE] == narrator.roles
        assert (["Callow, Simon", "Mann, Bruce", "Hagon, Garrick"] ==
            [narrator.sort_name for narrator in narrators])

    def test_parse_genre_string(self):
        def f(genre_string):
            genres = ItemListParser.parse_genre_string(genre_string)
            assert all([x.type == Subject.BISAC for x in genres])
            return [x.name for x in genres]

        assert (["Children's Health", "Health"] ==
            f("Children&amp;#39;s Health,Health,"))

        assert (["Action & Adventure", "Science Fiction", "Fantasy", "Magic",
             "Renaissance"] ==
            f("Action &amp;amp; Adventure,Science Fiction, Fantasy, Magic,Renaissance,"))

    def test_item_list(cls):
        data = cls.sample_data("item_metadata_list_mini.xml")
        data = list(ItemListParser().parse(data))

        # There should be 2 items in the list.
        assert 2 == len(data)

        cooked = data[0]

        assert "The Incense Game" == cooked.title
        assert "A Novel of Feudal Japan" == cooked.subtitle
        assert Edition.BOOK_MEDIUM == cooked.medium
        assert "eng" == cooked.language
        assert "St. Martin's Press" == cooked.publisher
        assert (datetime_utc(year=2012, month=9, day=17) ==
            cooked.published)

        primary = cooked.primary_identifier
        assert "ddf4gr9" == primary.identifier
        assert Identifier.THREEM_ID == primary.type

        identifiers = sorted(
            cooked.identifiers, key=lambda x: x.identifier
        )
        assert (['9781250015280', '9781250031112', 'ddf4gr9'] ==
            [x.identifier for x in identifiers])

        [author] = cooked.contributors
        assert "Rowland, Laura Joh" == author.sort_name
        assert [Contributor.AUTHOR_ROLE] == author.roles

        subjects = [x.name for x in cooked.subjects]
        assert ["Children's Health", "Mystery & Detective"] == sorted(subjects)

        [pages] = cooked.measurements
        assert Measurement.PAGE_COUNT == pages.quantity_measured
        assert 304 == pages.value

        [alternate, image, description] = sorted(
            cooked.links, key = lambda x: x.rel)
        assert "alternate" == alternate.rel
        assert alternate.href.startswith("http://ebook.3m.com/library")

        # We have a full-size image...
        assert Hyperlink.IMAGE == image.rel
        assert Representation.JPEG_MEDIA_TYPE == image.media_type
        assert image.href.startswith("http://ebook.3m.com/delivery")
        assert 'documentID=ddf4gr9' in image.href
        assert '&size=NORMAL' not in image.href

        # ... and a thumbnail, which we obtained by adding an argument
        # to the main image URL.
        thumbnail = image.thumbnail
        assert Hyperlink.THUMBNAIL_IMAGE == thumbnail.rel
        assert Representation.JPEG_MEDIA_TYPE == thumbnail.media_type
        assert thumbnail.href == image.href + "&size=NORMAL"

        # We have a description.
        assert Hyperlink.DESCRIPTION == description.rel
        assert description.content.startswith("<b>Winner")

    def test_multiple_contributor_roles(self):
        data = self.sample_data("item_metadata_audio.xml")
        [data] = list(ItemListParser().parse(data))
        names_and_roles = []
        for c in data.contributors:
            [role] = c.roles
            names_and_roles.append((c.sort_name, role))

        # We found one author and three narrators.
        assert (
            sorted([('Riggs, Ransom', 'Author'),
                    ('Callow, Simon', 'Narrator'),
                    ('Mann, Bruce', 'Narrator'),
                    ('Hagon, Garrick', 'Narrator')]) ==
            sorted(names_and_roles))

class TestBibliographicCoverageProvider(TestBibliothecaAPI):

    """Test the code that looks up bibliographic information from Bibliotheca."""

    def test_script_instantiation(self):
        """Test that RunCollectionCoverageProviderScript can instantiate
        this coverage provider.
        """
        script = RunCollectionCoverageProviderScript(
            BibliothecaBibliographicCoverageProvider, self._db,
            api_class=MockBibliothecaAPI
        )
        [provider] = script.providers
        assert isinstance(provider,
                          BibliothecaBibliographicCoverageProvider)
        assert isinstance(provider.api, MockBibliothecaAPI)

    def test_process_item_creates_presentation_ready_work(self):
        # Test the normal workflow where we ask Bibliotheca for data,
        # Bibliotheca provides it, and we create a presentation-ready work.
        identifier = self._identifier(identifier_type=Identifier.BIBLIOTHECA_ID)
        identifier.identifier = 'ddf4gr9'

        # This book has no LicensePools.
        assert [] == identifier.licensed_through

        # Run it through the BibliothecaBibliographicCoverageProvider
        provider = BibliothecaBibliographicCoverageProvider(
            self.collection, api_class=MockBibliothecaAPI
        )
        data = self.sample_data("item_metadata_single.xml")

        # We can't use self.api because that's not the same object
        # as the one created by the coverage provider.
        provider.api.queue_response(200, content=data)

        [result] = provider.process_batch([identifier])
        assert identifier == result

        # A LicensePool was created and populated with format and availability
        # information.
        [pool] = identifier.licensed_through
        assert 1 == pool.licenses_owned
        assert 1 == pool.licenses_available
        [lpdm] = pool.delivery_mechanisms
        assert (
            'application/epub+zip (application/vnd.adobe.adept+xml)' ==
            lpdm.delivery_mechanism.name)

        # A Work was created and made presentation ready.
        assert "The Incense Game" == pool.work.title
        assert True == pool.work.presentation_ready

    def test_internal_formats(self):

        m = ItemListParser.internal_formats
        def _check_format(input, expect_medium, expect_format, expect_drm):
            medium, formats = m(input)
            assert medium == expect_medium
            [format] = formats
            assert expect_format == format.content_type
            assert expect_drm == format.drm_scheme

        rep = Representation
        adobe = DeliveryMechanism.ADOBE_DRM
        findaway = DeliveryMechanism.FINDAWAY_DRM
        book = Edition.BOOK_MEDIUM

        # Verify that we handle the known strings from Bibliotheca
        # appropriately.
        _check_format("EPUB", book, rep.EPUB_MEDIA_TYPE, adobe)
        _check_format("EPUB3", book, rep.EPUB_MEDIA_TYPE, adobe)
        _check_format("PDF", book, rep.PDF_MEDIA_TYPE, adobe)
        _check_format("MP3", Edition.AUDIO_MEDIUM, None, findaway)

        # Now Try a string we don't recognize from Bibliotheca.
        medium, formats = m("Unknown")

        # We assume it's a book.
        assert Edition.BOOK_MEDIUM == medium

        # But we don't know which format.
        assert [] == formats<|MERGE_RESOLUTION|>--- conflicted
+++ resolved
@@ -1024,11 +1024,7 @@
         # `initialized_monitor`, so each monitor's `default_start_time` should
         # match the monitor class's intrinsic start time.
         for monitor in [default_monitor, initialized_monitor]:
-<<<<<<< HEAD
-            expected_intrinsic_start = utc_now() - BibliothecaEventMonitor.DEFAULT_START_TIME
-=======
             expected_intrinsic_start = BibliothecaPurchaseMonitor.DEFAULT_START_TIME
->>>>>>> 6e241304
             intrinsic_start = monitor._intrinsic_start_time(self._db)
             assert isinstance(intrinsic_start, datetime)
             assert intrinsic_start == expected_intrinsic_start
@@ -1469,29 +1465,8 @@
         api.queue_response(
             200, content=self.sample_data("empty_event_batch.xml")
         )
-<<<<<<< HEAD
-
-        assert after_timestamp.counter == 1
-
-        with pytest.raises(RemoteInitiatedServerError) as excinfo:
-            monitor.run_once(after_timestamp)
-        assert "No events returned from server. This may not be an error, but treating it as one to be safe." in str(excinfo.value)
-
-        # One request was made but no events were found.
-        assert 16 == len(api.requests)
-
-        # If we are in "catch up" mode and the timespan to check for events
-        # is longer than 70 hours, we revert back to checking for events
-        # in 5-minute intervals.
-        now = utc_now()
-        two_days_ago = now - timedelta(days=2)
-        seven_days_ago = now - timedelta(days=5)
-        before_timestamp = TimestampData(
-            start=seven_days_ago, finish=two_days_ago
-=======
         api.queue_response(
             200, content=self.sample_data("empty_event_batch.xml")
->>>>>>> 6e241304
         )
         monitor.run_once(after_timestamp)
 
