# encoding=utf8
import calendar
import datetime
import email
import json
import os
import random
import time
from contextlib import contextmanager
from decimal import Decimal
from time import mktime
from wsgiref.handlers import format_date_time

import feedparser
import flask
import urllib.parse
import pytest
from flask import Response as FlaskResponse
from flask import url_for
from flask_sqlalchemy_session import current_session
from mock import MagicMock, patch
from werkzeug.datastructures import ImmutableMultiDict
from werkzeug.exceptions import NotFound

from api.adobe_vendor_id import AuthdataUtility, DeviceManagementProtocolController
from api.annotations import AnnotationWriter
from api.app import app, initialize_database
from api.authenticator import (
    CirculationPatronProfileStorage,
    LibraryAuthenticator,
    OAuthController,
)
from api.circulation import FulfillmentInfo, HoldInfo, LoanInfo
from api.circulation_exceptions import *
from api.circulation_exceptions import RemoteInitiatedServerError
from api.config import Configuration, temp_config
from api.controller import CirculationManager, CirculationManagerController
from api.custom_index import CustomIndexView
from api.lanes import (
    ContributorFacets,
    ContributorLane,
    CrawlableCollectionBasedLane,
    CrawlableCustomListBasedLane,
    CrawlableFacets,
    DynamicLane,
    HasSeriesFacets,
    JackpotFacets,
    JackpotWorkList,
    RecommendationLane,
    RelatedBooksLane,
    SeriesFacets,
    SeriesLane,
    create_default_lanes,
)
from api.novelist import MockNoveListAPI
from api.odl import MockODLAPI
from api.opds import (
    CirculationManagerAnnotator,
    LibraryAnnotator,
    SharedCollectionAnnotator,
)
from api.problem_details import *
from api.registry import Registration
from api.shared_collection import SharedCollectionAPI
from api.simple_authentication import SimpleAuthenticationProvider
from api.testing import VendorIDTest
from core import model
from core.analytics import Analytics
from core.app_server import load_facets_from_request
from core.classifier import Classifier
from core.config import CannotLoadConfiguration
from core.entrypoint import (
    AudiobooksEntryPoint,
    EbooksEntryPoint,
    EntryPoint,
    EverythingEntryPoint,
)
from core.external_search import (
    MockExternalSearchIndex,
    MockSearchResult,
    SortKeyPagination,
    mock_search_index,
)
from core.lane import (
    BaseFacets,
    Facets,
    FeaturedFacets,
    Lane,
    Pagination,
    SearchFacets,
    WorkList,
)
from core.local_analytics_provider import LocalAnalyticsProvider
from core.metadata_layer import ContributorData, Metadata
from core.model import (
    Admin,
    Annotation,
    CachedFeed,
    CachedMARCFile,
    CirculationEvent,
    Collection,
    Complaint,
    ConfigurationSetting,
    DataSource,
    DeliveryMechanism,
    Edition,
    ExternalIntegration,
    Hold,
    Identifier,
    IntegrationClient,
    Library,
    LicensePoolDeliveryMechanism,
    LinkRelations,
    Loan,
    MediaTypes,
    Patron,
    Representation,
    Resource,
    RightsStatus,
    Session,
    create,
    get_one,
    get_one_or_create,
    tuple_to_numericrange,
)
from core.opds import AcquisitionFeed, NavigationFacets, NavigationFeed
from core.problem_details import *
from core.testing import DummyHTTPClient, MockRequestsResponse
from core.user_profile import ProfileController, ProfileStorage
from core.util.authentication_for_opds import AuthenticationForOPDSDocument
from core.util.flask_util import Response
from core.util.http import RemoteIntegrationException
from core.util.opds_writer import OPDSFeed
from core.util.problem_detail import ProblemDetail
from core.util.string_helpers import base64

class ControllerTest(VendorIDTest):
    """A test that requires a functional app server."""

    # Authorization headers that will succeed (or fail) against the
    # SimpleAuthenticationProvider set up in ControllerTest.setup().
    valid_auth = 'Basic ' + base64.b64encode(
        'unittestuser:unittestpassword'
    )
    invalid_auth = 'Basic ' + base64.b64encode('user1:password2')
    valid_credentials = dict(
        username="unittestuser", password="unittestpassword"
    )

    def setup_method(self):
        super(ControllerTest, self).setup_method()
        self.app = app

        if not hasattr(self, 'setup_circulation_manager'):
            self.setup_circulation_manager = True

        # PRESERVE_CONTEXT_ON_EXCEPTION needs to be off in tests
        # to prevent one test failure from breaking later tests as well.
        # When used with flask's test_request_context, exceptions
        # from previous tests would cause flask to roll back the db
        # when you entered a new request context, deleting rows that
        # were created in the test setup.
        app.config['PRESERVE_CONTEXT_ON_EXCEPTION'] = False

        Configuration.instance[Configuration.INTEGRATIONS][ExternalIntegration.CDN] = {
            "" : "http://cdn"
        }

        if self.setup_circulation_manager:
            # NOTE: Any reference to self._default_library below this
            # point in this method will cause the tests in
            # TestScopedSession to hang.
            self.set_base_url(self._db)
            app.manager = self.circulation_manager_setup(self._db)

    def set_base_url(self, _db):
        base_url = ConfigurationSetting.sitewide(_db, Configuration.BASE_URL_KEY)
        base_url.value = 'http://test-circulation-manager/'

    def circulation_manager_setup(self, _db):
        """Set up initial Library arrangements for this test.

        Most tests only need one library: self._default_library.
        Other tests need a different library (e.g. one created using the
        scoped database session), or more than one library. For that
        reason we call out to a helper method to create some number of
        libraries, then initialize each one.

        NOTE: Any reference to self._default_library within this
        method will cause the tests in TestScopedSession to hang.

        This method sets values for self.libraries, self.collections,
        and self.default_patrons. These data structures contain
        information for all libraries. It also sets values for a
        single library which can be used as a default: .library,
        .collection, and .default_patron.

        :param _db: The database session to use when creating the
            library objects.

        :return: a CirculationManager object.

        """
        self.libraries = self.make_default_libraries(_db)
        self.collections = [
            self.make_default_collection(_db, library)
            for library in self.libraries
        ]
        self.default_patrons = {}

        # The first library created is used as the default -- more of the
        # time this is the same as self._default_library.
        self.library = self.libraries[0]
        self.collection = self.collections[0]

        for library in self.libraries:
            self.library_setup(library)

        # The test's default patron is the default patron for the first
        # library returned by make_default_libraries.
        self.default_patron = self.default_patrons[self.library]

        self.authdata = AuthdataUtility.from_config(self.library)

        self.manager = CirculationManager(
            _db, testing=True
        )

        # Set CirculationAPI and top-level lane for the default
        # library, for convenience in tests.
        self.manager.d_circulation = self.manager.circulation_apis[
            self.library.id
        ]
        self.manager.d_top_level_lane = self.manager.top_level_lanes[
            self.library.id
        ]
        self.controller = CirculationManagerController(self.manager)

        # Set a convenient default lane.
        [self.english_adult_fiction] = [
            x for x in self.library.lanes
            if x.display_name=='Fiction' and x.languages==['eng']
        ]

        return self.manager

    def library_setup(self, library):
        """Do some basic setup for a library newly created by test code."""
        _db = Session.object_session(library)
        # Create the patron used by the dummy authentication mechanism.
        default_patron, ignore = get_one_or_create(
            _db, Patron,
            library=library,
            authorization_identifier="unittestuser",
            create_method_kwargs=dict(
                external_identifier="unittestuser"
            )
        )
        self.default_patrons[library] = default_patron

        # Create a simple authentication integration for this library,
        # unless it already has a way to authenticate patrons
        # (in which case we would just screw things up).
        if not any([x for x in library.integrations if x.goal==
                    ExternalIntegration.PATRON_AUTH_GOAL]):
            integration, ignore = create(
                _db, ExternalIntegration,
                protocol="api.simple_authentication",
                goal=ExternalIntegration.PATRON_AUTH_GOAL
            )
            p = SimpleAuthenticationProvider
            integration.setting(p.TEST_IDENTIFIER).value = "unittestuser"
            integration.setting(p.TEST_PASSWORD).value = "unittestpassword"
            integration.setting(p.TEST_NEIGHBORHOOD).value = "Unit Test West"
            library.integrations.append(integration)

        for k, v in [
                (Configuration.LARGE_COLLECTION_LANGUAGES, []),
                (Configuration.SMALL_COLLECTION_LANGUAGES, ['eng']),
                (Configuration.TINY_COLLECTION_LANGUAGES, ['spa','chi','fre'])
        ]:
            ConfigurationSetting.for_library(k, library).value = json.dumps(v)
        create_default_lanes(_db, library)

    def make_default_libraries(self, _db):
        return [self._default_library]

    def make_default_collection(self, _db, library):
        return self._default_collection

    @contextmanager
    def request_context_with_library(self, route, *args, **kwargs):
        if 'library' in kwargs:
            library = kwargs.pop('library')
        else:
            library = self._default_library
        with self.app.test_request_context(route, *args, **kwargs) as c:
            flask.request.library = library
            yield c


class CirculationControllerTest(ControllerTest):

    # These tests generally need at least one Work created,
    # but some need more.
    BOOKS = [
        ["english_1", "Quite British", "John Bull", "eng", True],
    ]

    def setup_method(self):
        super(CirculationControllerTest, self).setup_method()
        self.works = []
        for (variable_name, title, author, language, fiction) in self.BOOKS:
            work = self._work(title, author, language=language, fiction=fiction,
                              with_open_access_download=True)
            setattr(self, variable_name, work)
            work.license_pools[0].collection = self.collection
            self.works.append(work)
        self.manager.external_search.bulk_update(self.works)

        # Enable the audiobook entry point for the default library -- a lot of
        # tests verify that non-default entry points can be selected.
        self._default_library.setting(
            EntryPoint.ENABLED_SETTING
        ).value = json.dumps(
            [EbooksEntryPoint.INTERNAL_NAME, AudiobooksEntryPoint.INTERNAL_NAME]
        )

    def assert_bad_search_index_gives_problem_detail(self, test_function):
        """Helper method to test that a controller method serves a problem
        detail document when the search index isn't set up.

        Mocking a broken search index is a lot of work; thus the helper method.
        """
        old_setup = self.manager.setup_external_search
        old_value = self.manager._external_search
        self.manager._external_search = None
        self.manager.setup_external_search = lambda: None
        with self.request_context_with_library("/"):
            response = test_function()
            assert 502 == response.status_code
            assert (
                "http://librarysimplified.org/terms/problem/remote-integration-failed" ==
                response.uri)
            assert ('The search index for this site is not properly configured.' ==
                response.detail)
        self.manager.setup_external_search = old_setup
        self.manager._external_search = old_value


class TestCirculationManager(CirculationControllerTest):
    """Test the CirculationManager object itself."""

    def test_initialization(self):
        # As soon as the CirculationManager object is created,
        # it sets a public/private key pair for the site.
        public, private = ConfigurationSetting.sitewide(
            self._db, Configuration.KEY_PAIR
        ).json_value
        assert 'BEGIN PUBLIC KEY' in public
        assert 'BEGIN RSA PRIVATE KEY' in private

    def test_load_settings(self):
        # Here's a CirculationManager which we've been using for a while.
        manager = self.manager

        # Certain fields of the CirculationManager have certain values
        # which are about to be reloaded.
        manager._external_search = object()
        manager.adobe_device_management = object()
        manager.oauth_controller = object()
        manager.auth = object()
        manager.shared_collection_api = object()
        manager.new_custom_index_views = object()
        manager.patron_web_domains = object()

        # But some fields are _not_ about to be reloaded
        index_controller = manager.index_controller

        # The CirculationManager has a top-level lane and a CirculationAPI,
        # for the default library, but no others.
        assert 1 == len(manager.top_level_lanes)
        assert 1 == len(manager.circulation_apis)

        # The authentication document cache has a default value for
        # max_age.
        assert 0 == manager.authentication_for_opds_documents.max_age

        # WSGI debug is off by default.
        assert False == manager.wsgi_debug

        # Now let's create a brand new library, never before seen.
        library = self._library()
        self.library_setup(library)

        # In addition to the setup performed by library_setup(), give it
        # a registry integration with short client tokens so we can verify
        # that the DeviceManagementProtocolController is recreated.
        self.initialize_adobe(library, [library])

        # We also register a CustomIndexView for this new library.
        mock_custom_view = object()
        @classmethod
        def mock_for_library(cls, incoming_library):
            if incoming_library == library:
                return mock_custom_view
            return None
        old_for_library = CustomIndexView.for_library
        CustomIndexView.for_library = mock_for_library

        # We also set up some configuration settings that will
        # be loaded.
        ConfigurationSetting.sitewide(
            self._db, Configuration.PATRON_WEB_HOSTNAMES).value = "http://sitewide/1234"
        registry = self._external_integration(
            protocol="some protocol", goal=ExternalIntegration.DISCOVERY_GOAL
        )
        ConfigurationSetting.for_library_and_externalintegration(
            self._db, Registration.LIBRARY_REGISTRATION_WEB_CLIENT,
            library, registry).value = "http://registration"

        ConfigurationSetting.sitewide(
            self._db, Configuration.AUTHENTICATION_DOCUMENT_CACHE_TIME
        ).value = "60"

        ConfigurationSetting.sitewide(
            self._db, Configuration.WSGI_DEBUG_KEY
        ).value = "true"

        # Then reload the CirculationManager...
        self.manager.load_settings()

        # Now the new library has a top-level lane.
        assert library.id in manager.top_level_lanes

        # And a circulation API.
        assert library.id in manager.circulation_apis

        # And a CustomIndexView.
        assert mock_custom_view == manager.custom_index_views[library.id]
        assert None == manager.custom_index_views[self._default_library.id]

        # The Authenticator has been reloaded with information about
        # how to authenticate patrons of the new library.
        assert isinstance(
            manager.auth.library_authenticators[library.short_name],
            LibraryAuthenticator
        )

        # The ExternalSearch object has been reset.
        assert isinstance(manager.external_search, MockExternalSearchIndex)

        # The OAuth controller has been recreated.
        assert isinstance(manager.oauth_controller, OAuthController)

        # So has the controller for the Device Management Protocol.
        assert isinstance(manager.adobe_device_management,
                          DeviceManagementProtocolController)

        # So has the SharecCollectionAPI.
        assert isinstance(manager.shared_collection_api,
                          SharedCollectionAPI)

        # So have the patron web domains, and their paths have been
        # removed.
        assert set(["http://sitewide", "http://registration"]) == manager.patron_web_domains

        # The authentication document cache has been rebuilt with a
        # new max_age.
        assert 60 == manager.authentication_for_opds_documents.max_age

        # The WSGI debug setting has been changed.
        assert True == manager.wsgi_debug

        # Controllers that don't depend on site configuration
        # have not been reloaded.
        assert index_controller == manager.index_controller

        # The sitewide patron web domain can also be set to *.
        ConfigurationSetting.sitewide(
            self._db, Configuration.PATRON_WEB_HOSTNAMES).value = "*"
        self.manager.load_settings()
        assert set(["*", "http://registration"]) == manager.patron_web_domains

        # The sitewide patron web domain can have pipe separated domains, and will get spaces stripped
        ConfigurationSetting.sitewide(
            self._db, Configuration.PATRON_WEB_HOSTNAMES).value = "https://1.com|http://2.com |  http://subdomain.3.com|4.com"
        self.manager.load_settings()
        assert set(["https://1.com", "http://2.com",  "http://subdomain.3.com", "http://registration"]) == manager.patron_web_domains

        # Restore the CustomIndexView.for_library implementation
        CustomIndexView.for_library = old_for_library

    def test_exception_during_external_search_initialization_is_stored(self):

        class BadSearch(CirculationManager):

            @property
            def setup_search(self):
                raise Exception("doomed!")

        circulation = BadSearch(self._db, testing=True)

        # We didn't get a search object.
        assert None == circulation.external_search

        # The reason why is stored here.
        ex = circulation.external_search_initialization_exception
        assert isinstance(ex, Exception)
        assert "doomed!" == str(ex)

    def test_exception_during_short_client_token_initialization_is_stored(self):

        # Create an incomplete Short Client Token setup for our
        # library.
        registry_integration = self._external_integration(
            protocol=ExternalIntegration.OPDS_REGISTRATION,
            goal=ExternalIntegration.DISCOVERY_GOAL, libraries=[self.library]
        )
        registry_integration.username = "something"
        registry_integration.set_setting(AuthdataUtility.VENDOR_ID_KEY, "vendorid")

        # Then try to set up the Adobe Vendor ID configuration for
        # that library.
        self.manager.setup_adobe_vendor_id(self._db, self.library)

        # The exception caused when we tried to load the incomplete
        # configuration was stored here.
        ex = self.manager.short_client_token_initialization_exceptions[self.library.id]
        assert isinstance(ex, CannotLoadConfiguration)
        assert str(ex).startswith("Short Client Token configuration is incomplete")

    def test_setup_adobe_vendor_id_does_not_override_existing_configuration(self):
        # Our circulation manager is perfectly happy with its Adobe Vendor ID
        # configuration, which it got from one of its libraries.
        obj = object()
        self.manager.adobe_vendor_id = obj

        # This library wants to set up an Adobe Vendor ID but it doesn't
        # actually have one configured.
        self.manager.setup_adobe_vendor_id(self._db, self._default_library)

        # The sitewide Adobe Vendor ID configuration is not changed by
        # the presence of another library that doesn't have a Vendor
        # ID configuration.
        assert obj == self.manager.adobe_vendor_id

    def test_sitewide_key_pair(self):
        # A public/private key pair was created when the
        # CirculationManager was initialized. Clear it out.
        pair = ConfigurationSetting.sitewide(self._db, Configuration.KEY_PAIR)
        pair.value = None

        # Calling sitewide_key_pair will create a new pair of keys.
        new_public, new_private = self.manager.sitewide_key_pair
        assert 'BEGIN PUBLIC KEY' in new_public
        assert 'BEGIN RSA PRIVATE KEY' in new_private

        # The new values are stored in the appropriate
        # ConfigurationSetting.
        assert [new_public, new_private] == pair.json_value

        # Calling it again will do nothing.
        assert (new_public, new_private) == self.manager.sitewide_key_pair

    def test_annotator(self):
        # Test our ability to find an appropriate OPDSAnnotator for
        # any request context.

        # The simplest case -- a Lane is provided and we build a
        # LibraryAnnotator for its library
        lane = self._lane()
        facets = Facets.default(self._default_library)
        annotator = self.manager.annotator(lane, facets)
        assert isinstance(annotator, LibraryAnnotator)
        assert (self.manager.circulation_apis[self._default_library.id] ==
            annotator.circulation)
        assert "All Books" == annotator.top_level_title()
        assert True == annotator.identifies_patrons

        # Try again using a library that has no patron authentication.
        library2 = self._library()
        lane2 = self._lane(library=library2)
        mock_circulation = object()
        self.manager.circulation_apis[library2.id] = mock_circulation

        annotator = self.manager.annotator(lane2, facets)
        assert isinstance(annotator, LibraryAnnotator)
        assert library2 == annotator.library
        assert lane2 == annotator.lane
        assert facets == annotator.facets
        assert mock_circulation == annotator.circulation

        # This LibraryAnnotator knows not to generate any OPDS that
        # implies it has any way of authenticating or differentiating
        # between patrons.
        assert False == annotator.identifies_patrons

        # Any extra positional or keyword arguments passed into annotator()
        # are propagated to the Annotator constructor.
        class MockAnnotator(object):
            def __init__(self, *args, **kwargs):
                self.positional = args
                self.keyword = kwargs
        annotator = self.manager.annotator(
            lane, facets, "extra positional",
            kw="extra keyword", annotator_class=MockAnnotator
        )
        assert isinstance(annotator, MockAnnotator)
        assert 'extra positional' == annotator.positional[-1]
        assert 'extra keyword' == annotator.keyword.pop('kw')

        # Now let's try more and more obscure ways of figuring out which
        # library should be used to build the LibraryAnnotator.

        # If a WorkList initialized with a library is provided, a
        # LibraryAnnotator for that library is created.
        worklist = WorkList()
        worklist.initialize(library2)
        annotator = self.manager.annotator(worklist, facets)
        assert isinstance(annotator, LibraryAnnotator)
        assert library2 == annotator.library
        assert worklist == annotator.lane
        assert facets == annotator.facets

        # If no library can be found through the WorkList,
        # LibraryAnnotator uses the library associated with the
        # current request.
        worklist = WorkList()
        worklist.initialize(None)
        with self.request_context_with_library("/"):
            annotator = self.manager.annotator(worklist, facets)
            assert isinstance(annotator, LibraryAnnotator)
            assert self._default_library == annotator.library
            assert worklist == annotator.lane

        # If there is absolutely no library associated with this
        # request, we get a generic CirculationManagerAnnotator for
        # the provided WorkList.
        with self.app.test_request_context("/"):
            annotator = self.manager.annotator(worklist, facets)
            assert isinstance(annotator, CirculationManagerAnnotator)
            assert worklist == annotator.lane

    def test_load_facets_from_request_disable_caching(self):
        # Only an authenticated admin can ask to disable caching,
        # and load_facets_from_request is where we enforce this.
        class MockAdminSignInController(object):
            # Pretend to be able to find (or not) an Admin authenticated
            # to make the current request.
            admin = None

            def authenticated_admin_from_request(self):
                return self.admin
        admin = Admin()
        controller = MockAdminSignInController()

        self.manager.admin_sign_in_controller = controller

        with self.request_context_with_library("/"):
            # If you don't specify a max cache age, nothing happens,
            # whether or not you're an admin.
            for value in INVALID_CREDENTIALS, admin:
                controller.admin = value
                facets = self.manager.load_facets_from_request()
                assert None == facets.max_cache_age

        with self.request_context_with_library("/?max_age=0"):
            # Not an admin, max cache age requested.
            controller.admin = INVALID_CREDENTIALS
            facets = self.manager.load_facets_from_request()
            assert None == facets.max_cache_age

            # Admin, max age requested. This is the only case where
            # nonstandard caching rules make it through
            # load_facets_from_request().
            controller.admin = admin
            facets = self.manager.load_facets_from_request()
            assert CachedFeed.IGNORE_CACHE == facets.max_cache_age

        # Since the admin sign-in controller is part of the admin
        # package and not the API proper, test a situation where, for
        # whatever reason, that controller was never initialized.
        del self.manager.admin_sign_in_controller

        # Now what controller.admin says doesn't matter, because the
        # controller's not associated with the CirculationManager.
        # But everything still basically works; you just can't
        # disable the cache.
        with self.request_context_with_library("/?max_age=0"):
            for value in (INVALID_CREDENTIALS, admin):
                controller.admin = value
                facets = self.manager.load_facets_from_request()
                assert None == facets.max_cache_age

    def test_load_facets_from_request_denies_access_to_inaccessible_worklist(self):
        """You can't access a WorkList that's inaccessible to your patron
        type, and load_facets_from_request (which is called when
        presenting the WorkList) is where we enforce this.
        """
        wl = WorkList()
        wl.accessible_to = MagicMock(return_value=True)

        # The authenticated patron, if any, is passed into
        # WorkList.accessible_to.
        with self.request_context_with_library("/"):
            facets = self.manager.load_facets_from_request(worklist=wl)
            assert isinstance(facets, Facets)
            wl.accessible_to.assert_called_once_with(None)

        with self.request_context_with_library(
            "/", headers=dict(Authorization=self.valid_auth)
        ):
            facets = self.manager.load_facets_from_request(worklist=wl)
            assert isinstance(facets, Facets)
            wl.accessible_to.assert_called_with(self.default_patron)

        # The request is short-circuited if accessible_to returns
        # False.
        wl.accessible_to = MagicMock(return_value=False)
        with self.request_context_with_library("/"):
            facets = self.manager.load_facets_from_request(worklist=wl)
            assert isinstance(facets, ProblemDetail)

            # Because the patron didn't ask for a specific title, we
            # respond that the lane doesn't exist rather than saying
            # they've been denied access to age-inappropriate content.
            assert NO_SUCH_LANE.uri == facets.uri

    def test_cdn_url_for(self):
        # Test the various rules for generating a URL for a view while
        # passing it through a CDN (or not).

        # The CDN configuration itself is handled inside the
        # cdn_url_for function imported from core.app_server. So
        # mainly we just need to check when a CirculationManager calls
        # that function (via self._cdn_url_for), versus when it
        # decides to bail on the CDN and call self.url_for instead.
        class Mock(CirculationManager):
            _cdn_url_for_calls = []
            url_for_calls = []

            def _cdn_url_for(self, view, *args, **kwargs):
                self._cdn_url_for_calls.append((view, args, kwargs))
                return "http://cdn/"

            def url_for(self, view, *args, **kwargs):
                self.url_for_calls.append((view, args, kwargs))
                return "http://url/"

        manager = Mock(self._db, testing=True)

        # Normally, cdn_url_for calls _cdn_url_for to generate a URL.
        args = ("arg1", "arg2")
        kwargs = dict(key="value")
        url = manager.cdn_url_for("view", *args, **kwargs)
        assert "http://cdn/" == url
        assert ("view", args, kwargs) == manager._cdn_url_for_calls.pop()
        assert [] == manager._cdn_url_for_calls

        # But if a faceting object is passed in as _facets, it's checked
        # to see if it wants to disable caching.
        class MockFacets(BaseFacets):
            max_cache_age = None
        kwargs_with_facets = dict(kwargs)
        kwargs_with_facets.update(_facets=MockFacets)
        url = manager.cdn_url_for("view", *args, **kwargs_with_facets)

        # Here, the faceting object has no opinion on the matter, so
        # _cdn_url_for is called again.
        assert "http://cdn/" == url
        assert ("view", args, kwargs) == manager._cdn_url_for_calls.pop()
        assert [] == manager._cdn_url_for_calls

        # Here, the faceting object does have an opinion: the document
        # being generated should not be stored in a cache. This
        # implies that the documents it links to should _also_ not be
        # stored in a cache.
        MockFacets.max_cache_age = CachedFeed.IGNORE_CACHE
        url = manager.cdn_url_for("view", *args, **kwargs_with_facets)

        # And so, url_for is called instead of _cdn_url_for.
        assert "http://url/" == url
        assert [] == manager._cdn_url_for_calls
        assert ("view", args, kwargs) == manager.url_for_calls.pop()
        assert [] == manager.url_for_calls


class TestBaseController(CirculationControllerTest):

    def test_unscoped_session(self):

        """Compare to TestScopedSession.test_scoped_session to see
        how database sessions will be handled in production.
        """
        # Both requests used the self._db session used by most unit tests.
        with self.request_context_with_library("/"):
            response1 = self.manager.index_controller()
            assert self.app.manager._db == self._db

        with self.request_context_with_library("/"):
            response2 = self.manager.index_controller()
            assert self.app.manager._db == self._db

    def test_request_patron(self):
        # Test the method that finds the currently authenticated patron
        # for the current request, triggering the authentication process
        # if necessary.

        # If flask.request.patron is present, whatever value is in
        # there is returned.
        o1 = object()
        with self.app.test_request_context("/"):
            flask.request.patron = o1
            assert o1 == self.controller.request_patron

        # If not, authenticated_patron_from_request is called; it's
        # supposed to set flask.request.patron.
        o2 = object()
        def set_patron():
            flask.request.patron = o2
        mock = MagicMock(side_effect = set_patron,
                         return_value = "return value will be ignored")
        self.controller.authenticated_patron_from_request = mock
        with self.app.test_request_context("/"):
            assert o2 == self.controller.request_patron

    def test_authenticated_patron_from_request(self):
        # Test the method that attempts to authenticate a patron
        # for the current request.

        # First, test success.
        with self.request_context_with_library(
            "/", headers=dict(Authorization=self.valid_auth)
        ):
            result = self.controller.authenticated_patron_from_request()
            assert self.default_patron == result
            assert self.default_patron == flask.request.patron

        # No authorization header -> 401 error.
        with patch(
                'api.base_controller.BaseCirculationManagerController.authorization_header',
                  lambda x: None
        ):
            with self.request_context_with_library("/"):
                result = self.controller.authenticated_patron_from_request()
                assert 401 == result.status_code
                assert None == flask.request.patron

        # Exception contacting the authentication authority -> ProblemDetail
        def remote_failure(self, header):
            raise RemoteInitiatedServerError("argh", "service")
        with patch(
                'api.base_controller.BaseCirculationManagerController.authenticated_patron',
                remote_failure
        ):
            with self.request_context_with_library(
                "/", headers=dict(Authorization=self.valid_auth)
            ):
                result = self.controller.authenticated_patron_from_request()
                assert isinstance(result, ProblemDetail)
                assert REMOTE_INTEGRATION_FAILED.uri == result.uri
                assert "Error in authentication service" == result.detail
                assert None == flask.request.patron

        # Credentials provided but don't identify anyone in particular
        # -> 401 error.
        with patch(
                'api.base_controller.BaseCirculationManagerController.authenticated_patron',
                lambda self, x: None
        ):
            with self.request_context_with_library(
                "/", headers=dict(Authorization=self.valid_auth)
            ):
                result = self.controller.authenticated_patron_from_request()
                assert 401 == result.status_code
                assert None == flask.request.patron

    def test_authenticated_patron_invalid_credentials(self):
        from api.problem_details import INVALID_CREDENTIALS

        with self.request_context_with_library("/"):
            value = self.controller.authenticated_patron(
                dict(username="user1", password="password2")
            )
            assert value == INVALID_CREDENTIALS

    def test_authenticated_patron_can_authenticate_with_expired_credentials(self):
        """A patron can authenticate even if their credentials have
        expired -- they just can't create loans or holds.
        """
        one_year_ago = datetime.datetime.utcnow() - datetime.timedelta(days=365)
        with self.request_context_with_library("/"):
            patron = self.controller.authenticated_patron(
                self.valid_credentials
            )
            patron.expires = one_year_ago

            patron = self.controller.authenticated_patron(
                self.valid_credentials
            )
            assert one_year_ago == patron.expires

    def test_authenticated_patron_correct_credentials(self):
        with self.request_context_with_library("/"):
            value = self.controller.authenticated_patron(self.valid_credentials)
            assert isinstance(value, Patron)

            # The test neighborhood configured in the SimpleAuthenticationProvider
            # has been associated with the authenticated Patron object for the
            # duration of this request.
            assert "Unit Test West" == value.neighborhood

    def test_authentication_sends_proper_headers(self):

        # Make sure the realm header has quotes around the realm name.
        # Without quotes, some iOS versions don't recognize the header value.

        base_url = ConfigurationSetting.sitewide(self._db, Configuration.BASE_URL_KEY)
        base_url.value = 'http://url'

        with self.request_context_with_library("/"):
            response = self.controller.authenticate()
            assert response.headers['WWW-Authenticate'] == 'Basic realm="Library card"'

        with self.request_context_with_library("/", headers={"X-Requested-With": "XMLHttpRequest"}):
            response = self.controller.authenticate()
            assert None == response.headers.get("WWW-Authenticate")

    def test_handle_conditional_request(self):

        # First, test success: the client provides If-Modified-Since
        # and it is _not_ earlier than the 'last modified' date known by
        # the server.

        # We need to do a lot of Python manipulation get the
        # current time UTC as an int, an HTTP-compatible string, and a
        # datetime.
        #
        # TODO: This can be cleaned up significantly in Python 3.
        now_int = calendar.timegm(time.gmtime())
        now_string = email.utils.formatdate(now_int)
        now_datetime = datetime.datetime.utcfromtimestamp(now_int)

        # To make the test more realistic, set the microseconds value of 'now'.
        now_datetime = now_datetime.replace(microsecond=random.randint(0, 999999))

        # If all of that was correct, we ended up with a datetime
        # that's very close to the one we can get with
        # datetime.datetime.utcnow(). If it's off (due to a
        # localtime/GMT confusion) it'll be significantly off.
        cross_check = datetime.datetime.utcnow()
        assert abs(now_datetime - cross_check).total_seconds() < 5

        with self.app.test_request_context(
            headers={"If-Modified-Since": now_string}
        ):
            response = self.controller.handle_conditional_request(now_datetime)
            assert 304 == response.status_code

        # Try with a few specific values that comply to a greater or lesser
        # extent with the date-format spec.
        very_old = datetime.datetime(2000, 1, 1)
        for value in [
                "Thu, 01 Aug 2019 10:00:40 -0000",
                "Thu, 01 Aug 2019 10:00:40",
                "01 Aug 2019 10:00:40",
        ]:
            with self.app.test_request_context(
                    headers={"If-Modified-Since": value}
            ):
                response = self.controller.handle_conditional_request(very_old)
                assert 304 == response.status_code

        # All remaining test cases are failures: for whatever reason,
        # the request is not a valid conditional request and the
        # method returns None.

        with self.app.test_request_context(
            headers={"If-Modified-Since": now_string}
        ):
            # This request _would_ be a conditional request, but the
            # precondition fails: If-Modified-Since is earlier than
            # the 'last modified' date known by the server.
            newer = now_datetime + datetime.timedelta(seconds=10)
            response = self.controller.handle_conditional_request(newer)
            assert None == response

            # Here, the server doesn't know what the 'last modified' date is,
            # so it can't evaluate the precondition.
            response = self.controller.handle_conditional_request(None)
            assert None == response

        # Here, the precondition string is not parseable as a datetime.
        with self.app.test_request_context(
            headers={"If-Modified-Since": "01 Aug 2019"}
        ):
            response = self.controller.handle_conditional_request(very_old)
            assert None == response

        # Here, the client doesn't provide a precondition at all.
        with self.app.test_request_context():
            response = self.controller.handle_conditional_request(very_old)
            assert None == response

    def test_load_licensepools(self):

        # Here's a Library that has two Collections.
        library = self.library
        [c1] = library.collections
        c2 = self._collection()
        library.collections.append(c2)

        # Here's a Collection not affiliated with any Library.
        c3 = self._collection()

        # All three Collections have LicensePools for this Identifier,
        # from various sources.
        i1 = self._identifier()
        e1, lp1 = self._edition(
            data_source_name=DataSource.GUTENBERG,
            identifier_type=i1.type,
            identifier_id=i1.identifier,
            with_license_pool = True,
            collection=c1
        )
        e2, lp2 = self._edition(
            data_source_name=DataSource.OVERDRIVE,
            identifier_type=i1.type,
            identifier_id=i1.identifier,
            with_license_pool = True,
            collection=c2
        )
        e3, lp3 = self._edition(
            data_source_name=DataSource.BIBLIOTHECA,
            identifier_type=i1.type,
            identifier_id=i1.identifier,
            with_license_pool = True,
            collection=c3
        )

        # The first collection also has a LicensePool for a totally
        # different Identifier.
        e4, lp4 = self._edition(
            data_source_name=DataSource.GUTENBERG,
            with_license_pool=True,
            collection=c1
        )

        # Same for the third collection
        e5, lp5 = self._edition(
            data_source_name=DataSource.GUTENBERG,
            with_license_pool=True,
            collection=c3
        )

        # Now let's try to load LicensePools for the first Identifier
        # from the default Library.
        loaded = self.controller.load_licensepools(
            self._default_library, i1.type, i1.identifier
        )

        # Two LicensePools were loaded: the LicensePool for the first
        # Identifier in Collection 1, and the LicensePool for the same
        # identifier in Collection 2.
        assert lp1 in loaded
        assert lp2 in loaded
        assert 2 == len(loaded)
        assert all([lp.identifier==i1 for lp in loaded])

        # Note that the LicensePool in c3 was not loaded, even though
        # the Identifier matches, because that collection is not
        # associated with this Library.

        # LicensePool l4 was not loaded, even though it's in a Collection
        # that matches, because the Identifier doesn't match.

        # Now we test various failures.

        # Try a totally bogus identifier.
        problem_detail = self.controller.load_licensepools(
            self._default_library, "bad identifier type", i1.identifier
        )
        assert NO_LICENSES.uri == problem_detail.uri
        expect = "The item you're asking about (bad identifier type/%s) isn't in this collection." % i1.identifier
        assert expect == problem_detail.detail

        # Try an identifier that would work except that it's not in a
        # Collection associated with the given Library.
        problem_detail = self.controller.load_licensepools(
            self._default_library, lp5.identifier.type,
            lp5.identifier.identifier
        )
        assert NO_LICENSES.uri == problem_detail.uri

    def test_load_work(self):

        # Create a Work with two LicensePools.
        work = self._work(with_license_pool=True)
        [pool1] = work.license_pools
        pool2 = self._licensepool(None)
        pool2.work = work

        # Either identifier suffices to identify the Work.
        for i in [pool1.identifier, pool2.identifier]:
            with self.request_context_with_library("/"):
                assert (
                    work ==
                    self.controller.load_work(
                        self._default_library, i.type, i.identifier
                    ))

        # If a patron is authenticated, the requested Work must be
        # age-appropriate for that patron, or this method will return
        # a problem detail.
        headers = dict(Authorization=self.valid_auth)
        for retval, expect in ((True, work), (False, NOT_AGE_APPROPRIATE)):
            work.age_appropriate_for_patron = MagicMock(return_value = retval)
            with self.request_context_with_library("/", headers=headers):
                assert (
                    expect ==
                    self.controller.load_work(
                        self._default_library, pool1.identifier.type,
                        pool1.identifier.identifier
                    ))
                work.age_appropriate_for_patron.called_with(self.default_patron)

    def test_load_licensepooldelivery(self):

        licensepool = self._licensepool(edition=None, with_open_access_download=True)

        # Set a delivery mechanism that we won't be looking up, so we
        # can demonstrate that we find the right match thanks to more
        # than random chance.
        licensepool.set_delivery_mechanism(
            Representation.MOBI_MEDIA_TYPE, None, None, None
        )

        # If there is one matching delivery mechanism that matches the
        # request, we load it.
        lpdm = licensepool.delivery_mechanisms[0]
        delivery = self.controller.load_licensepooldelivery(
            licensepool, lpdm.delivery_mechanism.id
        )
        assert lpdm == delivery

        # If there are multiple matching delivery mechanisms (that is,
        # multiple ways of getting a book with the same media type and
        # DRM scheme) we pick one arbitrarily.
        new_lpdm, is_new = create(
            self._db,
            LicensePoolDeliveryMechanism,
            identifier=licensepool.identifier,
            data_source=licensepool.data_source,
            delivery_mechanism=lpdm.delivery_mechanism,
        )
        assert True == is_new

        assert new_lpdm.delivery_mechanism == lpdm.delivery_mechanism
        underlying_mechanism = lpdm.delivery_mechanism

        delivery = self.controller.load_licensepooldelivery(
            licensepool, lpdm.delivery_mechanism.id
        )

        # We don't know which LicensePoolDeliveryMechanism this is,
        # but we know it's one of the matches.
        assert underlying_mechanism == delivery.delivery_mechanism

        # If there is no matching delivery mechanism, we return a
        # problem detail.
        adobe_licensepool = self._licensepool(
            edition=None, with_open_access_download=False
        )
        problem_detail = self.controller.load_licensepooldelivery(
            adobe_licensepool, lpdm.delivery_mechanism.id
        )
        assert BAD_DELIVERY_MECHANISM.uri == problem_detail.uri

    def test_apply_borrowing_policy_succeeds_for_unlimited_access_books(self):
        with self.request_context_with_library("/"):
            # Arrange
            patron = self.controller.authenticated_patron(self.valid_credentials)
            work = self._work(
                with_license_pool=True,
                with_open_access_download=False
            )
            [pool] = work.license_pools
            pool.open_access = False
            pool.self_hosted = False
            pool.unlimited_access = True

            # Act
            problem = self.controller.apply_borrowing_policy(patron, pool)

            # Assert
            assert problem is None

    def test_apply_borrowing_policy_succeeds_for_self_hosted_books(self):
        with self.request_context_with_library("/"):
            # Arrange
            patron = self.controller.authenticated_patron(self.valid_credentials)
            work = self._work(
                with_license_pool=True,
                with_open_access_download=False
            )
            [pool] = work.license_pools
            pool.licenses_available = 0
            pool.licenses_owned = 0
            pool.open_access = False
            pool.self_hosted = True

            # Act
            problem = self.controller.apply_borrowing_policy(patron, pool)

            # Assert
            assert problem is None

    def test_apply_borrowing_policy_when_holds_prohibited(self):
        with self.request_context_with_library("/"):
            patron = self.controller.authenticated_patron(self.valid_credentials)
            # This library does not allow holds.
            library = self._default_library
            library.setting(library.ALLOW_HOLDS).value = "False"

            # This is an open-access work.
            work = self._work(with_license_pool=True,
                              with_open_access_download=True)
            [pool] = work.license_pools
            pool.licenses_available = 0
            assert True == pool.open_access

            # It can still be borrowed even though it has no
            # 'licenses' available.
            problem = self.controller.apply_borrowing_policy(patron, pool)
            assert None == problem

            # If it weren't an open-access work, there'd be a big
            # problem.
            pool.open_access = False
            problem = self.controller.apply_borrowing_policy(patron, pool)
            assert FORBIDDEN_BY_POLICY.uri == problem.uri

    def test_apply_borrowing_policy_for_age_inappropriate_book(self):
        # apply_borrowing_policy() prevents patrons from checking out
        # books that are not age-appropriate.

        # Set up lanes for different patron types.
        children_lane = self._lane()
        children_lane.audiences = [Classifier.AUDIENCE_CHILDREN,
                              Classifier.AUDIENCE_YOUNG_ADULT]
        children_lane.target_age = tuple_to_numericrange((9, 12))
        children_lane.root_for_patron_type = ["child"]

        adults_lane = self._lane()
        adults_lane.audiences = [Classifier.AUDIENCE_ADULT]
        adults_lane.root_for_patron_type = ["adult"]

        # This book is age-appropriate for anyone 13 years old or older.
        work = self._work(with_license_pool=True)
        work.audience = Classifier.AUDIENCE_CHILDREN
        work.target_age = tuple_to_numericrange((13,15))
        [pool] = work.license_pools

        with self.request_context_with_library("/"):
            patron = self.controller.authenticated_patron(
                self.valid_credentials
            )
            # This patron is restricted to a lane in which the 13-year-old
            # book would not appear.
            patron.external_type = "child"

            # Therefore the book is not age-appropriate for the patron.
            problem = self.controller.apply_borrowing_policy(patron, pool)
            assert FORBIDDEN_BY_POLICY.uri == problem.uri

            # If the lane is expanded to allow the book's age range, there's
            # no problem.
            children_lane.target_age = tuple_to_numericrange((9,13))
            assert None == self.controller.apply_borrowing_policy(patron, pool)

            # Similarly if the patron has an external type
            # corresponding to a root lane in which the given book
            # _is_ age-appropriate.
            children_lane.target_age = tuple_to_numericrange((9, 12))
            patron.external_type = "adult"
            assert None == self.controller.apply_borrowing_policy(patron, pool)

    def test_library_for_request(self):
        with self.app.test_request_context("/"):
            value = self.controller.library_for_request("not-a-library")
            assert LIBRARY_NOT_FOUND == value

        with self.app.test_request_context("/"):
            value = self.controller.library_for_request(self._default_library.short_name)
            assert self._default_library == value
            assert self._default_library == flask.request.library

        # If you don't specify a library, the default library is used.
        with self.app.test_request_context("/"):
            value = self.controller.library_for_request(None)
            expect_default = Library.default(self._db)
            assert expect_default == value
            assert expect_default == flask.request.library

    def test_library_for_request_reloads_settings_if_necessary(self):

        # We're about to change the shortname of the default library.
        new_name = "newname" + self._str

        # Before we make the change, a request to the library's new name
        # will fail.
        assert new_name not in self.manager.auth.library_authenticators
        with self.app.test_request_context("/"):
            problem = self.controller.library_for_request(new_name)
            assert LIBRARY_NOT_FOUND == problem


        # Make the change.
        self._default_library.short_name = new_name
        self._db.commit()

        # Bypass the 1-second cooldown and make sure the site knows
        # the configuration has actually changed.
        model.site_configuration_has_changed(self._db, cooldown=0)

        # Just making the change and calling
        # site_configuration_has_changed was not enough to update the
        # CirculationManager's settings.
        assert new_name not in self.manager.auth.library_authenticators

        # But the first time we make a request that calls the library
        # by its new name, those settings are reloaded.
        with self.app.test_request_context("/"):
            value = self.controller.library_for_request(new_name)
            assert self._default_library == value

            # An assertion that would have failed before works now.
            assert new_name in self.manager.auth.library_authenticators

    def test_load_lane(self):
        # Verify that requests for specific lanes are mapped to
        # the appropriate lane.

        # TODO: The case where the top-level lane is a WorkList rather
        # than a Lane is not tested.

        lanes = self._default_library.lanes

        with self.request_context_with_library("/"):
            top_level = self.controller.load_lane(None)
            expect = self.controller.manager.top_level_lanes[
                self._default_library.id
            ]

            # expect and top_level are different ORM objects
            # representing the same lane. (They're different objects
            # because the lane stored across requests inside the
            # CirculationManager object was merged into the request's
            # database session.)
            assert isinstance(top_level, Lane)
            assert expect.id == top_level.id

            # A lane can be looked up by ID.
            for l in lanes:
                found = self.controller.load_lane(l.id)
                assert l == found

            # If a lane cannot be looked up by ID, a problem detail
            # is returned.
            for bad_id in ('nosuchlane', -1):
                not_found = self.controller.load_lane(bad_id)
                assert isinstance(not_found, ProblemDetail)
                assert not_found.uri == NO_SUCH_LANE.uri
                assert (
                    "Lane %s does not exist or is not associated with library %s" % (
                        bad_id, self._default_library.id
                    ) ==
                    not_found.detail)

        # If the requested lane exists but is not visible to the
        # authenticated patron, the server _acts_ like the lane does
        # not exist.

        # Any lane will do here.
        lane = lanes[0]

        # Mock Lane.accessible_to so that it always returns
        # false.
        lane.accessible_to = MagicMock(return_value=False)
        headers = dict(Authorization=self.valid_auth)
        with self.request_context_with_library(
            "/", headers=headers, library=self._default_library
        ):
            # The lane exists, but visible_to says it's not
            # visible to the authenticated patron, so the controller
            # denies it exists.
            result = self.controller.load_lane(lane.id)
            assert isinstance(result, ProblemDetail)
            assert result.uri == NO_SUCH_LANE.uri
            lane.accessible_to.assert_called_once_with(self.default_patron)


class TestIndexController(CirculationControllerTest):

    def test_simple_redirect(self):
        with self.app.test_request_context('/'):
            flask.request.library = self.library
            response = self.manager.index_controller()
            assert 302 == response.status_code
            assert "http://cdn/default/groups/" == response.headers['location']

    def test_custom_index_view(self):
        """If a custom index view is registered for a library,
        it is called instead of the normal IndexController code.
        """
        class MockCustomIndexView(object):
            def __call__(self, library, annotator):
                self.called_with = (library, annotator)
                return "fake response"

        # Set up our MockCustomIndexView as the custom index for
        # the default library.
        mock = MockCustomIndexView()
        self.manager.custom_index_views[self._default_library.id] = mock

        # Mock CirculationManager.annotator so it's easy to check
        # that it was called.
        mock_annotator = object()
        def make_mock_annotator(lane):
            assert lane == None
            return mock_annotator
        self.manager.annotator = make_mock_annotator

        # Make a request, and the custom index is invoked.
        with self.request_context_with_library(
            "/", headers=dict(Authorization=self.invalid_auth)):
            response = self.manager.index_controller()
        assert "fake response" == response

        # The custom index was invoked with the library associated
        # with the request + the output of self.manager.annotator()
        library, annotator = mock.called_with
        assert self._default_library == library
        assert mock_annotator == annotator

    def test_authenticated_patron_root_lane(self):
        root_1, root_2 = self._db.query(Lane).all()[:2]

        # Patrons of external type '1' and '2' have a certain root lane.
        root_1.root_for_patron_type = ["1", "2"]

        # Patrons of external type '3' have a different root.
        root_2.root_for_patron_type = ["3"]

        self.default_patron.external_type = "1"
        with self.request_context_with_library(
            "/", headers=dict(Authorization=self.invalid_auth)):
            response = self.manager.index_controller()
            assert 401 == response.status_code

        with self.request_context_with_library(
            "/", headers=dict(Authorization=self.valid_auth)):
            response = self.manager.index_controller()
            assert 302 == response.status_code
            assert ("http://cdn/default/groups/%s" % root_1.id ==
                response.headers['location'])

        self.default_patron.external_type = "2"
        with self.request_context_with_library(
            "/", headers=dict(Authorization=self.valid_auth)):
            response = self.manager.index_controller()
            assert 302 == response.status_code
            assert "http://cdn/default/groups/%s" % root_1.id == response.headers['location']

        self.default_patron.external_type = "3"
        with self.request_context_with_library(
            "/", headers=dict(Authorization=self.valid_auth)):
            response = self.manager.index_controller()
            assert 302 == response.status_code
            assert "http://cdn/default/groups/%s" % root_2.id == response.headers['location']

        # Patrons with a different type get sent to the top-level lane.
        self.default_patron.external_type = '4'
        with self.request_context_with_library(
            "/", headers=dict(Authorization=self.valid_auth)):
            response = self.manager.index_controller()
            assert 302 == response.status_code
            assert "http://cdn/default/groups/" == response.headers['location']

        # Patrons with no type get sent to the top-level lane.
        self.default_patron.external_type = None
        with self.request_context_with_library(
            "/", headers=dict(Authorization=self.valid_auth)):
            response = self.manager.index_controller()
            assert 302 == response.status_code
            assert "http://cdn/default/groups/" == response.headers['location']

    def test_authentication_document(self):
        # Test the ability to retrieve an Authentication For OPDS document.
        library_name = self.library.short_name
        with self.request_context_with_library(
                "/", headers=dict(Authorization=self.invalid_auth)):
            response = self.manager.index_controller.authentication_document()
            assert 200 == response.status_code
            assert AuthenticationForOPDSDocument.MEDIA_TYPE == response.headers['Content-Type']
            data = response.get_data(as_text=True)
            assert self.manager.auth.create_authentication_document() == data

            # Make sure we got the A4OPDS document for the right library.
            doc = json.loads(data)
            assert library_name == doc['title']

        # Currently, the authentication document cache is disabled by default.
        self.manager.authentication_for_opds_documents[library_name] = "Cached value"
        with self.request_context_with_library(
                "/", headers=dict(Authorization=self.invalid_auth)):
            response = self.manager.index_controller.authentication_document()
<<<<<<< HEAD
            assert "Cached value" == response.get_data(as_text=True)
=======
            assert response.data != "Cached value"
>>>>>>> d7260f34

        # Enable the A4OPDS document cache and verify that it's working.
        self.manager.authentication_for_opds_documents.max_age = 3600
        cached_value = json.dumps(dict(key="Cached document"))
        self.manager.authentication_for_opds_documents[library_name] = cached_value
        with self.request_context_with_library(
                "/?debug", headers=dict(Authorization=self.invalid_auth)):
            response = self.manager.index_controller.authentication_document()
            assert cached_value == response.data

            # Note that WSGI debugging data was not provided, even
            # though we requested it, since WSGI debugging is
            # disabled.
            assert '_debug' not in response.data

        # When WSGI debugging is enabled and requested, an
        # authentication document includes some extra information in a
        # special '_debug' section.
        self.manager.wsgi_debug = True
        with self.request_context_with_library(
                "/?debug", headers=dict(Authorization=self.invalid_auth)):
            response = self.manager.index_controller.authentication_document()
            doc = json.loads(response.data)
            assert doc['key'] == 'Cached document'
            debug = doc['_debug']
            assert all(x in debug for x in ('url', 'cache', 'environ'))

        # WSGI debugging is not provided unless requested.
        with self.request_context_with_library(
                "/", headers=dict(Authorization=self.invalid_auth)):
            response = self.manager.index_controller.authentication_document()
<<<<<<< HEAD
            assert response.get_data(as_text=True) != "Cached value"
=======
            assert '_debug' not in response.data
>>>>>>> d7260f34

    def test_public_key_integration_document(self):
        base_url = ConfigurationSetting.sitewide(self._db, Configuration.BASE_URL_KEY).value

        # When a sitewide key pair exists (which should be all the
        # time), all of its data is included.
        key_setting = ConfigurationSetting.sitewide(
            self._db, Configuration.KEY_PAIR
        )
        key_setting.value = json.dumps(['public key', 'private key'])
        with self.app.test_request_context('/'):
            response = self.manager.index_controller.public_key_document()

        assert 200 == response.status_code
        assert 'application/opds+json' == response.headers.get('Content-Type')

        data = json.loads(response.get_data(as_text=True))
        assert 'RSA' == data.get('public_key', {}).get('type')
        assert 'public key' == data.get('public_key', {}).get('value')

        # If there is no sitewide key pair (which should never
        # happen), a new one is created. Library-specific public keys
        # are ignored.
        key_setting.value = None
        ConfigurationSetting.for_library(
            Configuration.KEY_PAIR, self.library
        ).value = 'ignore me'

        with self.app.test_request_context('/'):
            response = self.manager.index_controller.public_key_document()

        assert 200 == response.status_code
        assert 'application/opds+json' == response.headers.get('Content-Type')

        data = json.loads(response.get_data(as_text=True))
        assert 'http://test-circulation-manager/' == data.get('id')
        key = data.get('public_key')
        assert 'RSA' == key['type']
        assert 'BEGIN PUBLIC KEY' in key['value']

class TestMultipleLibraries(CirculationControllerTest):

    def make_default_libraries(self, _db):
        return [self._library() for x in range(2)]

    def make_default_collection(self, _db, library):
        collection, ignore = get_one_or_create(
            _db, Collection, name=self._str + " (for multi-library test)",
        )
        collection.create_external_integration(ExternalIntegration.OPDS_IMPORT)
        library.collections.append(collection)
        return collection

    def test_authentication(self):
        """It's possible to authenticate with multiple libraries and make a
        request that runs in the context of each different library.
        """
        l1, l2 = self.libraries
        assert l1 != l2
        for library in self.libraries:
            headers = dict(Authorization=self.valid_auth)
            with self.request_context_with_library(
                    "/", headers=headers, library=library):
                patron = self.manager.loans.authenticated_patron_from_request()
                assert library == patron.library
                response = self.manager.index_controller()
                assert ("http://cdn/%s/groups/" % library.short_name ==
                    response.headers['location'])

class TestLoanController(CirculationControllerTest):
    def setup_method(self):
        super(TestLoanController, self).setup_method()
        self.pool = self.english_1.license_pools[0]
        [self.mech1] = self.pool.delivery_mechanisms
        self.mech2 = self.pool.set_delivery_mechanism(
            Representation.PDF_MEDIA_TYPE, DeliveryMechanism.NO_DRM,
            RightsStatus.CC_BY, None
        )
        self.edition = self.pool.presentation_edition
        self.data_source = self.edition.data_source
        self.identifier = self.edition.primary_identifier

    def test_can_fulfill_without_loan(self):
        """Test the circumstances under which a title can be fulfilled
        in the absence of an active loan for that title.
        """
        m = self.manager.loans.can_fulfill_without_loan

        # If the library has a way of authenticating patrons (as the
        # default library does), then fulfilling a title always
        # requires an active loan.
        patron = object()
        pool = object()
        lpdm = object()
        assert False == m(self._default_library, patron, pool, lpdm)

        # If the library does not authenticate patrons, then this
        # _may_ be possible, but
        # CirculationAPI.can_fulfill_without_loan also has to say it's
        # okay.
        class MockLibraryAuthenticator(object):
            identifies_individuals = False
        self.manager.auth.library_authenticators[
            self._default_library.short_name
        ] = MockLibraryAuthenticator()
        def mock_can_fulfill_without_loan(patron, pool, lpdm):
            self.called_with = (patron, pool, lpdm)
            return True
        with self.request_context_with_library("/"):
            self.manager.loans.circulation.can_fulfill_without_loan = (
                mock_can_fulfill_without_loan
            )
            assert True == m(self._default_library, patron, pool, lpdm)
            assert (patron, pool, lpdm) == self.called_with

    def test_patron_circulation_retrieval(self):
        """The controller can get loans and holds for a patron, even if
        there are multiple licensepools on the Work.
        """
        # Give the Work a second LicensePool.
        edition, other_pool = self._edition(
            with_open_access_download=True, with_license_pool=True,
            data_source_name=DataSource.BIBLIOTHECA,
            collection=self.pool.collection
        )
        other_pool.identifier = self.identifier
        other_pool.work = self.pool.work

        pools = self.manager.loans.load_licensepools(
            self.library, self.identifier.type, self.identifier.identifier
        )

        with self.request_context_with_library(
                "/", headers=dict(Authorization=self.valid_auth)):
            self.manager.loans.authenticated_patron_from_request()

            # Without a loan or a hold, nothing is returned.
            # No loans.
            result = self.manager.loans.get_patron_loan(
                self.default_patron, pools
            )
            assert (None, None) == result

            # No holds.
            result = self.manager.loans.get_patron_hold(
                self.default_patron, pools
            )
            assert (None, None) == result

            # When there's a loan, we retrieve it.
            loan, newly_created = self.pool.loan_to(self.default_patron)
            result = self.manager.loans.get_patron_loan(
                self.default_patron, pools
            )
            assert (loan, self.pool) == result

            # When there's a hold, we retrieve it.
            hold, newly_created = other_pool.on_hold_to(self.default_patron)
            result = self.manager.loans.get_patron_hold(
                self.default_patron, pools
            )
            assert (hold, other_pool) == result

    def test_borrow_success(self):
        with self.request_context_with_library(
                "/", headers=dict(Authorization=self.valid_auth)):
            self.manager.loans.authenticated_patron_from_request()
            response = self.manager.loans.borrow(
                self.identifier.type, self.identifier.identifier)

            # A loan has been created for this license pool.
            loan = get_one(self._db, Loan, license_pool=self.pool)
            assert loan != None
            # The loan has yet to be fulfilled.
            assert None == loan.fulfillment

            # We've been given an OPDS feed with one entry, which tells us how
            # to fulfill the license.
            assert 201 == response.status_code
            feed = feedparser.parse(response.get_data())
            [entry] = feed['entries']
            fulfillment_links = [x['href'] for x in entry['links']
                                if x['rel'] == OPDSFeed.ACQUISITION_REL]

            assert self.mech1.resource is not None

            # Make sure the two delivery mechanisms are incompatible.
            self.mech1.delivery_mechanism.drm_scheme = "DRM Scheme 1"
            self.mech2.delivery_mechanism.drm_scheme = "DRM Scheme 2"
            fulfillable_mechanism = self.mech1
            self._db.commit()

            expects = [url_for('fulfill',
                               license_pool_id=self.pool.id,
                               mechanism_id=mech.delivery_mechanism.id,
                               library_short_name=self.library.short_name,
                               _external=True) for mech in [self.mech1, self.mech2]]
            assert set(expects) == set(fulfillment_links)

            # Make sure the first delivery mechanism has the data necessary
            # to carry out an open source fulfillment.
            assert self.mech1.resource is not None
            assert self.mech1.resource.representation is not None
            assert self.mech1.resource.representation.url is not None

            # Now let's try to fulfill the loan using the first delivery mechanism.
            response = self.manager.loans.fulfill(
                self.pool.id, fulfillable_mechanism.delivery_mechanism.id,
            )
            if isinstance(response, ProblemDetail):
                j, status, headers = response.response
                raise Exception(repr(j))
            assert 302 == response.status_code
            assert fulfillable_mechanism.resource.representation.public_url == response.headers.get("Location")

            # The mechanism we used has been registered with the loan.
            assert fulfillable_mechanism == loan.fulfillment

            # Set the pool to be non-open-access, so we have to make an
            # external request to obtain the book.
            self.pool.open_access = False

            http = DummyHTTPClient()

            fulfillment = FulfillmentInfo(
                self.pool.collection,
                self.pool.data_source,
                self.pool.identifier.type,
                self.pool.identifier.identifier,
                content_link=fulfillable_mechanism.resource.url,
                content_type=fulfillable_mechanism.resource.representation.media_type,
                content=None,
                content_expires=None)

            # Now that we've set a mechanism, we can fulfill the loan
            # again without specifying a mechanism.
            self.manager.d_circulation.queue_fulfill(self.pool, fulfillment)
            http.queue_response(200, content="I am an ACSM file")

            response = self.manager.loans.fulfill(
                self.pool.id, do_get=http.do_get
            )
            assert 200 == response.status_code
            assert "I am an ACSM file" == response.get_data(as_text=True)
            assert http.requests == [fulfillable_mechanism.resource.url]

            # But we can't use some other mechanism -- we're stuck with
            # the first one we chose.
            response = self.manager.loans.fulfill(
                self.pool.id, self.mech2.delivery_mechanism.id
            )

            assert 409 == response.status_code
            assert "You already fulfilled this loan as application/epub+zip (DRM Scheme 1), you can't also do it as application/pdf (DRM Scheme 2)" in response.detail

            # If the remote server fails, we get a problem detail.
            def doomed_get(url, headers, **kwargs):
                raise RemoteIntegrationException("fulfill service", "Error!")
            self.manager.d_circulation.queue_fulfill(self.pool, fulfillment)

            response = self.manager.loans.fulfill(
                self.pool.id, do_get=doomed_get
            )
            assert isinstance(response, ProblemDetail)
            assert 502 == response.status_code

    def test_borrow_and_fulfill_with_streaming_delivery_mechanism(self):
        # Create a pool with a streaming delivery mechanism
        work = self._work(with_license_pool=True, with_open_access_download=False)
        edition = work.presentation_edition
        pool = work.license_pools[0]
        pool.open_access = False
        streaming_mech = pool.set_delivery_mechanism(
            DeliveryMechanism.STREAMING_TEXT_CONTENT_TYPE, DeliveryMechanism.OVERDRIVE_DRM,
            RightsStatus.IN_COPYRIGHT, None
        )
        identifier = edition.primary_identifier

        with self.request_context_with_library(
                "/", headers=dict(Authorization=self.valid_auth)):
            self.manager.loans.authenticated_patron_from_request()
            self.manager.d_circulation.queue_checkout(
                pool,
                LoanInfo(
                    pool.collection, pool.data_source.name,
                    pool.identifier.type,
                    pool.identifier.identifier,
                    datetime.datetime.utcnow(),
                    datetime.datetime.utcnow() + datetime.timedelta(seconds=3600),
                )
            )
            response = self.manager.loans.borrow(
                identifier.type, identifier.identifier)

            # A loan has been created for this license pool.
            loan = get_one(self._db, Loan, license_pool=pool)
            assert loan != None
            # The loan has yet to be fulfilled.
            assert None == loan.fulfillment

            # We've been given an OPDS feed with two delivery mechanisms, which tell us how
            # to fulfill the license.
            assert 201 == response.status_code
            feed = feedparser.parse(response.get_data())
            [entry] = feed['entries']
            fulfillment_links = [x['href'] for x in entry['links']
                                if x['rel'] == OPDSFeed.ACQUISITION_REL]
            [mech1, mech2] = sorted(
                pool.delivery_mechanisms,
                key=lambda x: x.delivery_mechanism.is_streaming
            )

            streaming_mechanism = mech2

            expects = [url_for('fulfill',
                               license_pool_id=pool.id,
                               mechanism_id=mech.delivery_mechanism.id,
                               library_short_name=self.library.short_name,
                               _external=True) for mech in [mech1, mech2]]
            assert set(expects) == set(fulfillment_links)

            # Now let's try to fulfill the loan using the streaming mechanism.
            self.manager.d_circulation.queue_fulfill(
                pool,
                FulfillmentInfo(
                    pool.collection, pool.data_source.name,
                    pool.identifier.type,
                    pool.identifier.identifier,
                    "http://streaming-content-link",
                    Representation.TEXT_HTML_MEDIA_TYPE + DeliveryMechanism.STREAMING_PROFILE,
                    None,
                    None,
                )
            )
            response = self.manager.loans.fulfill(
                pool.id, streaming_mechanism.delivery_mechanism.id
            )

            # We get an OPDS entry.
            assert 200 == response.status_code
            opds_entries = feedparser.parse(response.response[0])['entries']
            assert 1 == len(opds_entries)
            links = opds_entries[0]['links']

            # The entry includes one fulfill link.
            fulfill_links = [link for link in links if link['rel'] == "http://opds-spec.org/acquisition"]
            assert 1 == len(fulfill_links)

            assert (Representation.TEXT_HTML_MEDIA_TYPE + DeliveryMechanism.STREAMING_PROFILE ==
                fulfill_links[0]['type'])
            assert "http://streaming-content-link" == fulfill_links[0]['href']


            # The mechanism has not been set, since fulfilling a streaming
            # mechanism does not lock in the format.
            assert None == loan.fulfillment

            # We can still use the other mechanism too.
            http = DummyHTTPClient()
            http.queue_response(200, content="I am an ACSM file")

            self.manager.d_circulation.queue_fulfill(
                pool,
                FulfillmentInfo(
                    pool.collection, pool.data_source.name,
                    pool.identifier.type,
                    pool.identifier.identifier,
                    "http://other-content-link",
                    Representation.TEXT_HTML_MEDIA_TYPE,
                    None,
                    None,
                ),
            )
            response = self.manager.loans.fulfill(
                pool.id, mech1.delivery_mechanism.id, do_get=http.do_get
            )
            assert 200 == response.status_code

            # Now the fulfillment has been set to the other mechanism.
            assert mech1 == loan.fulfillment

            # But we can still fulfill the streaming mechanism again.
            self.manager.d_circulation.queue_fulfill(
                pool,
                FulfillmentInfo(
                    pool.collection, pool.data_source.name,
                    pool.identifier.type,
                    pool.identifier.identifier,
                    "http://streaming-content-link",
                    Representation.TEXT_HTML_MEDIA_TYPE + DeliveryMechanism.STREAMING_PROFILE,
                    None,
                    None,
                )
            )

            response = self.manager.loans.fulfill(
                pool.id, streaming_mechanism.delivery_mechanism.id
            )
            assert 200 == response.status_code
            opds_entries = feedparser.parse(response.response[0])['entries']
            assert 1 == len(opds_entries)
            links = opds_entries[0]['links']

            fulfill_links = [link for link in links if link['rel'] == "http://opds-spec.org/acquisition"]
            assert 1 == len(fulfill_links)

            assert (Representation.TEXT_HTML_MEDIA_TYPE + DeliveryMechanism.STREAMING_PROFILE ==
                fulfill_links[0]['type'])
            assert "http://streaming-content-link" == fulfill_links[0]['href']

    def test_borrow_nonexistent_delivery_mechanism(self):
        with self.request_context_with_library(
                "/", headers=dict(Authorization=self.valid_auth)):
            self.manager.loans.authenticated_patron_from_request()
            response = self.manager.loans.borrow(
                self.identifier.type, self.identifier.identifier,
                -100
            )
            assert BAD_DELIVERY_MECHANISM == response

    def test_borrow_creates_hold_when_no_available_copies(self):
        threem_edition, pool = self._edition(
            with_open_access_download=False,
            data_source_name=DataSource.THREEM,
            identifier_type=Identifier.THREEM_ID,
            with_license_pool=True,
        )
        threem_book = self._work(
            presentation_edition=threem_edition,
        )
        pool.licenses_available = 0
        pool.open_access = False

        with self.request_context_with_library(
                "/", headers=dict(Authorization=self.valid_auth)):
            self.manager.loans.authenticated_patron_from_request()
            self.manager.d_circulation.queue_checkout(
                pool, NoAvailableCopies()
            )
            self.manager.d_circulation.queue_hold(
                pool,
                HoldInfo(
                    pool.collection, pool.data_source.name,
                    pool.identifier.type,
                    pool.identifier.identifier,
                    datetime.datetime.utcnow(),
                    datetime.datetime.utcnow() + datetime.timedelta(seconds=3600),
                    1,
                )
            )
            response = self.manager.loans.borrow(
                pool.identifier.type, pool.identifier.identifier)
            assert 201 == response.status_code

            # A hold has been created for this license pool.
            hold = get_one(self._db, Hold, license_pool=pool)
            assert hold != None

    def test_borrow_nolicenses(self):
        edition, pool = self._edition(
            with_open_access_download=False,
            data_source_name=DataSource.GUTENBERG,
            identifier_type=Identifier.GUTENBERG_ID,
            with_license_pool=True,
        )

        with self.request_context_with_library(
                "/", headers=dict(Authorization=self.valid_auth)):
            self.manager.loans.authenticated_patron_from_request()
            self.manager.d_circulation.queue_checkout(pool, NoLicenses())

            response = self.manager.loans.borrow(
                pool.identifier.type, pool.identifier.identifier)
            assert 404 == response.status_code
            assert NOT_FOUND_ON_REMOTE == response

    def test_borrow_creates_local_hold_if_remote_hold_exists(self):
        """We try to check out a book, but turns out we already have it
        on hold.
        """
        threem_edition, pool = self._edition(
            with_open_access_download=False,
            data_source_name=DataSource.THREEM,
            identifier_type=Identifier.THREEM_ID,
            with_license_pool=True,
        )
        threem_book = self._work(
            presentation_edition=threem_edition,
        )
        pool.licenses_available = 0
        pool.open_access = False

        with self.request_context_with_library(
                "/", headers=dict(Authorization=self.valid_auth)):
            self.manager.loans.authenticated_patron_from_request()
            self.manager.d_circulation.queue_checkout(
                pool, AlreadyOnHold()
            )
            self.manager.d_circulation.queue_hold(
                pool, HoldInfo(
                    pool.collection, pool.data_source.name,
                    pool.identifier.type,
                    pool.identifier.identifier,
                    datetime.datetime.utcnow(),
                    datetime.datetime.utcnow() + datetime.timedelta(seconds=3600),
                    1,
                )
            )
            response = self.manager.loans.borrow(
                pool.identifier.type, pool.identifier.identifier)
            assert 201 == response.status_code

            # A hold has been created for this license pool.
            hold = get_one(self._db, Hold, license_pool=pool)
            assert hold != None

    def test_borrow_fails_when_work_not_present_on_remote(self):
         threem_edition, pool = self._edition(
             with_open_access_download=False,
             data_source_name=DataSource.THREEM,
             identifier_type=Identifier.THREEM_ID,
             with_license_pool=True,
         )
         threem_book = self._work(
             presentation_edition=threem_edition,
         )
         pool.licenses_available = 1
         pool.open_access = False

         with self.request_context_with_library(
                 "/", headers=dict(Authorization=self.valid_auth)):
             self.manager.loans.authenticated_patron_from_request()
             self.manager.d_circulation.queue_checkout(
                 pool, NotFoundOnRemote()
             )
             response = self.manager.loans.borrow(
                 pool.identifier.type, pool.identifier.identifier)
             assert 404 == response.status_code
             assert "http://librarysimplified.org/terms/problem/not-found-on-remote" == response.uri

    def test_borrow_fails_when_work_already_checked_out(self):
        loan, _ignore = get_one_or_create(
            self._db, Loan, license_pool=self.pool,
            patron=self.default_patron
        )

        with self.request_context_with_library(
                "/", headers=dict(Authorization=self.valid_auth)):
            self.manager.loans.authenticated_patron_from_request()
            response = self.manager.loans.borrow(
                self.identifier.type, self.identifier.identifier)

            assert ALREADY_CHECKED_OUT == response

    def test_fulfill(self):
        # Verify that arguments to the fulfill() method are propagated
        # correctly to the CirculationAPI.
        class MockCirculationAPI(object):
            def fulfill(self, patron, credential, requested_license_pool,
                        mechanism, part, fulfill_part_url):
                self.called_with = (
                    patron, credential, requested_license_pool,
                    mechanism, part, fulfill_part_url
                )
                raise CannotFulfill()

        controller = self.manager.loans
        mock = MockCirculationAPI()
        library_short_name = self._default_library.short_name
        controller.manager.circulation_apis[self._default_library.id] = mock

        with self.request_context_with_library(
            "/", headers=dict(Authorization=self.valid_auth)
        ):
            authenticated = controller.authenticated_patron_from_request()
            loan, ignore = self.pool.loan_to(authenticated)

            # Try to fulfill a certain part of the loan.
            part = "part 1 million"
            controller.fulfill(
                self.pool.id, self.mech2.delivery_mechanism.id, part
            )

            # Verify that the right arguments were passed into
            # CirculationAPI.
            (patron, credential, pool, mechanism, part,
             fulfill_part_url) = mock.called_with
            assert authenticated == patron
            assert self.valid_credentials['password'] == credential
            assert self.pool == pool
            assert self.mech2 == mechanism
            assert "part 1 million" == part

            # The last argument is complicated -- it's a function for
            # generating partial fulfillment URLs. Let's try it out
            # and make sure it gives the result we expect.
            expect = url_for(
                "fulfill", license_pool_id=self.pool.id,
                mechanism_id=mechanism.delivery_mechanism.id,
                library_short_name=library_short_name,
                part=part, _external=True
            )
            part_url = fulfill_part_url(part)
            assert expect == part_url

            # Ensure that the library short name is the first segment
            # of the path of the fulfillment url. We cannot perform
            # patron authentication without it.
            expected_path = urllib.parse.urlparse(expect).path
            part_url_path = urllib.parse.urlparse(part_url).path
            assert expected_path.startswith("/{}/".format(library_short_name))
            assert part_url_path.startswith("/{}/".format(library_short_name))

    def test_fulfill_returns_fulfillment_info_implementing_as_response(self):
        # If CirculationAPI.fulfill returns a FulfillmentInfo that
        # defines as_response, the result of as_response is returned
        # directly and the normal process of converting a FulfillmentInfo
        # to a Flask response is skipped.
        class MockFulfillmentInfo(FulfillmentInfo):
            @property
            def as_response(self):
                return "Here's your response"

        class MockCirculationAPI(object):
            def fulfill(slf, *args, **kwargs):
                return MockFulfillmentInfo(
                    self._default_collection, None, None, None, None,
                    None, None, None
                )

        controller = self.manager.loans
        mock = MockCirculationAPI()
        controller.manager.circulation_apis[self._default_library.id] = mock

        with self.request_context_with_library(
            "/", headers=dict(Authorization=self.valid_auth)
        ):
            authenticated = controller.authenticated_patron_from_request()
            loan, ignore = self.pool.loan_to(authenticated)

            # Fulfill the loan.
            result = controller.fulfill(
                self.pool.id, self.mech2.delivery_mechanism.id
            )

            # The result of MockFulfillmentInfo.as_response was
            # returned directly.
            assert "Here's your response" == result

    def test_fulfill_without_active_loan(self):

        controller = self.manager.loans

        # Most of the time, it is not possible to fulfill a title if the
        # patron has no active loan for the title. This might be
        # because the patron never checked out the book...
        with self.request_context_with_library(
                "/", headers=dict(Authorization=self.valid_auth)):
            controller.authenticated_patron_from_request()
            response = controller.fulfill(
                self.pool.id, self.mech2.delivery_mechanism.id
            )

            assert NO_ACTIVE_LOAN.uri == response.uri

        # ...or it might be because there is no authenticated patron.
        with self.request_context_with_library("/"):
            response = controller.fulfill(
                self.pool.id, self.mech2.delivery_mechanism.id
            )
            assert isinstance(response, FlaskResponse)
            assert 401 == response.status_code

        # ...or it might be because of an error communicating
        # with the authentication provider.
        old_authenticated_patron = controller.authenticated_patron_from_request
        def mock_authenticated_patron():
            return INTEGRATION_ERROR
        controller.authenticated_patron_from_request = mock_authenticated_patron
        with self.request_context_with_library("/"):
            problem = controller.fulfill(
                self.pool.id, self.mech2.delivery_mechanism.id
            )
            assert INTEGRATION_ERROR == problem
        controller.authenticated_patron_from_request = old_authenticated_patron

        # However, if can_fulfill_without_loan returns True, then
        # fulfill() will be called. If fulfill() returns a
        # FulfillmentInfo, then the title is fulfilled, with no loan
        # having been created.
        #
        # To that end, we'll mock can_fulfill_without_loan and fulfill.
        def mock_can_fulfill_without_loan(*args, **kwargs):
            return True

        def mock_fulfill(*args, **kwargs):
            return FulfillmentInfo(
                self.collection,
                self.pool.data_source.name,
                self.pool.identifier.type,
                self.pool.identifier.identifier,
                None, "text/html", "here's your book",
                datetime.datetime.utcnow(),
            )

        # Now we're able to fulfill the book even without
        # authenticating a patron.
        with self.request_context_with_library("/"):
            controller.can_fulfill_without_loan = mock_can_fulfill_without_loan
            controller.circulation.fulfill = mock_fulfill
            response = controller.fulfill(
                self.pool.id, self.mech2.delivery_mechanism.id
            )

            assert "here's your book" == response.get_data(as_text=True)
            assert [] == self._db.query(Loan).all()

    def test_revoke_loan(self):
         with self.request_context_with_library(
                 "/", headers=dict(Authorization=self.valid_auth)):
             patron = self.manager.loans.authenticated_patron_from_request()
             loan, newly_created = self.pool.loan_to(patron)

             self.manager.d_circulation.queue_checkin(self.pool, True)

             response = self.manager.loans.revoke(self.pool.id)

             assert 200 == response.status_code

    def test_revoke_hold(self):
         with self.request_context_with_library(
                 "/", headers=dict(Authorization=self.valid_auth)):
             patron = self.manager.loans.authenticated_patron_from_request()
             hold, newly_created = self.pool.on_hold_to(patron, position=0)

             self.manager.d_circulation.queue_release_hold(self.pool, True)

             response = self.manager.loans.revoke(self.pool.id)

             assert 200 == response.status_code

    def test_revoke_hold_nonexistent_licensepool(self):
         with self.request_context_with_library(
                 "/", headers=dict(Authorization=self.valid_auth)):
            patron = self.manager.loans.authenticated_patron_from_request()
            response = self.manager.loans.revoke(-10)
            assert isinstance(response, ProblemDetail)
            assert INVALID_INPUT.uri == response.uri

    def test_hold_fails_when_patron_is_at_hold_limit(self):
        edition, pool = self._edition(with_license_pool=True)
        pool.open_access = False
        with self.request_context_with_library(
                "/", headers=dict(Authorization=self.valid_auth)):
            patron = self.manager.loans.authenticated_patron_from_request()
            self.manager.d_circulation.queue_checkout(
                pool, NoAvailableCopies()
            )
            self.manager.d_circulation.queue_hold(
                pool, PatronHoldLimitReached()
            )
            response = self.manager.loans.borrow(
                pool.identifier.type,
                pool.identifier.identifier
            )
            assert isinstance(response, ProblemDetail)
            assert HOLD_LIMIT_REACHED.uri == response.uri

    def test_borrow_fails_with_outstanding_fines(self):
        threem_edition, pool = self._edition(
            with_open_access_download=False,
            data_source_name=DataSource.THREEM,
            identifier_type=Identifier.THREEM_ID,
            with_license_pool=True,
        )
        threem_book = self._work(
            presentation_edition=threem_edition,
        )
        pool.open_access = False

        ConfigurationSetting.for_library(
            Configuration.MAX_OUTSTANDING_FINES, self._default_library).value = "$0.50"
        with self.request_context_with_library(
                "/", headers=dict(Authorization=self.valid_auth)):

            # The patron's credentials are valid, but they have a lot
            # of fines.
            patron = self.manager.loans.authenticated_patron_from_request()
            patron.fines = Decimal("12345678.90")
            response = self.manager.loans.borrow(
                pool.identifier.type, pool.identifier.identifier)

            assert 403 == response.status_code
            assert OUTSTANDING_FINES.uri == response.uri
            assert "$12345678.90 outstanding" in response.detail

        # Reduce the patron's fines, and there's no problem.
        with self.request_context_with_library(
                "/", headers=dict(Authorization=self.valid_auth)):
            patron = self.manager.loans.authenticated_patron_from_request()
            patron.fines = Decimal("0.49")
            self.manager.d_circulation.queue_checkout(
                pool,
                LoanInfo(
                    pool.collection, pool.data_source.name,
                    pool.identifier.type,
                    pool.identifier.identifier,
                    datetime.datetime.utcnow(),
                    datetime.datetime.utcnow() + datetime.timedelta(seconds=3600),
                )
            )
            response = self.manager.loans.borrow(
                pool.identifier.type, pool.identifier.identifier)

            assert 201 == response.status_code

    def test_3m_cant_revoke_hold_if_reserved(self):
         threem_edition, pool = self._edition(
             with_open_access_download=False,
             data_source_name=DataSource.THREEM,
             identifier_type=Identifier.THREEM_ID,
             with_license_pool=True,
         )
         threem_book = self._work(
             presentation_edition=threem_edition,
         )
         pool.open_access = False

         with self.request_context_with_library(
                 "/", headers=dict(Authorization=self.valid_auth)):
            patron = self.manager.loans.authenticated_patron_from_request()
            hold, newly_created = pool.on_hold_to(patron, position=0)
            response = self.manager.loans.revoke(pool.id)
            assert 400 == response.status_code
            assert CANNOT_RELEASE_HOLD.uri == response.uri
            assert "Cannot release a hold once it enters reserved state." == response.detail

    def test_active_loans(self):

        # First, verify that this controller supports conditional HTTP
        # GET by calling handle_conditional_request and propagating
        # any Response it returns.
        response_304 = Response(status=304)
        def handle_conditional_request(last_modified=None):
            return response_304
        original_handle_conditional_request = self.controller.handle_conditional_request
        self.manager.loans.handle_conditional_request = handle_conditional_request

        # Before making any requests, set the patron's last_loan_activity_sync
        # to a known value.
        patron = None
        with self.request_context_with_library("/"):
            patron = self.controller.authenticated_patron(
                self.valid_credentials
            )
        now = datetime.datetime.utcnow()
        patron.last_loan_activity_sync = now

        # Make a request -- it doesn't have If-Modified-Since, but our
        # mocked handle_conditional_request will treat it as a
        # successful conditional request.
        with self.request_context_with_library(
            "/", headers=dict(Authorization=self.valid_auth)
        ):
            patron = self.manager.loans.authenticated_patron_from_request()
            response = self.manager.loans.sync()
            assert response is response_304

        # Since the conditional request succeeded, we did not call out
        # to the vendor APIs, and patron.last_loan_activity_sync was
        # not updated.
        assert now == patron.last_loan_activity_sync

        # Leaving patron.last_loan_activity_sync alone will stop the
        # circulation manager from calling out to the external APIs,
        # since it was set to a recent time. We test this explicitly
        # later, but for now, clear it out.
        patron.last_loan_activity_sync = None

        # Un-mock handle_conditional_request. It will be called over
        # the course of this test, but it will not notice any more
        # conditional requests -- the detailed behavior of
        # handle_conditional_request is tested elsewhere.
        self.manager.loans.handle_conditional_request = (
            original_handle_conditional_request
        )

        # If the request is not conditional, an OPDS feed is returned.
        # This feed is empty because the patron has no loans.
        with self.request_context_with_library(
            "/", headers=dict(Authorization=self.valid_auth)
        ):
            patron = self.manager.loans.authenticated_patron_from_request()
            response = self.manager.loans.sync()
            assert not "<entry>" in response.get_data(as_text=True)
            assert response.headers['Cache-Control'].startswith('private,')

            # patron.last_loan_activity_sync was set to the moment the
            # LoanController started calling out to the remote APIs.
            new_sync_time = patron.last_loan_activity_sync
            assert new_sync_time > now

        # Set up a bunch of loans on the remote APIs.
        overdrive_edition, overdrive_pool = self._edition(
            with_open_access_download=False,
            data_source_name=DataSource.OVERDRIVE,
            identifier_type=Identifier.OVERDRIVE_ID,
            with_license_pool=True,
        )
        overdrive_book = self._work(
            presentation_edition=overdrive_edition,
        )
        overdrive_pool.open_access = False

        bibliotheca_edition, bibliotheca_pool = self._edition(
            with_open_access_download=False,
            data_source_name=DataSource.BIBLIOTHECA,
            identifier_type=Identifier.BIBLIOTHECA_ID,
            with_license_pool=True,
        )
        bibliotheca_book = self._work(
            presentation_edition=bibliotheca_edition,
        )
        bibliotheca_pool.licenses_available = 0
        bibliotheca_pool.open_access = False

        self.manager.d_circulation.add_remote_loan(
            overdrive_pool.collection, overdrive_pool.data_source,
            overdrive_pool.identifier.type,
            overdrive_pool.identifier.identifier,
            datetime.datetime.utcnow(),
            datetime.datetime.utcnow() + datetime.timedelta(seconds=3600)
        )
        self.manager.d_circulation.add_remote_hold(
            bibliotheca_pool.collection, bibliotheca_pool.data_source,
            bibliotheca_pool.identifier.type,
            bibliotheca_pool.identifier.identifier,
            datetime.datetime.utcnow(),
            datetime.datetime.utcnow() + datetime.timedelta(seconds=3600),
            0,
        )

        # Making a new request so soon after the last one means the
        # circulation manager won't actually call out to the vendor
        # APIs. The resulting feed won't reflect what we know to be
        # the reality.
        with self.request_context_with_library(
                "/", headers=dict(Authorization=self.valid_auth)):
            patron = self.manager.loans.authenticated_patron_from_request()
            response = self.manager.loans.sync()
            assert '<entry>' not in response.get_data(as_text=True)

        # patron.last_loan_activity_sync was not changed as the result
        # of this request, since we didn't go to the vendor APIs.
        assert patron.last_loan_activity_sync == new_sync_time

        # Change it now, to a timestamp far in the past.
        long_ago = datetime.datetime(2000, 1, 1)
        patron.last_loan_activity_sync = long_ago

        # This ensures that when we request the loans feed again, the
        # LoanController actually goes out to the vendor APIs for new
        # information.
        with self.request_context_with_library(
                "/", headers=dict(Authorization=self.valid_auth)):
            patron = self.manager.loans.authenticated_patron_from_request()
            response = self.manager.loans.sync()

            # This time, the feed contains entries.
            feed = feedparser.parse(response.data)
            entries = feed['entries']

            overdrive_entry = [entry for entry in entries if entry['title'] == overdrive_book.title][0]
            bibliotheca_entry = [entry for entry in entries if entry['title'] == bibliotheca_book.title][0]

            assert overdrive_entry['opds_availability']['status'] == 'available'
            assert bibliotheca_entry['opds_availability']['status'] == 'ready'

            overdrive_links = overdrive_entry['links']
            fulfill_link = [x for x in overdrive_links if x['rel'] == 'http://opds-spec.org/acquisition'][0]['href']
            revoke_link = [x for x in overdrive_links if x['rel'] == OPDSFeed.REVOKE_LOAN_REL][0]['href']
            bibliotheca_links = bibliotheca_entry['links']
            borrow_link = [x for x in bibliotheca_links if x['rel'] == 'http://opds-spec.org/acquisition/borrow'][0]['href']
            bibliotheca_revoke_links = [x for x in bibliotheca_links if x['rel'] == OPDSFeed.REVOKE_LOAN_REL]

            assert urllib.parse.quote("%s/fulfill" % overdrive_pool.id) in fulfill_link
            assert urllib.parse.quote("%s/revoke" % overdrive_pool.id) in revoke_link
            assert urllib.parse.quote("%s/%s/borrow" % (bibliotheca_pool.identifier.type, bibliotheca_pool.identifier.identifier)) in borrow_link
            assert 0 == len(bibliotheca_revoke_links)

            # Since we went out the the vendor APIs,
            # patron.last_loan_activity_sync was updated.
            assert patron.last_loan_activity_sync > new_sync_time

class TestAnnotationController(CirculationControllerTest):
    def setup_method(self):
        super(TestAnnotationController, self).setup_method()
        self.pool = self.english_1.license_pools[0]
        self.edition = self.pool.presentation_edition
        self.identifier = self.edition.primary_identifier

    def test_get_empty_container(self):
        with self.request_context_with_library(
                "/", headers=dict(Authorization=self.valid_auth)):
            self.manager.loans.authenticated_patron_from_request()
            response = self.manager.annotations.container()
            assert 200 == response.status_code

            # We've been given an annotation container with no items.
            container = json.loads(response.get_data(as_text=True))
            assert [] == container['first']['items']
            assert 0 == container['total']

            # The response has the appropriate headers.
            allow_header = response.headers['Allow']
            for method in ['GET', 'HEAD', 'OPTIONS', 'POST']:
                assert method in allow_header

            assert AnnotationWriter.CONTENT_TYPE == response.headers['Accept-Post']
            assert AnnotationWriter.CONTENT_TYPE == response.headers['Content-Type']
            assert 'W/""' == response.headers['ETag']

    def test_get_container_with_item(self):
        self.pool.loan_to(self.default_patron)

        annotation, ignore = create(
            self._db, Annotation,
            patron=self.default_patron,
            identifier=self.identifier,
            motivation=Annotation.IDLING,
        )
        annotation.active = True
        annotation.timestamp = datetime.datetime.now()

        with self.request_context_with_library(
                "/", headers=dict(Authorization=self.valid_auth)):
            self.manager.annotations.authenticated_patron_from_request()
            response = self.manager.annotations.container()
            assert 200 == response.status_code

            # We've been given an annotation container with one item.
            container = json.loads(response.get_data(as_text=True))
            assert 1 == container['total']
            item = container['first']['items'][0]
            assert annotation.motivation == item['motivation']

            # The response has the appropriate headers.
            allow_header = response.headers['Allow']
            for method in ['GET', 'HEAD', 'OPTIONS', 'POST']:
                assert method in allow_header

            assert AnnotationWriter.CONTENT_TYPE == response.headers['Accept-Post']
            assert AnnotationWriter.CONTENT_TYPE == response.headers['Content-Type']
            expected_etag = 'W/"%s"' % annotation.timestamp
            assert expected_etag == response.headers['ETag']
            expected_time = format_date_time(mktime(annotation.timestamp.timetuple()))
            assert expected_time == response.headers['Last-Modified']

    def test_get_container_for_work(self):
        self.pool.loan_to(self.default_patron)

        annotation, ignore = create(
            self._db, Annotation,
            patron=self.default_patron,
            identifier=self.identifier,
            motivation=Annotation.IDLING,
        )
        annotation.active = True
        annotation.timestamp = datetime.datetime.now()

        other_annotation, ignore = create(
            self._db, Annotation,
            patron=self.default_patron,
            identifier=self._identifier(),
            motivation=Annotation.IDLING,
        )

        with self.request_context_with_library(
                "/", headers=dict(Authorization=self.valid_auth)):
            self.manager.annotations.authenticated_patron_from_request()
            response = self.manager.annotations.container_for_work(self.identifier.type, self.identifier.identifier)
            assert 200 == response.status_code

            # We've been given an annotation container with one item.
            container = json.loads(response.get_data(as_text=True))
            assert 1 == container['total']
            item = container['first']['items'][0]
            assert annotation.motivation == item['motivation']

            # The response has the appropriate headers - POST is not allowed.
            allow_header = response.headers['Allow']
            for method in ['GET', 'HEAD', 'OPTIONS']:
                assert method in allow_header

            assert 'Accept-Post' not in list(response.headers.keys())
            assert AnnotationWriter.CONTENT_TYPE == response.headers['Content-Type']
            expected_etag = 'W/"%s"' % annotation.timestamp
            assert expected_etag == response.headers['ETag']
            expected_time = format_date_time(mktime(annotation.timestamp.timetuple()))
            assert expected_time == response.headers['Last-Modified']

    def test_post_to_container(self):
        data = dict()
        data['@context'] = AnnotationWriter.JSONLD_CONTEXT
        data['type'] = "Annotation"
        data['motivation'] = Annotation.IDLING
        data['target'] = dict(source=self.identifier.urn, selector="epubcfi(/6/4[chap01ref]!/4[body01]/10[para05]/3:10)")

        with self.request_context_with_library(
            "/", headers=dict(Authorization=self.valid_auth), method='POST', data=json.dumps(data)):
            patron = self.manager.annotations.authenticated_patron_from_request()
            patron.synchronize_annotations = True
            # The patron doesn't have any annotations yet.
            annotations = self._db.query(Annotation).filter(Annotation.patron==patron).all()
            assert 0 == len(annotations)

            response = self.manager.annotations.container()

            # The patron doesn't have the pool on loan yet, so the request fails.
            assert 400 == response.status_code
            annotations = self._db.query(Annotation).filter(Annotation.patron==patron).all()
            assert 0 == len(annotations)

            # Give the patron a loan and try again, and the request creates an annotation.
            self.pool.loan_to(patron)
            response = self.manager.annotations.container()
            assert 200 == response.status_code

            annotations = self._db.query(Annotation).filter(Annotation.patron==patron).all()
            assert 1 == len(annotations)
            annotation = annotations[0]
            assert Annotation.IDLING == annotation.motivation
            selector = json.loads(annotation.target).get("http://www.w3.org/ns/oa#hasSelector")[0].get('@id')
            assert data['target']['selector'] == selector

            # The response contains the annotation in the db.
            item = json.loads(response.get_data(as_text=True))
            assert str(annotation.id) in item['id']
            assert annotation.motivation == item['motivation']

    def test_detail(self):
        self.pool.loan_to(self.default_patron)

        annotation, ignore = create(
            self._db, Annotation,
            patron=self.default_patron,
            identifier=self.identifier,
            motivation=Annotation.IDLING,
        )
        annotation.active = True

        with self.request_context_with_library(
                "/", headers=dict(Authorization=self.valid_auth)):
            self.manager.annotations.authenticated_patron_from_request()
            response = self.manager.annotations.detail(annotation.id)
            assert 200 == response.status_code

            # We've been given a single annotation item.
            item = json.loads(response.get_data(as_text=True))
            assert str(annotation.id) in item['id']
            assert annotation.motivation == item['motivation']

            # The response has the appropriate headers.
            allow_header = response.headers['Allow']
            for method in ['GET', 'HEAD', 'OPTIONS', 'DELETE']:
                assert method in allow_header

            assert AnnotationWriter.CONTENT_TYPE == response.headers['Content-Type']

    def test_detail_for_other_patrons_annotation_returns_404(self):
        patron = self._patron()
        self.pool.loan_to(patron)

        annotation, ignore = create(
            self._db, Annotation,
            patron=patron,
            identifier=self.identifier,
            motivation=Annotation.IDLING,
        )
        annotation.active = True

        with self.request_context_with_library(
                "/", headers=dict(Authorization=self.valid_auth)):
            self.manager.annotations.authenticated_patron_from_request()

            # The patron can't see that this annotation exists.
            response = self.manager.annotations.detail(annotation.id)
            assert 404 == response.status_code

    def test_detail_for_missing_annotation_returns_404(self):
        with self.request_context_with_library(
                "/", headers=dict(Authorization=self.valid_auth)):
            self.manager.annotations.authenticated_patron_from_request()

            # This annotation does not exist.
            response = self.manager.annotations.detail(100)
            assert 404 == response.status_code

    def test_detail_for_deleted_annotation_returns_404(self):
        self.pool.loan_to(self.default_patron)

        annotation, ignore = create(
            self._db, Annotation,
            patron=self.default_patron,
            identifier=self.identifier,
            motivation=Annotation.IDLING,
        )
        annotation.active = False

        with self.request_context_with_library(
                "/", headers=dict(Authorization=self.valid_auth)):
            self.manager.annotations.authenticated_patron_from_request()
            response = self.manager.annotations.detail(annotation.id)
            assert 404 == response.status_code

    def test_delete(self):
        self.pool.loan_to(self.default_patron)

        annotation, ignore = create(
            self._db, Annotation,
            patron=self.default_patron,
            identifier=self.identifier,
            motivation=Annotation.IDLING,
        )
        annotation.active = True

        with self.request_context_with_library(
                "/", method='DELETE', headers=dict(Authorization=self.valid_auth)):
            self.manager.annotations.authenticated_patron_from_request()
            response = self.manager.annotations.detail(annotation.id)
            assert 200 == response.status_code

            # The annotation has been marked inactive.
            assert False == annotation.active


class TestWorkController(CirculationControllerTest):
    def setup_method(self):
        super(TestWorkController, self).setup_method()
        [self.lp] = self.english_1.license_pools
        self.edition = self.lp.presentation_edition
        self.datasource = self.lp.data_source.name
        self.identifier = self.lp.identifier

    def test_contributor(self):
        m = self.manager.work_controller.contributor

        # Find a real Contributor put in the system through the setup
        # process.
        [contribution] = self.english_1.presentation_edition.contributions
        contributor = contribution.contributor

        # The contributor is created with both .sort_name and
        # .display_name, but we want to test what happens when both
        # pieces of data aren't avaiable, so unset .sort_name.
        contributor.sort_name = None

        # No contributor name -> ProblemDetail
        with self.request_context_with_library('/'):
            response = m('', None, None)
        assert 404 == response.status_code
        assert NO_SUCH_LANE.uri == response.uri
        assert "No contributor provided" == response.detail

        # Unable to load ContributorData from contributor name ->
        # ProblemDetail
        with self.request_context_with_library('/'):
            response = m('Unknown Author', None, None)
        assert 404 == response.status_code
        assert NO_SUCH_LANE.uri == response.uri
        assert "Unknown contributor: Unknown Author" == response.detail

        contributor = contributor.display_name

        # Search index misconfiguration -> Problem detail
        self.assert_bad_search_index_gives_problem_detail(
            lambda: self.manager.work_controller.series(
                contributor, None, None
            )
        )

        # Bad facet data -> ProblemDetail
        with self.request_context_with_library('/?order=nosuchorder'):
            response = m(contributor, None, None)
            assert 400 == response.status_code
            assert INVALID_INPUT.uri == response.uri

        # Bad pagination data -> ProblemDetail
        with self.request_context_with_library('/?size=abc'):
            response = m(contributor, None, None)
            assert 400 == response.status_code
            assert INVALID_INPUT.uri == response.uri

        # Test an end-to-end success (not including a test that the
        # search engine can actually find books by a given person --
        # that's tested in core/tests/test_external_search.py).
        with self.request_context_with_library('/'):
            response = m(contributor, 'eng,spa', 'Children,Young Adult')
        assert 200 == response.status_code
        assert OPDSFeed.ACQUISITION_FEED_TYPE == response.headers['Content-Type']
        feed = feedparser.parse(response.data)

        # The feed is named after the person we looked up.
        assert contributor == feed['feed']['title']

        # It's got one entry -- the book added to the search engine
        # during test setup.
        [entry] = feed['entries']
        assert self.english_1.title == entry['title']

        # The feed has facet links.
        links = feed['feed']['links']
        facet_links = [link for link in links
                       if link['rel'] == 'http://opds-spec.org/facet']
        assert 8 == len(facet_links)

        # The feed was cached.
        cached = self._db.query(CachedFeed).one()
        assert CachedFeed.CONTRIBUTOR_TYPE == cached.type
        assert (
            'John Bull-eng,spa-Children,Young+Adult' ==
            cached.unique_key)

        # At this point we don't want to generate real feeds anymore.
        # We can't do a real end-to-end test without setting up a real
        # search index, which is obnoxiously slow.
        #
        # Instead, we will mock AcquisitionFeed.page, and examine the objects
        # passed into it under different mock requests.
        #
        # Those objects, such as ContributorLane and
        # ContributorFacets, are tested elsewhere, in terms of their
        # effects on search objects such as Filter. Those search
        # objects are the things that are tested against a real search
        # index (in core).
        #
        # We know from the previous test that any results returned
        # from the search engine are converted into an OPDS feed. Now
        # we verify that an incoming request results in the objects
        # we'd expect to use to generate the feed for that request.
        class Mock(object):
            @classmethod
            def page(cls, **kwargs):
                self.called_with = kwargs
                return Response("An OPDS feed")

        # Test a basic request with custom faceting, pagination, and a
        # language and audience restriction. This will exercise nearly
        # all the functionality we need to check.
        languages = "some languages"
        audiences = "some audiences"
        sort_key = ["sort", "pagination", "key"]
        with self.request_context_with_library(
            "/?order=title&size=100&key=%s&entrypoint=Audio" % (
                json.dumps(sort_key)
            )
        ):
            response = m(contributor, languages, audiences, feed_class=Mock)

        # The Response served by Mock.page becomes the response to the
        # incoming request.
        assert 200 == response.status_code
        assert "An OPDS feed" == response.get_data(as_text=True)

        # Now check all the keyword arguments that were passed into
        # page().
        kwargs = self.called_with

        assert self._db == kwargs.pop('_db')
        assert self.manager._external_search == kwargs.pop('search_engine')

        # The feed is named after the contributor the request asked
        # about.
        assert contributor == kwargs.pop('title')

        # Query string arguments were taken into account when
        # creating the Facets and Pagination objects.
        facets = kwargs.pop('facets')
        assert isinstance(facets, ContributorFacets)
        assert AudiobooksEntryPoint == facets.entrypoint
        assert 'title' == facets.order

        pagination = kwargs.pop('pagination')
        assert isinstance(pagination, SortKeyPagination)
        assert sort_key == pagination.last_item_on_previous_page
        assert 100 == pagination.size

        lane = kwargs.pop('worklist')
        assert isinstance(lane, ContributorLane)
        assert isinstance(lane.contributor, ContributorData)

        # We don't know whether the incoming name is a sort name
        # or a display name, so we ask ContributorData.lookup to
        # try it both ways.
        assert contributor == lane.contributor.sort_name
        assert contributor == lane.contributor.display_name
        assert [languages] == lane.languages
        assert [audiences] == lane.audiences

        # Checking the URL is difficult because it requires a request
        # context, _plus_ the ContributorFacets, Pagination and Lane
        # created during the original request.
        library = self._default_library
        route, url_kwargs = lane.url_arguments
        url_kwargs.update(dict(list(facets.items())))
        url_kwargs.update(dict(list(pagination.items())))
        with self.request_context_with_library(""):
            expect_url = self.manager.opds_feeds.url_for(
                route, lane_identifier=None,
                library_short_name=library.short_name,
                **url_kwargs
            )
        assert kwargs.pop('url') == expect_url

        # The Annotator object was instantiated with the proper lane
        # and the newly created Facets object.
        annotator = kwargs.pop('annotator')
        assert lane == annotator.lane
        assert facets == annotator.facets

        # No other arguments were passed into page().
        assert {} == kwargs

    def test_age_appropriateness_end_to_end(self):
        # An end-to-end test of the idea that a patron can't access
        # feeds configured to include titles that would not be
        # age-appropriate for that patron.
        #
        # A similar test could be run for any of the other subclasses
        # of DynamicLane.
        m = self.manager.work_controller.contributor

        contributor, ignore = self._contributor()

        patron = self.default_patron
        patron.external_type = "child"
        children_lane = self._lane()
        children_lane.audiences = [Classifier.AUDIENCE_CHILDREN]
        children_lane.target_age = tuple_to_numericrange((4, 5))
        children_lane.root_for_patron_type = ["child"]

        with self.request_context_with_library(
            "/", headers=dict(Authorization=self.valid_auth)
        ):
            # If we ask for books for adults _or_ children by a given
            # author, we're denied access -- the authenticated
            # patron's root lane would make any adult books
            # age-inappropriate.
            audiences = ",".join([
                Classifier.AUDIENCE_ADULT, Classifier.AUDIENCE_CHILDREN
            ])
            response = m(contributor.sort_name, "eng", audiences)
            assert isinstance(response, ProblemDetail)
            assert NO_SUCH_LANE.uri == response.uri

            # If we only ask for children's books by the same author,
            # we're fine.
            response = m(contributor.sort_name, "eng",
                         Classifier.AUDIENCE_CHILDREN)
            assert 200 == response.status_code

        # We're also fine if we don't authenticate the request at all.
        with self.request_context_with_library("/"):
            response = m(contributor.sort_name, "eng", audiences)
            assert 200 == response.status_code

    def test_permalink(self):
        with self.request_context_with_library("/"):
            response = self.manager.work_controller.permalink(self.identifier.type, self.identifier.identifier)
            annotator = LibraryAnnotator(None, None, self._default_library)
            expect = AcquisitionFeed.single_entry(
                self._db, self.english_1, annotator
            ).data

        assert 200 == response.status_code
        assert expect == response.get_data()
        assert OPDSFeed.ENTRY_TYPE == response.headers['Content-Type']

    def test_permalink_does_not_return_fulfillment_links_for_authenticated_patrons_without_loans(self):
        with self.request_context_with_library("/"):
            # We have two patrons.
            patron_1 = self._patron()
            patron_2 = self._patron()

            # But the request was initiated by the first patron.
            flask.request.patron = patron_1

            identifier_type = Identifier.GUTENBERG_ID
            identifier = '1234567890'
            edition, _ = self._edition(
                title='Test Book',
                identifier_type=identifier_type,
                identifier_id=identifier,
                with_license_pool=True
            )
            work = self._work(
                'Test Book',
                presentation_edition=edition,
                with_license_pool=True
            )
            pool = work.license_pools[0]

            # Only the second patron has a loan.
            patron2_loan, _ = pool.loan_to(patron_2)

            # We want to make sure that the feed doesn't contain any fulfillment links.
            active_loans_by_work = {}
            annotator = LibraryAnnotator(
                None,
                None,
                self._default_library,
                active_loans_by_work=active_loans_by_work
            )
            expect = AcquisitionFeed.single_entry(
                self._db, work, annotator
            ).data

            response = self.manager.work_controller.permalink(identifier_type, identifier)

        assert 200 == response.status_code
        assert expect == response.get_data()
        assert OPDSFeed.ENTRY_TYPE == response.headers['Content-Type']

    def test_permalink_returns_fulfillment_links_for_authenticated_patrons_with_loans(self):
        with self.request_context_with_library("/"):
            # We have two patrons.
            patron_1 = self._patron()
            patron_2 = self._patron()

            # But the request was initiated by the first patron.
            flask.request.patron = patron_1

            identifier_type = Identifier.GUTENBERG_ID
            identifier = '1234567890'
            edition, _ = self._edition(
                title='Test Book',
                identifier_type=identifier_type,
                identifier_id=identifier,
                with_license_pool=True
            )
            work = self._work(
                'Test Book',
                presentation_edition=edition,
                with_license_pool=True
            )
            pool = work.license_pools[0]

            # Both patrons have loans.
            patron1_loan, _ = pool.loan_to(patron_1)
            patron2_loan, _ = pool.loan_to(patron_2)

            # We want to make sure that only the first patron's loan will be in the feed.
            active_loans_by_work = {
                work: patron1_loan
            }
            annotator = LibraryAnnotator(
                None,
                None,
                self._default_library,
                active_loans_by_work=active_loans_by_work
            )
            expect = AcquisitionFeed.single_entry(
                self._db, work, annotator
            ).data

            response = self.manager.work_controller.permalink(identifier_type, identifier)

        assert 200 == response.status_code
        assert expect == response.get_data()
        assert OPDSFeed.ENTRY_TYPE == response.headers['Content-Type']

    def test_permalink_returns_fulfillment_links_for_authenticated_patrons_with_fulfillment(self):
        auth = dict(Authorization=self.valid_auth)

        with self.request_context_with_library("/", headers=auth):
            content_link = 'https://content'

            # We have two patrons.
            patron_1 = self.controller.authenticated_patron(self.valid_credentials)
            patron_2 = self._patron()

            # But the request was initiated by the first patron.
            flask.request.patron = patron_1

            identifier_type = Identifier.GUTENBERG_ID
            identifier = '1234567890'
            edition, _ = self._edition(
                title='Test Book',
                identifier_type=identifier_type,
                identifier_id=identifier,
                with_license_pool=True
            )
            work = self._work(
                'Test Book',
                presentation_edition=edition,
                with_license_pool=True
            )
            pool = work.license_pools[0]
            [delivery_mechanism] = pool.delivery_mechanisms

            loan_info = LoanInfo(
                pool.collection, pool.data_source.name,
                pool.identifier.type,
                pool.identifier.identifier,
                datetime.datetime.utcnow(),
                datetime.datetime.utcnow() + datetime.timedelta(seconds=3600),
            )
            self.manager.d_circulation.queue_checkout(
                pool,
                loan_info
            )

            fulfillment = FulfillmentInfo(
                pool.collection,
                pool.data_source,
                pool.identifier.type,
                pool.identifier.identifier,
                content_link=content_link,
                content_type=MediaTypes.EPUB_MEDIA_TYPE,
                content=None,
                content_expires=None
            )
            self.manager.d_circulation.queue_fulfill(pool, fulfillment)

            # Both patrons have loans:
            # - the first patron's loan and fulfillment will be created via API.
            # - the second patron's loan will be created via loan_to method.
            self.manager.loans.borrow(
                pool.identifier.type, pool.identifier.identifier, delivery_mechanism.delivery_mechanism.id
            )
            self.manager.loans.fulfill(
                pool.id, delivery_mechanism.delivery_mechanism.id,
            )

            patron1_loan = pool.loans[0]
            # We have to create a Resource object manually
            # to assign a URL to the fulfillment that will be used to generate an acquisition link.
            patron1_loan.fulfillment.resource = Resource(url=fulfillment.content_link)

            patron2_loan, _ = pool.loan_to(patron_2)

            # We want to make sure that only the first patron's fulfillment will be in the feed.
            active_loans_by_work = {
                work: patron1_loan
            }
            annotator = LibraryAnnotator(
                None,
                None,
                self._default_library,
                active_loans_by_work=active_loans_by_work,
            )
            expect = AcquisitionFeed.single_entry(
                self._db, work, annotator
            ).data

            response = self.manager.work_controller.permalink(identifier_type, identifier)

        assert 200 == response.status_code
        assert expect == response.get_data()
        assert OPDSFeed.ENTRY_TYPE == response.headers['Content-Type']

    def test_recommendations(self):
        # Test the ability to get a feed of works recommended by an
        # external service.
        [self.lp] = self.english_1.license_pools
        self.edition = self.lp.presentation_edition
        self.datasource = self.lp.data_source.name
        self.identifier = self.lp.identifier

        # Prep an empty recommendation.
        source = DataSource.lookup(self._db, self.datasource)
        metadata = Metadata(source)
        mock_api = MockNoveListAPI(self._db)

        args = [self.identifier.type,
                self.identifier.identifier]
        kwargs = dict(novelist_api=mock_api)

        # We get a 400 response if the pagination data is bad.
        with self.request_context_with_library('/?size=abc'):
            response = self.manager.work_controller.recommendations(
                *args, **kwargs
            )
            assert 400 == response.status_code

        # Or if the facet data is bad.
        with self.request_context_with_library('/?order=nosuchorder'):
            response = self.manager.work_controller.recommendations(
                *args, **kwargs
            )
            assert 400 == response.status_code

        # Or if the search index is misconfigured.
        self.assert_bad_search_index_gives_problem_detail(
            lambda: self.manager.work_controller.recommendations(
                *args, **kwargs
            )
        )

        # If no NoveList API is configured, the lane does not exist.
        with self.request_context_with_library('/'):
            response = self.manager.work_controller.recommendations(
                *args, novelist_api=None
            )
        assert 404 == response.status_code
        assert "http://librarysimplified.org/terms/problem/unknown-lane" == response.uri
        assert "Recommendations not available" == response.detail

        # If the NoveList API is configured, the search index is asked
        # about its recommendations.
        #
        # In this test it doesn't matter whether NoveList actually
        # provides any recommendations. The Filter object will be
        # created with .return_nothing set, but our mock
        # ExternalSearchIndex will ignore that setting and return
        # everything in its index -- as it always does.
        with self.request_context_with_library('/'):
            response = self.manager.work_controller.recommendations(
                *args, **kwargs
            )

        # A feed is returned with the data from the
        # ExternalSearchIndex.
        assert 200 == response.status_code
        feed = feedparser.parse(response.data)
        assert 'Titles recommended by NoveList' == feed['feed']['title']
        [entry] = feed.entries
        assert self.english_1.title == entry['title']
        author = self.edition.author_contributors[0]
        expected_author_name = author.display_name or author.sort_name
        assert expected_author_name == entry.author

        # Now let's pass in a mocked AcquisitionFeed so we can check
        # the arguments used to invoke page().
        class Mock(object):
            @classmethod
            def page(cls, **kwargs):
                cls.called_with = kwargs
                return Response("A bunch of titles")

        kwargs['feed_class'] = Mock
        with self.request_context_with_library(
            '/?order=title&size=2&after=30&entrypoint=Audio'
        ):
            response = self.manager.work_controller.recommendations(
                *args, **kwargs
            )

        # The return value of Mock.page was used as the response
        # to the incoming request.
        assert 200 == response.status_code
        assert "A bunch of titles" == response.get_data(as_text=True)

        kwargs = Mock.called_with
        assert self._db == kwargs.pop('_db')
        assert 'Titles recommended by NoveList' == kwargs.pop('title')

        # The RecommendationLane is set up to ask for recommendations
        # for this book.
        lane = kwargs.pop('worklist')
        assert isinstance(lane, RecommendationLane)
        library = self._default_library
        assert library.id == lane.library_id
        assert self.english_1 == lane.work
        assert 'Recommendations for Quite British by John Bull' == lane.display_name
        assert mock_api == lane.novelist_api

        facets = kwargs.pop('facets')
        assert isinstance(facets, Facets)
        assert Facets.ORDER_TITLE == facets.order
        assert AudiobooksEntryPoint == facets.entrypoint

        pagination = kwargs.pop('pagination')
        assert 30 == pagination.offset
        assert 2 == pagination.size

        annotator = kwargs.pop('annotator')
        assert lane == annotator.lane

        # Checking the URL is difficult because it requires a request
        # context, _plus_ the Facets, Pagination and Lane created
        # during the original request.
        route, url_kwargs = lane.url_arguments
        url_kwargs.update(dict(list(facets.items())))
        url_kwargs.update(dict(list(pagination.items())))
        with self.request_context_with_library(""):
            expect_url = self.manager.work_controller.url_for(
                route, library_short_name=library.short_name,
                **url_kwargs
            )
        assert kwargs.pop('url') == expect_url

    def test_related_books(self):
        # Test the related_books controller.

        # Remove the contributor from the work created during setup.
        work = self.english_1
        edition = work.presentation_edition
        identifier = edition.primary_identifier
        [contribution] = edition.contributions
        contributor = contribution.contributor
        role = contribution.role
        self._db.delete(contribution)
        self._db.commit()
        assert None == edition.series

        # First, let's test a complex error case. We're asking about a
        # work with no contributors or series, and no NoveList
        # integration is configured. The 'related books' lane ends up
        # with no sublanes, so the controller acts as if the lane
        # itself does not exist.
        with self.request_context_with_library('/'):
            response = self.manager.work_controller.related(
                identifier.type, identifier.identifier,
            )
            assert 404 == response.status_code
            assert "http://librarysimplified.org/terms/problem/unknown-lane" == response.uri

        # Now test some error cases where the lane exists but
        # something else goes wrong.

        # Give the work a series and a contributor, so that it will
        # get sublanes for both types of recommendations.
        edition.series = "Around the World"
        edition.add_contributor(contributor, role)

        # A grouped feed is not paginated, so we don't check pagination
        # information and there's no chance of a problem detail.

        # Theoretically, if bad faceting information is provided we'll
        # get a problem detail. But the faceting class created is
        # FeaturedFacets, which can't raise an exception during the
        # creation process -- an invalid entrypoint will simply be
        # ignored.

        # Bad search index setup -> Problem detail
        self.assert_bad_search_index_gives_problem_detail(
            lambda: self.manager.work_controller.related(
                identifier.type, identifier.identifier
            )
        )

        # The mock search engine will return this Work for every
        # search. That means this book will show up as a 'same author'
        # recommendation, a 'same series' recommentation, and a
        # 'external service' recommendation.
        same_author_and_series = self._work(
            title="Same author and series", with_license_pool=True
        )
        self.manager.external_search.docs = {}
        self.manager.external_search.bulk_update([same_author_and_series])

        mock_api = MockNoveListAPI(self._db)

        # Create a fresh book, and set up a mock NoveList API to
        # recommend its identifier for any input.
        #
        # The mock API needs to return a list of Identifiers, so that
        # the RelatedWorksLane will ask the RecommendationLane to find
        # us a matching work instead of hiding it. But the search
        # index is also mocked, so within this test will return the
        # same book it always does -- same_author_and_series.
        overdrive = DataSource.lookup(self._db, DataSource.OVERDRIVE)
        metadata = Metadata(overdrive)
        recommended_identifier = self._identifier()
        metadata.recommendations = [recommended_identifier]
        mock_api.setup_method(metadata)

        # Now, ask for works related to self.english_1.
        with mock_search_index(self.manager.external_search):
            with self.request_context_with_library('/?entrypoint=Book'):
                response = self.manager.work_controller.related(
                    self.identifier.type, self.identifier.identifier,
                    novelist_api=mock_api
                )
        assert 200 == response.status_code
        assert OPDSFeed.ACQUISITION_FEED_TYPE == response.headers['content-type']
        feed = feedparser.parse(response.data)
        assert "Related Books" == feed['feed']['title']

        # The feed contains three entries: one for each sublane.
        assert 3 == len(feed['entries'])

        # Group the entries by the sublane they're in.
        def collection_link(entry):
            [link] = [l for l in entry['links'] if l['rel']=='collection']
            return link['title'], link['href']
        by_collection_link = {}
        for entry in feed['entries']:
            title, href = collection_link(entry)
            by_collection_link[title] = (href, entry)

        # Here's the sublane for books in the same series.
        [same_series_href, same_series_entry] = by_collection_link[
            'Around the World'
        ]
        assert "Same author and series" == same_series_entry['title']
        expected_series_link = 'series/%s/eng/Adult' % urllib.parse.quote("Around the World")
        assert same_series_href.endswith(expected_series_link)

        # Here's the sublane for books by this contributor.
        [same_contributor_href, same_contributor_entry] = by_collection_link[
            'John Bull'
        ]
        assert "Same author and series" == same_contributor_entry['title']
        expected_contributor_link = urllib.parse.quote('contributor/John Bull/eng/')
        assert same_contributor_href.endswith(expected_contributor_link)

        # Here's the sublane for recommendations from NoveList.
        [recommended_href, recommended_entry] = by_collection_link[
            'Similar titles recommended by NoveList'
        ]
        assert "Same author and series" == recommended_entry['title']
        work_url = "/works/%s/%s/" % (identifier.type, identifier.identifier)
        expected = urllib.parse.quote(work_url + 'recommendations')
        assert True == recommended_href.endswith(expected)

        # Finally, let's pass in a mock feed class so we can look at the
        # objects passed into AcquisitionFeed.groups().
        class Mock(object):
            @classmethod
            def groups(cls, **kwargs):
                cls.called_with = kwargs
                return Response("An OPDS feed")

        mock_api.setup_method(metadata)
        with self.request_context_with_library('/?entrypoint=Audio'):
            response = self.manager.work_controller.related(
                self.identifier.type, self.identifier.identifier,
                novelist_api=mock_api, feed_class=Mock
            )

        # The return value of Mock.groups was used as the response
        # to the incoming request.
        assert 200 == response.status_code
        assert "An OPDS feed" == response.get_data(as_text=True)

        # Verify that groups() was called with the arguments we expect.
        kwargs = Mock.called_with
        assert self._db == kwargs.pop('_db')
        assert self.manager.external_search == kwargs.pop('search_engine')
        assert "Related Books" == kwargs.pop('title')

        # We're passing in a FeaturedFacets. Each lane will have a chance
        # to adapt it to a faceting object appropriate for that lane.
        facets = kwargs.pop('facets')
        assert isinstance(facets, FeaturedFacets)
        assert AudiobooksEntryPoint == facets.entrypoint

        # We're generating a grouped feed using a RelatedBooksLane
        # that has three sublanes.
        lane = kwargs.pop('worklist')
        assert isinstance(lane, RelatedBooksLane)
        contributor_lane, novelist_lane, series_lane = lane.children

        assert isinstance(contributor_lane, ContributorLane)
        assert contributor == contributor_lane.contributor

        assert isinstance(novelist_lane, RecommendationLane)
        assert [recommended_identifier] == novelist_lane.recommendations

        assert isinstance(series_lane, SeriesLane)
        assert "Around the World" == series_lane.series

        # The Annotator is associated with the parent RelatedBooksLane.
        annotator = kwargs.pop('annotator')
        assert isinstance(annotator, LibraryAnnotator)
        assert self._default_library == annotator.library
        assert lane == annotator.lane

        # Checking the URL is difficult because it requires a request
        # context, _plus_ the DatabaseBackedFacets and Lane
        # created during the original request.
        library = self._default_library
        route, url_kwargs = lane.url_arguments
        url_kwargs.update(dict(list(facets.items())))
        with self.request_context_with_library(""):
            expect_url = self.manager.work_controller.url_for(
                route, lane_identifier=None,
                library_short_name=library.short_name,
                **url_kwargs
            )
        assert kwargs.pop('url') == expect_url

        # That's it!
        assert {} == kwargs

    def test_report_problem_get(self):
        with self.request_context_with_library("/"):
            response = self.manager.work_controller.report(self.identifier.type, self.identifier.identifier)
        assert 200 == response.status_code
        assert "text/uri-list" == response.headers['Content-Type']
        for i in Complaint.VALID_TYPES:
            assert i in response.get_data(as_text=True)

    def test_report_problem_post_success(self):
        error_type = random.choice(list(Complaint.VALID_TYPES))
        data = json.dumps({ "type": error_type,
                            "source": "foo",
                            "detail": "bar"}
        )
        with self.request_context_with_library("/", method="POST", data=data):
            response = self.manager.work_controller.report(self.identifier.type, self.identifier.identifier)
        assert 201 == response.status_code
        [complaint] = self.lp.complaints
        assert error_type == complaint.type
        assert "foo" == complaint.source
        assert "bar" == complaint.detail

    def test_series(self):
        # Test the ability of the series() method to generate an OPDS
        # feed representing all the books in a given series, subject
        # to an optional language and audience restriction.
        series_name = "Like As If Whatever Mysteries"

        # If no series is given, a ProblemDetail is returned.
        with self.request_context_with_library('/'):
            response = self.manager.work_controller.series("", None, None)
        assert 404 == response.status_code
        assert "http://librarysimplified.org/terms/problem/unknown-lane" == response.uri

        # Similarly if the pagination data is bad.
        with self.request_context_with_library('/?size=abc'):
            response = self.manager.work_controller.series(series_name, None, None)
            assert 400 == response.status_code

        # Or if the facet data is bad
        with self.request_context_with_library('/?order=nosuchorder'):
            response = self.manager.work_controller.series(series_name, None, None)
            assert 400 == response.status_code

        # Or if the search index isn't set up.
        self.assert_bad_search_index_gives_problem_detail(
            lambda: self.manager.work_controller.series(series_name, None, None)
        )

        # Set up the mock search engine to return our work no matter
        # what query it's given. The fact that this book isn't
        # actually in the series doesn't matter, since determining
        # that is the job of a non-mocked search engine.
        work = self._work(with_open_access_download=True)
        search_engine = self.manager.external_search
        search_engine.docs = {}
        search_engine.bulk_update([work])

        # If a series is provided, a feed for that series is returned.
        with self.request_context_with_library('/'):
            response = self.manager.work_controller.series(
                series_name, "eng,spa", "Children,Young Adult",
            )
        assert 200 == response.status_code
        feed = feedparser.parse(response.data)

        # The book we added to the mock search engine is in the feed.
        # This demonstrates that series() asks the search engine for
        # books to put in the feed.
        assert series_name == feed['feed']['title']
        [entry] = feed['entries']
        assert work.title == entry['title']

        # The feed has facet links.
        links = feed['feed']['links']
        facet_links = [link for link in links
                       if link['rel'] == 'http://opds-spec.org/facet']
        assert 9 == len(facet_links)

        # The facet link we care most about is the default sort order,
        # put into place by SeriesFacets.
        [series_position] = [
            x for x in facet_links if x['title'] == 'Series Position'
        ]
        assert 'Sort by' == series_position['opds:facetgroup']
        assert 'true' == series_position['opds:activefacet']

        # The feed was cached.
        cached = self._db.query(CachedFeed).one()
        assert CachedFeed.SERIES_TYPE == cached.type
        assert (
            'Like As If Whatever Mysteries-eng,spa-Children,Young+Adult' ==
            cached.unique_key)

        # At this point we don't want to generate real feeds anymore.
        # We can't do a real end-to-end test without setting up a real
        # search index, which is obnoxiously slow.
        #
        # Instead, we will mock AcquisitionFeed.page, and examine the
        # objects passed into it under different mock requests.
        #
        # Those objects, such as SeriesLane and SeriesFacets, are
        # tested elsewhere, in terms of their effects on search
        # objects such as Filter. Those search objects are the things
        # that are tested against a real search index (in core).
        #
        # We know from the previous test that any results returned
        # from the search engine are converted into an OPDS feed. Now
        # we verify that an incoming request results in the objects
        # we'd expect to use to generate the feed for that request.
        class Mock(object):
            @classmethod
            def page(cls, **kwargs):
                self.called_with = kwargs
                return Response("An OPDS feed")

        # Test a basic request with custom faceting, pagination, and a
        # language and audience restriction. This will exercise nearly
        # all the functionality we need to check.
        sort_key = ["sort", "pagination", "key"]
        with self.request_context_with_library(
            "/?order=title&size=100&key=%s" % json.dumps(sort_key)
        ):
            response = self.manager.work_controller.series(
                series_name, "some languages", "some audiences",
                feed_class=Mock
            )

        # The return value of Mock.page() is the response to the
        # incoming request.
        assert 200 == response.status_code
        assert "An OPDS feed" == response.get_data(as_text=True)

        kwargs = self.called_with
        assert self._db == kwargs.pop('_db')

        # The feed is titled after the series.
        assert series_name == kwargs.pop('title')

        # A SeriesLane was created to ask the search index for
        # matching works.
        lane = kwargs.pop('worklist')
        assert isinstance(lane, SeriesLane)
        assert self._default_library.id == lane.library_id
        assert series_name == lane.series
        assert ["some languages"] == lane.languages
        assert ["some audiences"] == lane.audiences

        # A SeriesFacets was created to add an extra sort order and
        # to provide additional search index constraints that can only
        # be provided through the faceting object.
        facets = kwargs.pop('facets')
        assert isinstance(facets, SeriesFacets)

        # The 'order' in the query string went into the SeriesFacets
        # object.
        assert "title" == facets.order

        # The 'key' and 'size' went into a SortKeyPagination object.
        pagination = kwargs.pop('pagination')
        assert isinstance(pagination, SortKeyPagination)
        assert sort_key == pagination.last_item_on_previous_page
        assert 100 == pagination.size

        # The lane, facets, and pagination were all taken into effect
        # when constructing the feed URL.
        annotator = kwargs.pop('annotator')
        assert lane == annotator.lane
        with self.request_context_with_library("/"):
            assert (
                annotator.feed_url(lane, facets=facets, pagination=pagination) ==
                kwargs.pop('url'))

        # The (mocked) search engine associated with the CirculationManager was
        # passed in.
        assert self.manager.external_search == kwargs.pop('search_engine')

        # No other arguments were passed into Mock.page.
        assert {} == kwargs

        # In the previous request we provided a custom sort order (by
        # title) Let's end with one more test to verify that series
        # position is the *default* sort order.
        with self.request_context_with_library("/"):
            response = self.manager.work_controller.series(
                series_name, None, None, feed_class=Mock
            )
        facets = self.called_with.pop('facets')
        assert isinstance(facets, SeriesFacets)
        assert "series" == facets.order


class TestOPDSFeedController(CirculationControllerTest):
    """Test most of the methods of OPDSFeedController.

    Methods relating to crawlable feeds are tested in
    TestCrawlableFeed.
    """

    BOOKS = list(CirculationControllerTest.BOOKS) + [
        ["english_2", "Totally American", "Uncle Sam", "eng", False],
        ["french_1", "Très Français", "Marianne", "fre", False],
    ]

    def test_feed(self):
        # Test the feed() method.

        # First, test some common error conditions.

        # Bad lane -> Problem detail
        with self.request_context_with_library("/"):
            response = self.manager.opds_feeds.feed(-1)
            assert 404 == response.status_code
            assert (
                "http://librarysimplified.org/terms/problem/unknown-lane" ==
                response.uri)

        # Bad faceting information -> Problem detail
        lane_id = self.english_adult_fiction.id
        with self.request_context_with_library("/?order=nosuchorder"):
            response = self.manager.opds_feeds.feed(lane_id)
            assert 400 == response.status_code
            assert (
                "http://librarysimplified.org/terms/problem/invalid-input" ==
                response.uri)

        # Bad pagination -> Problem detail
        with self.request_context_with_library("/?size=abc"):
            response = self.manager.opds_feeds.feed(lane_id)
            assert 400 == response.status_code
            assert (
                "http://librarysimplified.org/terms/problem/invalid-input" ==
                response.uri)

        # Bad search index setup -> Problem detail
        self.assert_bad_search_index_gives_problem_detail(
            lambda: self.manager.opds_feeds.feed(lane_id)
        )

        # Now let's make a real feed.

        # Set up configuration settings for links and entry points
        library = self._default_library
        for rel, value in [(LibraryAnnotator.TERMS_OF_SERVICE, "a"),
                           (LibraryAnnotator.PRIVACY_POLICY, "b"),
                           (LibraryAnnotator.COPYRIGHT, "c"),
                           (LibraryAnnotator.ABOUT, "d"),
                           ]:
            ConfigurationSetting.for_library(rel, library).value = value

        # Make a real OPDS feed and poke at it.
        with self.request_context_with_library(
            "/?entrypoint=Book&size=10"
        ):
            response = self.manager.opds_feeds.feed(
                self.english_adult_fiction.id
            )

            # The mock search index returned every book it has, without
            # respect to which books _ought_ to show up on this page.
            #
            # So we'll need to do a more detailed test to make sure
            # the right arguments are being passed _into_ the search
            # index.

            assert 200 == response.status_code
            assert (
                'max-age=%d' % Lane.MAX_CACHE_AGE
                in response.headers['Cache-Control']
            )
            feed = feedparser.parse(response.data)
            assert (set([x.title for x in self.works]) ==
                set([x['title'] for x in feed['entries']]))

            # But the rest of the feed looks good.
            links = feed['feed']['links']
            by_rel = dict()

            # Put the links into a data structure based on their rel values.
            for i in links:
                rel = i['rel']
                href = i['href']
                if isinstance(by_rel.get(rel), (bytes, str)):
                    by_rel[rel] = [by_rel[rel]]
                if isinstance(by_rel.get(rel), list):
                    by_rel[rel].append(href)
                else:
                    by_rel[i['rel']] = i['href']

            assert "a" == by_rel[LibraryAnnotator.TERMS_OF_SERVICE]
            assert "b" == by_rel[LibraryAnnotator.PRIVACY_POLICY]
            assert "c" == by_rel[LibraryAnnotator.COPYRIGHT]
            assert "d" == by_rel[LibraryAnnotator.ABOUT]

            next_link = by_rel['next']
            lane_str = str(lane_id)
            assert lane_str in next_link
            assert 'entrypoint=Book' in next_link
            assert 'size=10' in next_link
            last_item = self.works[-1]

            # The pagination key for the next page is derived from the
            # sort fields of the last work in the current page.
            expected_pagination_key = [
                last_item.sort_title, last_item.sort_author, last_item.id
            ]
            expect = "key=%s" % urllib.parse.quote_plus(
                json.dumps(expected_pagination_key)
            )
            assert expect in next_link

            search_link = by_rel['search']
            assert lane_str in search_link
            assert 'entrypoint=Book' in search_link

            shelf_link = by_rel['http://opds-spec.org/shelf']
            assert shelf_link.endswith('/loans/')

            facet_links = by_rel['http://opds-spec.org/facet']
            assert all(lane_str in x for x in facet_links)
            assert all('entrypoint=Book' in x for x in facet_links)
            assert any('order=title' in x for x in facet_links)
            assert any('order=author' in x for x in facet_links)

        # Now let's take a closer look at what this controller method
        # passes into AcquisitionFeed.page(), by mocking page().
        class Mock(object):
            @classmethod
            def page(cls, **kwargs):
                self.called_with = kwargs
                return Response("An OPDS feed")

        sort_key = ["sort", "pagination", "key"]
        with self.request_context_with_library(
            "/?entrypoint=Audio&size=36&key=%s&order=added" % (
                json.dumps(sort_key)
            )
        ):
            response = self.manager.opds_feeds.feed(
                self.english_adult_fiction.id, feed_class=Mock
            )

            # While we're in request context, generate the URL we
            # expect to be used for this feed.
            expect_url = self.controller.cdn_url_for(
                "feed", lane_identifier=lane_id,
                library_short_name=self._default_library.short_name,
                _facets=load_facets_from_request()
            )

        assert isinstance(response, Response)
        assert "An OPDS feed" == response.get_data(as_text=True)

        # Now check all the keyword arguments that were passed into
        # page().
        kwargs = self.called_with
        assert kwargs.pop('url') == expect_url
        assert self._db == kwargs.pop('_db')
        assert self.english_adult_fiction.display_name == kwargs.pop('title')
        assert self.english_adult_fiction == kwargs.pop('worklist')

        # Query string arguments were taken into account when
        # creating the Facets and Pagination objects.
        facets = kwargs.pop('facets')
        assert AudiobooksEntryPoint == facets.entrypoint
        assert 'added' == facets.order

        pagination = kwargs.pop('pagination')
        assert isinstance(pagination, SortKeyPagination)
        assert 36 == pagination.size
        assert sort_key == pagination.last_item_on_previous_page

        # The Annotator object was instantiated with the proper lane
        # and the newly created Facets object.
        annotator = kwargs.pop('annotator')
        assert self.english_adult_fiction == annotator.lane
        assert facets == annotator.facets

        # The ExternalSearchIndex associated with the
        # CirculationManager was passed in; that way we don't have to
        # connect to the search engine again.
        assert self.manager.external_search == kwargs.pop('search_engine')

        # No other arguments were passed into page().
        assert {} == kwargs

    def test_groups(self):
        # AcquisitionFeed.groups is tested in core/test_opds.py, and a
        # full end-to-end test would require setting up a real search
        # index, so we're just going to test that groups() (or, in one
        # case, page()) is called properly.
        library = self._default_library
        library.setting(library.MINIMUM_FEATURED_QUALITY).value = 0.15
        library.setting(library.FEATURED_LANE_SIZE).value = 2

        # Patron with root lane -> redirect to root lane
        lane = self._lane()
        lane.root_for_patron_type = ["1"]
        self.default_patron.external_type = "1"
        auth = dict(Authorization=self.valid_auth)
        with self.request_context_with_library("/", headers=auth):
            controller = self.manager.opds_feeds
            response = controller.groups(None)
            assert 302 == response.status_code
            expect_url = controller.cdn_url_for(
                'acquisition_groups',
                library_short_name=self._default_library.short_name,
                lane_identifier=lane.id, _external=True
            )
            assert response.headers['Location'] == expect_url

        # Bad lane -> Problem detail
        with self.request_context_with_library("/"):
            response = self.manager.opds_feeds.groups(-1)
            assert 404 == response.status_code
            assert (
                "http://librarysimplified.org/terms/problem/unknown-lane" ==
                response.uri)

        # Bad search index setup -> Problem detail
        self.assert_bad_search_index_gives_problem_detail(
            lambda: self.manager.opds_feeds.groups(None)
        )

        # A grouped feed has no pagination, and the FeaturedFacets
        # constructor never raises an exception. So we don't need to
        # test for those error conditions.

        # Now let's see what goes into groups()
        class Mock(object):
            @classmethod
            def groups(cls, **kwargs):
                # This method ends up being called most of the time
                # the grouped feed controller is activated.
                self.groups_called_with = kwargs
                self.page_called_with = None
                return Response("A grouped feed")

            @classmethod
            def page(cls, **kwargs):
                # But for lanes that have no children, this method
                # ends up being called instead.
                self.groups_called_with = None
                self.page_called_with = kwargs
                return Response("A paginated feed")

        # Earlier we tested an authenticated request for a patron with an
        # external type. Now try an authenticated request for a patron with
        # no external type, just to verify that nothing unusual happens
        # for that kind of patron.
        self.default_patron.external_type = None
        with self.request_context_with_library("/?entrypoint=Audio", headers=auth):
            # In default_config, there are no LARGE_COLLECTION_LANGUAGES,
            # so the sole top-level lane is "World Languages", which covers the
            # SMALL and TINY_COLLECTION_LANGUAGES.
            #
            # Thus, when we pass lane=None into groups(), we're asking for a
            # feed for the sole top-level lane, "World Languages".
            expect_lane = self.manager.opds_feeds.load_lane(None)
            assert "World Languages" == expect_lane.display_name

            # Ask for that feed.
            response = self.manager.opds_feeds.groups(None, feed_class=Mock)

            # The Response returned by Mock.groups() has been converted
            # into a Flask response.
            assert 200 == response.status_code
            assert "A grouped feed" == response.get_data(as_text=True)

            # While we're in request context, generate the URL we
            # expect to be used for this feed.
            expect_url = self.manager.opds_feeds.cdn_url_for(
                "acquisition_groups", lane_identifier=None,
                library_short_name=library.short_name,
                _facets=load_facets_from_request()
            )

        kwargs = self.groups_called_with
        assert self._db == kwargs.pop('_db')
        lane = kwargs.pop('worklist')
        assert expect_lane == lane
        assert lane.display_name == kwargs.pop('title')
        assert expect_url == kwargs.pop('url')

        # A FeaturedFacets object was loaded from library, lane and
        # request configuration.
        facets = kwargs.pop('facets')
        assert isinstance(facets, FeaturedFacets)
        assert AudiobooksEntryPoint == facets.entrypoint
        assert 0.15 == facets.minimum_featured_quality

        # A LibraryAnnotator object was created from the Lane and
        # Facets objects.
        annotator = kwargs.pop('annotator')
        assert lane == annotator.lane
        assert facets == annotator.facets

        # Finally, let's try again with a specific lane rather than
        # None.

        # This lane has no sublanes, so our call to groups()
        # is going to become a call to page().
        with self.request_context_with_library("/?entrypoint=Audio"):
            response = self.manager.opds_feeds.groups(
                self.english_adult_fiction.id, feed_class=Mock
            )

            # While we're in request context, generate the URL we
            # expect to be used for this feed.
            expect_url = self.manager.opds_feeds.cdn_url_for(
                "feed", lane_identifier=self.english_adult_fiction.id,
                library_short_name=library.short_name,
                _facets=load_facets_from_request()
            )

        assert self.english_adult_fiction == self.page_called_with.pop('worklist')

        # The canonical URL for this feed is a page-type URL, not a
        # groups-type URL.
        assert expect_url == self.page_called_with.pop('url')

        # The faceting and pagination objects are typical for the
        # first page of a paginated feed.
        pagination = self.page_called_with.pop('pagination')
        assert isinstance(pagination, SortKeyPagination)
        facets = self.page_called_with.pop('facets')
        assert isinstance(facets, Facets)

        # groups() was never called.
        assert None == self.groups_called_with

        # Give this lane a sublane, and the call to groups() goes
        # through as normal.
        sublane = self._lane(parent=self.english_adult_fiction)
        with self.request_context_with_library("/?entrypoint=Audio"):
            response = self.manager.opds_feeds.groups(
                self.english_adult_fiction.id, feed_class=Mock
            )
        assert None == self.page_called_with
        assert self.english_adult_fiction == self.groups_called_with.pop('worklist')
        assert isinstance(self.groups_called_with.pop('facets'), FeaturedFacets)
        assert 'pagination' not in self.groups_called_with

    def test_navigation(self):
        library = self._default_library
        lane = self.manager.top_level_lanes[library.id]
        lane = self._db.merge(lane)

        # Mock NavigationFeed.navigation so we can see the arguments going
        # into it.
        old_navigation = NavigationFeed.navigation
        @classmethod
        def mock_navigation(cls, *args, **kwargs):
            self.called_with = (args, kwargs)
            return old_navigation(*args, **kwargs)
        NavigationFeed.navigation = mock_navigation

        with self.request_context_with_library("/"):
            response = self.manager.opds_feeds.navigation(lane.id)

            feed = feedparser.parse(response.data)
            entries = feed['entries']
            # The default top-level lane is "World Languages", which contains
            # sublanes for English, Spanish, Chinese, and French.
            assert len(lane.sublanes) == len(entries)

        # A NavigationFacets object was created and passed in to
        # NavigationFeed.navigation().
        args, kwargs = self.called_with
        facets = kwargs['facets']
        assert isinstance(facets, NavigationFacets)
        NavigationFeed.navigation = old_navigation

    def _set_update_times(self):
        """Set the last update times so we can create a crawlable feed."""
        now = datetime.datetime.now()

        def _set(work, time):
            """Set all fields used when calculating a work's update date for
            purposes of the crawlable feed.
            """
            work.last_update_time = time
            for lp in work.license_pools:
                lp.availability_time = time
        the_far_future = now + datetime.timedelta(hours=2)
        the_future = now + datetime.timedelta(hours=1)
        the_past = now - datetime.timedelta(hours=1)
        _set(self.english_2, now + datetime.timedelta(hours=2))
        _set(self.french_1, now + datetime.timedelta(hours=1))
        _set(self.english_1, now - datetime.timedelta(hours=1))
        self._db.commit()

    def mock_search(self, *args, **kwargs):
        self.called_with = (args, kwargs)

    def test_search_document(self):
        # When you invoke the search controller but don't specify a search
        # term, you get an OpenSearch document.
        with self.request_context_with_library("/"):
            response = self.manager.opds_feeds.search(None)
            assert response.headers['Content-Type'] == u'application/opensearchdescription+xml'
            assert "OpenSearchDescription" in response.get_data(as_text=True)

    def test_search(self):
        # Test the search() controller method.

        # Bad lane -> problem detail
        with self.request_context_with_library("/"):
            response = self.manager.opds_feeds.search(-1)
            assert 404 == response.status_code
            assert (
                "http://librarysimplified.org/terms/problem/unknown-lane" ==
                response.uri)

        # Bad pagination -> problem detail
        with self.request_context_with_library("/?size=abc"):
            response = self.manager.opds_feeds.search(None)
            assert 400 == response.status_code
            assert (
                "http://librarysimplified.org/terms/problem/invalid-input" ==
                response.uri)

        # Bad search index setup -> Problem detail
        self.assert_bad_search_index_gives_problem_detail(
            lambda: self.manager.opds_feeds.search(None)
        )

        # Loading the SearchFacets object from a request can't return
        # a problem detail, so we can't test that case.

        # The AcquisitionFeed.search method is tested in core, so we're
        # just going to test that appropriate values are passed into that
        # method:

        class Mock(object):
            @classmethod
            def search(cls, **kwargs):
                self.called_with = kwargs
                return "An OPDS feed"

        with self.request_context_with_library(
            "/?q=t&size=99&after=22&media=Music"
        ):
            # Try the top-level lane, "World Languages"
            expect_lane = self.manager.opds_feeds.load_lane(None)
            response = self.manager.opds_feeds.search(None, feed_class=Mock)

        kwargs = self.called_with
        assert self._db == kwargs.pop('_db')

        # Unlike other types of feeds, here the argument is called
        # 'lane' instead of 'worklist', because a Lane is the _only_
        # kind of WorkList that is currently searchable.
        lane = kwargs.pop('lane')
        assert expect_lane == lane
        query = kwargs.pop("query")
        assert "t" == query
        assert "Search" == kwargs.pop("title")
        assert self.manager.external_search == kwargs.pop('search_engine')

        # A SearchFacets object was loaded from library, lane and
        # request configuration.
        facets = kwargs.pop('facets')
        assert isinstance(facets, SearchFacets)

        # There are multiple possible entry points, and the request
        # didn't specify, so the SearchFacets object is configured to
        # search all of them.
        assert EverythingEntryPoint == facets.entrypoint

        # The "media" query string parameter -- used only by
        # SearchFacets -- was picked up.
        assert [Edition.MUSIC_MEDIUM] == facets.media

        # Information from the query string was used to make a
        # Pagination object.
        pagination = kwargs.pop('pagination')
        assert 22 == pagination.offset
        assert 99 == pagination.size

        # A LibraryAnnotator object was created from the Lane and
        # Facets objects.
        annotator = kwargs.pop('annotator')
        assert lane == annotator.lane
        assert facets == annotator.facets

        # Checking the URL is difficult because it requires a request
        # context, _plus_ the SearchFacets object created during the
        # original request.
        library = self._default_library
        with self.request_context_with_library(""):
            expect_url = self.manager.opds_feeds.url_for(
                'lane_search', lane_identifier=None,
                library_short_name=library.short_name,
                **dict(list(facets.items())), q=query
            )
        assert expect_url == kwargs.pop('url')

        # No other arguments were passed into search().
        assert {} == kwargs

        # When a specific entry point is selected, the SearchFacets
        # object is configured with that entry point alone.
        with self.request_context_with_library("/?entrypoint=Audio&q=t"):
            # Search a specific lane rather than the top-level.
            response = self.manager.opds_feeds.search(
                self.english_adult_fiction.id, feed_class=Mock
            )
            kwargs = self.called_with

            # We're searching that lane.
            assert self.english_adult_fiction == kwargs['lane']

            # And we get the entry point we asked for.
            assert AudiobooksEntryPoint == kwargs['facets'].entrypoint

        # When only a single entry point is enabled, it's used as the
        # default.
        library.setting(EntryPoint.ENABLED_SETTING).value = json.dumps(
            [AudiobooksEntryPoint.INTERNAL_NAME]
        )
        with self.request_context_with_library("/?q=t"):
            response = self.manager.opds_feeds.search(None, feed_class=Mock)
            assert AudiobooksEntryPoint == self.called_with['facets'].entrypoint

    def test_misconfigured_search(self):

        class BadSearch(CirculationManager):

            @property
            def setup_search(self):
                raise Exception("doomed!")

        circulation = BadSearch(self._db, testing=True)

        # An attempt to call FeedController.search() will return a
        # problem detail.
        with self.request_context_with_library("/?q=t"):
            problem = circulation.opds_feeds.search(None)
            assert REMOTE_INTEGRATION_FAILED.uri == problem.uri
            assert ('The search index for this site is not properly configured.' ==
                problem.detail)

    def test__qa_feed(self):
        # Test the _qa_feed() controller method.

        # First, mock the hook functions that do the actual work.
        wl = WorkList()
        wl.initialize(self.library)
        worklist_factory = MagicMock(return_value=wl)
        feed_method = MagicMock(return_value="an OPDS feed")

        m = self.manager.opds_feeds._qa_feed
        args = (feed_method, "QA test feed", "qa_feed", Facets,
                worklist_factory)

        # Bad search index setup -> Problem detail
        self.assert_bad_search_index_gives_problem_detail(
            lambda: m(*args)
        )

        # Bad faceting information -> Problem detail
        with self.request_context_with_library("/?order=nosuchorder"):
            response = m(*args)
            assert 400 == response.status_code
            assert (
                "http://librarysimplified.org/terms/problem/invalid-input" ==
                response.uri)

        # Now test success.
        with self.request_context_with_library("/"):
            expect_url = self.manager.opds_feeds.url_for(
                'qa_feed', library_short_name=self._default_library.short_name,
            )

            response = m(*args)

        # The response is the return value of feed_method().
        assert "an OPDS feed" == response

        # The worklist factory was called once, with the Library
        # associated with the request and a freshly created Facets
        # object.
        [factory_call] = worklist_factory.mock_calls
        (library, facets) = factory_call.args
        assert self._default_library == library
        assert isinstance(facets, Facets)
        assert EverythingEntryPoint == facets.entrypoint

        # feed_method was called once, with a variety of arguments.
        [call] = feed_method.mock_calls
        kwargs = call.kwargs

        assert self._db == kwargs.pop('_db')
        assert "QA test feed" == kwargs.pop("title")
        assert self.manager.external_search == kwargs.pop('search_engine')
        assert expect_url == kwargs.pop('url')

        # These feeds are never to be cached.
        assert CachedFeed.IGNORE_CACHE == kwargs.pop('max_age')

        # To improve performance, a Pagination object was created that
        # limits each lane in the test feed to a single Work.
        pagination = kwargs.pop('pagination')
        assert isinstance(pagination, Pagination)
        assert 1 == pagination.size

        # The WorkList returned by worklist_factory was passed into
        # feed_method.
        assert wl == kwargs.pop('worklist')

        # So was a LibraryAnnotator object created from that WorkList.
        annotator = kwargs.pop('annotator')
        assert isinstance(annotator, LibraryAnnotator)
        assert wl == annotator.lane
        assert None == annotator.facets

        # The Facets object used to initialize the feed is the same
        # one passed into worklist_factory.
        assert facets == kwargs.pop('facets')

        # No other arguments were passed into feed_method().
        assert {} == kwargs

    def test_qa_feed(self):
        # Verify that the qa_feed controller creates a factory for a
        # JackpotWorkList and passes it into _qa_feed.

        mock = MagicMock(return_value="an OPDS feed")
        self.manager.opds_feeds._qa_feed = mock

        response = self.manager.opds_feeds.qa_feed()
        [call] = mock.mock_calls
        kwargs = call.kwargs

        # For the most part, we're verifying that the expected values
        # are passed in to _qa_feed.
        assert AcquisitionFeed.groups == kwargs.pop('feed_method')
        assert JackpotFacets == kwargs.pop('facet_class')
        assert "qa_feed" == kwargs.pop("controller_name")
        assert "QA test feed" == kwargs.pop("feed_title")
        factory = kwargs.pop("worklist_factory")
        assert {} == kwargs

        # However, one of those expected values is a function. We need
        # to call that function to verify that it builds the
        # JackpotWorkList that distinguishes this _qa_feed call from
        # other calls.
        with self.request_context_with_library("/"):
            facets = load_facets_from_request(
                base_class=JackpotFacets,
                default_entrypoint=EverythingEntryPoint
            )

        worklist = factory(self._default_library, facets)
        assert isinstance(worklist, JackpotWorkList)

        # Each child of the JackpotWorkList is based on the
        # JackpotFacets object we passed in to the factory method.
        for child in worklist.children:
            assert facets == child.facets

    def test_qa_feed(self):
        # Verify that the qa_feed controller creates a factory for a
        # JackpotWorkList and passes it into _qa_feed.

        mock = MagicMock(return_value="an OPDS feed")
        self.manager.opds_feeds._qa_feed = mock

        response = self.manager.opds_feeds.qa_feed()
        [call] = mock.mock_calls
        kwargs = call.kwargs

        # For the most part, we're verifying that the expected values
        # are passed in to _qa_feed.
        assert AcquisitionFeed.groups == kwargs.pop('feed_factory')
        assert JackpotFacets == kwargs.pop('facet_class')
        assert "qa_feed" == kwargs.pop("controller_name")
        assert "QA test feed" == kwargs.pop("feed_title")
        factory = kwargs.pop("worklist_factory")
        assert {} == kwargs

        # However, one of those expected values is a function. We need
        # to call that function to verify that it builds the
        # JackpotWorkList that distinguishes this _qa_feed call from
        # other calls.
        with self.request_context_with_library("/"):
            facets = load_facets_from_request(
                base_class=JackpotFacets,
                default_entrypoint=EverythingEntryPoint
            )

        worklist = factory(self._default_library, facets)
        assert isinstance(worklist, JackpotWorkList)

        # Each child of the JackpotWorkList is based on the
        # JackpotFacets object we passed in to the factory method.
        for child in worklist.children:
            assert facets == child.facets

    def test_qa_series_feed(self):
        # Verify that the qa_series_feed controller creates a factory
        # for a generic WorkList and passes it into _qa_feed with
        # instructions to use HasSeriesFacets.

        mock = MagicMock(return_value="an OPDS feed")
        self.manager.opds_feeds._qa_feed = mock

        response = self.manager.opds_feeds.qa_series_feed()
        [call] = mock.mock_calls
        kwargs = call.kwargs

        # For the most part, we're verifying that the expected values
        # are passed in to _qa_feed.

        # Note that the feed_method is different from the one in qa_feed.
        # We want to generate an ungrouped feed rather than a grouped one.
        assert AcquisitionFeed.page == kwargs.pop('feed_factory')
        assert HasSeriesFacets == kwargs.pop('facet_class')
        assert "qa_series_feed" == kwargs.pop("controller_name")
        assert "QA series test feed" == kwargs.pop("feed_title")
        factory = kwargs.pop("worklist_factory")
        assert {} == kwargs

        # One of those expected values is a function. We need to call
        # that function to verify that it builds a generic WorkList
        # with no special features. Unlike with qa_feed, the
        # HasSeriesFacets object is not used to build the WorkList;
        # instead it directly modifies the Filter object used to
        # generate the query.
        worklist = factory(self._default_library, object())
        assert isinstance(worklist, WorkList)
        assert self._default_library.id == worklist.library_id


class TestCrawlableFeed(CirculationControllerTest):

    @contextmanager
    def mock_crawlable_feed(self):
        """Temporarily mock _crawlable_feed with something
        that records the arguments used to call it.
        """
        controller = self.manager.opds_feeds
        original = controller._crawlable_feed
        def mock(title, url, worklist, annotator=None,
                 feed_class=AcquisitionFeed):
            self._crawlable_feed_called_with = dict(
                title=title, url=url, worklist=worklist, annotator=annotator,
                feed_class=feed_class
            )
            return "An OPDS feed."
        controller._crawlable_feed = mock
        yield
        controller._crawlable_feed = original

    def test_crawlable_library_feed(self):
        # Test the creation of a crawlable feed for everything in
        # a library.
        controller = self.manager.opds_feeds
        library = self._default_library
        with self.request_context_with_library("/"):
            with self.mock_crawlable_feed():
                response = controller.crawlable_library_feed()
                expect_url = controller.cdn_url_for(
                    "crawlable_library_feed",
                    library_short_name=library.short_name,
                )

        # The response of the mock _crawlable_feed was returned as-is;
        # creating a proper Response object is the job of the real
        # _crawlable_feed.
        assert "An OPDS feed." == response

        # Verify that _crawlable_feed was called with the right arguments.
        kwargs = self._crawlable_feed_called_with
        assert expect_url == kwargs.pop('url')
        assert library.name == kwargs.pop('title')
        assert None == kwargs.pop('annotator')
        assert AcquisitionFeed == kwargs.pop('feed_class')

        # A CrawlableCollectionBasedLane has been set up to show
        # everything in any of the requested library's collections.
        lane = kwargs.pop('worklist')
        assert isinstance(lane, CrawlableCollectionBasedLane)
        assert library.id == lane.library_id
        assert [x.id for x in library.collections] == lane.collection_ids
        assert {} == kwargs

    def test_crawlable_collection_feed(self):
        # Test the creation of a crawlable feed for everything in
        # a collection.
        controller = self.manager.opds_feeds
        library = self._default_library

        collection = self._collection()

        # Bad collection name -> Problem detail.
        with self.app.test_request_context("/"):
            response = controller.crawlable_collection_feed(
                collection_name="No such collection"
            )
            assert NO_SUCH_COLLECTION == response

        # Unlike most of these controller methods, this one does not
        # require a library context.
        with self.app.test_request_context("/"):
            with self.mock_crawlable_feed():
                response = controller.crawlable_collection_feed(
                    collection_name=collection.name
                )
                expect_url = controller.cdn_url_for(
                    "crawlable_collection_feed",
                    collection_name=collection.name,
                )

        # The response of the mock _crawlable_feed was returned as-is;
        # creating a proper Response object is the job of the real
        # _crawlable_feed.
        assert "An OPDS feed." == response

        # Verify that _crawlable_feed was called with the right arguments.
        kwargs = self._crawlable_feed_called_with
        assert expect_url == kwargs.pop('url')
        assert collection.name == kwargs.pop('title')

        # A CrawlableCollectionBasedLane has been set up to show
        # everything in the requested collection.
        lane = kwargs.pop('worklist')
        assert isinstance(lane, CrawlableCollectionBasedLane)
        assert None == lane.library_id
        assert [collection.id] == lane.collection_ids

        # No specific Annotator as created to build the OPDS
        # feed. We'll be using the default for a request with no
        # library context--a CirculationManagerAnnotator.
        assert None == kwargs.pop('annotator')

        # A specific annotator _is_ created for an ODL collection:
        # A SharedCollectionAnnotator that knows about the Collection
        # _and_ the WorkList.
        collection.protocol = MockODLAPI.NAME
        with self.app.test_request_context("/"):
            with self.mock_crawlable_feed():
                response = controller.crawlable_collection_feed(
                    collection_name=collection.name
                )
        kwargs = self._crawlable_feed_called_with
        annotator = kwargs['annotator']
        assert isinstance(annotator, SharedCollectionAnnotator)
        assert collection == annotator.collection
        assert kwargs['worklist'] == annotator.lane

    def test_crawlable_list_feed(self):
        # Test the creation of a crawlable feed for everything in
        # a custom list.
        controller = self.manager.opds_feeds
        library = self._default_library

        customlist, ignore = self._customlist(num_entries=0)
        customlist.library = library

        other_list, ignore = self._customlist(num_entries=0)

        # List does not exist, or not associated with library ->
        # ProblemDetail
        for bad_name in ("Nonexistent list", other_list.name):
            with self.request_context_with_library("/"):
                with self.mock_crawlable_feed():
                    response = controller.crawlable_list_feed(bad_name)
                    assert NO_SUCH_LIST == response

        with self.request_context_with_library("/"):
            with self.mock_crawlable_feed():
                response = controller.crawlable_list_feed(customlist.name)
                expect_url = controller.cdn_url_for(
                    "crawlable_list_feed",
                    list_name=customlist.name,
                    library_short_name=library.short_name,
                )

        # The response of the mock _crawlable_feed was returned as-is;
        # creating a proper Response object is the job of the real
        # _crawlable_feed.
        assert "An OPDS feed." == response

        # Verify that _crawlable_feed was called with the right arguments.
        kwargs = self._crawlable_feed_called_with
        assert expect_url == kwargs.pop('url')
        assert customlist.name == kwargs.pop('title')
        assert None == kwargs.pop('annotator')
        assert AcquisitionFeed == kwargs.pop('feed_class')

        # A CrawlableCustomListBasedLane was created to fetch only
        # the works in the custom list.
        lane = kwargs.pop('worklist')
        assert isinstance(lane, CrawlableCustomListBasedLane)
        assert [customlist.id] == lane.customlist_ids
        assert {} == kwargs

    def test__crawlable_feed(self):
        # Test the helper method called by all other feed methods.
        self.page_called_with = None
        class MockFeed(object):
            @classmethod
            def page(cls, **kwargs):
                self.page_called_with = kwargs
                return Response("An OPDS feed")

        work = self._work(with_open_access_download=True)
        class MockLane(DynamicLane):
            def works(self, _db, facets, pagination, *args, **kwargs):
                # We need to call page_loaded() (normally called by
                # the search engine after obtaining real search
                # results), because OPDSFeed.page will call it if it
                # wasn't already called.
                #
                # It's not necessary for this test to call it with a
                # realistic value, but we might as well.
                results = [
                    MockSearchResult(
                        work.sort_title, work.sort_author, {}, work.id
                    )
                ]
                pagination.page_loaded(results)
                return [work]

        mock_lane = MockLane()
        mock_lane.initialize(None)
        in_kwargs = dict(
            title="Lane title",
            url="Lane URL",
            worklist=mock_lane,
            feed_class=MockFeed
        )

        # Bad pagination data -> problem detail
        with self.app.test_request_context("/?size=a"):
            response = self.manager.opds_feeds._crawlable_feed(**in_kwargs)
            assert isinstance(response, ProblemDetail)
            assert INVALID_INPUT.uri == response.uri
            assert None == self.page_called_with

        # Bad search engine -> problem detail
        self.assert_bad_search_index_gives_problem_detail(
            lambda: self.manager.opds_feeds._crawlable_feed(**in_kwargs)
        )

        # Good pagination data -> feed_class.page() is called.
        sort_key = ["sort", "pagination", "key"]
        with self.app.test_request_context(
                "/?size=23&key=%s" % json.dumps(sort_key)
        ):
            response = self.manager.opds_feeds._crawlable_feed(**in_kwargs)

        # The result of page() was served as an OPDS feed.
        assert 200 == response.status_code
        assert "An OPDS feed" == response.get_data(as_text=True)

        # Verify the arguments passed in to page().
        out_kwargs = self.page_called_with
        assert self._db == out_kwargs.pop('_db')
        assert (self.manager.opds_feeds.search_engine ==
            out_kwargs.pop('search_engine'))
        assert in_kwargs['worklist'] == out_kwargs.pop('worklist')
        assert in_kwargs['title'] == out_kwargs.pop('title')
        assert in_kwargs['url'] == out_kwargs.pop('url')

        # Since no annotator was provided and the request did not
        # happen in a library context, a generic
        # CirculationManagerAnnotator was created.
        annotator = out_kwargs.pop('annotator')
        assert isinstance(annotator, CirculationManagerAnnotator)
        assert mock_lane == annotator.lane

        # There's only one way to configure CrawlableFacets, so it's
        # sufficient to check that our faceting object is in fact a
        # CrawlableFacets.
        facets = out_kwargs.pop('facets')
        assert isinstance(facets, CrawlableFacets)

        # Verify that pagination was picked up from the request.
        pagination = out_kwargs.pop('pagination')
        assert isinstance(pagination, SortKeyPagination)
        assert sort_key == pagination.last_item_on_previous_page
        assert 23 == pagination.size

        # We're done looking at the arguments.
        assert {} == out_kwargs

        # If a custom Annotator is passed in to _crawlable_feed, it's
        # propagated to the page() call.
        mock_annotator = object()
        with self.app.test_request_context("/"):
            response = self.manager.opds_feeds._crawlable_feed(
                annotator=mock_annotator, **in_kwargs
            )
            assert mock_annotator == self.page_called_with['annotator']

        # Finally, remove the mock feed class and verify that a real OPDS
        # feed is generated from the result of MockLane.works()
        del in_kwargs['feed_class']
        with self.request_context_with_library("/"):
            response = self.manager.opds_feeds._crawlable_feed(**in_kwargs)
        feed = feedparser.parse(response.data)

        # There is one entry with the expected title.
        [entry] = feed['entries']
        assert entry['title'] == work.title


class TestMARCRecordController(CirculationControllerTest):
    def test_download_page_with_exporter_and_files(self):
        now = datetime.datetime.now()
        yesterday = now - datetime.timedelta(days=1)

        library = self._default_library
        lane = self._lane(display_name="Test Lane")

        exporter = self._external_integration(
            ExternalIntegration.MARC_EXPORT, ExternalIntegration.CATALOG_GOAL,
            libraries=[self._default_library])

        rep1, ignore = create(
            self._db, Representation,
            url="http://mirror1", mirror_url="http://mirror1",
            media_type=Representation.MARC_MEDIA_TYPE,
            mirrored_at=now)
        cache1, ignore = create(
            self._db, CachedMARCFile,
            library=self._default_library, lane=None,
            representation=rep1, end_time=now)

        rep2, ignore = create(
            self._db, Representation,
            url="http://mirror2", mirror_url="http://mirror2",
            media_type=Representation.MARC_MEDIA_TYPE,
            mirrored_at=yesterday)
        cache2, ignore = create(
            self._db, CachedMARCFile,
            library=self._default_library, lane=lane,
            representation=rep2, end_time=yesterday)

        rep3, ignore = create(
            self._db, Representation,
            url="http://mirror3", mirror_url="http://mirror3",
            media_type=Representation.MARC_MEDIA_TYPE,
            mirrored_at=now)
        cache3, ignore = create(
            self._db, CachedMARCFile,
            library=self._default_library, lane=None,
            representation=rep3, end_time=now,
            start_time=yesterday)


        with self.request_context_with_library("/"):
            response = self.manager.marc_records.download_page()
            assert 200 == response.status_code
            html = response.get_data(as_text=True)
            assert ("Download MARC files for %s" % library.name) in html

            assert "<h3>All Books</h3>" in html
            assert '<a href="http://mirror1">Full file - last updated %s</a>' % now.strftime("%B %-d, %Y") in html
            assert "<h4>Update-only files</h4>" in html
            assert '<a href="http://mirror3">Updates from %s to %s</a>' % (yesterday.strftime("%B %-d, %Y"), now.strftime("%B %-d, %Y")) in html

            assert '<h3>Test Lane</h3>' in html
            assert '<a href="http://mirror2">Full file - last updated %s</a>' % yesterday.strftime("%B %-d, %Y") in html

    def test_download_page_with_exporter_but_no_files(self):
        now = datetime.datetime.now()
        yesterday = now - datetime.timedelta(days=1)

        library = self._default_library

        exporter = self._external_integration(
            ExternalIntegration.MARC_EXPORT, ExternalIntegration.CATALOG_GOAL,
            libraries=[self._default_library])

        with self.request_context_with_library("/"):
            response = self.manager.marc_records.download_page()
            assert 200 == response.status_code
            html = response.get_data(as_text=True)
            assert ("Download MARC files for %s" % library.name) in html
            assert "MARC files aren't ready" in html

    def test_download_page_no_exporter(self):
        library = self._default_library

        with self.request_context_with_library("/"):
            response = self.manager.marc_records.download_page()
            assert 200 == response.status_code
            html = response.get_data(as_text=True)
            assert ("Download MARC files for %s" % library.name) in html
            assert ("No MARC exporter is currently configured") in html

        # If the exporter was deleted after some MARC files were cached,
        # they will still be available to download.
        now = datetime.datetime.now()
        rep, ignore = create(
            self._db, Representation,
            url="http://mirror1", mirror_url="http://mirror1",
            media_type=Representation.MARC_MEDIA_TYPE,
            mirrored_at=now)
        cache, ignore = create(
            self._db, CachedMARCFile,
            library=self._default_library, lane=None,
            representation=rep, end_time=now)

        with self.request_context_with_library("/"):
            response = self.manager.marc_records.download_page()
            assert 200 == response.status_code
            html = response.get_data(as_text=True)
            assert ("Download MARC files for %s" % library.name) in html
            assert "No MARC exporter is currently configured" in html
            assert '<h3>All Books</h3>' in html
            assert '<a href="http://mirror1">Full file - last updated %s</a>' % now.strftime("%B %-d, %Y") in html


class TestAnalyticsController(CirculationControllerTest):
    def setup_method(self):
        super(TestAnalyticsController, self).setup_method()
        [self.lp] = self.english_1.license_pools
        self.identifier = self.lp.identifier

    def test_track_event(self):
        integration, ignore = create(
            self._db, ExternalIntegration,
            goal=ExternalIntegration.ANALYTICS_GOAL,
            protocol="core.local_analytics_provider",
        )
        integration.setting(
            LocalAnalyticsProvider.LOCATION_SOURCE
        ).value = LocalAnalyticsProvider.LOCATION_SOURCE_NEIGHBORHOOD
        self.manager.analytics = Analytics(self._db)

        with self.request_context_with_library("/"):
            response = self.manager.analytics_controller.track_event(self.identifier.type, self.identifier.identifier, "invalid_type")
            assert 400 == response.status_code
            assert INVALID_ANALYTICS_EVENT_TYPE.uri == response.uri

        # If there is no active patron, or if the patron has no
        # associated neighborhood, the CirculationEvent is created
        # with no location.
        patron = self._patron()
        for request_patron in (None, patron):
            with self.request_context_with_library("/"):
                flask.request.patron = request_patron
                response = self.manager.analytics_controller.track_event(
                    self.identifier.type, self.identifier.identifier,
                    "open_book"
                )
                assert 200 == response.status_code

                circulation_event = get_one(
                    self._db, CirculationEvent,
                    type="open_book",
                    license_pool=self.lp
                )
                assert None == circulation_event.location
                self._db.delete(circulation_event)

        # If the patron has an associated neighborhood, and the
        # analytics controller is set up to use patron neighborhood as
        # event location, then the CirculationEvent is created with
        # that neighborhood as its location.
        patron.neighborhood = "Mars Grid 4810579"
        with self.request_context_with_library("/"):
            flask.request.patron = patron
            response = self.manager.analytics_controller.track_event(
                self.identifier.type, self.identifier.identifier, "open_book"
            )
            assert 200 == response.status_code

            circulation_event = get_one(
                self._db, CirculationEvent,
                type="open_book",
                license_pool=self.lp
            )
            assert patron.neighborhood == circulation_event.location
            self._db.delete(circulation_event)

class TestDeviceManagementProtocolController(ControllerTest):

    def setup_method(self):
        super(TestDeviceManagementProtocolController, self).setup_method()
        self.initialize_adobe(self.library, self.libraries)
        self.auth = dict(Authorization=self.valid_auth)

        # Since our library doesn't have its Adobe configuration
        # enabled, the Device Management Protocol controller has not
        # been enabled.
        assert None == self.manager.adobe_device_management

        # Set up the Adobe configuration for this library and
        # reload the CirculationManager configuration.
        self.manager.setup_adobe_vendor_id(self._db, self.library)
        self.manager.load_settings()

        # Now the controller is enabled and we can use it in this
        # test.
        self.controller = self.manager.adobe_device_management

    def _create_credential(self):
        """Associate a credential with the default patron which
        can have Adobe device identifiers associated with it,
        """
        return self._credential(
            DataSource.INTERNAL_PROCESSING,
            AuthdataUtility.ADOBE_ACCOUNT_ID_PATRON_IDENTIFIER,
            self.default_patron
        )

    def test_link_template_header(self):
        """Test the value of the Link-Template header used in
        device_id_list_handler.
        """
        with self.request_context_with_library("/"):
            headers = self.controller.link_template_header
            assert 1 == len(headers)
            template = headers['Link-Template']
            expected_url = url_for("adobe_drm_device", library_short_name=self.library.short_name, device_id="{id}", _external=True)
            expected_url = expected_url.replace("%7Bid%7D", "{id}")
            assert '<%s>; rel="item"' % expected_url == template

    def test__request_handler_failure(self):
        """You cannot create a DeviceManagementRequestHandler
        without providing a patron.
        """
        result = self.controller._request_handler(None)

        assert isinstance(result, ProblemDetail)
        assert INVALID_CREDENTIALS.uri == result.uri
        assert "No authenticated patron" == result.detail

    def test_device_id_list_handler_post_success(self):
        # The patron has no credentials, and thus no registered devices.
        assert [] == self.default_patron.credentials
        headers = dict(self.auth)
        headers['Content-Type'] = self.controller.DEVICE_ID_LIST_MEDIA_TYPE
        with self.request_context_with_library(
            "/", method='POST', headers=headers, data="device"
        ):
            self.controller.authenticated_patron_from_request()
            response = self.controller.device_id_list_handler()
            assert 200 == response.status_code

            # We just registered a new device with the patron. This
            # automatically created an appropriate Credential for
            # them.
            [credential] = self.default_patron.credentials
            assert DataSource.INTERNAL_PROCESSING == credential.data_source.name
            assert (AuthdataUtility.ADOBE_ACCOUNT_ID_PATRON_IDENTIFIER ==
                credential.type)

            assert (['device'] ==
                [x.device_identifier for x in credential.drm_device_identifiers])

    def test_device_id_list_handler_get_success(self):
        credential = self._create_credential()
        credential.register_drm_device_identifier("device1")
        credential.register_drm_device_identifier("device2")
        with self.request_context_with_library("/", headers=self.auth):
            self.controller.authenticated_patron_from_request()
            response = self.controller.device_id_list_handler()
            assert 200 == response.status_code

            # We got a list of device IDs.
            assert (self.controller.DEVICE_ID_LIST_MEDIA_TYPE ==
                response.headers['Content-Type'])
            assert "device1\ndevice2" == response.get_data(as_text=True)

            # We got a URL Template (see test_link_template_header())
            # that explains how to address any particular device ID.
            expect = self.controller.link_template_header
            for k, v in list(expect.items()):
                assert response.headers[k] == v

    def device_id_list_handler_bad_auth(self):
        with self.request_context_with_library("/"):
            self.controller.authenticated_patron_from_request()
            response = self.manager.adobe_vendor_id.device_id_list_handler()
            assert isinstance(response, ProblemDetail)
            assert 401 == response.status_code

    def device_id_list_handler_bad_method(self):
        with self.request_context_with_library(
            "/", method='DELETE', headers=self.auth
        ):
            self.controller.authenticated_patron_from_request()
            response = self.controller.device_id_list_handler()
            assert isinstance(response, ProblemDetail)
            assert 405 == response.status_code

    def test_device_id_list_handler_too_many_simultaneous_registrations(self):
        # We only allow registration of one device ID at a time.
        headers = dict(self.auth)
        headers['Content-Type'] = self.controller.DEVICE_ID_LIST_MEDIA_TYPE
        with self.request_context_with_library(
            "/", method='POST', headers=headers, data="device1\ndevice2"
        ):
            self.controller.authenticated_patron_from_request()
            response = self.controller.device_id_list_handler()
            assert 413 == response.status_code
            assert "You may only register one device ID at a time." == response.detail

    def test_device_id_list_handler_wrong_media_type(self):
        headers = dict(self.auth)
        headers['Content-Type'] = "text/plain"
        with self.request_context_with_library(
            "/", method='POST', headers=headers, data="device1\ndevice2"
        ):
            self.controller.authenticated_patron_from_request()
            response = self.controller.device_id_list_handler()
            assert 415 == response.status_code
            assert ("Expected vnd.librarysimplified/drm-device-id-list document." ==
                response.detail)

    def test_device_id_handler_success(self):
        credential = self._create_credential()
        credential.register_drm_device_identifier("device")

        with self.request_context_with_library(
                "/", method='DELETE', headers=self.auth
        ):
            patron = self.controller.authenticated_patron_from_request()
            response = self.controller.device_id_handler("device")
            assert 200 == response.status_code

    def test_device_id_handler_bad_auth(self):
        with self.request_context_with_library("/", method='DELETE'):
            with temp_config() as config:
                config[Configuration.INTEGRATIONS] = {
                    "Circulation Manager" : { "url" : "http://foo/" }
                }
                patron = self.controller.authenticated_patron_from_request()
                response = self.controller.device_id_handler("device")
            assert isinstance(response, ProblemDetail)
            assert 401 == response.status_code

    def test_device_id_handler_bad_method(self):
        with self.request_context_with_library("/", method='POST', headers=self.auth):
            patron = self.controller.authenticated_patron_from_request()
            response = self.controller.device_id_handler("device")
            assert isinstance(response, ProblemDetail)
            assert 405 == response.status_code
            assert "Only DELETE is supported." == response.detail


class TestODLNotificationController(ControllerTest):
    """Test that an ODL distributor can notify the circulation manager
    when a loan's status changes."""

    def test_notify_success(self):
        collection = MockODLAPI.mock_collection(self._db)
        patron = self._patron()
        pool = self._licensepool(None, collection=collection)
        pool.licenses_owned = 10
        pool.licenses_available = 5
        loan, ignore = pool.loan_to(patron)
        loan.external_identifier = self._str

        with self.request_context_with_library("/", method="POST"):
            flask.request.data = json.dumps({
               "id": loan.external_identifier,
               "status": "revoked",
            })
            response = self.manager.odl_notification_controller.notify(
                loan.id)
            assert 200 == response.status_code

            # The pool's availability has been updated.
            api = self.manager.circulation_apis[self._default_library.id].api_for_license_pool(loan.license_pool)
            assert [loan.license_pool] == api.availability_updated_for

    def test_notify_errors(self):
        # No loan.
        with self.request_context_with_library("/", method="POST"):
            response = self.manager.odl_notification_controller.notify(self._str)
            assert NO_ACTIVE_LOAN.uri == response.uri

        # Loan from a non-ODL collection.
        patron = self._patron()
        pool = self._licensepool(None)
        loan, ignore = pool.loan_to(patron)
        loan.external_identifier = self._str

        with self.request_context_with_library("/", method="POST"):
            response = self.manager.odl_notification_controller.notify(loan.id)
            assert INVALID_LOAN_FOR_ODL_NOTIFICATION == response

class TestSharedCollectionController(ControllerTest):
    """Test that other circ managers can register to borrow books
    from a shared collection."""

    def setup_method(self):
        self.setup_circulation_manager = False
        super(TestSharedCollectionController, self).setup_method()
        from api.odl import ODLAPI
        self.collection = self._collection(protocol=ODLAPI.NAME)
        self._default_library.collections = [self.collection]
        self.client, ignore = IntegrationClient.register(self._db, "http://library.org")
        self.app.manager = self.circulation_manager_setup(self._db)
        self.work = self._work(
            with_license_pool=True, collection=self.collection
        )
        self.pool = self.work.license_pools[0]
        [self.delivery_mechanism] = self.pool.delivery_mechanisms

    @contextmanager
    def request_context_with_client(self, route, *args, **kwargs):
        if 'client' in kwargs:
            client = kwargs.pop('client')
        else:
            client = self.client
        if 'headers' in kwargs:
            headers = kwargs.pop('headers')
        else:
            headers = dict()
        headers['Authorization'] = "Bearer " + base64.b64encode(client.shared_secret)
        kwargs['headers'] = headers
        with self.app.test_request_context(route, *args, **kwargs) as c:
            yield c

    def test_info(self):
        with self.app.test_request_context("/"):
            collection = self.manager.shared_collection_controller.info(self._str)
            assert NO_SUCH_COLLECTION == collection

            response = self.manager.shared_collection_controller.info(self.collection.name)
            assert 200 == response.status_code
            assert response.headers.get("Content-Type").startswith("application/opds+json")
            links = json.loads(response.get_data(as_text=True)).get("links")
            [register_link] = [link for link in links if link.get("rel") == "register"]
            assert "/collections/%s/register" % self.collection.name in register_link.get("href")

    def test_load_collection(self):
        with self.app.test_request_context("/"):
            collection = self.manager.shared_collection_controller.load_collection(self._str)
            assert NO_SUCH_COLLECTION == collection

            collection = self.manager.shared_collection_controller.load_collection(self.collection.name)
            assert self.collection == collection

    def test_register(self):
        with self.app.test_request_context("/"):
            api = self.app.manager.shared_collection_controller.shared_collection
            flask.request.form = ImmutableMultiDict([("url", "http://test")])

            api.queue_register(InvalidInputException())
            response = self.manager.shared_collection_controller.register(self.collection.name)
            assert 400 == response.status_code
            assert INVALID_REGISTRATION.uri == response.uri

            api.queue_register(AuthorizationFailedException())
            response = self.manager.shared_collection_controller.register(self.collection.name)
            assert 401 == response.status_code
            assert INVALID_CREDENTIALS.uri == response.uri

            api.queue_register(RemoteInitiatedServerError("Error", "Service"))
            response = self.manager.shared_collection_controller.register(self.collection.name)
            assert 502 == response.status_code
            assert INTEGRATION_ERROR.uri == response.uri

            api.queue_register(dict(shared_secret="secret"))
            response = self.manager.shared_collection_controller.register(self.collection.name)
            assert 200 == response.status_code
            assert "secret" == json.loads(response.get_data(as_text=True)).get("shared_secret")

    def test_loan_info(self):
        now = datetime.datetime.utcnow()
        tomorrow = datetime.datetime.utcnow() + datetime.timedelta(days=1)

        other_client, ignore = IntegrationClient.register(self._db, "http://otherlibrary")
        other_client_loan, ignore = create(
            self._db, Loan, license_pool=self.pool, integration_client=other_client,
        )

        ignore, other_pool = self._edition(
            with_license_pool=True, collection=self._collection(),
        )
        other_pool_loan, ignore = create(
            self._db, Loan, license_pool=other_pool, integration_client=self.client,
        )

        loan, ignore = create(
            self._db, Loan, license_pool=self.pool, integration_client=self.client,
            start=now, end=tomorrow,
        )
        with self.request_context_with_client("/"):
            # This loan doesn't exist.
            response = self.manager.shared_collection_controller.loan_info(self.collection.name, 1234567)
            assert LOAN_NOT_FOUND == response

            # This loan belongs to a different library.
            response = self.manager.shared_collection_controller.loan_info(self.collection.name, other_client_loan.id)
            assert LOAN_NOT_FOUND == response

            # This loan's pool belongs to a different collection.
            response = self.manager.shared_collection_controller.loan_info(self.collection.name, other_pool_loan.id)
            assert LOAN_NOT_FOUND == response

            # This loan is ours.
            response = self.manager.shared_collection_controller.loan_info(self.collection.name, loan.id)
            assert 200 == response.status_code
            feed = feedparser.parse(response.data)
            [entry] = feed.get("entries")
            availability = entry.get("opds_availability")
            since = availability.get("since")
            until = availability.get("until")
            assert datetime.datetime.strftime(now, "%Y-%m-%dT%H:%M:%SZ") == since
            assert datetime.datetime.strftime(tomorrow, "%Y-%m-%dT%H:%M:%SZ") == until
            [revoke_url] = [link.get("href") for link in entry.get("links") if link.get("rel") == "http://librarysimplified.org/terms/rel/revoke"]
            assert "/collections/%s/loans/%s/revoke" % (self.collection.name, loan.id) in revoke_url
            [fulfill_url] = [link.get("href") for link in entry.get("links") if link.get("rel") == "http://opds-spec.org/acquisition"]
            assert "/collections/%s/loans/%s/fulfill/%s" % (self.collection.name, loan.id, self.delivery_mechanism.delivery_mechanism.id) in fulfill_url
            [self_url] = [link.get("href") for link in entry.get("links") if link.get("rel") == "self"]
            assert "/collections/%s/loans/%s" % (self.collection.name, loan.id)

    def test_borrow(self):
        now = datetime.datetime.utcnow()
        tomorrow = datetime.datetime.utcnow() + datetime.timedelta(days=1)
        loan, ignore = create(
            self._db, Loan, license_pool=self.pool, integration_client=self.client,
            start=now, end=tomorrow,
        )

        hold, ignore = create(
            self._db, Hold, license_pool=self.pool, integration_client=self.client,
            start=now, end=tomorrow,
        )

        no_pool = self._identifier()
        with self.request_context_with_client("/"):
            response = self.manager.shared_collection_controller.borrow(self.collection.name, no_pool.type, no_pool.identifier, None)
            assert NO_LICENSES.uri == response.uri

            api = self.app.manager.shared_collection_controller.shared_collection

            # Attempt to borrow without a previous hold.
            api.queue_borrow(AuthorizationFailedException())
            response = self.manager.shared_collection_controller.borrow(self.collection.name, self.pool.identifier.type, self.pool.identifier.identifier, None)
            assert INVALID_CREDENTIALS.uri == response.uri

            api.queue_borrow(CannotLoan())
            response = self.manager.shared_collection_controller.borrow(self.collection.name, self.pool.identifier.type, self.pool.identifier.identifier, None)
            assert CHECKOUT_FAILED.uri == response.uri

            api.queue_borrow(NoAvailableCopies())
            response = self.manager.shared_collection_controller.borrow(self.collection.name, self.pool.identifier.type, self.pool.identifier.identifier, None)
            assert NO_AVAILABLE_LICENSE.uri == response.uri

            api.queue_borrow(RemoteIntegrationException("error!", "service"))
            response = self.manager.shared_collection_controller.borrow(self.collection.name, self.pool.identifier.type, self.pool.identifier.identifier, None)
            assert INTEGRATION_ERROR.uri == response.uri

            api.queue_borrow(loan)
            response = self.manager.shared_collection_controller.borrow(self.collection.name, self.pool.identifier.type, self.pool.identifier.identifier, None)
            assert 201 == response.status_code
            feed = feedparser.parse(response.data)
            [entry] = feed.get("entries")
            availability = entry.get("opds_availability")
            since = availability.get("since")
            until = availability.get("until")
            assert datetime.datetime.strftime(now, "%Y-%m-%dT%H:%M:%SZ") == since
            assert datetime.datetime.strftime(tomorrow, "%Y-%m-%dT%H:%M:%SZ") == until
            assert "available" == availability.get("status")
            [revoke_url] = [link.get("href") for link in entry.get("links") if link.get("rel") == "http://librarysimplified.org/terms/rel/revoke"]
            assert "/collections/%s/loans/%s/revoke" % (self.collection.name, loan.id) in revoke_url
            [fulfill_url] = [link.get("href") for link in entry.get("links") if link.get("rel") == "http://opds-spec.org/acquisition"]
            assert "/collections/%s/loans/%s/fulfill/%s" % (self.collection.name, loan.id, self.delivery_mechanism.delivery_mechanism.id) in fulfill_url
            [self_url] = [link.get("href") for link in entry.get("links") if link.get("rel") == "self"]
            assert "/collections/%s/loans/%s" % (self.collection.name, loan.id)

            # Now try to borrow when we already have a previous hold.
            api.queue_borrow(AuthorizationFailedException())
            response = self.manager.shared_collection_controller.borrow(self.collection.name, self.pool.identifier.type, self.pool.identifier.identifier, hold.id)
            assert INVALID_CREDENTIALS.uri == response.uri

            api.queue_borrow(CannotLoan())
            response = self.manager.shared_collection_controller.borrow(self.collection.name, None, None, hold.id)
            assert CHECKOUT_FAILED.uri == response.uri

            api.queue_borrow(NoAvailableCopies())
            response = self.manager.shared_collection_controller.borrow(self.collection.name, None, None, hold.id)
            assert NO_AVAILABLE_LICENSE.uri == response.uri

            api.queue_borrow(RemoteIntegrationException("error!", "service"))
            response = self.manager.shared_collection_controller.borrow(self.collection.name, None, None, hold.id)
            assert INTEGRATION_ERROR.uri == response.uri

            api.queue_borrow(loan)
            response = self.manager.shared_collection_controller.borrow(self.collection.name, None, None, hold.id)
            assert 201 == response.status_code
            feed = feedparser.parse(response.data)
            [entry] = feed.get("entries")
            availability = entry.get("opds_availability")
            since = availability.get("since")
            until = availability.get("until")
            assert "available" == availability.get("status")
            assert datetime.datetime.strftime(now, "%Y-%m-%dT%H:%M:%SZ") == since
            assert datetime.datetime.strftime(tomorrow, "%Y-%m-%dT%H:%M:%SZ") == until
            [revoke_url] = [link.get("href") for link in entry.get("links") if link.get("rel") == "http://librarysimplified.org/terms/rel/revoke"]
            assert "/collections/%s/loans/%s/revoke" % (self.collection.name, loan.id) in revoke_url
            [fulfill_url] = [link.get("href") for link in entry.get("links") if link.get("rel") == "http://opds-spec.org/acquisition"]
            assert "/collections/%s/loans/%s/fulfill/%s" % (self.collection.name, loan.id, self.delivery_mechanism.delivery_mechanism.id) in fulfill_url
            [self_url] = [link.get("href") for link in entry.get("links") if link.get("rel") == "self"]
            assert "/collections/%s/loans/%s" % (self.collection.name, loan.id)

            # Now try to borrow, but actually get a hold.
            api.queue_borrow(hold)
            response = self.manager.shared_collection_controller.borrow(self.collection.name, self.pool.identifier.type, self.pool.identifier.identifier, None)
            assert 201 == response.status_code
            feed = feedparser.parse(response.data)
            [entry] = feed.get("entries")
            availability = entry.get("opds_availability")
            since = availability.get("since")
            until = availability.get("until")
            assert datetime.datetime.strftime(now, "%Y-%m-%dT%H:%M:%SZ") == since
            assert datetime.datetime.strftime(tomorrow, "%Y-%m-%dT%H:%M:%SZ") == until
            assert "reserved" == availability.get("status")
            [revoke_url] = [link.get("href") for link in entry.get("links") if link.get("rel") == "http://librarysimplified.org/terms/rel/revoke"]
            assert "/collections/%s/holds/%s/revoke" % (self.collection.name, hold.id) in revoke_url
            assert [] == [link.get("href") for link in entry.get("links") if link.get("rel") == "http://opds-spec.org/acquisition"]
            [self_url] = [link.get("href") for link in entry.get("links") if link.get("rel") == "self"]
            assert "/collections/%s/holds/%s" % (self.collection.name, hold.id)

    def test_revoke_loan(self):
        now = datetime.datetime.utcnow()
        tomorrow = datetime.datetime.utcnow() + datetime.timedelta(days=1)
        loan, ignore = create(
            self._db, Loan, license_pool=self.pool, integration_client=self.client,
            start=now, end=tomorrow,
        )

        other_client, ignore = IntegrationClient.register(self._db, "http://otherlibrary")
        other_client_loan, ignore = create(
            self._db, Loan, license_pool=self.pool, integration_client=other_client,
        )

        ignore, other_pool = self._edition(
            with_license_pool=True, collection=self._collection(),
        )
        other_pool_loan, ignore = create(
            self._db, Loan, license_pool=other_pool, integration_client=self.client,
        )

        with self.request_context_with_client("/"):
            response = self.manager.shared_collection_controller.revoke_loan(self.collection.name, other_pool_loan.id)
            assert LOAN_NOT_FOUND.uri == response.uri

            response = self.manager.shared_collection_controller.revoke_loan(self.collection.name, other_client_loan.id)
            assert LOAN_NOT_FOUND.uri == response.uri

            api = self.app.manager.shared_collection_controller.shared_collection

            api.queue_revoke_loan(AuthorizationFailedException())
            response = self.manager.shared_collection_controller.revoke_loan(self.collection.name, loan.id)
            assert INVALID_CREDENTIALS.uri == response.uri

            api.queue_revoke_loan(CannotReturn())
            response = self.manager.shared_collection_controller.revoke_loan(self.collection.name, loan.id)
            assert COULD_NOT_MIRROR_TO_REMOTE.uri == response.uri

            api.queue_revoke_loan(NotCheckedOut())
            response = self.manager.shared_collection_controller.revoke_loan(self.collection.name, loan.id)
            assert NO_ACTIVE_LOAN.uri == response.uri

    def test_fulfill(self):
        now = datetime.datetime.utcnow()
        tomorrow = datetime.datetime.utcnow() + datetime.timedelta(days=1)
        loan, ignore = create(
            self._db, Loan, license_pool=self.pool, integration_client=self.client,
            start=now, end=tomorrow,
        )

        ignore, other_pool = self._edition(
            with_license_pool=True, collection=self._collection(),
        )
        other_pool_loan, ignore = create(
            self._db, Loan, license_pool=other_pool, integration_client=self.client,
        )

        with self.request_context_with_client("/"):
            response = self.manager.shared_collection_controller.fulfill(self.collection.name, other_pool_loan.id, None)
            assert LOAN_NOT_FOUND.uri == response.uri

            api = self.app.manager.shared_collection_controller.shared_collection

            # If the loan doesn't have a mechanism set, we need to specify one.
            response = self.manager.shared_collection_controller.fulfill(self.collection.name, loan.id, None)
            assert BAD_DELIVERY_MECHANISM.uri == response.uri

            loan.fulfillment = self.delivery_mechanism

            api.queue_fulfill(AuthorizationFailedException())
            response = self.manager.shared_collection_controller.fulfill(self.collection.name, loan.id, None)
            assert INVALID_CREDENTIALS.uri == response.uri

            api.queue_fulfill(CannotFulfill())
            response = self.manager.shared_collection_controller.fulfill(self.collection.name, loan.id, None)
            assert CANNOT_FULFILL.uri == response.uri

            api.queue_fulfill(RemoteIntegrationException("error!", "service"))
            response = self.manager.shared_collection_controller.fulfill(self.collection.name, loan.id, self.delivery_mechanism.delivery_mechanism.id)
            assert INTEGRATION_ERROR.uri == response.uri

            fulfillment_info = FulfillmentInfo(
                self.collection,
                self.pool.data_source.name,
                self.pool.identifier.type,
                self.pool.identifier.identifier,
                "http://content", "text/html", None,
                datetime.datetime.utcnow(),
            )

            api.queue_fulfill(fulfillment_info)
            def do_get_error(url):
                raise RemoteIntegrationException("error!", "service")
            response = self.manager.shared_collection_controller.fulfill(self.collection.name, loan.id, self.delivery_mechanism.delivery_mechanism.id, do_get=do_get_error)
            assert INTEGRATION_ERROR.uri == response.uri

            api.queue_fulfill(fulfillment_info)
            def do_get_success(url):
                return MockRequestsResponse(200, content="Content")
            response = self.manager.shared_collection_controller.fulfill(self.collection.name, loan.id, self.delivery_mechanism.delivery_mechanism.id, do_get=do_get_success)
            assert 200 == response.status_code
            assert "Content" == response.get_data(as_text=True)
            assert "text/html" == response.headers.get("Content-Type")

            fulfillment_info.content_link = None
            fulfillment_info.content = "Content"
            api.queue_fulfill(fulfillment_info)
            response = self.manager.shared_collection_controller.fulfill(self.collection.name, loan.id, self.delivery_mechanism.delivery_mechanism.id)
            assert 200 == response.status_code
            assert "Content" == response.get_data(as_text=True)
            assert "text/html" == response.headers.get("Content-Type")

    def test_hold_info(self):
        now = datetime.datetime.utcnow()
        tomorrow = datetime.datetime.utcnow() + datetime.timedelta(days=1)

        other_client, ignore = IntegrationClient.register(self._db, "http://otherlibrary")
        other_client_hold, ignore = create(
            self._db, Hold, license_pool=self.pool, integration_client=other_client,
        )

        ignore, other_pool = self._edition(
            with_license_pool=True, collection=self._collection(),
        )
        other_pool_hold, ignore = create(
            self._db, Hold, license_pool=other_pool, integration_client=self.client,
        )

        hold, ignore = create(
            self._db, Hold, license_pool=self.pool, integration_client=self.client,
            start=now, end=tomorrow,
        )
        with self.request_context_with_client("/"):
            # This hold doesn't exist.
            response = self.manager.shared_collection_controller.hold_info(self.collection.name, 1234567)
            assert HOLD_NOT_FOUND == response

            # This hold belongs to a different library.
            response = self.manager.shared_collection_controller.hold_info(self.collection.name, other_client_hold.id)
            assert HOLD_NOT_FOUND == response

            # This hold's pool belongs to a different collection.
            response = self.manager.shared_collection_controller.hold_info(self.collection.name, other_pool_hold.id)
            assert HOLD_NOT_FOUND == response

            # This hold is ours.
            response = self.manager.shared_collection_controller.hold_info(self.collection.name, hold.id)
            assert 200 == response.status_code
            feed = feedparser.parse(response.data)
            [entry] = feed.get("entries")
            availability = entry.get("opds_availability")
            since = availability.get("since")
            until = availability.get("until")
            assert datetime.datetime.strftime(now, "%Y-%m-%dT%H:%M:%SZ") == since
            assert datetime.datetime.strftime(tomorrow, "%Y-%m-%dT%H:%M:%SZ") == until
            [revoke_url] = [link.get("href") for link in entry.get("links") if link.get("rel") == "http://librarysimplified.org/terms/rel/revoke"]
            assert "/collections/%s/holds/%s/revoke" % (self.collection.name, hold.id) in revoke_url
            assert [] == [link.get("href") for link in entry.get("links") if link.get("rel") == "http://opds-spec.org/acquisition"]
            [self_url] = [link.get("href") for link in entry.get("links") if link.get("rel") == "self"]
            assert "/collections/%s/holds/%s" % (self.collection.name, hold.id)

    def test_revoke_hold(self):
        now = datetime.datetime.utcnow()
        tomorrow = datetime.datetime.utcnow() + datetime.timedelta(days=1)
        hold, ignore = create(
            self._db, Hold, license_pool=self.pool, integration_client=self.client,
            start=now, end=tomorrow,
        )

        other_client, ignore = IntegrationClient.register(self._db, "http://otherlibrary")
        other_client_hold, ignore = create(
            self._db, Hold, license_pool=self.pool, integration_client=other_client,
        )

        ignore, other_pool = self._edition(
            with_license_pool=True, collection=self._collection(),
        )
        other_pool_hold, ignore = create(
            self._db, Hold, license_pool=other_pool, integration_client=self.client,
        )

        with self.request_context_with_client("/"):
            response = self.manager.shared_collection_controller.revoke_hold(self.collection.name, other_pool_hold.id)
            assert HOLD_NOT_FOUND.uri == response.uri

            response = self.manager.shared_collection_controller.revoke_hold(self.collection.name, other_client_hold.id)
            assert HOLD_NOT_FOUND.uri == response.uri

            api = self.app.manager.shared_collection_controller.shared_collection

            api.queue_revoke_hold(AuthorizationFailedException())
            response = self.manager.shared_collection_controller.revoke_hold(self.collection.name, hold.id)
            assert INVALID_CREDENTIALS.uri == response.uri

            api.queue_revoke_hold(CannotReleaseHold())
            response = self.manager.shared_collection_controller.revoke_hold(self.collection.name, hold.id)
            assert CANNOT_RELEASE_HOLD.uri == response.uri

            api.queue_revoke_hold(NotOnHold())
            response = self.manager.shared_collection_controller.revoke_hold(self.collection.name, hold.id)
            assert NO_ACTIVE_HOLD.uri == response.uri


class TestURNLookupController(ControllerTest):
    """Test that a client can look up data on specific works."""

    def test_work_lookup(self):
        work = self._work(with_open_access_download=True)
        [pool] = work.license_pools
        urn = pool.identifier.urn
        with self.request_context_with_library("/?urn=%s" % urn):
            route_name = "work"

            # Look up a work.
            response = self.manager.urn_lookup.work_lookup(route_name)

            # We got an OPDS feed.
            assert 200 == response.status_code
            assert (
                OPDSFeed.ACQUISITION_FEED_TYPE ==
                response.headers['Content-Type'])

            # Parse it.
            feed = feedparser.parse(response.data)

            # The route name we passed into work_lookup shows up in
            # the feed-level link with rel="self".
            [self_link] = feed['feed']['links']
            assert '/' + route_name in self_link['href']

            # The work we looked up has an OPDS entry.
            [entry] = feed['entries']
            assert work.title == entry['title']

            # The OPDS feed includes an open-access acquisition link
            # -- something that only gets inserted by the
            # CirculationManagerAnnotator.
            [link] = entry.links
            assert LinkRelations.OPEN_ACCESS_DOWNLOAD == link['rel']


class TestProfileController(ControllerTest):
    """Test that a client can interact with the User Profile Management
    Protocol.
    """

    def setup_method(self):
        super(TestProfileController, self).setup_method()

        # Nothing will happen to this patron. This way we can verify
        # that a patron can only see/modify their own profile.
        self.other_patron = self._patron()
        self.other_patron.synchronize_annotations = False
        self.auth = dict(Authorization=self.valid_auth)

    def test_controller_uses_circulation_patron_profile_storage(self):
        """Verify that this controller uses circulation manager-specific extensions."""
        with self.request_context_with_library(
                "/", method='GET', headers=self.auth
        ):
            assert isinstance(self.manager.profiles._controller.storage, CirculationPatronProfileStorage)

    def test_get(self):
        """Verify that a patron can see their own profile."""
        with self.request_context_with_library(
                "/", method='GET', headers=self.auth
        ):
            patron = self.controller.authenticated_patron_from_request()
            patron.synchronize_annotations = True
            response = self.manager.profiles.protocol()
            assert "200 OK" == response.status
            data = json.loads(response.get_data(as_text=True))
            settings = data['settings']
            assert True == settings[ProfileStorage.SYNCHRONIZE_ANNOTATIONS]

    def test_put(self):
        """Verify that a patron can modify their own profile."""
        payload = {
            'settings': {
                ProfileStorage.SYNCHRONIZE_ANNOTATIONS: True
            }
        }

        request_patron = None
        identifier = self._identifier()
        with self.request_context_with_library(
                "/", method='PUT', headers=self.auth,
                content_type=ProfileController.MEDIA_TYPE,
                data=json.dumps(payload)
        ):
            # By default, a patron has no value for synchronize_annotations.
            request_patron = self.controller.authenticated_patron_from_request()
            assert None == request_patron.synchronize_annotations

            # This means we can't create annotations for them.
            pytest.raises(ValueError,  Annotation.get_one_or_create,
                self._db, patron=request_patron, identifier=identifier
            )

            # But by sending a PUT request...
            response = self.manager.profiles.protocol()

            # ...we can change synchronize_annotations to True.
            assert True == request_patron.synchronize_annotations

            # The other patron is unaffected.
            assert False == self.other_patron.synchronize_annotations

        # Now we can create an annotation for the patron who enabled
        # annotation sync.
        annotation = Annotation.get_one_or_create(
            self._db, patron=request_patron, identifier=identifier)
        assert 1 == len(request_patron.annotations)

        # But if we make another request and change their
        # synchronize_annotations field to False...
        payload['settings'][ProfileStorage.SYNCHRONIZE_ANNOTATIONS] = False
        with self.request_context_with_library(
                "/", method='PUT', headers=self.auth,
                content_type=ProfileController.MEDIA_TYPE,
                data=json.dumps(payload)
        ):
            response = self.manager.profiles.protocol()

            # ...the annotation goes away.
            self._db.commit()
            assert False == request_patron.synchronize_annotations
            assert 0 == len(request_patron.annotations)

    def test_problemdetail_on_error(self):
        """Verify that an error results in a ProblemDetail being returned
        from the controller.
        """
        with self.request_context_with_library(
                "/", method='PUT', headers=self.auth,
                content_type="text/plain",
        ):
            response = self.manager.profiles.protocol()
            assert isinstance(response, ProblemDetail)
            assert 415 == response.status_code
            assert ("Expected vnd.librarysimplified/user-profile+json" ==
                response.detail)


class TestScopedSession(ControllerTest):
    """Test that in production scenarios (as opposed to normal unit tests)
    the app server runs each incoming request in a separate database
    session.

    Compare to TestBaseController.test_unscoped_session, which tests
    the corresponding behavior in unit tests.
    """

    @classmethod
    def setup_class(cls):
        ControllerTest.setup_class()
        initialize_database(autoinitialize=False)

    def setup_method(self):
        # We will be calling circulation_manager_setup ourselves,
        # because we want objects like Libraries to be created in the
        # scoped session.
        self.setup_circulation_manager = False
        super(TestScopedSession, self).setup_method()
        self.set_base_url(app._db)

    def make_default_libraries(self, _db):
        libraries = []
        for i in range(2):
            name = self._str + " (library for scoped session)"
            library, ignore = create(_db, Library, short_name=name)
            libraries.append(library)
        return libraries

    def make_default_collection(self, _db, library):
        """We need to create a test collection that
        uses the scoped session.
        """
        collection, ignore = create(
            _db, Collection, name=self._str + " (collection for scoped session)",
        )
        collection.create_external_integration(ExternalIntegration.OPDS_IMPORT)
        library.collections.append(collection)
        return collection

    @contextmanager
    def test_request_context_and_transaction(self, *args):
        """Run a simulated Flask request in a transaction that gets rolled
        back at the end of the request.
        """
        with self.app.test_request_context(*args) as ctx:
            transaction = current_session.begin_nested()
            self.app.manager = self.circulation_manager_setup(
                current_session
            )
            yield ctx
            transaction.rollback()

    def test_scoped_session(self):
        # Start a simulated request to the Flask app server.

        with self.test_request_context_and_transaction("/"):
            # Each request is given its own database session distinct
            # from the one used by most unit tests or the one
            # associated with the CirculationManager object.
            session1 = current_session()
            assert session1 != self._db
            assert session1 != self.app.manager._db

            # Add an Identifier to the database.
            identifier = Identifier(type=DataSource.GUTENBERG, identifier="1024")
            session1.add(identifier)
            session1.flush()

            # The Identifier immediately shows up in the session that
            # created it.
            [identifier] = session1.query(Identifier).all()
            assert "1024" == identifier.identifier

            # It doesn't show up in self._db, the database session
            # used by most other unit tests, because it was created
            # within the (still-active) context of a Flask request,
            # which happens within a nested database transaction.
            assert [] == self._db.query(Identifier).all()

            # It shows up in the flask_scoped_session object that
            # created the request-scoped session, because within the
            # context of a request, running database queries on that object
            # actually runs them against your request-scoped session.
            [identifier] = self.app.manager._db.query(Identifier).all()
            assert "1024" == identifier.identifier

            # But if we were to use flask_scoped_session to create a
            # brand new session, it would not see the Identifier,
            # because it's running in a different database session.
            new_session = self.app.manager._db.session_factory()
            assert [] == new_session.query(Identifier).all()

            # When the index controller runs in the request context,
            # it doesn't store anything that's associated with the
            # scoped session.
            flask.request.library = self._default_library
            response = self.app.manager.index_controller()
            assert 302 == response.status_code

        # Once we exit the context of the Flask request, the
        # transaction is rolled back. The Identifier never actually
        # enters the database.
        #
        # If it did enter the database, it would never leave.  Changes
        # that happen through self._db happen inside a nested
        # transaction which is rolled back after the test is over.
        # But changes that happen through a session-scoped database
        # connection are actually written to the database when we
        # leave the scope of the request.
        #
        # To avoid this, we use test_request_context_and_transaction
        # to create a nested transaction that's rolled back just
        # before we leave the scope of the request.
        assert [] == self._db.query(Identifier).all()

        # Now create a different simulated Flask request
        with self.test_request_context_and_transaction("/"):
            session2 = current_session()
            assert session2 != self._db
            assert session2 != self.app.manager._db

            # The controller still works in the new request context -
            # nothing it needs is associated with the previous scoped
            # session.
            flask.request.library = self._default_library
            response = self.app.manager.index_controller()
            assert 302 == response.status_code

        # The two Flask requests got different sessions, neither of
        # which is the same as self._db, the unscoped database session
        # used by most other unit tests.
        assert session1 != session2

class TestStaticFileController(CirculationControllerTest):
    def test_static_file(self):
        cache_timeout = ConfigurationSetting.sitewide(
            self._db, Configuration.STATIC_FILE_CACHE_TIME
        )
        cache_timeout.value = 10

        directory = os.path.join(os.path.abspath(os.path.dirname(__file__)), "files", "images")
        filename = "blue.jpg"
        with open(os.path.join(directory, filename), "rb") as f:
            expected_content = f.read()

        with self.app.test_request_context("/"):
            response = self.app.manager.static_files.static_file(directory, filename)

        assert 200 == response.status_code
        assert 'public, max-age=10' == response.headers.get('Cache-Control')
        assert expected_content == response.response.file.read()

        with self.app.test_request_context("/"):
            pytest.raises(NotFound, self.app.manager.static_files.static_file,
                          directory, "missing.png")

    def test_image(self):
        directory = os.path.join(os.path.abspath(os.path.dirname(__file__)), "..", "resources", "images")
        filename = "CleverLoginButton280.png"
        with open(os.path.join(directory, filename), "rb") as f:
            expected_content = f.read()

        with self.app.test_request_context("/"):
            response = self.app.manager.static_files.image(filename)

        assert 200 == response.status_code
        assert expected_content == response.response.file.read()<|MERGE_RESOLUTION|>--- conflicted
+++ resolved
@@ -1516,11 +1516,7 @@
         with self.request_context_with_library(
                 "/", headers=dict(Authorization=self.invalid_auth)):
             response = self.manager.index_controller.authentication_document()
-<<<<<<< HEAD
-            assert "Cached value" == response.get_data(as_text=True)
-=======
-            assert response.data != "Cached value"
->>>>>>> d7260f34
+            assert "Cached value" != response.get_data(as_text=True)
 
         # Enable the A4OPDS document cache and verify that it's working.
         self.manager.authentication_for_opds_documents.max_age = 3600
@@ -1529,12 +1525,12 @@
         with self.request_context_with_library(
                 "/?debug", headers=dict(Authorization=self.invalid_auth)):
             response = self.manager.index_controller.authentication_document()
-            assert cached_value == response.data
+            assert cached_value == response.get_data(as_text=True)
 
             # Note that WSGI debugging data was not provided, even
             # though we requested it, since WSGI debugging is
             # disabled.
-            assert '_debug' not in response.data
+            assert '_debug' not in response.get_data(as_text=True)
 
         # When WSGI debugging is enabled and requested, an
         # authentication document includes some extra information in a
@@ -1552,11 +1548,7 @@
         with self.request_context_with_library(
                 "/", headers=dict(Authorization=self.invalid_auth)):
             response = self.manager.index_controller.authentication_document()
-<<<<<<< HEAD
-            assert response.get_data(as_text=True) != "Cached value"
-=======
-            assert '_debug' not in response.data
->>>>>>> d7260f34
+            assert '_debug' not in response.get_data(as_text=True)
 
     def test_public_key_integration_document(self):
         base_url = ConfigurationSetting.sitewide(self._db, Configuration.BASE_URL_KEY).value
