# encoding=utf8
from nose.tools import (
    assert_raises,
    eq_,
    set_trace,
)
from contextlib import contextmanager
import os
import datetime
import re
from wsgiref.handlers import format_date_time
from time import mktime

import flask
from flask import url_for
from flask_sqlalchemy_session import current_session

from . import DatabaseTest
from api.config import (
    Configuration,
    temp_config,
)
from collections import Counter
from api.controller import (
    CirculationManager,
    CirculationManagerController,
)
from api.mock_authentication import (
    MockAuthenticationProvider
)
from core.app_server import (
    load_lending_policy
)
from core.external_search import DummyExternalSearchIndex
from core.metadata_layer import Metadata
from core.model import (
    Annotation,
    Collection,
    ExternalIntegration,
    Patron,
    DeliveryMechanism,
    Representation,
    Loan,
    Hold,
    DataSource,
    Edition,
    Identifier,
    Complaint,
    Library,
    SessionManager,
    CachedFeed,
    Work,
    CirculationEvent,
    LicensePoolDeliveryMechanism,
    PresentationCalculationPolicy,
    RightsStatus,
    get_one,
    get_one_or_create,
    create,
)
from core.lane import (
    Facets,
    Pagination,
)
from core.problem_details import *
from core.user_profile import (
    ProfileController,
    ProfileStorage,
)
from core.util.problem_detail import ProblemDetail
from core.util.http import RemoteIntegrationException
from core.testing import DummyHTTPClient

from api.problem_details import *
from api.circulation_exceptions import *
from api.circulation import (
    HoldInfo,
    LoanInfo,
    FulfillmentInfo,
)
from api.novelist import MockNoveListAPI
from api.adobe_vendor_id import AuthdataUtility
from api.lanes import make_lanes_default
from core.util.cdn import cdnify
import base64
import feedparser
from core.opds import (
    AcquisitionFeed,
)
from core.util.opds_writer import (    
    OPDSFeed,
)
from api.opds import CirculationManagerAnnotator
from api.annotations import AnnotationWriter
from api.testing import MockAdobeConfiguration
from lxml import etree
import random
import json
import urllib
from core.analytics import Analytics

class TestCirculationManager(CirculationManager):

    def cdn_url_for(self, view, *args, **kwargs):
        base_url = url_for(view, *args, **kwargs)
        return cdnify(base_url, {"": "http://cdn/"})

class ControllerTest(DatabaseTest, MockAdobeConfiguration):
    """A test that requires a functional app server."""

    # Authorization headers that will succeed (or fail) against the
    # MockAuthenticationProvider set up in ControllerTest.setup().
    valid_auth = 'Basic ' + base64.b64encode(
        'unittestuser:unittestpassword'
    )
    invalid_auth = 'Basic ' + base64.b64encode('user1:password2')

    valid_credentials = dict(
        username="unittestuser", password="unittestpassword"
    )
    
    def setup(self, _db=None):
        super(ControllerTest, self).setup()

        _db = _db or self._db
        os.environ['AUTOINITIALIZE'] = "False"
        from api.app import app
        self.app = app
        del os.environ['AUTOINITIALIZE']
        
        # PRESERVE_CONTEXT_ON_EXCEPTION needs to be off in tests
        # to prevent one test failure from breaking later tests as well.
        # When used with flask's test_request_context, exceptions
        # from previous tests wuold cause flask to roll back the db
        # when you entered a new request context, deleting rows that
        # were created in the test setup.
        app.config['PRESERVE_CONTEXT_ON_EXCEPTION'] = False

        # Most tests can use self._default_library and
        # self._default_collection, but some can't, because those objects
        # are associated with the default database session.
        self.library = self.make_default_library(_db)
        self.collection = self.make_default_collection(_db, self.library)
        
        # Create the patron used by the dummy authentication mechanism.
        self.default_patron, ignore = get_one_or_create(
            _db, Patron,
            library=self.library,
            authorization_identifier="unittestuser",
            create_method_kwargs=dict(
                external_identifier="unittestuser"
            )
        )

        self.initialize_library(_db)
        with temp_config() as config:
            config[Configuration.POLICIES] = {
                Configuration.AUTHENTICATION_POLICY : {
                    "providers": [
                        {
                            "module": "api.mock_authentication",
                            "patrons": { "unittestuser": "unittestpassword",
                                         "unittestuser2" : "unittestpassword2",
                            },
                            "expired_patrons": { "expired" : "password" },
                            "patrons_with_fines": { "ihavefines" : "password" },
                        }
                    ],
                },
                Configuration.LANGUAGE_POLICY : {
                    Configuration.LARGE_COLLECTION_LANGUAGES : 'eng',
                    Configuration.SMALL_COLLECTION_LANGUAGES : 'spa,chi',
                }
            }
            config[Configuration.INTEGRATIONS] = {
                Configuration.CIRCULATION_MANAGER_INTEGRATION : {
                    "url": 'http://test-circulation-manager/'
                },
                Configuration.ADOBE_VENDOR_ID_INTEGRATION : dict(
                    self.MOCK_ADOBE_CONFIGURATION
                )
            }
            lanes = make_lanes_default(_db)
            self.manager = TestCirculationManager(
                _db, lanes=lanes, testing=True
            )
            self.authdata = AuthdataUtility.from_config(_db)
            app.manager = self.manager
            self.controller = CirculationManagerController(self.manager)

    def make_default_library(self, _db):
        return self._default_library

    def make_default_collection(self, _db, library):
        return self._default_collection

    @contextmanager
    def request_context_with_library(self, route, *args, **kwargs):
        if 'library' in kwargs:
            library = kwargs.pop('library')
        else:
            library = self._default_library
        with self.app.test_request_context(route, *args, **kwargs) as c:
            flask.request.library = library
            yield c

class CirculationControllerTest(ControllerTest):

    # These tests generally need at least one Work created,
    # but some need more.
    BOOKS = [
        ["english_1", "Quite British", "John Bull", "eng", True],
    ]
    
    def setup(self):
        super(CirculationControllerTest, self).setup()
<<<<<<< HEAD
        for (variable_name, title, author, language, fiction) in self.BOOKS:
            work = self._work(title, author, language=language, fiction=fiction,
                              with_open_access_download=True)
            setattr(self, variable_name, work)
            work.license_pools[0].collection = self.collection
=======

        # Create two English books and a French book.
        self.english_1 = self._work(
            "Quite British", "Bull, John", language="eng", fiction=True,
            with_open_access_download=True
        )
        self.english_2 = self._work(
            "Totally American", "Uncle Sam", language="eng", fiction=False,
            with_open_access_download=True
        )
        self.french_1 = self._work(
            u"Très Français", "Marianne", language="fre", fiction=False,
            with_open_access_download=True
        )

>>>>>>> 01fc0e84


class TestBaseController(CirculationControllerTest):

    def test_unscoped_session(self):
        """Compare to TestScopedSession.test_scoped_session to see
        how database sessions will be handled in production.
        """
        # Both requests used the self._db session used by most unit tests.
        with self.request_context_with_library("/"):
            response1 = self.manager.index_controller()
            eq_(self.app.manager._db, self._db)

        with self.request_context_with_library("/"):
            response2 = self.manager.index_controller()
            eq_(self.app.manager._db, self._db)

    def test_authenticated_patron_invalid_credentials(self):
        with self.request_context_with_library("/"):
            value = self.controller.authenticated_patron(
                dict(username="user1", password="password2")
            )
            eq_(value, INVALID_CREDENTIALS)

    def test_authenticated_patron_can_authenticate_with_expired_credentials(self):
        """A patron can authenticate even if their credentials have
        expired -- they just can't create loans or holds.
        """
        with self.request_context_with_library("/"):
            value = self.controller.authenticated_patron(
                dict(username="expired", password="password")
            )
            eq_("expired_username", value.username)

    def test_authenticated_patron_correct_credentials(self):
        with self.request_context_with_library("/"):
            value = self.controller.authenticated_patron(self.valid_credentials)
            assert isinstance(value, Patron)


    def test_authentication_sends_proper_headers(self):

        # Make sure the realm header has quotes around the realm name.  
        # Without quotes, some iOS versions don't recognize the header value.
        
        with temp_config() as config:
            config[Configuration.INTEGRATIONS] = {
                Configuration.CIRCULATION_MANAGER_INTEGRATION: {
                    Configuration.URL: "http://url"
                }
            }

            with self.request_context_with_library("/"):
                response = self.controller.authenticate()
                eq_(response.headers['WWW-Authenticate'], u'Basic realm="Library card"')

            with self.request_context_with_library("/", headers={"X-Requested-With": "XMLHttpRequest"}):
                response = self.controller.authenticate()
                eq_(None, response.headers.get("WWW-Authenticate"))

    def test_load_lane(self):
        eq_(self.manager.top_level_lane, self.controller.load_lane(None, None))
        chinese = self.controller.load_lane('chi', None)
        eq_("Chinese", chinese.name)
        eq_("Chinese", chinese.display_name)
        eq_(["chi"], chinese.languages)

        english_sf = self.controller.load_lane('eng', "Science Fiction")
        eq_("Science Fiction", english_sf.display_name)
        eq_(["eng"], english_sf.languages)

        # __ is converted to /
        english_thriller = self.controller.load_lane('eng', "Suspense__Thriller")
        eq_("Suspense/Thriller", english_thriller.name)

        # Unlike with Chinese, there is no lane that contains all English books.
        english = self.controller.load_lane('eng', None)
        eq_(english.uri, NO_SUCH_LANE.uri)

        no_such_language = self.controller.load_lane('o10', None)
        eq_(no_such_language.uri, NO_SUCH_LANE.uri)
        eq_("Unrecognized language key: o10", no_such_language.detail)

        no_such_lane = self.controller.load_lane('eng', 'No such lane')
        eq_("No such lane: No such lane", no_such_lane.detail)

    def test_load_licensepools(self):

        # Here's a Library that has two Collections.
        library = self.library
        [c1] = library.collections
        c2 = self._collection()
        library.collections.append(c2)

        # Here's a Collection not affiliated with any Library.
        c3 = self._collection()

        # All three Collections have LicensePools for this Identifier,
        # from various sources.
        i1 = self._identifier()
        e1, lp1 = self._edition(
            data_source_name=DataSource.GUTENBERG,
            identifier_type=i1.type,
            identifier_id=i1.identifier,
            with_license_pool = True,
            collection=c1
        )
        e2, lp2 = self._edition(
            data_source_name=DataSource.OVERDRIVE,
            identifier_type=i1.type,
            identifier_id=i1.identifier,
            with_license_pool = True,
            collection=c2
        )
        e3, lp3 = self._edition(
            data_source_name=DataSource.BIBLIOTHECA,
            identifier_type=i1.type,
            identifier_id=i1.identifier,
            with_license_pool = True,
            collection=c3
        )

        # The first collection also has a LicensePool for a totally
        # different Identifier.
        e4, lp4 = self._edition(
            data_source_name=DataSource.GUTENBERG,
            with_license_pool=True,
            collection=c1
        )

        # Same for the third collection
        e5, lp5 = self._edition(
            data_source_name=DataSource.GUTENBERG,
            with_license_pool=True,
            collection=c3
        )

        # Now let's try to load LicensePools for the first Identifier
        # from the default Library.
        loaded = self.controller.load_licensepools(
            self._default_library, i1.type, i1.identifier
        )

        # Two LicensePools were loaded: the LicensePool for the first
        # Identifier in Collection 1, and the LicensePool for the same
        # identifier in Collection 2.
        assert lp1 in loaded
        assert lp2 in loaded
        eq_(2, len(loaded))
        assert all([lp.identifier==i1 for lp in loaded])

        # Note that the LicensePool in c3 was not loaded, even though
        # the Identifier matches, because that collection is not
        # associated with this Library.

        # LicensePool l4 was not loaded, even though it's in a Collection
        # that matches, because the Identifier doesn't match.

        # Now we test various failures.

        # Try a totally bogus identifier.
        problem_detail = self.controller.load_licensepools(
            self._default_library, "bad identifier type", i1.identifier
        )
        eq_(NO_LICENSES.uri, problem_detail.uri)
        expect = u"The item you're asking about (bad identifier type/%s) isn't in this collection." % i1.identifier
        eq_(expect, problem_detail.detail)

        # Try an identifier that would work except that it's not in a
        # Collection associated with the given Library.
        problem_detail = self.controller.load_licensepools(
            self._default_library, lp5.identifier.type,
            lp5.identifier.identifier
        )
        eq_(NO_LICENSES.uri, problem_detail.uri)

    def test_load_licensepooldelivery(self):

        licensepool = self._licensepool(edition=None, with_open_access_download=True)

        # Set a delivery mechanism that we won't be looking up, so we
        # can demonstrate that we find the right match thanks to more
        # than random chance.
        licensepool.set_delivery_mechanism(
            Representation.MOBI_MEDIA_TYPE, None, None, None
        )

        # If there is one matching delivery mechanism that matches the
        # request, we load it.
        lpdm = licensepool.delivery_mechanisms[0]
        delivery = self.controller.load_licensepooldelivery(
            licensepool, lpdm.delivery_mechanism.id
        )
        eq_(lpdm, delivery)

        # If there are multiple matching delivery mechanisms (that is,
        # multiple ways of getting a book with the same media type and
        # DRM scheme) we pick one arbitrarily.
        new_lpdm, is_new = create(
            self._db, 
            LicensePoolDeliveryMechanism,
            identifier=licensepool.identifier,
            data_source=licensepool.data_source,
            delivery_mechanism=lpdm.delivery_mechanism,
        )        
        eq_(True, is_new)

        eq_(new_lpdm.delivery_mechanism, lpdm.delivery_mechanism)
        underlying_mechanism = lpdm.delivery_mechanism

        delivery = self.controller.load_licensepooldelivery(
            licensepool, lpdm.delivery_mechanism.id
        )

        # We don't know which LicensePoolDeliveryMechanism this is, 
        # but we know it's one of the matches.
        eq_(underlying_mechanism, delivery.delivery_mechanism)

        # If there is no matching delivery mechanism, we return a
        # problem detail.
        adobe_licensepool = self._licensepool(
            edition=None, with_open_access_download=False
        )
        problem_detail = self.controller.load_licensepooldelivery(
            adobe_licensepool, lpdm.delivery_mechanism.id
        )
        eq_(BAD_DELIVERY_MECHANISM.uri, problem_detail.uri)

    def test_apply_borrowing_policy_when_holds_prohibited(self):
        with self.request_context_with_library("/"):
            patron = self.controller.authenticated_patron(self.valid_credentials)
            with temp_config() as config:
                config[Configuration.POLICIES] = {
                    Configuration.HOLD_POLICY : Configuration.HOLD_POLICY_HIDE
                }
                work = self._work(with_license_pool=True,
                                  with_open_access_download=True)
                [pool] = work.license_pools
                pool.licenses_available = 0
            
                # This is an open-access work, so there's no problem.
                eq_(True, pool.open_access)

                # Open-access books still be borrowed even if they have no
                # 'licenses' available.
                problem = self.controller.apply_borrowing_policy(
                    patron, pool
                )
                eq_(None, problem)

                # But if it weren't an open-access work, there'd be a big
                # problem.
                pool.open_access = False
                problem = self.controller.apply_borrowing_policy(
                    patron, pool
                )
                eq_(FORBIDDEN_BY_POLICY.uri, problem.uri)

    def test_apply_borrowing_policy_for_audience_restriction(self):
        with self.request_context_with_library("/"):
            patron = self.controller.authenticated_patron(self.valid_credentials)
            work = self._work(with_license_pool=True)
            [pool] = work.license_pools

            self.manager.lending_policy = load_lending_policy(
                {
                    "60": {"audiences": ["Children"]}, 
                    "152": {"audiences": ["Children"]}, 
                    "62": {"audiences": ["Children"]}
                }
            )

            patron._external_type = '10'
            eq_(None, self.controller.apply_borrowing_policy(patron, pool))

            patron._external_type = '152'
            problem = self.controller.apply_borrowing_policy(patron, pool)
            eq_(FORBIDDEN_BY_POLICY.uri, problem.uri)

    def test_library_for_request(self):
        with self.app.test_request_context("/"):
            value = self.controller.library_for_request("not-a-library")
            eq_(LIBRARY_NOT_FOUND, value)

        with self.app.test_request_context("/"):
            value = self.controller.library_for_request(self._default_library.short_name)
            eq_(self._default_library, value)
            eq_(self._default_library, flask.request.library)

        with self.app.test_request_context("/"):
            value = self.controller.library_for_request(None)
            eq_(self._default_library, value)
            eq_(self._default_library, flask.request.library)

class TestIndexController(CirculationControllerTest):
    
    def test_simple_redirect(self):
        with temp_config() as config:
            config[Configuration.POLICIES] = {
                Configuration.ROOT_LANE_POLICY: None
            }
            with self.app.test_request_context('/'):
                flask.request.library = self.library
                response = self.manager.index_controller()
                eq_(302, response.status_code)
                eq_("http://cdn/default/groups/", response.headers['location'])

    def test_authenticated_patron_root_lane(self):
        with temp_config() as config:
            # Patrons whose authorization identifiers start with 'unittest'
            # get sent to the Adult Fiction lane.
            config[Configuration.POLICIES] = {
                Configuration.ROOT_LANE_POLICY : { "unittest": ["eng", "Adult Fiction"]},
                Configuration.EXTERNAL_TYPE_REGULAR_EXPRESSION : "^(unittest)",
            }
            with self.request_context_with_library(
                "/", headers=dict(Authorization=self.invalid_auth)):
                response = self.manager.index_controller()
                eq_(401, response.status_code)

            with self.request_context_with_library(
                "/", headers=dict(Authorization=self.valid_auth)):
                response = self.manager.index_controller()
                eq_(302, response.status_code)
                eq_("http://cdn/default/groups/eng/Adult%20Fiction", response.headers['location'])

            # Now those patrons get sent to the top-level lane.
            config['policies'][Configuration.ROOT_LANE_POLICY] = { "unittest": None }
            with self.request_context_with_library(
                "/", headers=dict(Authorization=self.valid_auth)):
                response = self.manager.index_controller()
                eq_(302, response.status_code)
                eq_("http://cdn/default/groups/", response.headers['location'])


class TestLoanController(CirculationControllerTest):
    def setup(self):
        super(TestLoanController, self).setup()
        self.pool = self.english_1.license_pools[0]
        self.mech2 = self.pool.set_delivery_mechanism(
            Representation.PDF_MEDIA_TYPE, DeliveryMechanism.NO_DRM,
            RightsStatus.CC_BY, None
        )
        self.edition = self.pool.presentation_edition
        self.data_source = self.edition.data_source
        self.identifier = self.edition.primary_identifier

    def test_patron_circulation_retrieval(self):
        """The controller can get loans and holds for a patron, even if
        there are multiple licensepools on the Work.
        """
        # Give the Work a second LicensePool.
        edition, other_pool = self._edition(
            with_open_access_download=True, with_license_pool=True,
            data_source_name=DataSource.BIBLIOTHECA,
            collection=self.pool.collection
        )
        other_pool.identifier = self.identifier
        other_pool.work = self.pool.work

        pools = self.manager.loans.load_licensepools(
            self.library, self.identifier.type, self.identifier.identifier
        )

        with self.request_context_with_library(
                "/", headers=dict(Authorization=self.valid_auth)):
            self.manager.loans.authenticated_patron_from_request()

            # Without a loan or a hold, nothing is returned.
            # No loans.
            result = self.manager.loans.get_patron_loan(
                self.default_patron, pools
            )
            eq_((None, None), result)

            # No holds.
            result = self.manager.loans.get_patron_hold(
                self.default_patron, pools
            )
            eq_((None, None), result)

            # When there's a loan, we retrieve it.
            loan, newly_created = self.pool.loan_to(self.default_patron)
            result = self.manager.loans.get_patron_loan(
                self.default_patron, pools
            )
            eq_((loan, self.pool), result)

            # When there's a hold, we retrieve it.
            hold, newly_created = other_pool.on_hold_to(self.default_patron)
            result = self.manager.loans.get_patron_hold(
                self.default_patron, pools
            )
            eq_((hold, other_pool), result)


    def test_borrow_success(self):
        with self.request_context_with_library(
                "/", headers=dict(Authorization=self.valid_auth)):
            self.manager.loans.authenticated_patron_from_request()
            response = self.manager.loans.borrow(
                self.identifier.type, self.identifier.identifier)

            # A loan has been created for this license pool.
            loan = get_one(self._db, Loan, license_pool=self.pool)
            assert loan != None
            # The loan has yet to be fulfilled.
            eq_(None, loan.fulfillment)

            # We've been given an OPDS feed with one entry, which tells us how 
            # to fulfill the license.
            eq_(201, response.status_code)
            feed = feedparser.parse(response.get_data())
            [entry] = feed['entries']
            fulfillment_links = [x['href'] for x in entry['links']
                                if x['rel'] == OPDSFeed.ACQUISITION_REL]
            [mech1, mech2] = sorted(
                self.pool.delivery_mechanisms, 
                key=lambda x: x.delivery_mechanism.default_client_can_fulfill
            )

            fulfillable_mechanism = mech2

            expects = [url_for('fulfill',
                               license_pool_id=self.pool.id,
                               mechanism_id=mech.delivery_mechanism.id,
                               library_short_name=self.library.short_name,
                               _external=True) for mech in [mech1, mech2]]
            eq_(set(expects), set(fulfillment_links))

            http = DummyHTTPClient()

            # Now let's try to fulfill the loan.
            http.queue_response(200, content="I am an ACSM file")

            response = self.manager.loans.fulfill(
                self.pool.id, fulfillable_mechanism.delivery_mechanism.id,
                do_get=http.do_get
            )
            eq_(200, response.status_code)
            eq_(["I am an ACSM file"],
                response.response)
            eq_(http.requests, [fulfillable_mechanism.resource.url])

            # The mechanism we used has been registered with the loan.
            eq_(fulfillable_mechanism, loan.fulfillment)

            # Now that we've set a mechanism, we can fulfill the loan
            # again without specifying a mechanism.
            http.queue_response(200, content="I am an ACSM file")

            response = self.manager.loans.fulfill(
                self.pool.id, do_get=http.do_get
            )
            eq_(200, response.status_code)
            eq_(["I am an ACSM file"],
                response.response)
            eq_(http.requests, [fulfillable_mechanism.resource.url, fulfillable_mechanism.resource.url])

            # But we can't use some other mechanism -- we're stuck with
            # the first one we chose.
            response = self.manager.loans.fulfill(
                self.pool.id, mech1.delivery_mechanism.id
            )

            eq_(409, response.status_code)
            assert "You already fulfilled this loan as application/epub+zip (DRM-free), you can't also do it as application/pdf (DRM-free)" in response.detail

            # If the remote server fails, we get a problem detail.
            def doomed_get(url, headers, **kwargs):
                raise RemoteIntegrationException("fulfill service", "Error!")

            response = self.manager.loans.fulfill(
                self.pool.id, do_get=doomed_get
            )
            assert isinstance(response, ProblemDetail)
            eq_(502, response.status_code)

    def test_borrow_and_fulfill_with_streaming_delivery_mechanism(self):
        # Create a pool with a streaming delivery mechanism
        work = self._work(with_license_pool=True, with_open_access_download=False)
        edition = work.presentation_edition
        pool = work.license_pools[0]
        pool.open_access = False
        streaming_mech = pool.set_delivery_mechanism(
            DeliveryMechanism.STREAMING_TEXT_CONTENT_TYPE, DeliveryMechanism.OVERDRIVE_DRM,
            RightsStatus.IN_COPYRIGHT, None
        )
        identifier = edition.primary_identifier

        with self.request_context_with_library(
                "/", headers=dict(Authorization=self.valid_auth)):
            self.manager.loans.authenticated_patron_from_request()
            self.manager.circulation.queue_checkout(
                pool,
                LoanInfo(
                    pool.collection, pool.data_source.name,
                    pool.identifier.type,
                    pool.identifier.identifier,
                    datetime.datetime.utcnow(),
                    datetime.datetime.utcnow() + datetime.timedelta(seconds=3600),
                )
            )
            with self.temp_config():
                response = self.manager.loans.borrow(
                    identifier.type, identifier.identifier)

            # A loan has been created for this license pool.
            loan = get_one(self._db, Loan, license_pool=pool)
            assert loan != None
            # The loan has yet to be fulfilled.
            eq_(None, loan.fulfillment)

            # We've been given an OPDS feed with two delivery mechanisms, which tell us how 
            # to fulfill the license.
            eq_(201, response.status_code)
            feed = feedparser.parse(response.get_data())
            [entry] = feed['entries']
            fulfillment_links = [x['href'] for x in entry['links']
                                if x['rel'] == OPDSFeed.ACQUISITION_REL]
            [mech1, mech2] = sorted(
                pool.delivery_mechanisms, 
                key=lambda x: x.delivery_mechanism.is_streaming
            )

            streaming_mechanism = mech2

            expects = [url_for('fulfill',
                               license_pool_id=pool.id,
                               mechanism_id=mech.delivery_mechanism.id,
                               library_short_name=self.library.short_name,
                               _external=True) for mech in [mech1, mech2]]
            eq_(set(expects), set(fulfillment_links))

            # Now let's try to fulfill the loan using the streaming mechanism.
            self.manager.circulation.queue_fulfill(
                pool,
                FulfillmentInfo(
                    pool.collection, pool.data_source.name,
                    pool.identifier.type,
                    pool.identifier.identifier,
                    "http://streaming-content-link",
                    Representation.TEXT_HTML_MEDIA_TYPE + DeliveryMechanism.STREAMING_PROFILE,
                    None,
                    None,
                )
            )
            response = self.manager.loans.fulfill(
                pool.id, streaming_mechanism.delivery_mechanism.id
            )

            # We get an OPDS entry.
            eq_(200, response.status_code)
            opds_entries = feedparser.parse(response.response[0])['entries']
            eq_(1, len(opds_entries))
            links = opds_entries[0]['links']
        
            # The entry includes one fulfill link.
            fulfill_links = [link for link in links if link['rel'] == "http://opds-spec.org/acquisition"]
            eq_(1, len(fulfill_links))

            eq_(Representation.TEXT_HTML_MEDIA_TYPE + DeliveryMechanism.STREAMING_PROFILE,
                fulfill_links[0]['type'])
            eq_("http://streaming-content-link", fulfill_links[0]['href'])


            # The mechanism has not been set, since fulfilling a streaming
            # mechanism does not lock in the format.
            eq_(None, loan.fulfillment)

            # We can still use the other mechanism too.
            http = DummyHTTPClient()
            http.queue_response(200, content="I am an ACSM file")

            self.manager.circulation.queue_fulfill(
                pool,
                FulfillmentInfo(
                    pool.collection, pool.data_source.name,
                    pool.identifier.type,
                    pool.identifier.identifier,
                    "http://other-content-link",
                    Representation.TEXT_HTML_MEDIA_TYPE,
                    None,
                    None,
                ),
            )
            response = self.manager.loans.fulfill(
                pool.id, mech1.delivery_mechanism.id, do_get=http.do_get
            )
            eq_(200, response.status_code)

            # Now the fulfillment has been set to the other mechanism.
            eq_(mech1, loan.fulfillment)

            # But we can still fulfill the streaming mechanism again.
            self.manager.circulation.queue_fulfill(
                pool,
                FulfillmentInfo(
                    pool.collection, pool.data_source.name,
                    pool.identifier.type,
                    pool.identifier.identifier,
                    "http://streaming-content-link",
                    Representation.TEXT_HTML_MEDIA_TYPE + DeliveryMechanism.STREAMING_PROFILE,
                    None,
                    None,
                )
            )

            response = self.manager.loans.fulfill(
                pool.id, streaming_mechanism.delivery_mechanism.id
            )
            eq_(200, response.status_code)
            opds_entries = feedparser.parse(response.response[0])['entries']
            eq_(1, len(opds_entries))
            links = opds_entries[0]['links']
        
            fulfill_links = [link for link in links if link['rel'] == "http://opds-spec.org/acquisition"]
            eq_(1, len(fulfill_links))

            eq_(Representation.TEXT_HTML_MEDIA_TYPE + DeliveryMechanism.STREAMING_PROFILE,
                fulfill_links[0]['type'])
            eq_("http://streaming-content-link", fulfill_links[0]['href'])

    def test_borrow_nonexistent_delivery_mechanism(self):
        with self.request_context_with_library(
                "/", headers=dict(Authorization=self.valid_auth)):
            self.manager.loans.authenticated_patron_from_request()
            response = self.manager.loans.borrow(
                self.identifier.type, self.identifier.identifier,
                -100
            )
            eq_(BAD_DELIVERY_MECHANISM, response) 

    def test_borrow_creates_hold_when_no_available_copies(self):
        threem_edition, pool = self._edition(
            with_open_access_download=False,
            data_source_name=DataSource.THREEM,
            identifier_type=Identifier.THREEM_ID,
            with_license_pool=True,
        )
        threem_book = self._work(
            presentation_edition=threem_edition,
        )
        pool.licenses_available = 0
        pool.open_access = False

        with self.request_context_with_library(
                "/", headers=dict(Authorization=self.valid_auth)):
            self.manager.loans.authenticated_patron_from_request()
            self.manager.circulation.queue_checkout(
                pool, NoAvailableCopies()
            )
            self.manager.circulation.queue_hold(
                pool,
                HoldInfo(
                    pool.collection, pool.data_source.name,
                    pool.identifier.type,
                    pool.identifier.identifier,
                    datetime.datetime.utcnow(),
                    datetime.datetime.utcnow() + datetime.timedelta(seconds=3600),
                    1,
                )
            )
            response = self.manager.loans.borrow(
                pool.identifier.type, pool.identifier.identifier)
            eq_(201, response.status_code)
            
            # A hold has been created for this license pool.
            hold = get_one(self._db, Hold, license_pool=pool)
            assert hold != None

    def test_borrow_creates_local_hold_if_remote_hold_exists(self):
        """We try to check out a book, but turns out we already have it 
        on hold.
        """
        threem_edition, pool = self._edition(
            with_open_access_download=False,
            data_source_name=DataSource.THREEM,
            identifier_type=Identifier.THREEM_ID,
            with_license_pool=True,
        )
        threem_book = self._work(
            presentation_edition=threem_edition,
        )
        pool.licenses_available = 0
        pool.open_access = False

        with self.request_context_with_library(
                "/", headers=dict(Authorization=self.valid_auth)):
            self.manager.loans.authenticated_patron_from_request()
            self.manager.circulation.queue_checkout(
                pool, AlreadyOnHold()
            )
            self.manager.circulation.queue_hold(
                pool, HoldInfo(
                    pool.collection, pool.data_source.name,
                    pool.identifier.type,
                    pool.identifier.identifier,
                    datetime.datetime.utcnow(),
                    datetime.datetime.utcnow() + datetime.timedelta(seconds=3600),
                    1,
                )
            )
            response = self.manager.loans.borrow(
                pool.identifier.type, pool.identifier.identifier)
            eq_(201, response.status_code)

            # A hold has been created for this license pool.
            hold = get_one(self._db, Hold, license_pool=pool)
            assert hold != None

    def test_borrow_fails_when_work_not_present_on_remote(self):
         threem_edition, pool = self._edition(
             with_open_access_download=False,
             data_source_name=DataSource.THREEM,
             identifier_type=Identifier.THREEM_ID,
             with_license_pool=True,
         )
         threem_book = self._work(
             presentation_edition=threem_edition,
         )
         pool.licenses_available = 1
         pool.open_access = False

         with self.request_context_with_library(
                 "/", headers=dict(Authorization=self.valid_auth)):
             self.manager.loans.authenticated_patron_from_request()
             self.manager.circulation.queue_checkout(
                 pool, NotFoundOnRemote()
             )
             response = self.manager.loans.borrow(
                 pool.identifier.type, pool.identifier.identifier)
             eq_(404, response.status_code)
             eq_("http://librarysimplified.org/terms/problem/not-found-on-remote", response.uri)

    def test_borrow_fails_when_work_already_checked_out(self):
        loan, _ignore = get_one_or_create(
            self._db, Loan, license_pool=self.pool,
            patron=self.default_patron
        )

        with self.request_context_with_library(
                "/", headers=dict(Authorization=self.valid_auth)):
            self.manager.loans.authenticated_patron_from_request()
            response = self.manager.loans.borrow(
                self.identifier.type, self.identifier.identifier)

            eq_(ALREADY_CHECKED_OUT, response)


    def test_revoke_loan(self):
         with self.request_context_with_library(
                 "/", headers=dict(Authorization=self.valid_auth)):
             patron = self.manager.loans.authenticated_patron_from_request()
             loan, newly_created = self.pool.loan_to(patron)

             self.manager.circulation.queue_checkin(self.pool, True)

             response = self.manager.loans.revoke(self.pool.id)

             eq_(200, response.status_code)
             
    def test_revoke_hold(self):
         with self.request_context_with_library(
                 "/", headers=dict(Authorization=self.valid_auth)):
             patron = self.manager.loans.authenticated_patron_from_request()
             hold, newly_created = self.pool.on_hold_to(patron, position=0)

             self.manager.circulation.queue_release_hold(self.pool, True)

             response = self.manager.loans.revoke(self.pool.id)

             eq_(200, response.status_code)

    def test_revoke_hold_nonexistent_licensepool(self):
         with self.request_context_with_library(
                 "/", headers=dict(Authorization=self.valid_auth)):
            patron = self.manager.loans.authenticated_patron_from_request()
            response = self.manager.loans.revoke(-10)
            assert isinstance(response, ProblemDetail)
            eq_(INVALID_INPUT.uri, response.uri)

    def test_hold_fails_when_patron_is_at_hold_limit(self):
        edition, pool = self._edition(with_license_pool=True)
        pool.open_access = False
        with self.request_context_with_library(
                "/", headers=dict(Authorization=self.valid_auth)):
            patron = self.manager.loans.authenticated_patron_from_request()
            self.manager.circulation.queue_checkout(
                pool, NoAvailableCopies()
            )
            self.manager.circulation.queue_hold(
                pool, PatronHoldLimitReached()
            )
            response = self.manager.loans.borrow(
                pool.identifier.type,
                pool.identifier.identifier
            )
            assert isinstance(response, ProblemDetail)
            eq_(HOLD_LIMIT_REACHED.uri, response.uri)

    def test_borrow_fails_with_outstanding_fines(self):
        threem_edition, pool = self._edition(
            with_open_access_download=False,
            data_source_name=DataSource.THREEM,
            identifier_type=Identifier.THREEM_ID,
            with_license_pool=True,
        )
        threem_book = self._work(
            presentation_edition=threem_edition,
        )
        pool.open_access = False

        auth = 'Basic ' + base64.b64encode('ihavefines:password')
        
        with self.temp_config() as config:
            config[Configuration.POLICIES] = {
                Configuration.MAX_OUTSTANDING_FINES : "$0.50"
            }

            with self.request_context_with_library(
                    "/", headers=dict(Authorization=auth)):
                self.manager.loans.authenticated_patron_from_request()
                response = self.manager.loans.borrow(
                    pool.identifier.type, pool.identifier.identifier)
                
                eq_(403, response.status_code)
                eq_(OUTSTANDING_FINES.uri, response.uri)
                assert "$12345678.90 outstanding" in response.detail

        with self.temp_config() as config:
            config[Configuration.POLICIES] = {
                Configuration.MAX_OUTSTANDING_FINES : "$999999999.99"
            }

            with self.request_context_with_library(
                    "/", headers=dict(Authorization=auth)):
                self.manager.loans.authenticated_patron_from_request()

                self.manager.circulation.queue_checkout(
                    pool,
                    LoanInfo(
                        pool.collection, pool.data_source.name,
                        pool.identifier.type,
                        pool.identifier.identifier,
                        datetime.datetime.utcnow(),
                        datetime.datetime.utcnow() + datetime.timedelta(seconds=3600),
                    )
                )
                response = self.manager.loans.borrow(
                    pool.identifier.type, pool.identifier.identifier)
                
                eq_(201, response.status_code)

    def test_3m_cant_revoke_hold_if_reserved(self):
         threem_edition, pool = self._edition(
             with_open_access_download=False,
             data_source_name=DataSource.THREEM,
             identifier_type=Identifier.THREEM_ID,
             with_license_pool=True,
         )
         threem_book = self._work(
             presentation_edition=threem_edition,
         )
         pool.open_access = False

         with self.request_context_with_library(
                 "/", headers=dict(Authorization=self.valid_auth)):
            patron = self.manager.loans.authenticated_patron_from_request()
            hold, newly_created = pool.on_hold_to(patron, position=0)
            response = self.manager.loans.revoke(pool.id)
            eq_(400, response.status_code)
            eq_(CANNOT_RELEASE_HOLD.uri, response.uri)
            eq_("Cannot release a hold once it enters reserved state.", response.detail)

    def test_active_loans(self):
        with self.request_context_with_library(
                "/", headers=dict(Authorization=self.valid_auth)):
            patron = self.manager.loans.authenticated_patron_from_request()
            with self.temp_config() as config:
                response = self.manager.loans.sync()
            assert not "<entry>" in response.data
            assert response.headers['Cache-Control'].startswith('private,')

        overdrive_edition, overdrive_pool = self._edition(
            with_open_access_download=False,
            data_source_name=DataSource.OVERDRIVE,
            identifier_type=Identifier.OVERDRIVE_ID,
            with_license_pool=True,
        )
        overdrive_book = self._work(
            presentation_edition=overdrive_edition,
        )
        overdrive_pool.open_access = False

        bibliotheca_edition, bibliotheca_pool = self._edition(
            with_open_access_download=False,
            data_source_name=DataSource.BIBLIOTHECA,
            identifier_type=Identifier.BIBLIOTHECA_ID,
            with_license_pool=True,
        )
        bibliotheca_book = self._work(
            presentation_edition=bibliotheca_edition,
        )
        bibliotheca_pool.licenses_available = 0
        bibliotheca_pool.open_access = False
        
        self.manager.circulation.add_remote_loan(
            overdrive_pool.collection, overdrive_pool.data_source,
            overdrive_pool.identifier.type,
            overdrive_pool.identifier.identifier,
            datetime.datetime.utcnow(),
            datetime.datetime.utcnow() + datetime.timedelta(seconds=3600)
        )
        self.manager.circulation.add_remote_hold(
            bibliotheca_pool.collection, bibliotheca_pool.data_source,
            bibliotheca_pool.identifier.type,
            bibliotheca_pool.identifier.identifier,
            datetime.datetime.utcnow(),
            datetime.datetime.utcnow() + datetime.timedelta(seconds=3600),
            0,
        )

        with self.request_context_with_library(
                "/", headers=dict(Authorization=self.valid_auth)):
            patron = self.manager.loans.authenticated_patron_from_request()
            with self.temp_config() as config:
                response = self.manager.loans.sync()

            feed = feedparser.parse(response.data)
            entries = feed['entries']

            overdrive_entry = [entry for entry in entries if entry['title'] == overdrive_book.title][0]
            bibliotheca_entry = [entry for entry in entries if entry['title'] == bibliotheca_book.title][0]

            eq_(overdrive_entry['opds_availability']['status'], 'available')
            eq_(bibliotheca_entry['opds_availability']['status'], 'ready')
            
            overdrive_links = overdrive_entry['links']
            fulfill_link = [x for x in overdrive_links if x['rel'] == 'http://opds-spec.org/acquisition'][0]['href']
            revoke_link = [x for x in overdrive_links if x['rel'] == OPDSFeed.REVOKE_LOAN_REL][0]['href']
            bibliotheca_links = bibliotheca_entry['links']
            borrow_link = [x for x in bibliotheca_links if x['rel'] == 'http://opds-spec.org/acquisition/borrow'][0]['href']
            bibliotheca_revoke_links = [x for x in bibliotheca_links if x['rel'] == OPDSFeed.REVOKE_LOAN_REL]

            assert urllib.quote("%s/fulfill" % overdrive_pool.id) in fulfill_link
            assert urllib.quote("%s/revoke" % overdrive_pool.id) in revoke_link
            assert urllib.quote("%s/%s/borrow" % (bibliotheca_pool.identifier.type, bibliotheca_pool.identifier.identifier)) in borrow_link
            eq_(0, len(bibliotheca_revoke_links))


class TestAnnotationController(CirculationControllerTest):
    def setup(self):
        super(TestAnnotationController, self).setup()
        self.pool = self.english_1.license_pools[0]
        self.edition = self.pool.presentation_edition
        self.identifier = self.edition.primary_identifier

    def test_get_empty_container(self):
        with self.request_context_with_library(
                "/", headers=dict(Authorization=self.valid_auth)):
            self.manager.loans.authenticated_patron_from_request()
            response = self.manager.annotations.container()
            eq_(200, response.status_code)

            # We've been given an annotation container with no items.
            container = json.loads(response.data)
            eq_([], container['first']['items'])
            eq_(0, container['total'])

            # The response has the appropriate headers.
            allow_header = response.headers['Allow']
            for method in ['GET', 'HEAD', 'OPTIONS', 'POST']:
                assert method in allow_header

            eq_(AnnotationWriter.CONTENT_TYPE, response.headers['Accept-Post'])
            eq_(AnnotationWriter.CONTENT_TYPE, response.headers['Content-Type'])
            eq_('W/""', response.headers['ETag'])

    def test_get_container_with_item(self):
        self.pool.loan_to(self.default_patron)

        annotation, ignore = create(
            self._db, Annotation,
            patron=self.default_patron,
            identifier=self.identifier,
            motivation=Annotation.IDLING,
        )
        annotation.active = True
        annotation.timestamp = datetime.datetime.now()

        with self.request_context_with_library(
                "/", headers=dict(Authorization=self.valid_auth)):
            self.manager.annotations.authenticated_patron_from_request()
            response = self.manager.annotations.container()
            eq_(200, response.status_code)

            # We've been given an annotation container with one item.
            container = json.loads(response.data)
            eq_(1, container['total'])
            item = container['first']['items'][0]
            eq_(annotation.motivation, item['motivation'])

            # The response has the appropriate headers.
            allow_header = response.headers['Allow']
            for method in ['GET', 'HEAD', 'OPTIONS', 'POST']:
                assert method in allow_header

            eq_(AnnotationWriter.CONTENT_TYPE, response.headers['Accept-Post'])
            eq_(AnnotationWriter.CONTENT_TYPE, response.headers['Content-Type'])
            expected_etag = 'W/"%s"' % annotation.timestamp
            eq_(expected_etag, response.headers['ETag'])
            expected_time = format_date_time(mktime(annotation.timestamp.timetuple()))
            eq_(expected_time, response.headers['Last-Modified'])

    def test_get_container_for_work(self):
        self.pool.loan_to(self.default_patron)

        annotation, ignore = create(
            self._db, Annotation,
            patron=self.default_patron,
            identifier=self.identifier,
            motivation=Annotation.IDLING,
        )
        annotation.active = True
        annotation.timestamp = datetime.datetime.now()

        other_annotation, ignore = create(
            self._db, Annotation,
            patron=self.default_patron,
            identifier=self._identifier(),
            motivation=Annotation.IDLING,
        )

        with self.request_context_with_library(
                "/", headers=dict(Authorization=self.valid_auth)):
            self.manager.annotations.authenticated_patron_from_request()
            response = self.manager.annotations.container_for_work(self.identifier.type, self.identifier.identifier)
            eq_(200, response.status_code)

            # We've been given an annotation container with one item.
            container = json.loads(response.data)
            eq_(1, container['total'])
            item = container['first']['items'][0]
            eq_(annotation.motivation, item['motivation'])

            # The response has the appropriate headers - POST is not allowed.
            allow_header = response.headers['Allow']
            for method in ['GET', 'HEAD', 'OPTIONS']:
                assert method in allow_header

            assert 'Accept-Post' not in response.headers.keys()
            eq_(AnnotationWriter.CONTENT_TYPE, response.headers['Content-Type'])
            expected_etag = 'W/"%s"' % annotation.timestamp
            eq_(expected_etag, response.headers['ETag'])
            expected_time = format_date_time(mktime(annotation.timestamp.timetuple()))
            eq_(expected_time, response.headers['Last-Modified'])

    def test_post_to_container(self):
        data = dict()
        data['@context'] = AnnotationWriter.JSONLD_CONTEXT
        data['type'] = "Annotation"
        data['motivation'] = Annotation.IDLING
        data['target'] = dict(source=self.identifier.urn, selector="epubcfi(/6/4[chap01ref]!/4[body01]/10[para05]/3:10)")

        with self.request_context_with_library(
            "/", headers=dict(Authorization=self.valid_auth), method='POST', data=json.dumps(data)):
            patron = self.manager.annotations.authenticated_patron_from_request()
            patron.synchronize_annotations = True
            # The patron doesn't have any annotations yet.
            annotations = self._db.query(Annotation).filter(Annotation.patron==patron).all()
            eq_(0, len(annotations))

            response = self.manager.annotations.container()

            # The patron doesn't have the pool on loan yet, so the request fails.
            eq_(400, response.status_code)
            annotations = self._db.query(Annotation).filter(Annotation.patron==patron).all()
            eq_(0, len(annotations))

            # Give the patron a loan and try again, and the request creates an annotation.
            self.pool.loan_to(patron)
            response = self.manager.annotations.container()
            eq_(200, response.status_code)
            
            annotations = self._db.query(Annotation).filter(Annotation.patron==patron).all()
            eq_(1, len(annotations))
            annotation = annotations[0]
            eq_(Annotation.IDLING, annotation.motivation)
            selector = json.loads(annotation.target).get("http://www.w3.org/ns/oa#hasSelector")[0].get('@id')
            eq_(data['target']['selector'], selector)

            # The response contains the annotation in the db.
            item = json.loads(response.data)
            assert str(annotation.id) in item['id']
            eq_(annotation.motivation, item['motivation'])

    def test_detail(self):
        self.pool.loan_to(self.default_patron)

        annotation, ignore = create(
            self._db, Annotation,
            patron=self.default_patron,
            identifier=self.identifier,
            motivation=Annotation.IDLING,
        )
        annotation.active = True

        with self.request_context_with_library(
                "/", headers=dict(Authorization=self.valid_auth)):
            self.manager.annotations.authenticated_patron_from_request()
            response = self.manager.annotations.detail(annotation.id)
            eq_(200, response.status_code)

            # We've been given a single annotation item.
            item = json.loads(response.data)
            assert str(annotation.id) in item['id']
            eq_(annotation.motivation, item['motivation'])

            # The response has the appropriate headers.
            allow_header = response.headers['Allow']
            for method in ['GET', 'HEAD', 'OPTIONS', 'DELETE']:
                assert method in allow_header

            eq_(AnnotationWriter.CONTENT_TYPE, response.headers['Content-Type'])

    def test_detail_for_other_patrons_annotation_returns_404(self):
        patron = self._patron()
        self.pool.loan_to(patron)

        annotation, ignore = create(
            self._db, Annotation,
            patron=patron,
            identifier=self.identifier,
            motivation=Annotation.IDLING,
        )
        annotation.active = True

        with self.request_context_with_library(
                "/", headers=dict(Authorization=self.valid_auth)):
            self.manager.annotations.authenticated_patron_from_request()

            # The patron can't see that this annotation exists.
            response = self.manager.annotations.detail(annotation.id)
            eq_(404, response.status_code)

    def test_detail_for_missing_annotation_returns_404(self):
        with self.request_context_with_library(
                "/", headers=dict(Authorization=self.valid_auth)):
            self.manager.annotations.authenticated_patron_from_request()

            # This annotation does not exist.
            response = self.manager.annotations.detail(100)
            eq_(404, response.status_code)

    def test_detail_for_deleted_annotation_returns_404(self):
        self.pool.loan_to(self.default_patron)

        annotation, ignore = create(
            self._db, Annotation,
            patron=self.default_patron,
            identifier=self.identifier,
            motivation=Annotation.IDLING,
        )
        annotation.active = False

        with self.request_context_with_library(
                "/", headers=dict(Authorization=self.valid_auth)):
            self.manager.annotations.authenticated_patron_from_request()
            response = self.manager.annotations.detail(annotation.id)
            eq_(404, response.status_code)

    def test_delete(self):
        self.pool.loan_to(self.default_patron)

        annotation, ignore = create(
            self._db, Annotation,
            patron=self.default_patron,
            identifier=self.identifier,
            motivation=Annotation.IDLING,
        )
        annotation.active = True

        with self.request_context_with_library(
                "/", method='DELETE', headers=dict(Authorization=self.valid_auth)):
            self.manager.annotations.authenticated_patron_from_request()
            response = self.manager.annotations.detail(annotation.id)
            eq_(200, response.status_code)

            # The annotation has been marked inactive.
            eq_(False, annotation.active)

class TestWorkController(CirculationControllerTest):
    def setup(self):
        super(TestWorkController, self).setup()
        [self.lp] = self.english_1.license_pools
        self.edition = self.lp.presentation_edition
        self.datasource = self.lp.data_source.name
        self.identifier = self.lp.identifier

    def test_contributor(self):
        # Give the Contributor a display_name.
        [contribution] = self.english_1.presentation_edition.contributions
        contribution.contributor.display_name = u"John Bull"

        # For works without a contributor name, a ProblemDetail is returned.
        with self.request_context_with_library('/'):
            response = self.manager.work_controller.contributor('', None, None)
        eq_(404, response.status_code)
        eq_("http://librarysimplified.org/terms/problem/unknown-lane", response.uri)

        contributor = self.edition.contributions[0].contributor
        contributor.display_name = name = 'John Bull'
        
        # Similarly if the pagination data is bad.
        with self.request_context_with_library('/?size=abc'):
            response = self.manager.work_controller.contributor(name, None, None)
            eq_(400, response.status_code)

        # Or if the facet data is bad.
        with self.request_context_with_library('/?order=nosuchorder'):
            response = self.manager.work_controller.contributor(name, None, None)
            eq_(400, response.status_code)
        
        # If the work has a contributor, a feed is returned.
        SessionManager.refresh_materialized_views(self._db)
        with self.request_context_with_library('/'):
            response = self.manager.work_controller.contributor(name, None, None)

        eq_(200, response.status_code)
        feed = feedparser.parse(response.data)
        eq_(name, feed['feed']['title'])
        [entry] = feed['entries']
        eq_(self.english_1.title, entry['title'])

        # The feed has facet links.
        links = feed['feed']['links']
        facet_links = [link for link in links if link['rel'] == 'http://opds-spec.org/facet']
        eq_(9, len(facet_links))

        another_work = self._work("Not open access", name, with_license_pool=True)
        another_work.license_pools[0].open_access = False
        duplicate_contributor = another_work.presentation_edition.contributions[0].contributor
        duplicate_contributor.display_name = name

        # Facets work.
        SessionManager.refresh_materialized_views(self._db)
        with self.request_context_with_library("/?order=title"):
            response = self.manager.work_controller.contributor(name, None, None)

        eq_(200, response.status_code)
        feed = feedparser.parse(response.data)
        eq_(2, len(feed['entries']))

        with self.request_context_with_library("/?available=always"):
            response = self.manager.work_controller.contributor(name, None, None)

        eq_(200, response.status_code)
        feed = feedparser.parse(response.data)
        eq_(1, len(feed['entries']))
        [entry] = feed['entries']
        eq_(self.english_1.title, entry['title'])

        # Pagination works.
        with self.request_context_with_library("/?size=1"):
            response = self.manager.work_controller.contributor(name, None, None)

        eq_(200, response.status_code)
        feed = feedparser.parse(response.data)
        eq_(1, len(feed['entries']))
        [entry] = feed['entries']
        eq_(another_work.title, entry['title'])

        with self.request_context_with_library("/?after=1"):
            response = self.manager.work_controller.contributor(name, None, None)

        eq_(200, response.status_code)
        feed = feedparser.parse(response.data)
        eq_(1, len(feed['entries']))
        [entry] = feed['entries']
        eq_(self.english_1.title, entry['title'])

    def test_permalink(self):
        with self.request_context_with_library("/"):
            response = self.manager.work_controller.permalink(self.identifier.type, self.identifier.identifier)
            annotator = CirculationManagerAnnotator(None, None, self._default_library)
            expect = etree.tostring(
                AcquisitionFeed.single_entry(
                    self._db, self.english_1, annotator
                )
            )
        eq_(200, response.status_code)
        eq_(expect, response.data)
        eq_(OPDSFeed.ENTRY_TYPE, response.headers['Content-Type'])

    def test_recommendations(self):
        # Prep an empty recommendation.
        source = DataSource.lookup(self._db, self.datasource)
        metadata = Metadata(source)
        mock_api = MockNoveListAPI()
        mock_api.setup(metadata)

        SessionManager.refresh_materialized_views(self._db)
        args = [self.identifier.type,
                self.identifier.identifier]
        kwargs = dict(novelist_api=mock_api)
        
        # We get a 400 response if the pagination data is bad.
        with self.request_context_with_library('/?size=abc'):
            response = self.manager.work_controller.recommendations(
                *args, **kwargs
            )
            eq_(400, response.status_code)

        # Or if the facet data is bad.
        mock_api.setup(metadata)
        with self.request_context_with_library('/?order=nosuchorder'):
            response = self.manager.work_controller.recommendations(
                *args, **kwargs
            )
            eq_(400, response.status_code)

        # Show it working.
        mock_api.setup(metadata)
        with self.request_context_with_library('/'):
            response = self.manager.work_controller.recommendations(
                *args, **kwargs
            )
        eq_(200, response.status_code)
        feed = feedparser.parse(response.data)
        eq_('Recommended Books', feed['feed']['title'])
        eq_(0, len(feed['entries']))

       
        # Delete the cache and prep a recommendation result.
        [cached_empty_feed] = self._db.query(CachedFeed).all()
        self._db.delete(cached_empty_feed)
        metadata.recommendations = [self.english_1.license_pools[0].identifier]
        mock_api.setup(metadata)

        SessionManager.refresh_materialized_views(self._db)
        with self.request_context_with_library('/'):
            response = self.manager.work_controller.recommendations(
                self.identifier.type, self.identifier.identifier,
                novelist_api=mock_api
            )
        # A feed is returned with the proper recommendation.
        eq_(200, response.status_code)
        feed = feedparser.parse(response.data)
<<<<<<< HEAD
        eq_('Recommended Books', feed['feed']['title'])
        eq_(1, len(feed['entries']))
        [entry] = feed['entries']
        eq_(self.english_1.title, entry['title'])
        eq_(self.english_1.author, entry['author'])
=======
        eq_('Recommended Books', feed.feed.title)
        [entry] = feed.entries
        eq_(self.english_2.title, entry.title)
        author = self.english_2.presentation_edition.author_contributors[0]
        expected_author_name = author.display_name or author.sort_name
        eq_(expected_author_name, entry.author)
>>>>>>> 01fc0e84

        # The feed has facet links.
        links = feed['feed']['links']
        facet_links = [link for link in links if link['rel'] == 'http://opds-spec.org/facet']
        eq_(9, len(facet_links))


        with temp_config() as config:
            with self.request_context_with_library('/'):
                config['integrations'][Configuration.NOVELIST_INTEGRATION] = {}
                response = self.manager.work_controller.recommendations(
                    self.identifier.type, self.identifier.identifier
                )
            eq_(404, response.status_code)
            eq_("http://librarysimplified.org/terms/problem/unknown-lane", response.uri)

        another_work = self._work("Before Quite British", "Not Before John Bull", with_open_access_download=True)

        # Delete the cache again and prep a recommendation result.
        [cached_feed] = self._db.query(CachedFeed).all()
        self._db.delete(cached_feed)

        metadata.recommendations = [
            self.english_1.license_pools[0].identifier,
            another_work.license_pools[0].identifier,
        ]
        mock_api.setup(metadata)

        # Facets work.
        SessionManager.refresh_materialized_views(self._db)
        with self.request_context_with_library("/?order=title"):
            response = self.manager.work_controller.recommendations(
                self.identifier.type, self.identifier.identifier,
                novelist_api=mock_api
            )

        eq_(200, response.status_code)
        feed = feedparser.parse(response.data)
        eq_(2, len(feed['entries']))
        [entry1, entry2] = feed['entries']
        eq_(another_work.title, entry1['title'])
        eq_(self.english_1.title, entry2['title'])

        metadata.recommendations = [
            self.english_1.license_pools[0].identifier,
            another_work.license_pools[0].identifier,
        ]
        mock_api.setup(metadata)

        with self.request_context_with_library("/?order=author"):
            response = self.manager.work_controller.recommendations(
                self.identifier.type, self.identifier.identifier,
                novelist_api=mock_api
            )

        eq_(200, response.status_code)
        feed = feedparser.parse(response.data)
        eq_(2, len(feed['entries']))
        [entry1, entry2] = feed['entries']
        eq_(self.english_1.title, entry1['title'])
        eq_(another_work.title, entry2['title'])

        metadata.recommendations = [
            self.english_1.license_pools[0].identifier,
            another_work.license_pools[0].identifier,
        ]
        mock_api.setup(metadata)

        # Pagination works.
        with self.request_context_with_library("/?size=1&order=title"):
            response = self.manager.work_controller.recommendations(
                self.identifier.type, self.identifier.identifier,
                novelist_api=mock_api
            )

        eq_(200, response.status_code)
        feed = feedparser.parse(response.data)
        eq_(1, len(feed['entries']))
        [entry] = feed['entries']
        eq_(another_work.title, entry['title'])

        metadata.recommendations = [
            self.english_1.license_pools[0].identifier,
            another_work.license_pools[0].identifier,
        ]
        mock_api.setup(metadata)

        with self.request_context_with_library("/?after=1&order=title"):
            response = self.manager.work_controller.recommendations(
                self.identifier.type, self.identifier.identifier,
                novelist_api=mock_api
            )

        eq_(200, response.status_code)
        feed = feedparser.parse(response.data)
        eq_(1, len(feed['entries']))
        [entry] = feed['entries']
        eq_(self.english_1.title, entry['title'])

    def test_related_books(self):
        # A book with no related books returns a ProblemDetail.
        with temp_config() as config:
            # Don't set NoveList Integration.
            config['integrations'][Configuration.NOVELIST_INTEGRATION] = {}

            # Remove contribution.
            [contribution] = self.edition.contributions
            [original, role] = [contribution.contributor, contribution.role]
            self._db.delete(contribution)
            self._db.commit()

            with self.request_context_with_library('/'):
                response = self.manager.work_controller.related(
                    self.identifier.type, self.identifier.identifier
                )
        eq_(404, response.status_code)
        eq_("http://librarysimplified.org/terms/problem/unknown-lane", response.uri)

        # Prep book with a contribution, a series, and a recommendation.
        self.lp.presentation_edition.add_contributor(original, role)
        same_author = self._work(
            "What is Sunday?", original.display_name,
            language="eng", fiction=True, with_open_access_download=True
        )
        duplicate = same_author.presentation_edition.contributions[0].contributor
        original.display_name = duplicate.display_name = u"John Bull"

        self.edition.series = u"Around the World"
        self.edition.series_position = 1

<<<<<<< HEAD
        same_series_work = self._work(title="ZZZ", authors="ZZZ ZZZ", with_license_pool=True)
        same_series_work.presentation_edition.series = "Around the World"
        same_series_work.presentation_edition.series_position = 0

=======
        same_series = self._work(
            title="ZZZ", authors="ZZZ ZZZ", with_license_pool=True,
            series="Around the World")
        same_series.presentation_edition.series_position = 0
        self.english_1.calculate_presentation(
            PresentationCalculationPolicy(regenerate_opds_entries=True),
            DummyExternalSearchIndex()
        )
>>>>>>> 01fc0e84
        SessionManager.refresh_materialized_views(self._db)

        source = DataSource.lookup(self._db, self.datasource)
        metadata = Metadata(source)
        mock_api = MockNoveListAPI()
        metadata.recommendations = [same_author.license_pools[0].identifier]
        mock_api.setup(metadata)

        # A grouped feed is returned with all of the related books
        with self.request_context_with_library('/'):
            response = self.manager.work_controller.related(
                self.identifier.type, self.identifier.identifier,
                novelist_api=mock_api
            )
        eq_(200, response.status_code)
        feed = feedparser.parse(response.data)
        eq_(5, len(feed['entries']))

        def collection_link(entry):
            [link] = [l for l in entry['links'] if l['rel']=='collection']
            return link['title'], link['href']

        # This feed contains five books: one recommended,
        # one in the same series, and two by the same author.
        recommendations = []
        same_series = []
        same_contributor = []
        feeds_with_original_book = []
        for e in feed['entries']:
            for link in e['links']:
                if link['rel'] != 'collection':
                    continue
                if link['title'] == 'Recommended Books':
                    recommendations.append(e)
                elif link['title'] == 'Around the World':
                    same_series.append(e)
                elif link['title'] == 'John Bull':
                    same_contributor.append(e)
                if e['title'] == self.english_1.title:
                    feeds_with_original_book.append(link['title'])

        [recommendation] = recommendations
        title, href = collection_link(recommendation)
        work_url = "/works/%s/%s/" % (self.identifier.type, self.identifier.identifier)
        expected = urllib.quote(work_url + 'recommendations')
        eq_(True, href.endswith(expected))

        # All books in the series are in the series feed.
        for book in same_series:
            title, href = collection_link(book)
            expected_series_link = 'series/%s/eng/Adult' % urllib.quote("Around the World")
            eq_(True, href.endswith(expected_series_link))

        # The other book by this contributor is in the contributor feed.
        for contributor in same_contributor:
            title, href = collection_link(contributor)
            expected_contributor_link = urllib.quote('contributor/John Bull/eng/')
            eq_(True, href.endswith(expected_contributor_link))

        # The book for which we got recommendations is itself listed in the
        # series feed and in the 'books by this author' feed.
        eq_(set(["John Bull", "Around the World"]),
            set(feeds_with_original_book))

        # The series feed is sorted by series position.
        [series_e1, series_e2] = same_series
        eq_(same_series_work.title, series_e1['title'])
        eq_(self.english_1.title, series_e2['title'])

    def test_report_problem_get(self):
        with self.request_context_with_library("/"):
            response = self.manager.work_controller.report(self.identifier.type, self.identifier.identifier)
        eq_(200, response.status_code)
        eq_("text/uri-list", response.headers['Content-Type'])
        for i in Complaint.VALID_TYPES:
            assert i in response.data

    def test_report_problem_post_success(self):
        error_type = random.choice(list(Complaint.VALID_TYPES))
        data = json.dumps({ "type": error_type,
                            "source": "foo",
                            "detail": "bar"}
        )
        with self.request_context_with_library("/", method="POST", data=data):
            response = self.manager.work_controller.report(self.identifier.type, self.identifier.identifier)
        eq_(201, response.status_code)
        [complaint] = self.lp.complaints
        eq_(error_type, complaint.type)
        eq_("foo", complaint.source)
        eq_("bar", complaint.detail)

    def test_series(self):
<<<<<<< HEAD
        # If the work doesn't have a series, a ProblemDetail is returned.
        with self.request_context_with_library('/'):
=======
        # If no series is given, a ProblemDetail is returned.
        with self.app.test_request_context('/'):
>>>>>>> 01fc0e84
            response = self.manager.work_controller.series("", None, None)
        eq_(404, response.status_code)
        eq_("http://librarysimplified.org/terms/problem/unknown-lane", response.uri)

        series_name = "Like As If Whatever Mysteries"
<<<<<<< HEAD
        self.edition.series = series_name
=======
        work = self._work(with_open_access_download=True, series=series_name)

>>>>>>> 01fc0e84
        # Similarly if the pagination data is bad.
        with self.request_context_with_library('/?size=abc'):
            response = self.manager.work_controller.series(series_name, None, None)
            eq_(400, response.status_code)

        # Or if the facet data is bad
        with self.request_context_with_library('/?order=nosuchorder'):
            response = self.manager.work_controller.series(series_name, None, None)
            eq_(400, response.status_code)
            
        # If the work is in a series, a feed is returned.
        SessionManager.refresh_materialized_views(self._db)
        with self.request_context_with_library('/'):
            response = self.manager.work_controller.series(series_name, None, None)
        eq_(200, response.status_code)
        feed = feedparser.parse(response.data)
        eq_(series_name, feed['feed']['title'])
        [entry] = feed['entries']
        eq_(work.title, entry['title'])

        # The feed has facet links.
        links = feed['feed']['links']
        facet_links = [link for link in links if link['rel'] == 'http://opds-spec.org/facet']
        eq_(10, len(facet_links))

        another_work = self._work(
            title="000", authors="After Default Work",
            with_open_access_download=True, series=series_name
        )

        # Delete the cache
        [cached_feed] = self._db.query(CachedFeed).all()
        self._db.delete(cached_feed)
        
        # Facets work.
        SessionManager.refresh_materialized_views(self._db)
        with self.request_context_with_library("/?order=title"):
            response = self.manager.work_controller.series(series_name, None, None)

        eq_(200, response.status_code)
        feed = feedparser.parse(response.data)
        eq_(2, len(feed['entries']))
        [entry1, entry2] = feed['entries']
        eq_(another_work.title, entry1['title'])
        eq_(work.title, entry2['title'])

        with self.request_context_with_library("/?order=author"):
            response = self.manager.work_controller.series(series_name, None, None)

        eq_(200, response.status_code)
        feed = feedparser.parse(response.data)
        eq_(2, len(feed['entries']))
        [entry1, entry2] = feed['entries']
        eq_(work.title, entry1['title'])
        eq_(another_work.title, entry2['title'])

        work.presentation_edition.series_position = 0
        another_work.presentation_edition.series_position = 1

        SessionManager.refresh_materialized_views(self._db)
        with self.request_context_with_library("/?order=series"):
            response = self.manager.work_controller.series(series_name, None, None)

        eq_(200, response.status_code)
        feed = feedparser.parse(response.data)
        eq_(2, len(feed['entries']))
        [entry1, entry2] = feed['entries']
        eq_(work.title, entry1['title'])
        eq_(another_work.title, entry2['title'])

        # Series is the default facet.
        with self.request_context_with_library("/"):
            response = self.manager.work_controller.series(series_name, None, None)

        eq_(200, response.status_code)
        feed = feedparser.parse(response.data)
        eq_(2, len(feed['entries']))
        [entry1, entry2] = feed['entries']
        eq_(work.title, entry1['title'])
        eq_(another_work.title, entry2['title'])

        # Pagination works.
        with self.request_context_with_library("/?size=1&order=title"):
            response = self.manager.work_controller.series(series_name, None, None)

        eq_(200, response.status_code)
        feed = feedparser.parse(response.data)
        eq_(1, len(feed['entries']))
        [entry] = feed['entries']
        eq_(another_work.title, entry['title'])

        with self.request_context_with_library("/?after=1&order=title"):
            response = self.manager.work_controller.series(series_name, None, None)

        eq_(200, response.status_code)
        feed = feedparser.parse(response.data)
        eq_(1, len(feed['entries']))
        [entry] = feed['entries']
        eq_(work.title, entry['title'])

        # Language restrictions can remove books that would otherwise be
        # in the feed.
        with self.request_context_with_library("/"):
            response = self.manager.work_controller.series(
                series_name, 'fre', None
            )
            feed = feedparser.parse(response.data)
            eq_(0, len(feed['entries']))

class TestFeedController(CirculationControllerTest):

    BOOKS = list(CirculationControllerTest.BOOKS) + [
        ["english_2", "Totally American", "Uncle Sam", "eng", False],
        ["french_1", u"Très Français", "Marianne", "fre", False],
    ]
    
    def test_feed(self):
        SessionManager.refresh_materialized_views(self._db)
        with self.request_context_with_library("/"):
            with temp_config() as config:
                config['links'] = {
                    "terms_of_service": "a",
                    "privacy_policy": "b",
                    "copyright": "c",
                    "about": "d",
                }
                response = self.manager.opds_feeds.feed(
                    'eng', 'Adult Fiction'
                )

                assert self.english_1.title in response.data
                assert self.english_2.title not in response.data
                assert self.french_1.title not in response.data

                feed = feedparser.parse(response.data)
                links = feed['feed']['links']
                by_rel = dict()
                for i in links:
                    by_rel[i['rel']] = i['href']

                eq_("a", by_rel['terms-of-service'])
                eq_("b", by_rel['privacy-policy'])
                eq_("c", by_rel['copyright'])
                eq_("d", by_rel['about'])

    def test_multipage_feed(self):
        self._work("fiction work", language="eng", fiction=True, with_open_access_download=True)
        SessionManager.refresh_materialized_views(self._db)
        with self.request_context_with_library("/?size=1"):
            response = self.manager.opds_feeds.feed('eng', 'Adult Fiction')

            feed = feedparser.parse(response.data)
            entries = feed['entries']
            
            eq_(1, len(entries))

            links = feed['feed']['links']
            next_link = [x for x in links if x['rel'] == 'next'][0]['href']
            assert 'after=1' in next_link
            assert 'size=1' in next_link

            facet_links = [x for x in links if x['rel'] == 'http://opds-spec.org/facet']
            assert any('order=title' in x['href'] for x in facet_links)
            assert any('order=author' in x['href'] for x in facet_links)

            search_link = [x for x in links if x['rel'] == 'search'][0]['href']
            assert search_link.endswith('/search/eng/Adult%20Fiction')

            shelf_link = [x for x in links if x['rel'] == 'http://opds-spec.org/shelf'][0]['href']
            assert shelf_link.endswith('/loans/')

    def test_bad_order_gives_problem_detail(self):
        with self.request_context_with_library("/?order=nosuchorder"):
            response = self.manager.opds_feeds.feed('eng', 'Adult Fiction')
            eq_(400, response.status_code)
            eq_(
                "http://librarysimplified.org/terms/problem/invalid-input", 
                response.uri
            )

    def test_bad_pagination_gives_problem_detail(self):
        with self.request_context_with_library("/?size=abc"):
            response = self.manager.opds_feeds.feed('eng', 'Adult Fiction')
            eq_(400, response.status_code)
            eq_(
                "http://librarysimplified.org/terms/problem/invalid-input", 
                response.uri
            )            

    def test_groups(self):
        with temp_config() as config:
            config[Configuration.POLICIES] = {
                Configuration.GROUPS_MAX_AGE_POLICY : 10,
                Configuration.MINIMUM_FEATURED_QUALITY: 0,
                Configuration.FEATURED_LANE_SIZE: 2,
            }

            for i in range(2):
                self._work("fiction work %i" % i, language="eng", fiction=True, with_open_access_download=True)
                self._work("nonfiction work %i" % i, language="eng", fiction=False, with_open_access_download=True)
        
            SessionManager.refresh_materialized_views(self._db)
            with self.request_context_with_library("/"):
                response = self.manager.opds_feeds.groups(None, None)

                feed = feedparser.parse(response.data)
                entries = feed['entries']

                counter = Counter()
                for entry in entries:
                    links = [x for x in entry.links if x['rel'] == 'collection']
                    for link in links:
                        counter[link['title']] += 1
                eq_(2, counter['Nonfiction'])
                eq_(2, counter['Fiction'])

    def test_search(self):
        # Put two works into the search index
        self.english_1.update_external_index(self.manager.external_search)  # english_1 is "Quite British" by John Bull
        self.english_2.update_external_index(self.manager.external_search)  # english_2 is "Totally American" by Uncle Sam

        # Update the materialized view to make sure the works show up.
        SessionManager.refresh_materialized_views(self._db)

        # Execute a search query designed to find the second one.
        with self.request_context_with_library("/?q=t&size=1&after=1"):
            response = self.manager.opds_feeds.search(None, None)
            feed = feedparser.parse(response.data)
            entries = feed['entries']
            eq_(1, len(entries))
            entry = entries[0]
            author = self.english_2.presentation_edition.author_contributors[0]
            expected_author_name = author.display_name or author.sort_name
            eq_(expected_author_name, entry.author)

            assert 'links' in entry
            assert len(entry.links) > 0

            borrow_links = [link for link in entry.links if link.rel == 'http://opds-spec.org/acquisition/borrow']
            eq_(1, len(borrow_links))

            next_links = [link for link in feed['feed']['links'] if link.rel == 'next']
            eq_(1, len(next_links))

            previous_links = [link for link in feed['feed']['links'] if link.rel == 'previous']
            eq_(1, len(previous_links))

    def test_preload(self):
        SessionManager.refresh_materialized_views(self._db)

        with temp_config() as config:
            urn = self.english_2.presentation_edition.primary_identifier.urn
            config[Configuration.POLICIES] = {
                Configuration.PRELOADED_CONTENT : [urn]
            }

            with self.request_context_with_library("/"):
                response = self.manager.opds_feeds.preload()

                assert self.english_1.title not in response.data
                assert self.english_2.title in response.data
                assert self.french_1.author not in response.data

class TestAnalyticsController(CirculationControllerTest):
    def setup(self):
        super(TestAnalyticsController, self).setup()
        [self.lp] = self.english_1.license_pools
        self.identifier = self.lp.identifier

    def test_track_event(self):
        with temp_config() as config:
            config = {
                Configuration.POLICIES : {
                    Configuration.ANALYTICS_POLICY : ["core.local_analytics_provider"],
                Configuration.AUTHENTICATION_POLICY : "api.mock_authentication",
                }
            }

            analytics = Analytics.initialize(
                ['core.local_analytics_provider'], config
            )            

            with self.request_context_with_library("/"):
                response = self.manager.analytics_controller.track_event(self.identifier.type, self.identifier.identifier, "invalid_type")
                eq_(400, response.status_code)
                eq_(INVALID_ANALYTICS_EVENT_TYPE.uri, response.uri)

            with self.request_context_with_library("/"):
                response = self.manager.analytics_controller.track_event(self.identifier.type, self.identifier.identifier, "open_book")
                eq_(200, response.status_code)

                circulation_event = get_one(
                    self._db, CirculationEvent,
                    type="open_book",
                    license_pool=self.lp
                )
                assert circulation_event != None

class TestDeviceManagementProtocolController(ControllerTest):

    def setup(self):
        super(TestDeviceManagementProtocolController, self).setup()
        self.auth = dict(Authorization=self.valid_auth)
        self.controller = self.manager.adobe_device_management
        
    def _create_credential(self):
        """Associate a credential with the default patron which
        can have Adobe device identifiers associated with it,
        """
        return self._credential(
            DataSource.INTERNAL_PROCESSING,
            AuthdataUtility.ADOBE_ACCOUNT_ID_PATRON_IDENTIFIER,
            self.default_patron
        )
    
    def test_link_template_header(self):
        """Test the value of the Link-Template header used in 
        device_id_list_handler.
        """
        with self.request_context_with_library("/"):
            headers = self.controller.link_template_header
            eq_(1, len(headers))
            template = headers['Link-Template']
            expected_url = url_for("adobe_drm_device", library_short_name=self.library.short_name, device_id="{id}", _external=True)
            expected_url = expected_url.replace("%7Bid%7D", "{id}")
            eq_('<%s>; rel="item"' % expected_url, template)

    def test__request_handler_failure(self):
        """You cannot create a DeviceManagementRequestHandler
        without providing a patron.
        """
        result = self.controller._request_handler(None)

        assert isinstance(result, ProblemDetail)
        eq_(INVALID_CREDENTIALS.uri, result.uri)
        eq_("No authenticated patron", result.detail)
            
    def test_device_id_list_handler_post_success(self):
        # The patron has no credentials, and thus no registered devices.
        eq_([], self.default_patron.credentials)
        headers = dict(self.auth)
        headers['Content-Type'] = self.controller.DEVICE_ID_LIST_MEDIA_TYPE
        with self.request_context_with_library(
            "/", method='POST', headers=headers, data="device"
        ):
            self.controller.authenticated_patron_from_request()
            response = self.controller.device_id_list_handler()
            eq_(200, response.status_code)

            # We just registered a new device with the patron. This
            # automatically created an appropriate Credential for
            # them.
            [credential] = self.default_patron.credentials
            eq_(DataSource.INTERNAL_PROCESSING, credential.data_source.name)
            eq_(AuthdataUtility.ADOBE_ACCOUNT_ID_PATRON_IDENTIFIER,
                credential.type)

            eq_(['device'],
                [x.device_identifier for x in credential.drm_device_identifiers]
            )

    def test_device_id_list_handler_get_success(self):
        credential = self._create_credential()
        credential.register_drm_device_identifier("device1")
        credential.register_drm_device_identifier("device2")
        with self.request_context_with_library("/", headers=self.auth):
            self.controller.authenticated_patron_from_request()
            response = self.controller.device_id_list_handler()
            eq_(200, response.status_code)
            
            # We got a list of device IDs.
            eq_(self.controller.DEVICE_ID_LIST_MEDIA_TYPE,
                response.headers['Content-Type'])
            eq_("device1\ndevice2", response.data)

            # We got a URL Template (see test_link_template_header())
            # that explains how to address any particular device ID.
            expect = self.controller.link_template_header
            for k, v in expect.items():
                assert response.headers[k] == v

    def device_id_list_handler_bad_auth(self):
        with self.request_context_with_library("/"):
            self.controller.authenticated_patron_from_request()
            response = self.manager.adobe_vendor_id.device_id_list_handler()
            assert isinstance(response, ProblemDetail)
            eq_(401, response.status_code)

    def device_id_list_handler_bad_method(self):
        with self.request_context_with_library(
            "/", method='DELETE', headers=self.auth
        ):
            self.controller.authenticated_patron_from_request()
            response = self.controller.device_id_list_handler()
            assert isinstance(response, ProblemDetail)
            eq_(405, response.status_code)

    def test_device_id_list_handler_too_many_simultaneous_registrations(self):
        """We only allow registration of one device ID at a time."""
        headers = dict(self.auth)
        headers['Content-Type'] = self.controller.DEVICE_ID_LIST_MEDIA_TYPE
        with self.request_context_with_library(
            "/", method='POST', headers=headers, data="device1\ndevice2"
        ):
            self.controller.authenticated_patron_from_request()
            response = self.controller.device_id_list_handler()
            eq_(413, response.status_code)
            eq_("You may only register one device ID at a time.", response.detail)

    def test_device_id_list_handler_wrong_media_type(self):
        headers = dict(self.auth)
        headers['Content-Type'] = "text/plain"
        with self.request_context_with_library(
            "/", method='POST', headers=headers, data="device1\ndevice2"
        ):
            self.controller.authenticated_patron_from_request()
            response = self.controller.device_id_list_handler()
            eq_(415, response.status_code)
            eq_("Expected vnd.librarysimplified/drm-device-id-list document.",
                response.detail)

    def test_device_id_handler_success(self):
        credential = self._create_credential()
        credential.register_drm_device_identifier("device")

        with self.request_context_with_library(
                "/", method='DELETE', headers=self.auth
        ):
            patron = self.controller.authenticated_patron_from_request()
            response = self.controller.device_id_handler("device")
            eq_(200, response.status_code)

    def test_device_id_handler_bad_auth(self):
        with self.request_context_with_library("/", method='DELETE'):
            with temp_config() as config:
                config[Configuration.INTEGRATIONS] = {
                    "Circulation Manager" : { "url" : "http://foo/" }
                }
                patron = self.controller.authenticated_patron_from_request()
                response = self.controller.device_id_handler("device")
            assert isinstance(response, ProblemDetail)
            eq_(401, response.status_code)

    def test_device_id_handler_bad_method(self):
        with self.request_context_with_library("/", method='POST', headers=self.auth):
            patron = self.controller.authenticated_patron_from_request()
            response = self.controller.device_id_handler("device")
            assert isinstance(response, ProblemDetail)
            eq_(405, response.status_code)
            eq_("Only DELETE is supported.", response.detail)


class TestProfileController(ControllerTest):
    """Test that a client can interact with the User Profile Management
    Protocol.
    """

    def setup(self):
        super(TestProfileController, self).setup()

        # Nothing will happen to this patron. This way we can verify
        # that a patron can only see/modify their own profile.
        self.other_patron = self._patron()
        self.other_patron.synchronize_annotations = False
        self.auth = dict(Authorization=self.valid_auth)
        
    def test_get(self):
        """Verify that a patron can see their own profile."""
        with self.request_context_with_library(
                "/", method='GET', headers=self.auth
        ):
            patron = self.controller.authenticated_patron_from_request()
            patron.synchronize_annotations = True
            response = self.manager.profiles.protocol()
            eq_("200 OK", response.status)
            data = json.loads(response.data)
            settings = data['settings']
            eq_(True, settings[ProfileStorage.SYNCHRONIZE_ANNOTATIONS])

    def test_put(self):
        """Verify that a patron can modify their own profile."""
        payload = {
            'settings': {
                ProfileStorage.SYNCHRONIZE_ANNOTATIONS: True
            }
        }

        request_patron = None
        identifier = self._identifier()
        with self.request_context_with_library(
                "/", method='PUT', headers=self.auth,
                content_type=ProfileController.MEDIA_TYPE,
                data=json.dumps(payload)
        ):
            # By default, a patron has no value for synchronize_annotations.
            request_patron = self.controller.authenticated_patron_from_request()
            eq_(None, request_patron.synchronize_annotations)

            # This means we can't create annotations for them.
            assert_raises(ValueError,  Annotation.get_one_or_create,
                self._db, patron=request_patron, identifier=identifier
            )
            
            # But by sending a PUT request...
            response = self.manager.profiles.protocol()

            # ...we can change synchronize_annotations to True.
            eq_(True, request_patron.synchronize_annotations)

            # The other patron is unaffected.
            eq_(False, self.other_patron.synchronize_annotations)
            
        # Now we can create an annotation for the patron who enabled
        # annotation sync.
        annotation = Annotation.get_one_or_create(
            self._db, patron=request_patron, identifier=identifier)
        eq_(1, len(request_patron.annotations))
        
        # But if we make another request and change their
        # synchronize_annotations field to False...
        payload['settings'][ProfileStorage.SYNCHRONIZE_ANNOTATIONS] = False
        with self.request_context_with_library(
                "/", method='PUT', headers=self.auth,
                content_type=ProfileController.MEDIA_TYPE,
                data=json.dumps(payload)
        ):
            response = self.manager.profiles.protocol()

            # ...the annotation goes away.
            self._db.commit()
            eq_(False, request_patron.synchronize_annotations)
            eq_(0, len(request_patron.annotations))

    def test_problemdetail_on_error(self):
        """Verify that an error results in a ProblemDetail being returned
        from the controller.
        """
        with self.request_context_with_library(
                "/", method='PUT', headers=self.auth,
                content_type="text/plain",
        ):
            response = self.manager.profiles.protocol()
            assert isinstance(response, ProblemDetail)
            eq_(415, response.status_code)
            eq_("Expected vnd.librarysimplified/user-profile+json",
                response.detail)

class TestScopedSession(ControllerTest):
    """Test that in production scenarios (as opposed to normal unit tests)
    the app server runs each incoming request in a separate database
    session.

    Compare to TestBaseController.test_unscoped_session, which tests
    the corresponding behavior in unit tests.
    """

    def setup(self):
        from api.app import _db

        # This will call make_default_library and make_default_collection.
        super(TestScopedSession, self).setup(_db)

    def make_default_library(self, _db):
        """We need to create a new instance of the library that
        uses the scoped session.
        """
        return Library.instance(_db)

    def make_default_collection(self, _db, library):
        """We need to create a test collection that
        uses the scoped session.
        """
        collection, ignore = get_one_or_create(
            _db, Collection, name=self._str + " (for scoped session)",
        )
        collection.create_external_integration(ExternalIntegration.OPDS_IMPORT)
        library.collections.append(collection)
        return collection
        
    @contextmanager
    def test_request_context_and_transaction(self, *args):
        """Run a simulated Flask request in a transaction that gets rolled
        back at the end of the request.
        """
        with self.app.test_request_context(*args) as ctx:
            transaction = current_session.begin_nested()
            yield ctx
            transaction.rollback()

    def test_scoped_session(self):
        # Start a simulated request to the Flask app server.
        with self.test_request_context_and_transaction("/"):
            # Each request is given its own database session distinct
            # from the one used by most unit tests or the one
            # associated with the CirculationManager object.
            session1 = current_session()
            assert session1 != self._db
            assert session1 != self.app.manager._db

            # Add an Identifier to the database.
            identifier = Identifier(type=DataSource.GUTENBERG, identifier="1024")
            session1.add(identifier)
            session1.flush()

            # The Identifier immediately shows up in the session that
            # created it.
            [identifier] = session1.query(Identifier).all()
            eq_("1024", identifier.identifier)

            # It doesn't show up in self._db, the database session
            # used by most other unit tests, because it was created
            # within the (still-active) context of a Flask request,
            # which happens within a nested database transaction.
            eq_([], self._db.query(Identifier).all())

            # It shows up in the flask_scoped_session object that
            # created the request-scoped session, because within the
            # context of a request, running database queries on that object
            # actually runs them against your request-scoped session.
            [identifier] = self.app.manager._db.query(Identifier).all()
            eq_("1024", identifier.identifier)

            # But if we were to use flask_scoped_session to create a
            # brand new session, it would not see the Identifier,
            # because it's running in a different database session.
            new_session = self.app.manager._db.session_factory()
            eq_([], new_session.query(Identifier).all())

        # Once we exit the context of the Flask request, the
        # transaction is rolled back. The Identifier never actually
        # enters the database.
        #
        # If it did enter the database, it would never leave.  Changes
        # that happen through self._db happen inside a nested
        # transaction which is rolled back after the test is over.
        # But changes that happen through a session-scoped database
        # connection are actually written to the database when we
        # leave the scope of the request.
        #
        # To avoid this, we use test_request_context_and_transaction
        # to create a nested transaction that's rolled back just
        # before we leave the scope of the request.
        eq_([], self._db.query(Identifier).all())

        # Now create a different simulated Flask request
        with self.test_request_context_and_transaction("/"):
            session2 = current_session()
            assert session2 != self._db
            assert session2 != self.app.manager._db

        # The two Flask requests got different sessions, neither of
        # which is the same as self._db, the unscoped database session
        # used by most other unit tests.
        assert session1 != session2<|MERGE_RESOLUTION|>--- conflicted
+++ resolved
@@ -214,29 +214,11 @@
     
     def setup(self):
         super(CirculationControllerTest, self).setup()
-<<<<<<< HEAD
         for (variable_name, title, author, language, fiction) in self.BOOKS:
             work = self._work(title, author, language=language, fiction=fiction,
                               with_open_access_download=True)
             setattr(self, variable_name, work)
             work.license_pools[0].collection = self.collection
-=======
-
-        # Create two English books and a French book.
-        self.english_1 = self._work(
-            "Quite British", "Bull, John", language="eng", fiction=True,
-            with_open_access_download=True
-        )
-        self.english_2 = self._work(
-            "Totally American", "Uncle Sam", language="eng", fiction=False,
-            with_open_access_download=True
-        )
-        self.french_1 = self._work(
-            u"Très Français", "Marianne", language="fre", fiction=False,
-            with_open_access_download=True
-        )
-
->>>>>>> 01fc0e84
 
 
 class TestBaseController(CirculationControllerTest):
@@ -1586,20 +1568,13 @@
         # A feed is returned with the proper recommendation.
         eq_(200, response.status_code)
         feed = feedparser.parse(response.data)
-<<<<<<< HEAD
-        eq_('Recommended Books', feed['feed']['title'])
-        eq_(1, len(feed['entries']))
-        [entry] = feed['entries']
-        eq_(self.english_1.title, entry['title'])
-        eq_(self.english_1.author, entry['author'])
-=======
+
         eq_('Recommended Books', feed.feed.title)
         [entry] = feed.entries
-        eq_(self.english_2.title, entry.title)
-        author = self.english_2.presentation_edition.author_contributors[0]
+        eq_(self.english_1.title, entry['title'])
+        author = self.english_1.presentation_edition.author_contributors[0]
         expected_author_name = author.display_name or author.sort_name
         eq_(expected_author_name, entry.author)
->>>>>>> 01fc0e84
 
         # The feed has facet links.
         links = feed['feed']['links']
@@ -1730,21 +1705,14 @@
         self.edition.series = u"Around the World"
         self.edition.series_position = 1
 
-<<<<<<< HEAD
-        same_series_work = self._work(title="ZZZ", authors="ZZZ ZZZ", with_license_pool=True)
-        same_series_work.presentation_edition.series = "Around the World"
-        same_series_work.presentation_edition.series_position = 0
-
-=======
-        same_series = self._work(
+        same_series_work = self._work(
             title="ZZZ", authors="ZZZ ZZZ", with_license_pool=True,
             series="Around the World")
-        same_series.presentation_edition.series_position = 0
+        same_series_work.presentation_edition.series_position = 0
         self.english_1.calculate_presentation(
             PresentationCalculationPolicy(regenerate_opds_entries=True),
             DummyExternalSearchIndex()
         )
->>>>>>> 01fc0e84
         SessionManager.refresh_materialized_views(self._db)
 
         source = DataSource.lookup(self._db, self.datasource)
@@ -1837,24 +1805,15 @@
         eq_("bar", complaint.detail)
 
     def test_series(self):
-<<<<<<< HEAD
-        # If the work doesn't have a series, a ProblemDetail is returned.
+        # If no series is given, a ProblemDetail is returned.
         with self.request_context_with_library('/'):
-=======
-        # If no series is given, a ProblemDetail is returned.
-        with self.app.test_request_context('/'):
->>>>>>> 01fc0e84
             response = self.manager.work_controller.series("", None, None)
         eq_(404, response.status_code)
         eq_("http://librarysimplified.org/terms/problem/unknown-lane", response.uri)
 
         series_name = "Like As If Whatever Mysteries"
-<<<<<<< HEAD
-        self.edition.series = series_name
-=======
         work = self._work(with_open_access_download=True, series=series_name)
 
->>>>>>> 01fc0e84
         # Similarly if the pagination data is bad.
         with self.request_context_with_library('/?size=abc'):
             response = self.manager.work_controller.series(series_name, None, None)
