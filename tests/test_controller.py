# encoding=utf8
from nose.tools import (
    assert_raises,
    eq_,
    set_trace,
)
from contextlib import contextmanager
import os
import datetime
import re
from wsgiref.handlers import format_date_time
from time import mktime

import flask
from flask import url_for
from flask_sqlalchemy_session import current_session

from . import DatabaseTest
from api.config import (
    Configuration,
    temp_config,
)
from collections import Counter
from api.controller import (
    CirculationManager,
    CirculationManagerController,
)
from api.mock_authentication import (
    MockAuthenticationProvider
)
from core.app_server import (
    load_lending_policy
)
from core.metadata_layer import Metadata
from core.model import (
    Annotation,
    Collection,
    Patron,
    DeliveryMechanism,
    Representation,
    Loan,
    Hold,
    DataSource,
    Edition,
    Identifier,
    Complaint,
    Library,
    SessionManager,
    CachedFeed,
    Work,
    CirculationEvent,
    LicensePoolDeliveryMechanism,
    RightsStatus,
    get_one,
    get_one_or_create,
    create,
)
from core.lane import (
    Facets,
    Pagination,
)
from core.problem_details import *
from core.user_profile import (
    ProfileController,
    ProfileStorage,
)
from core.util.problem_detail import ProblemDetail
from core.util.http import RemoteIntegrationException
from core.testing import DummyHTTPClient

from api.problem_details import *
from api.circulation_exceptions import *
from api.circulation import (
    HoldInfo,
    LoanInfo,
    FulfillmentInfo,
)
from api.novelist import MockNoveListAPI
from api.adobe_vendor_id import AuthdataUtility
from api.lanes import make_lanes_default
from core.util.cdn import cdnify
import base64
import feedparser
from core.opds import (
    AcquisitionFeed,
)
from core.util.opds_writer import (    
    OPDSFeed,
)
from api.opds import CirculationManagerAnnotator
from api.annotations import AnnotationWriter
from api.admin.oauth import DummyGoogleClient
from api.testing import MockAdobeConfiguration
from lxml import etree
import random
import json
import urllib
from core.analytics import Analytics

class TestCirculationManager(CirculationManager):

    def cdn_url_for(self, view, *args, **kwargs):
        base_url = url_for(view, *args, **kwargs)
        return cdnify(base_url, {"": "http://cdn/"})

class ControllerTest(DatabaseTest, MockAdobeConfiguration):
    """A test that requires a functional app server."""

    # Authorization headers that will succeed (or fail) against the
    # MockAuthenticationProvider set up in ControllerTest.setup().
    valid_auth = 'Basic ' + base64.b64encode(
        'unittestuser:unittestpassword'
    )
    invalid_auth = 'Basic ' + base64.b64encode('user1:password2')

    valid_credentials = dict(
        username="unittestuser", password="unittestpassword"
    )
    
    def setup(self, _db=None):
        super(ControllerTest, self).setup()

        _db = _db or self._db
        os.environ['AUTOINITIALIZE'] = "False"
        from api.app import app
        self.app = app
        del os.environ['AUTOINITIALIZE']
        
        # PRESERVE_CONTEXT_ON_EXCEPTION needs to be off in tests
        # to prevent one test failure from breaking later tests as well.
        # When used with flask's test_request_context, exceptions
        # from previous tests wuold cause flask to roll back the db
        # when you entered a new request context, deleting rows that
        # were created in the test setup.
        app.config['PRESERVE_CONTEXT_ON_EXCEPTION'] = False

        # Most tests can use self._default_library and
        # self._default_collection, but some can't, because those objects
        # are associated with the default database session.
        self.library = self.make_default_library(_db)
        self.collection = self.make_default_collection(_db, self.library)
        
        # Create the patron used by the dummy authentication mechanism.
        self.default_patron, ignore = get_one_or_create(
            _db, Patron,
            library=self.library,
            authorization_identifier="unittestuser",
            create_method_kwargs=dict(
                external_identifier="unittestuser"
            )
        )

        self.initialize_library(_db)
        with temp_config() as config:
            config[Configuration.POLICIES] = {
                Configuration.AUTHENTICATION_POLICY : {
                    "providers": [
                        {
                            "module": "api.mock_authentication",
                            "patrons": { "unittestuser": "unittestpassword",
                                         "unittestuser2" : "unittestpassword2",
                            },
                            "expired_patrons": { "expired" : "password" },
                            "patrons_with_fines": { "ihavefines" : "password" },
                        }
                    ],
                },
                Configuration.LANGUAGE_POLICY : {
                    Configuration.LARGE_COLLECTION_LANGUAGES : 'eng',
                    Configuration.SMALL_COLLECTION_LANGUAGES : 'spa,chi',
                }
            }
            config[Configuration.INTEGRATIONS] = {
                Configuration.CIRCULATION_MANAGER_INTEGRATION : {
                    "url": 'http://test-circulation-manager/'
                },
                Configuration.ADOBE_VENDOR_ID_INTEGRATION : dict(
                    self.MOCK_ADOBE_CONFIGURATION
                )
            }
            lanes = make_lanes_default(_db)
            self.manager = TestCirculationManager(
                _db, lanes=lanes, testing=True
            )
            self.authdata = AuthdataUtility.from_config(_db)
            app.manager = self.manager
            self.controller = CirculationManagerController(self.manager)

    def make_default_library(self, _db):
        return self._default_library

    def make_default_collection(self, _db, library):
        return self._default_collection


class CirculationControllerTest(ControllerTest):

    # These tests generally need at least one Work created,
    # but some need more.
    BOOKS = [
        ["english_1", "Quite British", "John Bull", "eng", True],
    ]
    
    def setup(self):
        super(CirculationControllerTest, self).setup()
        for (variable_name, title, author, language, fiction) in self.BOOKS:
            work = self._work(title, author, language=language, fiction=fiction,
                              with_open_access_download=True)
            setattr(self, variable_name, work)
            work.license_pools[0].collection = self.collection


class TestBaseController(CirculationControllerTest):

    def test_unscoped_session(self):
        """Compare to TestScopedSession.test_scoped_session to see
        how database sessions will be handled in production.
        """
        # Both requests used the self._db session used by most unit tests.
        with self.app.test_request_context("/"):
            response1 = self.manager.index_controller()
            eq_(self.app.manager._db, self._db)

        with self.app.test_request_context("/"):
            response2 = self.manager.index_controller()
            eq_(self.app.manager._db, self._db)

    def test_authenticated_patron_invalid_credentials(self):
        value = self.controller.authenticated_patron(
            dict(username="user1", password="password2")
        )
        eq_(value, INVALID_CREDENTIALS)

    def test_authenticated_patron_can_authenticate_with_expired_credentials(self):
        """A patron can authenticate even if their credentials have
        expired -- they just can't create loans or holds.
        """
        value = self.controller.authenticated_patron(
            dict(username="expired", password="password")
        )
        eq_("expired_username", value.username)

    def test_authenticated_patron_correct_credentials(self):
        value = self.controller.authenticated_patron(self.valid_credentials)
        assert isinstance(value, Patron)


    def test_authentication_sends_proper_headers(self):

        # Make sure the realm header has quotes around the realm name.  
        # Without quotes, some iOS versions don't recognize the header value.
        
        with temp_config() as config:
            config[Configuration.INTEGRATIONS] = {
                Configuration.CIRCULATION_MANAGER_INTEGRATION: {
                    Configuration.URL: "http://url"
                }
            }

            with self.app.test_request_context("/"):
                response = self.controller.authenticate()
                eq_(response.headers['WWW-Authenticate'], u'Basic realm="Library card"')

            with self.app.test_request_context("/", headers={"X-Requested-With": "XMLHttpRequest"}):
                response = self.controller.authenticate()
                eq_(None, response.headers.get("WWW-Authenticate"))

    def test_load_lane(self):
        eq_(self.manager.top_level_lane, self.controller.load_lane(None, None))
        chinese = self.controller.load_lane('chi', None)
        eq_("Chinese", chinese.name)
        eq_("Chinese", chinese.display_name)
        eq_(["chi"], chinese.languages)

        english_sf = self.controller.load_lane('eng', "Science Fiction")
        eq_("Science Fiction", english_sf.display_name)
        eq_(["eng"], english_sf.languages)

        # __ is converted to /
        english_thriller = self.controller.load_lane('eng', "Suspense__Thriller")
        eq_("Suspense/Thriller", english_thriller.name)

        # Unlike with Chinese, there is no lane that contains all English books.
        english = self.controller.load_lane('eng', None)
        eq_(english.uri, NO_SUCH_LANE.uri)

        no_such_language = self.controller.load_lane('o10', None)
        eq_(no_such_language.uri, NO_SUCH_LANE.uri)
        eq_("Unrecognized language key: o10", no_such_language.detail)

        no_such_lane = self.controller.load_lane('eng', 'No such lane')
        eq_("No such lane: No such lane", no_such_lane.detail)

    def test_load_licensepools(self):

        # Here's a Library that has two Collections.
        library = self.library
        [c1] = library.collections
        c2 = self._collection()
        library.collections.append(c2)

        # Here's a Collection not affiliated with any Library.
        c3 = self._collection()

        # All three Collections have LicensePools for this Identifier,
        # from various sources.
        i1 = self._identifier()
        e1, lp1 = self._edition(
            data_source_name=DataSource.GUTENBERG,
            identifier_type=i1.type,
            identifier_id=i1.identifier,
            with_license_pool = True,
            collection=c1
        )
        e2, lp2 = self._edition(
            data_source_name=DataSource.OVERDRIVE,
            identifier_type=i1.type,
            identifier_id=i1.identifier,
            with_license_pool = True,
            collection=c2
        )
        e3, lp3 = self._edition(
            data_source_name=DataSource.BIBLIOTHECA,
            identifier_type=i1.type,
            identifier_id=i1.identifier,
            with_license_pool = True,
            collection=c3
        )

        # The first collection also has a LicensePool for a totally
        # different Identifier.
        e4, lp4 = self._edition(
            data_source_name=DataSource.GUTENBERG,
            with_license_pool=True,
            collection=c1
        )

        # Same for the third collection
        e5, lp5 = self._edition(
            data_source_name=DataSource.GUTENBERG,
            with_license_pool=True,
            collection=c3
        )

        # Now let's try to load LicensePools for the first Identifier
        # from the default Library.
        loaded = self.controller.load_licensepools(
            self._default_library, i1.type, i1.identifier
        )

        # Two LicensePools were loaded: the LicensePool for the first
        # Identifier in Collection 1, and the LicensePool for the same
        # identifier in Collection 2.
        assert lp1 in loaded
        assert lp2 in loaded
        eq_(2, len(loaded))
        assert all([lp.identifier==i1 for lp in loaded])

        # Note that the LicensePool in c3 was not loaded, even though
        # the Identifier matches, because that collection is not
        # associated with this Library.

        # LicensePool l4 was not loaded, even though it's in a Collection
        # that matches, because the Identifier doesn't match.

        # Now we test various failures.

        # Try a totally bogus identifier.
        problem_detail = self.controller.load_licensepools(
            self._default_library, "bad identifier type", i1.identifier
        )
        eq_(NO_LICENSES.uri, problem_detail.uri)
        expect = u"The item you're asking about (bad identifier type/%s) isn't in this collection." % i1.identifier
        eq_(expect, problem_detail.detail)

        # Try an identifier that would work except that it's not in a
        # Collection associated with the given Library.
        problem_detail = self.controller.load_licensepools(
            self._default_library, lp5.identifier.type,
            lp5.identifier.identifier
        )
        eq_(NO_LICENSES.uri, problem_detail.uri)

    def test_load_licensepooldelivery(self):

        licensepool = self._licensepool(edition=None, with_open_access_download=True)

        # Set a delivery mechanism that we won't be looking up, so we
        # can demonstrate that we find the right match thanks to more
        # than random chance.
        licensepool.set_delivery_mechanism(
            Representation.MOBI_MEDIA_TYPE, None, None, None
        )

        # If there is one matching delivery mechanism that matches the
        # request, we load it.
        lpdm = licensepool.delivery_mechanisms[0]
        delivery = self.controller.load_licensepooldelivery(
            licensepool, lpdm.delivery_mechanism.id
        )
        eq_(lpdm, delivery)

        # If there are multiple matching delivery mechanisms (that is,
        # multiple ways of getting a book with the same media type and
        # DRM scheme) we pick one arbitrarily.
        new_lpdm, is_new = create(
            self._db, 
            LicensePoolDeliveryMechanism,
            identifier=licensepool.identifier,
            data_source=licensepool.data_source,
            delivery_mechanism=lpdm.delivery_mechanism,
        )        
        eq_(True, is_new)

        eq_(new_lpdm.delivery_mechanism, lpdm.delivery_mechanism)
        underlying_mechanism = lpdm.delivery_mechanism

        delivery = self.controller.load_licensepooldelivery(
            licensepool, lpdm.delivery_mechanism.id
        )

        # We don't know which LicensePoolDeliveryMechanism this is, 
        # but we know it's one of the matches.
        eq_(underlying_mechanism, delivery.delivery_mechanism)

        # If there is no matching delivery mechanism, we return a
        # problem detail.
        adobe_licensepool = self._licensepool(
            edition=None, with_open_access_download=False
        )
        problem_detail = self.controller.load_licensepooldelivery(
            adobe_licensepool, lpdm.delivery_mechanism.id
        )
        eq_(BAD_DELIVERY_MECHANISM.uri, problem_detail.uri)

    def test_apply_borrowing_policy_when_holds_prohibited(self):
        
        patron = self.controller.authenticated_patron(self.valid_credentials)
        with temp_config() as config:
            config[Configuration.POLICIES] = {
                Configuration.HOLD_POLICY : Configuration.HOLD_POLICY_HIDE
            }
            work = self._work(with_license_pool=True,
                              with_open_access_download=True)
            [pool] = work.license_pools
            pool.licenses_available = 0
            
            # This is an open-access work, so there's no problem.
            eq_(True, pool.open_access)

            # Open-access books still be borrowed even if they have no
            # 'licenses' available.
            problem = self.controller.apply_borrowing_policy(
                patron, pool
            )
            eq_(None, problem)

            # But if it weren't an open-access work, there'd be a big
            # problem.
            pool.open_access = False
            problem = self.controller.apply_borrowing_policy(
                patron, pool
            )
            eq_(FORBIDDEN_BY_POLICY.uri, problem.uri)

    def test_apply_borrowing_policy_for_audience_restriction(self):

        patron = self.controller.authenticated_patron(self.valid_credentials)
        work = self._work(with_license_pool=True)
        [pool] = work.license_pools

        self.manager.lending_policy = load_lending_policy(
            {
                "60": {"audiences": ["Children"]}, 
                "152": {"audiences": ["Children"]}, 
                "62": {"audiences": ["Children"]}
            }
        )

        patron._external_type = '10'
        eq_(None, self.controller.apply_borrowing_policy(patron, pool))

        patron._external_type = '152'
        problem = self.controller.apply_borrowing_policy(patron, pool)
        eq_(FORBIDDEN_BY_POLICY.uri, problem.uri)



class TestIndexController(CirculationControllerTest):
    
    def test_simple_redirect(self):
        with temp_config() as config:
            config[Configuration.POLICIES] = {
                Configuration.ROOT_LANE_POLICY: None
            }
            with self.app.test_request_context('/'):
                response = self.manager.index_controller()
                eq_(302, response.status_code)
                eq_("http://cdn/groups/", response.headers['location'])

    def test_authenticated_patron_root_lane(self):
        with temp_config() as config:
            # Patrons whose authorization identifiers start with 'unittest'
            # get sent to the Adult Fiction lane.
            config[Configuration.POLICIES] = {
                Configuration.ROOT_LANE_POLICY : { "unittest": ["eng", "Adult Fiction"]},
                Configuration.EXTERNAL_TYPE_REGULAR_EXPRESSION : "^(unittest)",
            }
            with self.app.test_request_context(
                "/", headers=dict(Authorization=self.invalid_auth)):
                response = self.manager.index_controller()
                eq_(401, response.status_code)

            with self.app.test_request_context(
                "/", headers=dict(Authorization=self.valid_auth)):
                response = self.manager.index_controller()
                eq_(302, response.status_code)
                eq_("http://cdn/groups/eng/Adult%20Fiction", response.headers['location'])

            # Now those patrons get sent to the top-level lane.
            config['policies'][Configuration.ROOT_LANE_POLICY] = { "unittest": None }
            with self.app.test_request_context(
                "/", headers=dict(Authorization=self.valid_auth)):
                response = self.manager.index_controller()
                eq_(302, response.status_code)
                eq_("http://cdn/groups/", response.headers['location'])


class TestLoanController(CirculationControllerTest):
    def setup(self):
        super(TestLoanController, self).setup()
        self.pool = self.english_1.license_pools[0]
        self.mech2 = self.pool.set_delivery_mechanism(
            Representation.PDF_MEDIA_TYPE, DeliveryMechanism.NO_DRM,
            RightsStatus.CC_BY, None
        )
        self.edition = self.pool.presentation_edition
        self.data_source = self.edition.data_source
        self.identifier = self.edition.primary_identifier

    def test_patron_circulation_retrieval(self):
        """The controller can get loans and holds for a patron, even if
        there are multiple licensepools on the Work.
        """
        # Give the Work a second LicensePool.
        edition, other_pool = self._edition(
            with_open_access_download=True, with_license_pool=True,
            data_source_name=DataSource.BIBLIOTHECA,
            collection=self.pool.collection
        )
        other_pool.identifier = self.identifier
        other_pool.work = self.pool.work

        pools = self.manager.loans.load_licensepools(
            self.library, self.identifier.type, self.identifier.identifier
        )

        with self.app.test_request_context(
                "/", headers=dict(Authorization=self.valid_auth)):
            self.manager.loans.authenticated_patron_from_request()

            # Without a loan or a hold, nothing is returned.
            # No loans.
            result = self.manager.loans.get_patron_loan(
                self.default_patron, pools
            )
            eq_((None, None), result)

            # No holds.
            result = self.manager.loans.get_patron_hold(
                self.default_patron, pools
            )
            eq_((None, None), result)

            # When there's a loan, we retrieve it.
            loan, newly_created = self.pool.loan_to(self.default_patron)
            result = self.manager.loans.get_patron_loan(
                self.default_patron, pools
            )
            eq_((loan, self.pool), result)

            # When there's a hold, we retrieve it.
            hold, newly_created = other_pool.on_hold_to(self.default_patron)
            result = self.manager.loans.get_patron_hold(
                self.default_patron, pools
            )
            eq_((hold, other_pool), result)


    def test_borrow_success(self):
        with self.app.test_request_context(
                "/", headers=dict(Authorization=self.valid_auth)):
            self.manager.loans.authenticated_patron_from_request()
            response = self.manager.loans.borrow(
                self.identifier.type, self.identifier.identifier)

            # A loan has been created for this license pool.
            loan = get_one(self._db, Loan, license_pool=self.pool)
            assert loan != None
            # The loan has yet to be fulfilled.
            eq_(None, loan.fulfillment)

            # We've been given an OPDS feed with one entry, which tells us how 
            # to fulfill the license.
            eq_(201, response.status_code)
            feed = feedparser.parse(response.get_data())
            [entry] = feed['entries']
            fulfillment_links = [x['href'] for x in entry['links']
                                if x['rel'] == OPDSFeed.ACQUISITION_REL]
            [mech1, mech2] = sorted(
                self.pool.delivery_mechanisms, 
                key=lambda x: x.delivery_mechanism.default_client_can_fulfill
            )

            fulfillable_mechanism = mech2

            expects = [url_for('fulfill',
                               license_pool_id=self.pool.id,
                               mechanism_id=mech.delivery_mechanism.id,
                               _external=True) for mech in [mech1, mech2]]
            eq_(set(expects), set(fulfillment_links))

            http = DummyHTTPClient()

            # Now let's try to fulfill the loan.
            http.queue_response(200, content="I am an ACSM file")

            response = self.manager.loans.fulfill(
                self.pool.id, fulfillable_mechanism.delivery_mechanism.id,
                do_get=http.do_get
            )
            eq_(200, response.status_code)
            eq_(["I am an ACSM file"],
                response.response)
            eq_(http.requests, [fulfillable_mechanism.resource.url])

            # The mechanism we used has been registered with the loan.
            eq_(fulfillable_mechanism, loan.fulfillment)

            # Now that we've set a mechanism, we can fulfill the loan
            # again without specifying a mechanism.
            http.queue_response(200, content="I am an ACSM file")

            response = self.manager.loans.fulfill(
                self.pool.id, do_get=http.do_get
            )
            eq_(200, response.status_code)
            eq_(["I am an ACSM file"],
                response.response)
            eq_(http.requests, [fulfillable_mechanism.resource.url, fulfillable_mechanism.resource.url])

            # But we can't use some other mechanism -- we're stuck with
            # the first one we chose.
            response = self.manager.loans.fulfill(
                self.pool.id, mech1.delivery_mechanism.id
            )

            eq_(409, response.status_code)
            assert "You already fulfilled this loan as application/epub+zip (DRM-free), you can't also do it as application/pdf (DRM-free)" in response.detail

            # If the remote server fails, we get a problem detail.
            def doomed_get(url, headers, **kwargs):
                raise RemoteIntegrationException("fulfill service", "Error!")

            response = self.manager.loans.fulfill(
                self.pool.id, do_get=doomed_get
            )
            assert isinstance(response, ProblemDetail)
            eq_(502, response.status_code)

    def test_borrow_and_fulfill_with_streaming_delivery_mechanism(self):
        # Create a pool with a streaming delivery mechanism
        work = self._work(with_license_pool=True, with_open_access_download=False)
        edition = work.presentation_edition
        pool = work.license_pools[0]
        pool.open_access = False
        streaming_mech = pool.set_delivery_mechanism(
            DeliveryMechanism.STREAMING_TEXT_CONTENT_TYPE, DeliveryMechanism.OVERDRIVE_DRM,
            RightsStatus.IN_COPYRIGHT, None
        )
        identifier = edition.primary_identifier

        with self.app.test_request_context(
                "/", headers=dict(Authorization=self.valid_auth)):
            self.manager.loans.authenticated_patron_from_request()
            self.manager.circulation.queue_checkout(
                pool,
                LoanInfo(
                    pool.collection, pool.data_source.name,
                    pool.identifier.type,
                    pool.identifier.identifier,
                    datetime.datetime.utcnow(),
                    datetime.datetime.utcnow() + datetime.timedelta(seconds=3600),
                )
            )
            with self.temp_config():
                response = self.manager.loans.borrow(
                    identifier.type, identifier.identifier)

            # A loan has been created for this license pool.
            loan = get_one(self._db, Loan, license_pool=pool)
            assert loan != None
            # The loan has yet to be fulfilled.
            eq_(None, loan.fulfillment)

            # We've been given an OPDS feed with two delivery mechanisms, which tell us how 
            # to fulfill the license.
            eq_(201, response.status_code)
            feed = feedparser.parse(response.get_data())
            [entry] = feed['entries']
            fulfillment_links = [x['href'] for x in entry['links']
                                if x['rel'] == OPDSFeed.ACQUISITION_REL]
            [mech1, mech2] = sorted(
                pool.delivery_mechanisms, 
                key=lambda x: x.delivery_mechanism.is_streaming
            )

            streaming_mechanism = mech2

            expects = [url_for('fulfill',
                               license_pool_id=pool.id,
                               mechanism_id=mech.delivery_mechanism.id,
                               _external=True) for mech in [mech1, mech2]]
            eq_(set(expects), set(fulfillment_links))

            # Now let's try to fulfill the loan using the streaming mechanism.
            self.manager.circulation.queue_fulfill(
                pool,
                FulfillmentInfo(
                    pool.collection, pool.data_source.name,
                    pool.identifier.type,
                    pool.identifier.identifier,
                    "http://streaming-content-link",
                    Representation.TEXT_HTML_MEDIA_TYPE + DeliveryMechanism.STREAMING_PROFILE,
                    None,
                    None,
                )
            )
            response = self.manager.loans.fulfill(
                pool.id, streaming_mechanism.delivery_mechanism.id
            )

            # We get an OPDS entry.
            eq_(200, response.status_code)
            opds_entries = feedparser.parse(response.response[0])['entries']
            eq_(1, len(opds_entries))
            links = opds_entries[0]['links']
        
            # The entry includes one fulfill link.
            fulfill_links = [link for link in links if link['rel'] == "http://opds-spec.org/acquisition"]
            eq_(1, len(fulfill_links))

            eq_(Representation.TEXT_HTML_MEDIA_TYPE + DeliveryMechanism.STREAMING_PROFILE,
                fulfill_links[0]['type'])
            eq_("http://streaming-content-link", fulfill_links[0]['href'])


            # The mechanism has not been set, since fulfilling a streaming
            # mechanism does not lock in the format.
            eq_(None, loan.fulfillment)

            # We can still use the other mechanism too.
            http = DummyHTTPClient()
            http.queue_response(200, content="I am an ACSM file")

            self.manager.circulation.queue_fulfill(
                pool,
                FulfillmentInfo(
                    pool.collection, pool.data_source.name,
                    pool.identifier.type,
                    pool.identifier.identifier,
                    "http://other-content-link",
                    Representation.TEXT_HTML_MEDIA_TYPE,
                    None,
                    None,
                ),
            )
            response = self.manager.loans.fulfill(
                pool.id, mech1.delivery_mechanism.id, do_get=http.do_get
            )
            eq_(200, response.status_code)

            # Now the fulfillment has been set to the other mechanism.
            eq_(mech1, loan.fulfillment)

            # But we can still fulfill the streaming mechanism again.
            self.manager.circulation.queue_fulfill(
                pool,
                FulfillmentInfo(
                    pool.collection, pool.data_source.name,
                    pool.identifier.type,
                    pool.identifier.identifier,
                    "http://streaming-content-link",
                    Representation.TEXT_HTML_MEDIA_TYPE + DeliveryMechanism.STREAMING_PROFILE,
                    None,
                    None,
                )
            )

            response = self.manager.loans.fulfill(
                pool.id, streaming_mechanism.delivery_mechanism.id
            )
            eq_(200, response.status_code)
            opds_entries = feedparser.parse(response.response[0])['entries']
            eq_(1, len(opds_entries))
            links = opds_entries[0]['links']
        
            fulfill_links = [link for link in links if link['rel'] == "http://opds-spec.org/acquisition"]
            eq_(1, len(fulfill_links))

            eq_(Representation.TEXT_HTML_MEDIA_TYPE + DeliveryMechanism.STREAMING_PROFILE,
                fulfill_links[0]['type'])
            eq_("http://streaming-content-link", fulfill_links[0]['href'])

    def test_borrow_nonexistent_delivery_mechanism(self):
        with self.app.test_request_context(
                "/", headers=dict(Authorization=self.valid_auth)):
            self.manager.loans.authenticated_patron_from_request()
            response = self.manager.loans.borrow(
                self.identifier.type, self.identifier.identifier,
                -100
            )
            eq_(BAD_DELIVERY_MECHANISM, response) 

    def test_borrow_creates_hold_when_no_available_copies(self):
        threem_edition, pool = self._edition(
            with_open_access_download=False,
            data_source_name=DataSource.THREEM,
            identifier_type=Identifier.THREEM_ID,
            with_license_pool=True,
        )
        threem_book = self._work(
            presentation_edition=threem_edition,
        )
        pool.licenses_available = 0
        pool.open_access = False

        with self.app.test_request_context(
                "/", headers=dict(Authorization=self.valid_auth)):
            self.manager.loans.authenticated_patron_from_request()
            self.manager.circulation.queue_checkout(
                pool, NoAvailableCopies()
            )
            self.manager.circulation.queue_hold(
                pool,
                HoldInfo(
                    pool.collection, pool.data_source.name,
                    pool.identifier.type,
                    pool.identifier.identifier,
                    datetime.datetime.utcnow(),
                    datetime.datetime.utcnow() + datetime.timedelta(seconds=3600),
                    1,
                )
            )
            response = self.manager.loans.borrow(
                pool.identifier.type, pool.identifier.identifier)
            eq_(201, response.status_code)
            
            # A hold has been created for this license pool.
            hold = get_one(self._db, Hold, license_pool=pool)
            assert hold != None

    def test_borrow_creates_local_hold_if_remote_hold_exists(self):
        """We try to check out a book, but turns out we already have it 
        on hold.
        """
        threem_edition, pool = self._edition(
            with_open_access_download=False,
            data_source_name=DataSource.THREEM,
            identifier_type=Identifier.THREEM_ID,
            with_license_pool=True,
        )
        threem_book = self._work(
            presentation_edition=threem_edition,
        )
        pool.licenses_available = 0
        pool.open_access = False

        with self.app.test_request_context(
                "/", headers=dict(Authorization=self.valid_auth)):
            self.manager.loans.authenticated_patron_from_request()
            self.manager.circulation.queue_checkout(
                pool, AlreadyOnHold()
            )
            self.manager.circulation.queue_hold(
                pool, HoldInfo(
                    pool.collection, pool.data_source.name,
                    pool.identifier.type,
                    pool.identifier.identifier,
                    datetime.datetime.utcnow(),
                    datetime.datetime.utcnow() + datetime.timedelta(seconds=3600),
                    1,
                )
            )
            response = self.manager.loans.borrow(
                pool.identifier.type, pool.identifier.identifier)
            eq_(201, response.status_code)

            # A hold has been created for this license pool.
            hold = get_one(self._db, Hold, license_pool=pool)
            assert hold != None

    def test_borrow_fails_when_work_not_present_on_remote(self):
         threem_edition, pool = self._edition(
             with_open_access_download=False,
             data_source_name=DataSource.THREEM,
             identifier_type=Identifier.THREEM_ID,
             with_license_pool=True,
         )
         threem_book = self._work(
             presentation_edition=threem_edition,
         )
         pool.licenses_available = 1
         pool.open_access = False

         with self.app.test_request_context(
                 "/", headers=dict(Authorization=self.valid_auth)):
             self.manager.loans.authenticated_patron_from_request()
             self.manager.circulation.queue_checkout(
                 pool, NotFoundOnRemote()
             )
             response = self.manager.loans.borrow(
                 pool.identifier.type, pool.identifier.identifier)
             eq_(404, response.status_code)
             eq_("http://librarysimplified.org/terms/problem/not-found-on-remote", response.uri)

    def test_borrow_fails_when_work_already_checked_out(self):
        loan, _ignore = get_one_or_create(
            self._db, Loan, license_pool=self.pool,
            patron=self.default_patron
        )

        with self.app.test_request_context(
                "/", headers=dict(Authorization=self.valid_auth)):
            self.manager.loans.authenticated_patron_from_request()
            response = self.manager.loans.borrow(
                self.identifier.type, self.identifier.identifier)

            eq_(ALREADY_CHECKED_OUT, response)


    def test_revoke_loan(self):
         with self.app.test_request_context(
                 "/", headers=dict(Authorization=self.valid_auth)):
             patron = self.manager.loans.authenticated_patron_from_request()
             loan, newly_created = self.pool.loan_to(patron)

             self.manager.circulation.queue_checkin(self.pool, True)

             response = self.manager.loans.revoke(self.pool.id)

             eq_(200, response.status_code)
             
    def test_revoke_hold(self):
         with self.app.test_request_context(
                 "/", headers=dict(Authorization=self.valid_auth)):
             patron = self.manager.loans.authenticated_patron_from_request()
             hold, newly_created = self.pool.on_hold_to(patron, position=0)

             self.manager.circulation.queue_release_hold(self.pool, True)

             response = self.manager.loans.revoke(self.pool.id)

             eq_(200, response.status_code)

    def test_revoke_hold_nonexistent_licensepool(self):
         with self.app.test_request_context(
                 "/", headers=dict(Authorization=self.valid_auth)):
            patron = self.manager.loans.authenticated_patron_from_request()
            response = self.manager.loans.revoke(-10)
            assert isinstance(response, ProblemDetail)
            eq_(INVALID_INPUT.uri, response.uri)

    def test_hold_fails_when_patron_is_at_hold_limit(self):
        edition, pool = self._edition(with_license_pool=True)
        pool.open_access = False
        with self.app.test_request_context(
                "/", headers=dict(Authorization=self.valid_auth)):
            patron = self.manager.loans.authenticated_patron_from_request()
            self.manager.circulation.queue_checkout(
                pool, NoAvailableCopies()
            )
            self.manager.circulation.queue_hold(
                pool, PatronHoldLimitReached()
            )
            response = self.manager.loans.borrow(
                pool.identifier.type,
                pool.identifier.identifier
            )
            assert isinstance(response, ProblemDetail)
            eq_(HOLD_LIMIT_REACHED.uri, response.uri)

    def test_borrow_fails_with_outstanding_fines(self):
        threem_edition, pool = self._edition(
            with_open_access_download=False,
            data_source_name=DataSource.THREEM,
            identifier_type=Identifier.THREEM_ID,
            with_license_pool=True,
        )
        threem_book = self._work(
            presentation_edition=threem_edition,
        )
        pool.open_access = False

        auth = 'Basic ' + base64.b64encode('ihavefines:password')
        
        with self.temp_config() as config:
            config[Configuration.POLICIES] = {
                Configuration.MAX_OUTSTANDING_FINES : "$0.50"
            }

            with self.app.test_request_context(
                    "/", headers=dict(Authorization=auth)):
                self.manager.loans.authenticated_patron_from_request()
                response = self.manager.loans.borrow(
                    pool.identifier.type, pool.identifier.identifier)
                
                eq_(403, response.status_code)
                eq_(OUTSTANDING_FINES.uri, response.uri)
                assert "$12345678.90 outstanding" in response.detail

        with self.temp_config() as config:
            config[Configuration.POLICIES] = {
                Configuration.MAX_OUTSTANDING_FINES : "$999999999.99"
            }

            with self.app.test_request_context(
                    "/", headers=dict(Authorization=auth)):
                self.manager.loans.authenticated_patron_from_request()

                self.manager.circulation.queue_checkout(
                    pool,
                    LoanInfo(
                        pool.collection, pool.data_source.name,
                        pool.identifier.type,
                        pool.identifier.identifier,
                        datetime.datetime.utcnow(),
                        datetime.datetime.utcnow() + datetime.timedelta(seconds=3600),
                    )
                )
                response = self.manager.loans.borrow(
                    pool.identifier.type, pool.identifier.identifier)
                
                eq_(201, response.status_code)

    def test_3m_cant_revoke_hold_if_reserved(self):
         threem_edition, pool = self._edition(
             with_open_access_download=False,
             data_source_name=DataSource.THREEM,
             identifier_type=Identifier.THREEM_ID,
             with_license_pool=True,
         )
         threem_book = self._work(
             presentation_edition=threem_edition,
         )
         pool.open_access = False

         with self.app.test_request_context(
                 "/", headers=dict(Authorization=self.valid_auth)):
            patron = self.manager.loans.authenticated_patron_from_request()
            hold, newly_created = pool.on_hold_to(patron, position=0)
            response = self.manager.loans.revoke(pool.id)
            eq_(400, response.status_code)
            eq_(CANNOT_RELEASE_HOLD.uri, response.uri)
            eq_("Cannot release a hold once it enters reserved state.", response.detail)

    def test_active_loans(self):
        with self.app.test_request_context(
                "/", headers=dict(Authorization=self.valid_auth)):
            patron = self.manager.loans.authenticated_patron_from_request()
            with self.temp_config() as config:
                response = self.manager.loans.sync()
            assert not "<entry>" in response.data
            assert response.headers['Cache-Control'].startswith('private,')

        overdrive_edition, overdrive_pool = self._edition(
            with_open_access_download=False,
            data_source_name=DataSource.OVERDRIVE,
            identifier_type=Identifier.OVERDRIVE_ID,
            with_license_pool=True,
        )
        overdrive_book = self._work(
            presentation_edition=overdrive_edition,
        )
        overdrive_pool.open_access = False

        bibliotheca_edition, bibliotheca_pool = self._edition(
            with_open_access_download=False,
            data_source_name=DataSource.BIBLIOTHECA,
            identifier_type=Identifier.BIBLIOTHECA_ID,
            with_license_pool=True,
        )
        bibliotheca_book = self._work(
            presentation_edition=bibliotheca_edition,
        )
        bibliotheca_pool.licenses_available = 0
        bibliotheca_pool.open_access = False
        
        self.manager.circulation.add_remote_loan(
            overdrive_pool.collection, overdrive_pool.data_source,
            overdrive_pool.identifier.type,
            overdrive_pool.identifier.identifier,
            datetime.datetime.utcnow(),
            datetime.datetime.utcnow() + datetime.timedelta(seconds=3600)
        )
        self.manager.circulation.add_remote_hold(
            bibliotheca_pool.collection, bibliotheca_pool.data_source,
            bibliotheca_pool.identifier.type,
            bibliotheca_pool.identifier.identifier,
            datetime.datetime.utcnow(),
            datetime.datetime.utcnow() + datetime.timedelta(seconds=3600),
            0,
        )

        with self.app.test_request_context(
                "/", headers=dict(Authorization=self.valid_auth)):
            patron = self.manager.loans.authenticated_patron_from_request()
            with self.temp_config() as config:
                response = self.manager.loans.sync()

            feed = feedparser.parse(response.data)
            entries = feed['entries']

            overdrive_entry = [entry for entry in entries if entry['title'] == overdrive_book.title][0]
            bibliotheca_entry = [entry for entry in entries if entry['title'] == bibliotheca_book.title][0]

            eq_(overdrive_entry['opds_availability']['status'], 'available')
            eq_(bibliotheca_entry['opds_availability']['status'], 'ready')
            
            overdrive_links = overdrive_entry['links']
            fulfill_link = [x for x in overdrive_links if x['rel'] == 'http://opds-spec.org/acquisition'][0]['href']
            revoke_link = [x for x in overdrive_links if x['rel'] == OPDSFeed.REVOKE_LOAN_REL][0]['href']
            bibliotheca_links = bibliotheca_entry['links']
            borrow_link = [x for x in bibliotheca_links if x['rel'] == 'http://opds-spec.org/acquisition/borrow'][0]['href']
            bibliotheca_revoke_links = [x for x in bibliotheca_links if x['rel'] == OPDSFeed.REVOKE_LOAN_REL]

            assert urllib.quote("%s/fulfill" % overdrive_pool.id) in fulfill_link
            assert urllib.quote("%s/revoke" % overdrive_pool.id) in revoke_link
            assert urllib.quote("%s/%s/borrow" % (bibliotheca_pool.identifier.type, bibliotheca_pool.identifier.identifier)) in borrow_link
            eq_(0, len(bibliotheca_revoke_links))


class TestAnnotationController(CirculationControllerTest):
    def setup(self):
        super(TestAnnotationController, self).setup()
        self.pool = self.english_1.license_pools[0]
        self.edition = self.pool.presentation_edition
        self.identifier = self.edition.primary_identifier

    def test_get_empty_container(self):
        with self.app.test_request_context(
                "/", headers=dict(Authorization=self.valid_auth)):
            self.manager.loans.authenticated_patron_from_request()
            response = self.manager.annotations.container()
            eq_(200, response.status_code)

            # We've been given an annotation container with no items.
            container = json.loads(response.data)
            eq_([], container['first']['items'])
            eq_(0, container['total'])

            # The response has the appropriate headers.
            allow_header = response.headers['Allow']
            for method in ['GET', 'HEAD', 'OPTIONS', 'POST']:
                assert method in allow_header

            eq_(AnnotationWriter.CONTENT_TYPE, response.headers['Accept-Post'])
            eq_(AnnotationWriter.CONTENT_TYPE, response.headers['Content-Type'])
            eq_('W/""', response.headers['ETag'])

    def test_get_container_with_item(self):
        self.pool.loan_to(self.default_patron)

        annotation, ignore = create(
            self._db, Annotation,
            patron=self.default_patron,
            identifier=self.identifier,
            motivation=Annotation.IDLING,
        )
        annotation.active = True
        annotation.timestamp = datetime.datetime.now()

        with self.app.test_request_context(
                "/", headers=dict(Authorization=self.valid_auth)):
            self.manager.annotations.authenticated_patron_from_request()
            response = self.manager.annotations.container()
            eq_(200, response.status_code)

            # We've been given an annotation container with one item.
            container = json.loads(response.data)
            eq_(1, container['total'])
            item = container['first']['items'][0]
            eq_(annotation.motivation, item['motivation'])

            # The response has the appropriate headers.
            allow_header = response.headers['Allow']
            for method in ['GET', 'HEAD', 'OPTIONS', 'POST']:
                assert method in allow_header

            eq_(AnnotationWriter.CONTENT_TYPE, response.headers['Accept-Post'])
            eq_(AnnotationWriter.CONTENT_TYPE, response.headers['Content-Type'])
            expected_etag = 'W/"%s"' % annotation.timestamp
            eq_(expected_etag, response.headers['ETag'])
            expected_time = format_date_time(mktime(annotation.timestamp.timetuple()))
            eq_(expected_time, response.headers['Last-Modified'])

    def test_get_container_for_work(self):
        self.pool.loan_to(self.default_patron)

        annotation, ignore = create(
            self._db, Annotation,
            patron=self.default_patron,
            identifier=self.identifier,
            motivation=Annotation.IDLING,
        )
        annotation.active = True
        annotation.timestamp = datetime.datetime.now()

        other_annotation, ignore = create(
            self._db, Annotation,
            patron=self.default_patron,
            identifier=self._identifier(),
            motivation=Annotation.IDLING,
        )

        with self.app.test_request_context(
                "/", headers=dict(Authorization=self.valid_auth)):
            self.manager.annotations.authenticated_patron_from_request()
            response = self.manager.annotations.container_for_work(self.identifier.type, self.identifier.identifier)
            eq_(200, response.status_code)

            # We've been given an annotation container with one item.
            container = json.loads(response.data)
            eq_(1, container['total'])
            item = container['first']['items'][0]
            eq_(annotation.motivation, item['motivation'])

            # The response has the appropriate headers - POST is not allowed.
            allow_header = response.headers['Allow']
            for method in ['GET', 'HEAD', 'OPTIONS']:
                assert method in allow_header

            assert 'Accept-Post' not in response.headers.keys()
            eq_(AnnotationWriter.CONTENT_TYPE, response.headers['Content-Type'])
            expected_etag = 'W/"%s"' % annotation.timestamp
            eq_(expected_etag, response.headers['ETag'])
            expected_time = format_date_time(mktime(annotation.timestamp.timetuple()))
            eq_(expected_time, response.headers['Last-Modified'])

    def test_post_to_container(self):
        data = dict()
        data['@context'] = AnnotationWriter.JSONLD_CONTEXT
        data['type'] = "Annotation"
        data['motivation'] = Annotation.IDLING
        data['target'] = dict(source=self.identifier.urn, selector="epubcfi(/6/4[chap01ref]!/4[body01]/10[para05]/3:10)")

        with self.app.test_request_context(
            "/", headers=dict(Authorization=self.valid_auth), method='POST', data=json.dumps(data)):
            patron = self.manager.annotations.authenticated_patron_from_request()
            patron.synchronize_annotations = True
            # The patron doesn't have any annotations yet.
            annotations = self._db.query(Annotation).filter(Annotation.patron==patron).all()
            eq_(0, len(annotations))

            response = self.manager.annotations.container()

            # The patron doesn't have the pool on loan yet, so the request fails.
            eq_(400, response.status_code)
            annotations = self._db.query(Annotation).filter(Annotation.patron==patron).all()
            eq_(0, len(annotations))

            # Give the patron a loan and try again, and the request creates an annotation.
            self.pool.loan_to(patron)
            response = self.manager.annotations.container()
            eq_(200, response.status_code)
            
            annotations = self._db.query(Annotation).filter(Annotation.patron==patron).all()
            eq_(1, len(annotations))
            annotation = annotations[0]
            eq_(Annotation.IDLING, annotation.motivation)
            selector = json.loads(annotation.target).get("http://www.w3.org/ns/oa#hasSelector")[0].get('@id')
            eq_(data['target']['selector'], selector)

            # The response contains the annotation in the db.
            item = json.loads(response.data)
            assert str(annotation.id) in item['id']
            eq_(annotation.motivation, item['motivation'])

    def test_detail(self):
        self.pool.loan_to(self.default_patron)

        annotation, ignore = create(
            self._db, Annotation,
            patron=self.default_patron,
            identifier=self.identifier,
            motivation=Annotation.IDLING,
        )
        annotation.active = True

        with self.app.test_request_context(
                "/", headers=dict(Authorization=self.valid_auth)):
            self.manager.annotations.authenticated_patron_from_request()
            response = self.manager.annotations.detail(annotation.id)
            eq_(200, response.status_code)

            # We've been given a single annotation item.
            item = json.loads(response.data)
            assert str(annotation.id) in item['id']
            eq_(annotation.motivation, item['motivation'])

            # The response has the appropriate headers.
            allow_header = response.headers['Allow']
            for method in ['GET', 'HEAD', 'OPTIONS', 'DELETE']:
                assert method in allow_header

            eq_(AnnotationWriter.CONTENT_TYPE, response.headers['Content-Type'])

    def test_detail_for_other_patrons_annotation_returns_404(self):
        patron = self._patron()
        self.pool.loan_to(patron)

        annotation, ignore = create(
            self._db, Annotation,
            patron=patron,
            identifier=self.identifier,
            motivation=Annotation.IDLING,
        )
        annotation.active = True

        with self.app.test_request_context(
                "/", headers=dict(Authorization=self.valid_auth)):
            self.manager.annotations.authenticated_patron_from_request()

            # The patron can't see that this annotation exists.
            response = self.manager.annotations.detail(annotation.id)
            eq_(404, response.status_code)

    def test_detail_for_missing_annotation_returns_404(self):
        with self.app.test_request_context(
                "/", headers=dict(Authorization=self.valid_auth)):
            self.manager.annotations.authenticated_patron_from_request()

            # This annotation does not exist.
            response = self.manager.annotations.detail(100)
            eq_(404, response.status_code)

    def test_detail_for_deleted_annotation_returns_404(self):
        self.pool.loan_to(self.default_patron)

        annotation, ignore = create(
            self._db, Annotation,
            patron=self.default_patron,
            identifier=self.identifier,
            motivation=Annotation.IDLING,
        )
        annotation.active = False

        with self.app.test_request_context(
                "/", headers=dict(Authorization=self.valid_auth)):
            self.manager.annotations.authenticated_patron_from_request()
            response = self.manager.annotations.detail(annotation.id)
            eq_(404, response.status_code)

    def test_delete(self):
        self.pool.loan_to(self.default_patron)

        annotation, ignore = create(
            self._db, Annotation,
            patron=self.default_patron,
            identifier=self.identifier,
            motivation=Annotation.IDLING,
        )
        annotation.active = True

        with self.app.test_request_context(
                "/", method='DELETE', headers=dict(Authorization=self.valid_auth)):
            self.manager.annotations.authenticated_patron_from_request()
            response = self.manager.annotations.detail(annotation.id)
            eq_(200, response.status_code)

            # The annotation has been marked inactive.
            eq_(False, annotation.active)

class TestWorkController(CirculationControllerTest):
    def setup(self):
        super(TestWorkController, self).setup()
        [self.lp] = self.english_1.license_pools
        self.edition = self.lp.presentation_edition
        self.datasource = self.lp.data_source.name
        self.identifier = self.lp.identifier

    def test_contributor(self):
        # Give the Contributor a display_name.
        [contribution] = self.english_1.presentation_edition.contributions
        contribution.contributor.display_name = u"John Bull"

        # For works without a contributor name, a ProblemDetail is returned.
        with self.app.test_request_context('/'):
            response = self.manager.work_controller.contributor('', None, None)
        eq_(404, response.status_code)
        eq_("http://librarysimplified.org/terms/problem/unknown-lane", response.uri)

        contributor = self.edition.contributions[0].contributor
        contributor.display_name = name = 'John Bull'
        
        # Similarly if the pagination data is bad.
        with self.app.test_request_context('/?size=abc'):
            response = self.manager.work_controller.contributor(name, None, None)
            eq_(400, response.status_code)

        # Or if the facet data is bad.
        with self.app.test_request_context('/?order=nosuchorder'):
            response = self.manager.work_controller.contributor(name, None, None)
            eq_(400, response.status_code)
        
        # If the work has a contributor, a feed is returned.
        SessionManager.refresh_materialized_views(self._db)
        with self.app.test_request_context('/'):
            response = self.manager.work_controller.contributor(name, None, None)

        eq_(200, response.status_code)
        feed = feedparser.parse(response.data)
        eq_(name, feed['feed']['title'])
        [entry] = feed['entries']
        eq_(self.english_1.title, entry['title'])

        # The feed has facet links.
        links = feed['feed']['links']
        facet_links = [link for link in links if link['rel'] == 'http://opds-spec.org/facet']
        eq_(9, len(facet_links))

        another_work = self._work("Not open access", name, with_license_pool=True)
        another_work.license_pools[0].open_access = False
        duplicate_contributor = another_work.presentation_edition.contributions[0].contributor
        duplicate_contributor.display_name = name

        # Facets work.
        SessionManager.refresh_materialized_views(self._db)
        with self.app.test_request_context("/?order=title"):
            response = self.manager.work_controller.contributor(name, None, None)

        eq_(200, response.status_code)
        feed = feedparser.parse(response.data)
        eq_(2, len(feed['entries']))

        with self.app.test_request_context("/?available=always"):
            response = self.manager.work_controller.contributor(name, None, None)

        eq_(200, response.status_code)
        feed = feedparser.parse(response.data)
        eq_(1, len(feed['entries']))
        [entry] = feed['entries']
        eq_(self.english_1.title, entry['title'])

        # Pagination works.
        with self.app.test_request_context("/?size=1"):
            response = self.manager.work_controller.contributor(name, None, None)

        eq_(200, response.status_code)
        feed = feedparser.parse(response.data)
        eq_(1, len(feed['entries']))
        [entry] = feed['entries']
        eq_(another_work.title, entry['title'])

        with self.app.test_request_context("/?after=1"):
            response = self.manager.work_controller.contributor(name, None, None)

        eq_(200, response.status_code)
        feed = feedparser.parse(response.data)
        eq_(1, len(feed['entries']))
        [entry] = feed['entries']
        eq_(self.english_1.title, entry['title'])

    def test_permalink(self):
        with self.app.test_request_context("/"):
            response = self.manager.work_controller.permalink(self.identifier.type, self.identifier.identifier)
            annotator = CirculationManagerAnnotator(None, None)
            expect = etree.tostring(
                AcquisitionFeed.single_entry(
                    self._db, self.english_1, annotator
                )
            )
        eq_(200, response.status_code)
        eq_(expect, response.data)
        eq_(OPDSFeed.ENTRY_TYPE, response.headers['Content-Type'])

    def test_recommendations(self):
        # Prep an empty recommendation.
        source = DataSource.lookup(self._db, self.datasource)
        metadata = Metadata(source)
        mock_api = MockNoveListAPI()
        mock_api.setup(metadata)

        SessionManager.refresh_materialized_views(self._db)
        args = [self.identifier.type,
                self.identifier.identifier]
        kwargs = dict(novelist_api=mock_api)
        
        # We get a 400 response if the pagination data is bad.
        with self.app.test_request_context('/?size=abc'):
            response = self.manager.work_controller.recommendations(
                *args, **kwargs
            )
            eq_(400, response.status_code)

        # Or if the facet data is bad.
        mock_api.setup(metadata)
        with self.app.test_request_context('/?order=nosuchorder'):
            response = self.manager.work_controller.recommendations(
                *args, **kwargs
            )
            eq_(400, response.status_code)

        # Show it working.
        mock_api.setup(metadata)
        with self.app.test_request_context('/'):
            response = self.manager.work_controller.recommendations(
                *args, **kwargs
            )
        eq_(200, response.status_code)
        feed = feedparser.parse(response.data)
        eq_('Recommended Books', feed['feed']['title'])
        eq_(0, len(feed['entries']))

       
        # Delete the cache and prep a recommendation result.
        [cached_empty_feed] = self._db.query(CachedFeed).all()
        self._db.delete(cached_empty_feed)
        metadata.recommendations = [self.english_1.license_pools[0].identifier]
        mock_api.setup(metadata)

        SessionManager.refresh_materialized_views(self._db)
        with self.app.test_request_context('/'):
            response = self.manager.work_controller.recommendations(
                self.identifier.type, self.identifier.identifier,
                novelist_api=mock_api
            )
        # A feed is returned with the proper recommendation.
        eq_(200, response.status_code)
        feed = feedparser.parse(response.data)
        eq_('Recommended Books', feed['feed']['title'])
        eq_(1, len(feed['entries']))
        [entry] = feed['entries']
        eq_(self.english_1.title, entry['title'])
        eq_(self.english_1.author, entry['author'])

        # The feed has facet links.
        links = feed['feed']['links']
        facet_links = [link for link in links if link['rel'] == 'http://opds-spec.org/facet']
        eq_(9, len(facet_links))


        with temp_config() as config:
            with self.app.test_request_context('/'):
                config['integrations'][Configuration.NOVELIST_INTEGRATION] = {}
                response = self.manager.work_controller.recommendations(
                    self.identifier.type, self.identifier.identifier
                )
            eq_(404, response.status_code)
            eq_("http://librarysimplified.org/terms/problem/unknown-lane", response.uri)

        another_work = self._work("Before Quite British", "Not Before John Bull", with_open_access_download=True)

        # Delete the cache again and prep a recommendation result.
        [cached_feed] = self._db.query(CachedFeed).all()
        self._db.delete(cached_feed)

        metadata.recommendations = [
            self.english_1.license_pools[0].identifier,
            another_work.license_pools[0].identifier,
        ]
        mock_api.setup(metadata)

        # Facets work.
        SessionManager.refresh_materialized_views(self._db)
        with self.app.test_request_context("/?order=title"):
            response = self.manager.work_controller.recommendations(
                self.identifier.type, self.identifier.identifier,
                novelist_api=mock_api
            )

        eq_(200, response.status_code)
        feed = feedparser.parse(response.data)
        eq_(2, len(feed['entries']))
        [entry1, entry2] = feed['entries']
        eq_(another_work.title, entry1['title'])
        eq_(self.english_1.title, entry2['title'])

        metadata.recommendations = [
            self.english_1.license_pools[0].identifier,
            another_work.license_pools[0].identifier,
        ]
        mock_api.setup(metadata)

        with self.app.test_request_context("/?order=author"):
            response = self.manager.work_controller.recommendations(
                self.identifier.type, self.identifier.identifier,
                novelist_api=mock_api
            )

        eq_(200, response.status_code)
        feed = feedparser.parse(response.data)
        eq_(2, len(feed['entries']))
        [entry1, entry2] = feed['entries']
        eq_(self.english_1.title, entry1['title'])
        eq_(another_work.title, entry2['title'])

        metadata.recommendations = [
            self.english_1.license_pools[0].identifier,
            another_work.license_pools[0].identifier,
        ]
        mock_api.setup(metadata)

        # Pagination works.
        with self.app.test_request_context("/?size=1&order=title"):
            response = self.manager.work_controller.recommendations(
                self.identifier.type, self.identifier.identifier,
                novelist_api=mock_api
            )

        eq_(200, response.status_code)
        feed = feedparser.parse(response.data)
        eq_(1, len(feed['entries']))
        [entry] = feed['entries']
        eq_(another_work.title, entry['title'])

        metadata.recommendations = [
            self.english_1.license_pools[0].identifier,
            another_work.license_pools[0].identifier,
        ]
        mock_api.setup(metadata)

        with self.app.test_request_context("/?after=1&order=title"):
            response = self.manager.work_controller.recommendations(
                self.identifier.type, self.identifier.identifier,
                novelist_api=mock_api
            )

        eq_(200, response.status_code)
        feed = feedparser.parse(response.data)
        eq_(1, len(feed['entries']))
        [entry] = feed['entries']
        eq_(self.english_1.title, entry['title'])

    def test_related_books(self):
        # A book with no related books returns a ProblemDetail.
        with temp_config() as config:
            # Don't set NoveList Integration.
            config['integrations'][Configuration.NOVELIST_INTEGRATION] = {}

            # Remove contribution.
            [contribution] = self.edition.contributions
            [original, role] = [contribution.contributor, contribution.role]
            self._db.delete(contribution)
            self._db.commit()

            with self.app.test_request_context('/'):
                response = self.manager.work_controller.related(
                    self.identifier.type, self.identifier.identifier
                )
        eq_(404, response.status_code)
        eq_("http://librarysimplified.org/terms/problem/unknown-lane", response.uri)

        # Prep book with a contribution, a series, and a recommendation.
        self.lp.presentation_edition.add_contributor(original, role)
        same_author = self._work(
            "What is Sunday?", original.display_name,
            language="eng", fiction=True, with_open_access_download=True
        )
        duplicate = same_author.presentation_edition.contributions[0].contributor
        original.display_name = duplicate.display_name = u"John Bull"

        self.edition.series = u"Around the World"
        self.edition.series_position = 1

<<<<<<< HEAD
        same_series = self._work(title="ZZZ", authors="ZZZ ZZZ", with_license_pool=True)
        same_series.presentation_edition.series = u"Around the World"
        same_series.presentation_edition.series_position = 0
=======
        same_series_work = self._work(title="ZZZ", authors="ZZZ ZZZ", with_license_pool=True)
        same_series_work.presentation_edition.series = "Around the World"
        same_series_work.presentation_edition.series_position = 0
>>>>>>> 6f9f0919

        SessionManager.refresh_materialized_views(self._db)

        source = DataSource.lookup(self._db, self.datasource)
        metadata = Metadata(source)
        mock_api = MockNoveListAPI()
        metadata.recommendations = [same_author.license_pools[0].identifier]
        mock_api.setup(metadata)

        # A grouped feed is returned with all of the related books
        with self.app.test_request_context('/'):
            response = self.manager.work_controller.related(
                self.identifier.type, self.identifier.identifier,
                novelist_api=mock_api
            )
        eq_(200, response.status_code)
        feed = feedparser.parse(response.data)
        eq_(5, len(feed['entries']))

        def collection_link(entry):
            [link] = [l for l in entry['links'] if l['rel']=='collection']
            return link['title'], link['href']

        # This feed contains five books: one recommended,
        # one in the same series, and two by the same author.
        recommendations = []
        same_series = []
        same_contributor = []
        feeds_with_original_book = []
        for e in feed['entries']:
            for link in e['links']:
                if link['rel'] != 'collection':
                    continue
                if link['title'] == 'Recommended Books':
                    recommendations.append(e)
                elif link['title'] == 'Around the World':
                    same_series.append(e)
                elif link['title'] == 'John Bull':
                    same_contributor.append(e)
                if e['title'] == self.english_1.title:
                    feeds_with_original_book.append(link['title'])

        [recommendation] = recommendations
        title, href = collection_link(recommendation)
        work_url = "/works/%s/%s/" % (self.identifier.type, self.identifier.identifier)
        expected = urllib.quote(work_url + 'recommendations')
        eq_(True, href.endswith(expected))

        # All books in the series are in the series feed.
        for book in same_series:
            title, href = collection_link(book)
            expected_series_link = 'series/%s/eng/Adult' % urllib.quote("Around the World")
            eq_(True, href.endswith(expected_series_link))

        # The other book by this contributor is in the contributor feed.
        for contributor in same_contributor:
            title, href = collection_link(contributor)
            expected_contributor_link = urllib.quote('contributor/John Bull/eng/')
            eq_(True, href.endswith(expected_contributor_link))

        # The book for which we got recommendations is itself listed in the
        # series feed and in the 'books by this author' feed.
        eq_(set(["John Bull", "Around the World"]),
            set(feeds_with_original_book))

        # The series feed is sorted by series position.
        [series_e1, series_e2] = same_series
        eq_(same_series_work.title, series_e1['title'])
        eq_(self.english_1.title, series_e2['title'])

    def test_report_problem_get(self):
        with self.app.test_request_context("/"):
            response = self.manager.work_controller.report(self.identifier.type, self.identifier.identifier)
        eq_(200, response.status_code)
        eq_("text/uri-list", response.headers['Content-Type'])
        for i in Complaint.VALID_TYPES:
            assert i in response.data

    def test_report_problem_post_success(self):
        error_type = random.choice(list(Complaint.VALID_TYPES))
        data = json.dumps({ "type": error_type,
                            "source": "foo",
                            "detail": "bar"}
        )
        with self.app.test_request_context("/", method="POST", data=data):
            response = self.manager.work_controller.report(self.identifier.type, self.identifier.identifier)
        eq_(201, response.status_code)
        [complaint] = self.lp.complaints
        eq_(error_type, complaint.type)
        eq_("foo", complaint.source)
        eq_("bar", complaint.detail)

    def test_series(self):
        # If the work doesn't have a series, a ProblemDetail is returned.
        with self.app.test_request_context('/'):
            response = self.manager.work_controller.series("", None, None)
        eq_(404, response.status_code)
        eq_("http://librarysimplified.org/terms/problem/unknown-lane", response.uri)

        series_name = "Like As If Whatever Mysteries"
        self.edition.series = series_name
        # Similarly if the pagination data is bad.
        with self.app.test_request_context('/?size=abc'):
            response = self.manager.work_controller.series(series_name, None, None)
            eq_(400, response.status_code)

        # Or if the facet data is bad
        with self.app.test_request_context('/?order=nosuchorder'):
            response = self.manager.work_controller.series(series_name, None, None)
            eq_(400, response.status_code)
            
        # If the work is in a series, a feed is returned.
        SessionManager.refresh_materialized_views(self._db)
        with self.app.test_request_context('/'):
            response = self.manager.work_controller.series(series_name, None, None)
        eq_(200, response.status_code)
        feed = feedparser.parse(response.data)
        eq_(series_name, feed['feed']['title'])
        [entry] = feed['entries']
        eq_(self.english_1.title, entry['title'])

        # The feed has facet links.
        links = feed['feed']['links']
        facet_links = [link for link in links if link['rel'] == 'http://opds-spec.org/facet']
        eq_(10, len(facet_links))

        another_work = self._work("Before Quite British", "Not Before John Bull", with_open_access_download=True)
        another_work.license_pools[0].presentation_edition.series = series_name

        # Delete the cache
        [cached_feed] = self._db.query(CachedFeed).all()
        self._db.delete(cached_feed)
        
        # Facets work.
        SessionManager.refresh_materialized_views(self._db)
        with self.app.test_request_context("/?order=title"):
            response = self.manager.work_controller.series(series_name, None, None)

        eq_(200, response.status_code)
        feed = feedparser.parse(response.data)
        eq_(2, len(feed['entries']))
        [entry1, entry2] = feed['entries']
        eq_(another_work.title, entry1['title'])
        eq_(self.english_1.title, entry2['title'])

        with self.app.test_request_context("/?order=author"):
            response = self.manager.work_controller.series(series_name, None, None)

        eq_(200, response.status_code)
        feed = feedparser.parse(response.data)
        eq_(2, len(feed['entries']))
        [entry1, entry2] = feed['entries']
        eq_(self.english_1.title, entry1['title'])
        eq_(another_work.title, entry2['title'])

        self.english_1.license_pools[0].presentation_edition.series_position = 0
        another_work.license_pools[0].series_position = 1

        SessionManager.refresh_materialized_views(self._db)
        with self.app.test_request_context("/?order=series"):
            response = self.manager.work_controller.series(series_name, None, None)

        eq_(200, response.status_code)
        feed = feedparser.parse(response.data)
        eq_(2, len(feed['entries']))
        [entry1, entry2] = feed['entries']
        eq_(self.english_1.title, entry1['title'])
        eq_(another_work.title, entry2['title'])

        # Series is the default facet.
        with self.app.test_request_context("/"):
            response = self.manager.work_controller.series(series_name, None, None)

        eq_(200, response.status_code)
        feed = feedparser.parse(response.data)
        eq_(2, len(feed['entries']))
        [entry1, entry2] = feed['entries']
        eq_(self.english_1.title, entry1['title'])
        eq_(another_work.title, entry2['title'])

        # Pagination works.
        with self.app.test_request_context("/?size=1&order=title"):
            response = self.manager.work_controller.series(series_name, None, None)

        eq_(200, response.status_code)
        feed = feedparser.parse(response.data)
        eq_(1, len(feed['entries']))
        [entry] = feed['entries']
        eq_(another_work.title, entry['title'])

        with self.app.test_request_context("/?after=1&order=title"):
            response = self.manager.work_controller.series(series_name, None, None)

        eq_(200, response.status_code)
        feed = feedparser.parse(response.data)
        eq_(1, len(feed['entries']))
        [entry] = feed['entries']
        eq_(self.english_1.title, entry['title'])

        # Language restrictions can remove books that would otherwise be
        # in the feed.
        with self.app.test_request_context("/"):
            response = self.manager.work_controller.series(
                series_name, 'fre', None
            )
            feed = feedparser.parse(response.data)
            eq_(0, len(feed['entries']))

class TestFeedController(CirculationControllerTest):

    BOOKS = list(CirculationControllerTest.BOOKS) + [
        ["english_2", "Totally American", "Uncle Sam", "eng", False],
        ["french_1", u"Très Français", "Marianne", "fre", False],
    ]
    
    def test_feed(self):
        SessionManager.refresh_materialized_views(self._db)
        with self.app.test_request_context("/"):
            with temp_config() as config:
                config['links'] = {
                    "terms_of_service": "a",
                    "privacy_policy": "b",
                    "copyright": "c",
                    "about": "d",
                }
                response = self.manager.opds_feeds.feed(
                    'eng', 'Adult Fiction'
                )

                assert self.english_1.title in response.data
                assert self.english_2.title not in response.data
                assert self.french_1.title not in response.data

                feed = feedparser.parse(response.data)
                links = feed['feed']['links']
                by_rel = dict()
                for i in links:
                    by_rel[i['rel']] = i['href']

                eq_("a", by_rel['terms-of-service'])
                eq_("b", by_rel['privacy-policy'])
                eq_("c", by_rel['copyright'])
                eq_("d", by_rel['about'])

    def test_multipage_feed(self):
        self._work("fiction work", language="eng", fiction=True, with_open_access_download=True)
        SessionManager.refresh_materialized_views(self._db)
        with self.app.test_request_context("/?size=1"):
            response = self.manager.opds_feeds.feed('eng', 'Adult Fiction')

            feed = feedparser.parse(response.data)
            entries = feed['entries']
            
            eq_(1, len(entries))

            links = feed['feed']['links']
            next_link = [x for x in links if x['rel'] == 'next'][0]['href']
            assert 'after=1' in next_link
            assert 'size=1' in next_link

            facet_links = [x for x in links if x['rel'] == 'http://opds-spec.org/facet']
            assert any('order=title' in x['href'] for x in facet_links)
            assert any('order=author' in x['href'] for x in facet_links)

            search_link = [x for x in links if x['rel'] == 'search'][0]['href']
            assert search_link.endswith('/search/eng/Adult%20Fiction')

            shelf_link = [x for x in links if x['rel'] == 'http://opds-spec.org/shelf'][0]['href']
            assert shelf_link.endswith('/loans/')

    def test_bad_order_gives_problem_detail(self):
        with self.app.test_request_context("/?order=nosuchorder"):
            response = self.manager.opds_feeds.feed('eng', 'Adult Fiction')
            eq_(400, response.status_code)
            eq_(
                "http://librarysimplified.org/terms/problem/invalid-input", 
                response.uri
            )

    def test_bad_pagination_gives_problem_detail(self):
        with self.app.test_request_context("/?size=abc"):
            response = self.manager.opds_feeds.feed('eng', 'Adult Fiction')
            eq_(400, response.status_code)
            eq_(
                "http://librarysimplified.org/terms/problem/invalid-input", 
                response.uri
            )            

    def test_groups(self):
        with temp_config() as config:
            config[Configuration.POLICIES] = {
                Configuration.GROUPS_MAX_AGE_POLICY : 10,
                Configuration.MINIMUM_FEATURED_QUALITY: 0,
                Configuration.FEATURED_LANE_SIZE: 2,
            }

            for i in range(2):
                self._work("fiction work %i" % i, language="eng", fiction=True, with_open_access_download=True)
                self._work("nonfiction work %i" % i, language="eng", fiction=False, with_open_access_download=True)
        
            SessionManager.refresh_materialized_views(self._db)
            with self.app.test_request_context("/"):
                response = self.manager.opds_feeds.groups(None, None)

                feed = feedparser.parse(response.data)
                entries = feed['entries']

                counter = Counter()
                for entry in entries:
                    links = [x for x in entry.links if x['rel'] == 'collection']
                    for link in links:
                        counter[link['title']] += 1
                eq_(2, counter['Nonfiction'])
                eq_(2, counter['Fiction'])

    def test_search(self):
        # Put two works into the search index
        self.english_1.update_external_index(self.manager.external_search)  # english_1 is "Quite British" by John Bull
        self.english_2.update_external_index(self.manager.external_search)  # english_2 is "Totally American" by Uncle Sam

        # Update the materialized view to make sure the works show up.
        SessionManager.refresh_materialized_views(self._db)

        # Execute a search query designed to find the second one.
        with self.app.test_request_context("/?q=t&size=1&after=1"):
            response = self.manager.opds_feeds.search(None, None)
            feed = feedparser.parse(response.data)
            entries = feed['entries']
            eq_(1, len(entries))
            entry = entries[0]
            eq_(self.english_2.author, entry.author)

            assert 'links' in entry
            assert len(entry.links) > 0

            borrow_links = [link for link in entry.links if link.rel == 'http://opds-spec.org/acquisition/borrow']
            eq_(1, len(borrow_links))

            next_links = [link for link in feed['feed']['links'] if link.rel == 'next']
            eq_(1, len(next_links))

            previous_links = [link for link in feed['feed']['links'] if link.rel == 'previous']
            eq_(1, len(previous_links))

    def test_preload(self):
        SessionManager.refresh_materialized_views(self._db)

        with temp_config() as config:
            urn = self.english_2.presentation_edition.primary_identifier.urn
            config[Configuration.POLICIES] = {
                Configuration.PRELOADED_CONTENT : [urn]
            }

            with self.app.test_request_context("/"):
                response = self.manager.opds_feeds.preload()

                assert self.english_1.title not in response.data
                assert self.english_2.title in response.data
                assert self.french_1.author not in response.data

class TestAnalyticsController(CirculationControllerTest):
    def setup(self):
        super(TestAnalyticsController, self).setup()
        [self.lp] = self.english_1.license_pools
        self.identifier = self.lp.identifier

    def test_track_event(self):
        with temp_config() as config:
            config = {
                Configuration.POLICIES : {
                    Configuration.ANALYTICS_POLICY : ["core.local_analytics_provider"],
                Configuration.AUTHENTICATION_POLICY : "api.mock_authentication",
                }
            }

            analytics = Analytics.initialize(
                ['core.local_analytics_provider'], config
            )            

            with self.app.test_request_context("/"):
                response = self.manager.analytics_controller.track_event(self.identifier.type, self.identifier.identifier, "invalid_type")
                eq_(400, response.status_code)
                eq_(INVALID_ANALYTICS_EVENT_TYPE.uri, response.uri)

            with self.app.test_request_context("/"):
                response = self.manager.analytics_controller.track_event(self.identifier.type, self.identifier.identifier, "open_book")
                eq_(200, response.status_code)

                circulation_event = get_one(
                    self._db, CirculationEvent,
                    type="open_book",
                    license_pool=self.lp
                )
                assert circulation_event != None

class TestDeviceManagementProtocolController(ControllerTest):

    def setup(self):
        super(TestDeviceManagementProtocolController, self).setup()
        self.auth = dict(Authorization=self.valid_auth)
        self.controller = self.manager.adobe_device_management
        
    def _create_credential(self):
        """Associate a credential with the default patron which
        can have Adobe device identifiers associated with it,
        """
        return self._credential(
            DataSource.INTERNAL_PROCESSING,
            AuthdataUtility.ADOBE_ACCOUNT_ID_PATRON_IDENTIFIER,
            self.default_patron
        )
    
    def test_link_template_header(self):
        """Test the value of the Link-Template header used in 
        device_id_list_handler.
        """
        with self.app.test_request_context("/"):
            headers = self.controller.link_template_header
            eq_(1, len(headers))
            template = headers['Link-Template']
            eq_(u'<http://localhost/AdobeAuth/devices/{id}>; rel="item"',
                template)

    def test__request_handler_failure(self):
        """You cannot create a DeviceManagementRequestHandler
        without providing a patron.
        """
        result = self.controller._request_handler(None)

        assert isinstance(result, ProblemDetail)
        eq_(INVALID_CREDENTIALS.uri, result.uri)
        eq_("No authenticated patron", result.detail)
            
    def test_device_id_list_handler_post_success(self):
        # The patron has no credentials, and thus no registered devices.
        eq_([], self.default_patron.credentials)
        headers = dict(self.auth)
        headers['Content-Type'] = self.controller.DEVICE_ID_LIST_MEDIA_TYPE
        with self.app.test_request_context(
            "/", method='POST', headers=headers, data="device"
        ):
            self.controller.authenticated_patron_from_request()
            response = self.controller.device_id_list_handler()
            eq_(200, response.status_code)

            # We just registered a new device with the patron. This
            # automatically created an appropriate Credential for
            # them.
            [credential] = self.default_patron.credentials
            eq_(DataSource.INTERNAL_PROCESSING, credential.data_source.name)
            eq_(AuthdataUtility.ADOBE_ACCOUNT_ID_PATRON_IDENTIFIER,
                credential.type)

            eq_(['device'],
                [x.device_identifier for x in credential.drm_device_identifiers]
            )

    def test_device_id_list_handler_get_success(self):
        credential = self._create_credential()
        credential.register_drm_device_identifier("device1")
        credential.register_drm_device_identifier("device2")
        with self.app.test_request_context("/", headers=self.auth):
            self.controller.authenticated_patron_from_request()
            response = self.controller.device_id_list_handler()
            eq_(200, response.status_code)
            
            # We got a list of device IDs.
            eq_(self.controller.DEVICE_ID_LIST_MEDIA_TYPE,
                response.headers['Content-Type'])
            eq_("device1\ndevice2", response.data)

            # We got a URL Template (see test_link_template_header())
            # that explains how to address any particular device ID.
            expect = self.controller.link_template_header
            for k, v in expect.items():
                assert response.headers[k] == v

    def device_id_list_handler_bad_auth(self):
        with self.app.test_request_context("/"):
            self.controller.authenticated_patron_from_request()
            response = self.manager.adobe_vendor_id.device_id_list_handler()
            assert isinstance(response, ProblemDetail)
            eq_(401, response.status_code)

    def device_id_list_handler_bad_method(self):
        with self.app.test_request_context(
            "/", method='DELETE', headers=self.auth
        ):
            self.controller.authenticated_patron_from_request()
            response = self.controller.device_id_list_handler()
            assert isinstance(response, ProblemDetail)
            eq_(405, response.status_code)

    def test_device_id_list_handler_too_many_simultaneous_registrations(self):
        """We only allow registration of one device ID at a time."""
        headers = dict(self.auth)
        headers['Content-Type'] = self.controller.DEVICE_ID_LIST_MEDIA_TYPE
        with self.app.test_request_context(
            "/", method='POST', headers=headers, data="device1\ndevice2"
        ):
            self.controller.authenticated_patron_from_request()
            response = self.controller.device_id_list_handler()
            eq_(413, response.status_code)
            eq_("You may only register one device ID at a time.", response.detail)

    def test_device_id_list_handler_wrong_media_type(self):
        headers = dict(self.auth)
        headers['Content-Type'] = "text/plain"
        with self.app.test_request_context(
            "/", method='POST', headers=headers, data="device1\ndevice2"
        ):
            self.controller.authenticated_patron_from_request()
            response = self.controller.device_id_list_handler()
            eq_(415, response.status_code)
            eq_("Expected vnd.librarysimplified/drm-device-id-list document.",
                response.detail)

    def test_device_id_handler_success(self):
        credential = self._create_credential()
        credential.register_drm_device_identifier("device")

        with self.app.test_request_context(
                "/", method='DELETE', headers=self.auth
        ):
            patron = self.controller.authenticated_patron_from_request()
            response = self.controller.device_id_handler("device")
            eq_(200, response.status_code)

    def test_device_id_handler_bad_auth(self):
        with self.app.test_request_context("/", method='DELETE'):
            with temp_config() as config:
                config[Configuration.INTEGRATIONS] = {
                    "Circulation Manager" : { "url" : "http://foo/" }
                }
                patron = self.controller.authenticated_patron_from_request()
                response = self.controller.device_id_handler("device")
            assert isinstance(response, ProblemDetail)
            eq_(401, response.status_code)

    def test_device_id_handler_bad_method(self):
        with self.app.test_request_context("/", method='POST', headers=self.auth):
            patron = self.controller.authenticated_patron_from_request()
            response = self.controller.device_id_handler("device")
            assert isinstance(response, ProblemDetail)
            eq_(405, response.status_code)
            eq_("Only DELETE is supported.", response.detail)


class TestProfileController(ControllerTest):
    """Test that a client can interact with the User Profile Management
    Protocol.
    """

    def setup(self):
        super(TestProfileController, self).setup()

        # Nothing will happen to this patron. This way we can verify
        # that a patron can only see/modify their own profile.
        self.other_patron = self._patron()
        self.other_patron.synchronize_annotations = False
        self.auth = dict(Authorization=self.valid_auth)
        
    def test_get(self):
        """Verify that a patron can see their own profile."""
        with self.app.test_request_context(
                "/", method='GET', headers=self.auth
        ):
            patron = self.controller.authenticated_patron_from_request()
            patron.synchronize_annotations = True
            response = self.manager.profiles.protocol()
            eq_("200 OK", response.status)
            data = json.loads(response.data)
            settings = data['settings']
            eq_(True, settings[ProfileStorage.SYNCHRONIZE_ANNOTATIONS])

    def test_put(self):
        """Verify that a patron can modify their own profile."""
        payload = {
            'settings': {
                ProfileStorage.SYNCHRONIZE_ANNOTATIONS: True
            }
        }

        request_patron = None
        identifier = self._identifier()
        with self.app.test_request_context(
                "/", method='PUT', headers=self.auth,
                content_type=ProfileController.MEDIA_TYPE,
                data=json.dumps(payload)
        ):
            # By default, a patron has no value for synchronize_annotations.
            request_patron = self.controller.authenticated_patron_from_request()
            eq_(None, request_patron.synchronize_annotations)

            # This means we can't create annotations for them.
            assert_raises(ValueError,  Annotation.get_one_or_create,
                self._db, patron=request_patron, identifier=identifier
            )
            
            # But by sending a PUT request...
            response = self.manager.profiles.protocol()

            # ...we can change synchronize_annotations to True.
            eq_(True, request_patron.synchronize_annotations)

            # The other patron is unaffected.
            eq_(False, self.other_patron.synchronize_annotations)
            
        # Now we can create an annotation for the patron who enabled
        # annotation sync.
        annotation = Annotation.get_one_or_create(
            self._db, patron=request_patron, identifier=identifier)
        eq_(1, len(request_patron.annotations))
        
        # But if we make another request and change their
        # synchronize_annotations field to False...
        payload['settings'][ProfileStorage.SYNCHRONIZE_ANNOTATIONS] = False
        with self.app.test_request_context(
                "/", method='PUT', headers=self.auth,
                content_type=ProfileController.MEDIA_TYPE,
                data=json.dumps(payload)
        ):
            response = self.manager.profiles.protocol()

            # ...the annotation goes away.
            self._db.commit()
            eq_(False, request_patron.synchronize_annotations)
            eq_(0, len(request_patron.annotations))

    def test_problemdetail_on_error(self):
        """Verify that an error results in a ProblemDetail being returned
        from the controller.
        """
        with self.app.test_request_context(
                "/", method='PUT', headers=self.auth,
                content_type="text/plain",
        ):
            response = self.manager.profiles.protocol()
            assert isinstance(response, ProblemDetail)
            eq_(415, response.status_code)
            eq_("Expected vnd.librarysimplified/user-profile+json",
                response.detail)

class TestScopedSession(ControllerTest):
    """Test that in production scenarios (as opposed to normal unit tests)
    the app server runs each incoming request in a separate database
    session.

    Compare to TestBaseController.test_unscoped_session, which tests
    the corresponding behavior in unit tests.
    """

    def setup(self):
        from api.app import _db

        # This will call make_default_library and make_default_collection.
        super(TestScopedSession, self).setup(_db)

    def make_default_library(self, _db):
        """We need to create a new instance of the library that
        uses the scoped session.
        """
        return Library.instance(_db)

    def make_default_collection(self, _db, library):
        """We need to create a test collection that
        uses the scoped session.
        """
        collection, ignore = get_one_or_create(
            _db, Collection, name=self._str + " (for scoped session)",
            protocol=Collection.OPDS_IMPORT
        )
        library.collections.append(collection)
        return collection
        
    @contextmanager
    def test_request_context_and_transaction(self, *args):
        """Run a simulated Flask request in a transaction that gets rolled
        back at the end of the request.
        """
        with self.app.test_request_context(*args) as ctx:
            transaction = current_session.begin_nested()
            yield ctx
            transaction.rollback()

    def test_scoped_session(self):
        # Start a simulated request to the Flask app server.
        with self.test_request_context_and_transaction("/"):
            # Each request is given its own database session distinct
            # from the one used by most unit tests or the one
            # associated with the CirculationManager object.
            session1 = current_session()
            assert session1 != self._db
            assert session1 != self.app.manager._db

            # Add an Identifier to the database.
            identifier = Identifier(type=DataSource.GUTENBERG, identifier="1024")
            session1.add(identifier)
            session1.flush()

            # The Identifier immediately shows up in the session that
            # created it.
            [identifier] = session1.query(Identifier).all()
            eq_("1024", identifier.identifier)

            # It doesn't show up in self._db, the database session
            # used by most other unit tests, because it was created
            # within the (still-active) context of a Flask request,
            # which happens within a nested database transaction.
            eq_([], self._db.query(Identifier).all())

            # It shows up in the flask_scoped_session object that
            # created the request-scoped session, because within the
            # context of a request, running database queries on that object
            # actually runs them against your request-scoped session.
            [identifier] = self.app.manager._db.query(Identifier).all()
            eq_("1024", identifier.identifier)

            # But if we were to use flask_scoped_session to create a
            # brand new session, it would not see the Identifier,
            # because it's running in a different database session.
            new_session = self.app.manager._db.session_factory()
            eq_([], new_session.query(Identifier).all())

        # Once we exit the context of the Flask request, the
        # transaction is rolled back. The Identifier never actually
        # enters the database.
        #
        # If it did enter the database, it would never leave.  Changes
        # that happen through self._db happen inside a nested
        # transaction which is rolled back after the test is over.
        # But changes that happen through a session-scoped database
        # connection are actually written to the database when we
        # leave the scope of the request.
        #
        # To avoid this, we use test_request_context_and_transaction
        # to create a nested transaction that's rolled back just
        # before we leave the scope of the request.
        eq_([], self._db.query(Identifier).all())

        # Now create a different simulated Flask request
        with self.test_request_context_and_transaction("/"):
            session2 = current_session()
            assert session2 != self._db
            assert session2 != self.app.manager._db

        # The two Flask requests got different sessions, neither of
        # which is the same as self._db, the unscoped database session
        # used by most other unit tests.
        assert session1 != session2<|MERGE_RESOLUTION|>--- conflicted
+++ resolved
@@ -1673,15 +1673,9 @@
         self.edition.series = u"Around the World"
         self.edition.series_position = 1
 
-<<<<<<< HEAD
-        same_series = self._work(title="ZZZ", authors="ZZZ ZZZ", with_license_pool=True)
-        same_series.presentation_edition.series = u"Around the World"
-        same_series.presentation_edition.series_position = 0
-=======
         same_series_work = self._work(title="ZZZ", authors="ZZZ ZZZ", with_license_pool=True)
         same_series_work.presentation_edition.series = "Around the World"
         same_series_work.presentation_edition.series_position = 0
->>>>>>> 6f9f0919
 
         SessionManager.refresh_materialized_views(self._db)
 
