--- conflicted
+++ resolved
@@ -95,11 +95,8 @@
     AuthdataUtility,
     DeviceManagementProtocolController,
 )
-<<<<<<< HEAD
-=======
 from api.odl import MockODLWithConsolidatedCopiesAPI
 from api.lanes import make_lanes_default
->>>>>>> 52d294bb
 import base64
 import feedparser
 from core.opds import (
