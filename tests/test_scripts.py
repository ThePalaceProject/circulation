from nose.tools import set_trace
import datetime
import os
import random
import shutil
import stat
import tempfile
from io import StringIO

import pytest
from parameterized import parameterized

from ..testing import (
    DatabaseTest,
)
from ..classifier import Classifier
from ..config import (
    CannotLoadConfiguration,
)
from ..external_search import MockExternalSearchIndex
from ..lane import (
    Lane,
    WorkList,
)
from ..metadata_layer import (
    LinkData,
    TimestampData,
)
from ..mirror import MirrorUploader
from ..model import (
    create,
    dump_query,
    get_one,
    CachedFeed,
    Collection,
    Complaint,
    ConfigurationSetting,
    Contributor,
    CoverageRecord,
    DataSource,
    ExternalIntegration,
    Hyperlink,
    Identifier,
    Library,
    RightsStatus,
    Timestamp,
    Work,
    WorkCoverageRecord,
)
from ..model.configuration import ExternalIntegrationLink
from ..monitor import (
    Monitor,
    CollectionMonitor,
    ReaperMonitor,
)
from ..s3 import S3Uploader, MinIOUploader, MinIOUploaderConfiguration
from ..scripts import (
    AddClassificationScript,
    CheckContributorNamesInDB,
    CollectionInputScript,
    ConfigureCollectionScript,
    ConfigureIntegrationScript,
    ConfigureLaneScript,
    ConfigureLibraryScript,
    ConfigureSiteScript,
    DatabaseMigrationInitializationScript,
    DatabaseMigrationScript,
    Explain,
    IdentifierInputScript,
    LaneSweeperScript,
    LibraryInputScript,
    ListCollectionMetadataIdentifiersScript,
    MirrorResourcesScript,
    MockStdin,
    OPDSImportScript,
    PatronInputScript,
    RebuildSearchIndexScript,
    ReclassifyWorksForUncheckedSubjectsScript,
    RunCollectionMonitorScript,
    RunCoverageProviderScript,
    RunMonitorScript,
    RunMultipleMonitorsScript,
    RunReaperMonitorsScript,
    RunThreadedCollectionCoverageProviderScript,
    RunWorkCoverageProviderScript,
    Script,
    SearchIndexCoverageRemover,
    ShowCollectionsScript,
    ShowIntegrationsScript,
    ShowLanesScript,
    ShowLibrariesScript,
    TimestampScript,
    UpdateCustomListSizeScript,
    UpdateLaneSizeScript,
    WhereAreMyBooksScript,
    WorkClassificationScript,
    WorkProcessingScript,
    CollectionType)
from ..testing import (
    AlwaysSuccessfulCollectionCoverageProvider,
    AlwaysSuccessfulWorkCoverageProvider,
)
from ..util.worker_pools import (
    DatabasePool,
)


class TestScript(DatabaseTest):

    def test_parse_time(self):
        reference_date = datetime.datetime(2016, 1, 1)

        assert Script.parse_time("2016-01-01") == reference_date

        assert Script.parse_time("2016-1-1") == reference_date

        assert Script.parse_time("1/1/2016") == reference_date

        assert Script.parse_time("20160101") == reference_date

        pytest.raises(ValueError, Script.parse_time, "201601-01")


    def test_script_name(self):

        class Sample(Script):
            pass

        # If a script does not define .name, its class name
        # is treated as the script name.
        script = Sample(self._db)
        assert "Sample" == script.script_name


        # If a script does define .name, that's used instead.
        script.name = "I'm a script"
        assert script.name == script.script_name


class TestTimestampScript(DatabaseTest):

    def _ts(self, script):
        """Convenience method to look up the Timestamp for a script.

        We don't use Timestamp.stamp() because we want to make sure
        that Timestamps are being created by the actual code, not test
        code.
        """
        return get_one(self._db, Timestamp, service=script.script_name)

    def test_update_timestamp(self):
        # Test the Script subclass that sets a timestamp after a
        # script is run.
        class Noisy(TimestampScript):
            def do_run(self):
                pass
        script = Noisy(self._db)
        script.run()

        timestamp = self._ts(script)

        # The start and end points of do_run() have become
        # Timestamp.start and Timestamp.finish.
        now = datetime.datetime.utcnow()
        assert (now - timestamp.start).total_seconds() < 5
        assert (now - timestamp.finish).total_seconds() < 5
        assert timestamp.start < timestamp.finish
        assert None == timestamp.collection

    def test_update_timestamp_with_collection(self):
        # A script can indicate that it is operating on a specific
        # collection.
        class MyCollection(TimestampScript):
            def do_run(self):
                pass

        script = MyCollection(self._db)
        script.timestamp_collection = self._default_collection
        script.run()
        timestamp = self._ts(script)
        assert self._default_collection == timestamp.collection

    def test_update_timestamp_on_failure(self):
        # A TimestampScript that fails to complete still has its
        # Timestamp set -- the timestamp just records the time that
        # the script stopped running.
        #
        # This is different from Monitors, where the timestamp
        # is only updated when the Monitor runs to completion.
        # The difference is that Monitors are frequently responsible for
        # keeping track of everything that happened since a certain
        # time, and Scripts generally aren't.
        class Broken(TimestampScript):
            def do_run(self):
                raise Exception("i'm broken")

        script = Broken(self._db)
        with pytest.raises(Exception) as excinfo:
            script.run()
        assert "i'm broken" in str(excinfo.value)
        timestamp = self._ts(script)

        now = datetime.datetime.utcnow()
        assert (now - timestamp.finish).total_seconds() < 5

        # A stack trace for the exception has been recorded in the
        # Timestamp object.
        assert "Exception: i'm broken" in timestamp.exception

    def test_normal_script_has_no_timestamp(self):
        # Running a normal script does _not_ set a Timestamp.
        class Silent(Script):
            def do_run(self):
                pass
        script = Silent(self._db)
        script.run()
        assert None == self._ts(script)


class TestCheckContributorNamesInDB(DatabaseTest):
    def test_process_contribution_local(self):
        stdin = MockStdin()
        cmd_args = []

        edition_alice, pool_alice = self._edition(
            data_source_name=DataSource.GUTENBERG,
            identifier_type=Identifier.GUTENBERG_ID,
            identifier_id="1",
            with_open_access_download=True,
            title="Alice Writes Books")

        alice, new = self._contributor(sort_name="Alice Alrighty")
        alice._sort_name = "Alice Alrighty"
        alice.display_name="Alice Alrighty"

        edition_alice.add_contributor(
            alice, [Contributor.PRIMARY_AUTHOR_ROLE]
        )
        edition_alice.sort_author="Alice Rocks"

        # everything is set up as we expect
        assert "Alice Alrighty" == alice.sort_name
        assert "Alice Alrighty" == alice.display_name
        assert "Alice Rocks" == edition_alice.sort_author

        edition_bob, pool_bob = self._edition(
            data_source_name=DataSource.GUTENBERG,
            identifier_type=Identifier.GUTENBERG_ID,
            identifier_id="2",
            with_open_access_download=True,
            title="Bob Writes Books")

        bob, new = self._contributor(sort_name="Bob")
        bob.display_name="Bob Bitshifter"

        edition_bob.add_contributor(
            bob, [Contributor.PRIMARY_AUTHOR_ROLE]
        )
        edition_bob.sort_author="Bob Rocks"

        assert "Bob" == bob.sort_name
        assert "Bob Bitshifter" == bob.display_name
        assert "Bob Rocks" == edition_bob.sort_author

        contributor_fixer = CheckContributorNamesInDB(
            _db=self._db, cmd_args=cmd_args, stdin=stdin
        )
        contributor_fixer.do_run()

        # Alice got fixed up.
        assert "Alrighty, Alice" == alice.sort_name
        assert "Alice Alrighty" == alice.display_name
        assert "Alrighty, Alice" == edition_alice.sort_author

        # Bob's repairs were too extensive to make.
        assert "Bob" == bob.sort_name
        assert "Bob Bitshifter" == bob.display_name
        assert "Bob Rocks" == edition_bob.sort_author

        # and we lodged a proper complaint
        q = self._db.query(Complaint).filter(Complaint.source==CheckContributorNamesInDB.COMPLAINT_SOURCE)
        q = q.filter(Complaint.type==CheckContributorNamesInDB.COMPLAINT_TYPE).filter(Complaint.license_pool==pool_bob)
        complaints = q.all()
        assert 1 == len(complaints)
        assert None == complaints[0].resolved



class TestIdentifierInputScript(DatabaseTest):

    def test_parse_list_as_identifiers(self):

        i1 = self._identifier()
        i2 = self._identifier()
        args = [i1.identifier, 'no-such-identifier', i2.identifier]
        identifiers = IdentifierInputScript.parse_identifier_list(
            self._db, i1.type, None, args
        )
        assert [i1, i2] == identifiers

        assert [] == IdentifierInputScript.parse_identifier_list(
            self._db, i1.type, None, [])

    def test_parse_list_as_identifiers_with_autocreate(self):

        type = Identifier.OVERDRIVE_ID
        args = ['brand-new-identifier']
        [i] = IdentifierInputScript.parse_identifier_list(
            self._db, type, None, args, autocreate=True
        )
        assert type == i.type
        assert 'brand-new-identifier' == i.identifier

    def test_parse_list_as_identifiers_with_data_source(self):
        lp1 = self._licensepool(None, data_source_name=DataSource.UNGLUE_IT)
        lp2 = self._licensepool(None, data_source_name=DataSource.FEEDBOOKS)
        lp3 = self._licensepool(None, data_source_name=DataSource.FEEDBOOKS)

        i1, i2, i3 = [lp.identifier for lp in [lp1, lp2, lp3]]
        i1.type = i2.type = Identifier.URI
        source = DataSource.lookup(self._db, DataSource.FEEDBOOKS)

        # Only URIs with a FeedBooks LicensePool are selected.
        identifiers = IdentifierInputScript.parse_identifier_list(
            self._db, Identifier.URI, source, [])
        assert [i2] == identifiers

    def test_parse_list_as_identifiers_by_database_id(self):
        id1 = self._identifier()
        id2 = self._identifier()

        # Make a list containing two Identifier database IDs,
        # as well as two strings which are not existing Identifier database
        # IDs.
        ids = [id1.id, "10000000", "abcde", id2.id]

        identifiers = IdentifierInputScript.parse_identifier_list(
            self._db, IdentifierInputScript.DATABASE_ID, None, ids)
        assert [id1, id2] == identifiers

    def test_parse_command_line(self):
        i1 = self._identifier()
        i2 = self._identifier()
        # We pass in one identifier on the command line...
        cmd_args = ["--identifier-type",
                    i1.type, i1.identifier]
        # ...and another one into standard input.
        stdin = MockStdin(i2.identifier)
        parsed = IdentifierInputScript.parse_command_line(
            self._db, cmd_args, stdin
        )
        assert [i1, i2] == parsed.identifiers
        assert i1.type == parsed.identifier_type

    def test_parse_command_line_no_identifiers(self):
        cmd_args = [
            "--identifier-type", Identifier.OVERDRIVE_ID,
            "--identifier-data-source", DataSource.STANDARD_EBOOKS
        ]
        parsed = IdentifierInputScript.parse_command_line(
            self._db, cmd_args, MockStdin()
        )
        assert [] == parsed.identifiers
        assert Identifier.OVERDRIVE_ID == parsed.identifier_type
        assert DataSource.STANDARD_EBOOKS == parsed.identifier_data_source


class SuccessMonitor(Monitor):
    """A simple Monitor that alway succeeds."""
    SERVICE_NAME = "Success"
    def run(self):
        self.ran = True


class OPDSCollectionMonitor(CollectionMonitor):
    """Mock Monitor for use in tests of Run*MonitorScript."""
    SERVICE_NAME = "Test Monitor"
    PROTOCOL = ExternalIntegration.OPDS_IMPORT

    def __init__(self, _db, test_argument=None, **kwargs):
        self.test_argument = test_argument
        super(OPDSCollectionMonitor, self).__init__(_db, **kwargs)

    def run_once(self, progress):
        self.collection.ran_with_argument = self.test_argument


class DoomedCollectionMonitor(CollectionMonitor):
    """Mock CollectionMonitor that always raises an exception."""
    SERVICE_NAME = "Doomed Monitor"
    PROTOCOL = ExternalIntegration.OPDS_IMPORT
    def run(self, *args, **kwargs):
        self.ran = True
        self.collection.doomed = True
        raise Exception("Doomed!")


class TestRunMonitorScript(DatabaseTest):

    def test_run_with_collection_monitor(self):
        """It's not ideal, but you can run a CollectionMonitor script from
        RunMonitorScript. This will run the monitor on every
        appropriate Collection.
        """
        c1 = self._collection()
        c2 = self._collection()
        script = RunMonitorScript(
            OPDSCollectionMonitor, self._db, test_argument="test value"
        )
        script.run()
        for c in [c1, c2]:
            assert "test value" == c.ran_with_argument


class TestRunMultipleMonitorsScript(DatabaseTest):

    def test_do_run(self):
        m1 = SuccessMonitor(self._db)
        m2 = DoomedCollectionMonitor(self._db, self._default_collection)
        m3 = SuccessMonitor(self._db)

        class MockScript(RunMultipleMonitorsScript):
            name = "Run three monitors"
            def monitors(self, **kwargs):
                self.kwargs = kwargs
                return [m1, m2, m3]

        # Run the script.
        script = MockScript(self._db, kwarg="value")
        script.do_run()

        # The kwarg we passed in to the MockScript constructor was
        # propagated into the monitors() method.
        assert dict(kwarg="value") == script.kwargs

        # All three monitors were run, even though the
        # second one raised an exception.
        assert True == m1.ran
        assert True == m2.ran
        assert True == m3.ran

        # The exception that crashed the second monitor was stored as
        # .exception, in case we want to look at it.
<<<<<<< HEAD
        eq_("Doomed!", str(m2.exception))
        eq_(None, getattr(m1, 'exception', None))
=======
        assert "Doomed!" == unicode(m2.exception)
        assert None == getattr(m1, 'exception', None)
>>>>>>> d1a64387


class TestRunCollectionMonitorScript(DatabaseTest):


    def test_monitors(self):
        # Here we have three OPDS import Collections...
        o1 = self._collection()
        o2 = self._collection()
        o3 = self._collection()

        # ...and a Bibliotheca collection.
        b1 = self._collection(protocol=ExternalIntegration.BIBLIOTHECA)

        script = RunCollectionMonitorScript(OPDSCollectionMonitor, self._db)

        # Calling monitors() instantiates an OPDSCollectionMonitor
        # for every OPDS import collection. The Bibliotheca collection
        # is unaffected.
        monitors = script.monitors()
        collections = [x.collection for x in monitors]
        assert set(collections) == set([o1, o2, o3])
        for i in monitors:
            assert isinstance(monitor, OPDSCollectionMonitor)


class TestRunReaperMonitorsScript(DatabaseTest):

    def test_monitors(self):
        """This script instantiates a Monitor for every class in
        ReaperMonitor.REGISTRY.
        """
        old_registry = ReaperMonitor.REGISTRY
        ReaperMonitor.REGISTRY = [SuccessMonitor]
        script = RunReaperMonitorsScript(self._db)
        [monitor] = script.monitors()
        assert isinstance(monitor, SuccessMonitor)
        ReaperMonitor.REGISTRY = old_registry


class TestPatronInputScript(DatabaseTest):

    def test_parse_patron_list(self):
        """Test that patrons can be identified with any unique identifier."""
        l1 = self._library()
        l2 = self._library()
        p1 = self._patron()
        p1.authorization_identifier = self._str
        p1.library_id = l1.id
        p2 = self._patron()
        p2.username = self._str
        p2.library_id = l1.id
        p3 = self._patron()
        p3.external_identifier = self._str
        p3.library_id = l1.id
        p4 = self._patron()
        p4.external_identifier = self._str
        p4.library_id = l2.id
        args = [p1.authorization_identifier, 'no-such-patron',
                '', p2.username, p3.external_identifier]
        patrons = PatronInputScript.parse_patron_list(
            self._db, l1, args
        )
        assert [p1, p2, p3] == patrons
        assert [] == PatronInputScript.parse_patron_list(self._db, l1, [])
        assert [p1] == PatronInputScript.parse_patron_list(self._db, l1, [p1.external_identifier, p4.external_identifier])
        assert [p4] == PatronInputScript.parse_patron_list(self._db, l2, [p1.external_identifier, p4.external_identifier])

    def test_parse_command_line(self):
        l1 = self._library()
        p1 = self._patron()
        p2 = self._patron()
        p1.authorization_identifier = self._str
        p2.authorization_identifier = self._str
        p1.library_id = l1.id
        p2.library_id = l1.id
        # We pass in one patron identifier on the command line...
        cmd_args = [l1.short_name, p1.authorization_identifier]
        # ...and another one into standard input.
        stdin = MockStdin(p2.authorization_identifier)
        parsed = PatronInputScript.parse_command_line(
            self._db, cmd_args, stdin
        )
        assert [p1, p2] == parsed.patrons

    def test_patron_different_library(self):
        l1 = self._library()
        l2 = self._library()
        p1 = self._patron()
        p2 = self._patron()
        p1.authorization_identifier = self._str
        p2.authorization_identifier = p1.authorization_identifier
        p1.library_id = l1.id
        p2.library_id = l2.id
        cmd_args = [l1.short_name, p1.authorization_identifier]
        parsed = PatronInputScript.parse_command_line(self._db, cmd_args, None)
        assert [p1] == parsed.patrons
        cmd_args = [l2.short_name, p2.authorization_identifier]
        parsed = PatronInputScript.parse_command_line(self._db, cmd_args, None)
        assert [p2] == parsed.patrons

    def test_do_run(self):
        """Test that PatronInputScript.do_run() calls process_patron()
        for every patron designated by the command-line arguments.
        """
        class MockPatronInputScript(PatronInputScript):
            def process_patron(self, patron):
                patron.processed = True
        l1 = self._library()
        p1 = self._patron()
        p2 = self._patron()
        p3 = self._patron()
        p1.library_id = l1.id
        p2.library_id = l1.id
        p3.library_id = l1.id
        p1.processed = False
        p2.processed = False
        p3.processed = False
        p1.authorization_identifier = self._str
        p2.authorization_identifier = self._str
        cmd_args = [l1.short_name, p1.authorization_identifier]
        stdin = MockStdin(p2.authorization_identifier)
        script = MockPatronInputScript(self._db)
        script.do_run(cmd_args=cmd_args, stdin=stdin)
        assert True == p1.processed
        assert True == p2.processed
        assert False == p3.processed


class TestLibraryInputScript(DatabaseTest):

    def test_parse_library_list(self):
        """Test that libraries can be identified with their full name or short name."""
        l1 = self._library()
        l2 = self._library()
        args = [l1.name, 'no-such-library', '', l2.short_name]
        libraries = LibraryInputScript.parse_library_list(
            self._db, args
        )
        assert [l1, l2] == libraries

        assert [] == LibraryInputScript.parse_library_list(self._db, [])

    def test_parse_command_line(self):
        l1 = self._library()
        # We pass in one library identifier on the command line...
        cmd_args = [l1.name]
        parsed = LibraryInputScript.parse_command_line(self._db, cmd_args)

        # And here it is.
        assert [l1] == parsed.libraries

    def test_parse_command_line_no_identifiers(self):
        """If you don't specify any libraries on the command
        line, we will process all libraries in the system.
        """
        parsed =LibraryInputScript.parse_command_line(
            self._db, []
        )
        assert self._db.query(Library).all() == parsed.libraries


    def test_do_run(self):
        """Test that LibraryInputScript.do_run() calls process_library()
        for every library designated by the command-line arguments.
        """
        class MockLibraryInputScript(LibraryInputScript):
            def process_library(self, library):
                library.processed = True
        l1 = self._library()
        l2 = self._library()
        l2.processed = False
        cmd_args = [l1.name]
        script = MockLibraryInputScript(self._db)
        script.do_run(cmd_args=cmd_args)
        assert True == l1.processed
        assert False == l2.processed


class TestLaneSweeperScript(DatabaseTest):

    def test_process_library(self):

        class Mock(LaneSweeperScript):
            def __init__(self, _db):
                super(Mock, self).__init__(_db)
                self.considered = []
                self.processed = []

            def should_process_lane(self, lane):
                self.considered.append(lane)
                return lane.display_name == 'process me'

            def process_lane(self, lane):
                self.processed.append(lane)

        good = self._lane(display_name="process me")
        bad = self._lane(display_name="don't process me")
        good_child = self._lane(display_name="process me", parent=bad)

        script = Mock(self._db)
        script.do_run(cmd_args=[])

        # The first item considered for processing was an ad hoc
        # WorkList representing the library's entire collection.
        worklist = script.considered.pop(0)
        assert self._default_library == worklist.get_library(self._db)
        assert self._default_library.name == worklist.display_name
        assert set([good, bad]) == set(worklist.children)

        # After that, every lane was considered for processing, with
        # top-level lanes considered first.
        assert set([good, bad, good_child]) == set(script.considered)

        # But a lane was processed only if should_process_lane
        # returned True.
        assert set([good, good_child]) == set(script.processed)


class TestRunCoverageProviderScript(DatabaseTest):

    def test_parse_command_line(self):
        identifier = self._identifier()
        cmd_args = ["--cutoff-time", "2016-05-01", "--identifier-type",
                    identifier.type, identifier.identifier]
        parsed = RunCoverageProviderScript.parse_command_line(
            self._db, cmd_args, MockStdin()
        )
        assert datetime.datetime(2016, 5, 1) == parsed.cutoff_time
        assert [identifier] == parsed.identifiers
        assert identifier.type == parsed.identifier_type


class TestRunThreadedCollectionCoverageProviderScript(DatabaseTest):

    def test_run(self):
        provider = AlwaysSuccessfulCollectionCoverageProvider
        script = RunThreadedCollectionCoverageProviderScript(
            provider, worker_size=2, _db=self._db
        )

        # If there are no collections for the provider, run does nothing.
        # Pass a mock pool that will raise an error if it's used.
        pool = object()
        collection = self._collection(protocol=ExternalIntegration.ENKI)

        # Run exits without a problem because the pool is never touched.
        script.run(pool=pool)

        # Create some identifiers that need coverage.
        collection = self._collection()
        ed1, lp1 = self._edition(collection=collection, with_license_pool=True)
        ed2, lp2 = self._edition(collection=collection, with_license_pool=True)
        ed3 = self._edition()

        [id1, id2, id3] = [e.primary_identifier for e in (ed1, ed2, ed3)]

        # Set a timestamp for the provider.
        timestamp = Timestamp.stamp(
            self._db, provider.SERVICE_NAME, Timestamp.COVERAGE_PROVIDER_TYPE,
            collection=collection
        )
        original_timestamp = timestamp.finish
        self._db.commit()

        pool = DatabasePool(2, script.session_factory)
        script.run(pool=pool)
        self._db.commit()

        # The expected number of workers and jobs have been created.
        assert 2 == len(pool.workers)
        assert 1 == pool.job_total

        # All relevant identifiers have been given coverage.
        source = DataSource.lookup(self._db, provider.DATA_SOURCE_NAME)
        identifiers_missing_coverage = Identifier.missing_coverage_from(
            self._db, provider.INPUT_IDENTIFIER_TYPES, source,
        )
        assert [id3] == identifiers_missing_coverage.all()

        record1, was_registered1 = provider.register(id1)
        record2, was_registered2 = provider.register(id2)
        assert CoverageRecord.SUCCESS == record1.status
        assert CoverageRecord.SUCCESS == record2.status
        assert (False, False) == (was_registered1, was_registered2)


        # The timestamp for the provider has been updated.
        new_timestamp = Timestamp.value(
            self._db, provider.SERVICE_NAME, Timestamp.COVERAGE_PROVIDER_TYPE,
            collection
        )
        assert new_timestamp != original_timestamp
        assert new_timestamp > original_timestamp


class TestRunWorkCoverageProviderScript(DatabaseTest):

    def test_constructor(self):
        script = RunWorkCoverageProviderScript(
            AlwaysSuccessfulWorkCoverageProvider, _db=self._db,
            batch_size=123
        )
        [provider] = script.providers
        assert isinstance(provider, AlwaysSuccessfulWorkCoverageProvider)
        assert 123 == provider.batch_size


class TestWorkProcessingScript(DatabaseTest):

    def test_make_query(self):
        # Create two Gutenberg works and one Overdrive work
        g1 = self._work(with_license_pool=True, with_open_access_download=True)
        g2 = self._work(with_license_pool=True, with_open_access_download=True)

        overdrive_edition = self._edition(
            data_source_name=DataSource.OVERDRIVE,
            identifier_type=Identifier.OVERDRIVE_ID,
            with_license_pool=True
        )[0]
        overdrive_work = self._work(presentation_edition=overdrive_edition)

        ugi_edition = self._edition(
            data_source_name=DataSource.UNGLUE_IT,
            identifier_type=Identifier.URI,
            with_license_pool=True
        )[0]
        unglue_it = self._work(presentation_edition=ugi_edition)

        se_edition = self._edition(
            data_source_name=DataSource.STANDARD_EBOOKS,
            identifier_type=Identifier.URI,
            with_license_pool=True
        )[0]
        standard_ebooks = self._work(presentation_edition=se_edition)

        everything = WorkProcessingScript.make_query(self._db, None, None, None)
        assert (set([g1, g2, overdrive_work, unglue_it, standard_ebooks]) ==
            set(everything.all()))

        all_gutenberg = WorkProcessingScript.make_query(
            self._db, Identifier.GUTENBERG_ID, [], None
        )
        assert set([g1, g2]) == set(all_gutenberg.all())

        one_gutenberg = WorkProcessingScript.make_query(
            self._db, Identifier.GUTENBERG_ID, [g1.license_pools[0].identifier], None
        )
        assert [g1] == one_gutenberg.all()

        one_standard_ebook = WorkProcessingScript.make_query(
            self._db, Identifier.URI, [], DataSource.STANDARD_EBOOKS
        )
        assert [standard_ebooks] == one_standard_ebook.all()


class TestTimestampInfo(DatabaseTest):

    TimestampInfo = DatabaseMigrationScript.TimestampInfo

    def test_find(self):
        # If there isn't a timestamp for the given service,
        # nothing is returned.
        result = self.TimestampInfo.find(self, 'test')
        assert None == result

        # But an empty Timestamp has been placed into the database.
        timestamp = self._db.query(Timestamp).filter(Timestamp.service=='test').one()
        assert None == timestamp.start
        assert None == timestamp.finish
        assert None == timestamp.counter

        # A repeat search for the empty Timestamp also results in None.
        script = DatabaseMigrationScript(self._db)
        assert None == self.TimestampInfo.find(script, 'test')

        # If the Timestamp is stamped, it is returned.
        timestamp.finish = datetime.datetime.utcnow()
        timestamp.counter = 1
        self._db.flush()

        result = self.TimestampInfo.find(script, 'test')
        assert timestamp.finish == result.finish
        assert 1 == result.counter

    def test_update(self):
        # Create a Timestamp to be updated.
        past = datetime.datetime.strptime('19980101', '%Y%m%d')
        stamp = Timestamp.stamp(
            self._db, 'test', Timestamp.SCRIPT_TYPE, None, start=past,
            finish=past
        )
        script = DatabaseMigrationScript(self._db)
        timestamp_info = self.TimestampInfo.find(script, 'test')

        now = datetime.datetime.utcnow()
        timestamp_info.update(self._db, now, 2)

        # When we refresh the Timestamp object, it's been updated.
        self._db.refresh(stamp)
        assert now == stamp.start
        assert now == stamp.finish
        assert 2 == stamp.counter

    def save(self):
        # The Timestamp doesn't exist.
        timestamp_qu = self._db.query(Timestamp).filter(Timestamp.service=='test')
        assert False == timestamp_qu.exists()

        now = datetime.datetime.utcnow()
        timestamp_info = self.TimestampInfo('test', now, 47)
        timestamp_info.save(self._db)

        # The Timestamp exists now.
        timestamp = timestamp_qu.one()
        assert now == timestamp.finish
        assert 47 == timestamp.counter


class DatabaseMigrationScriptTest(DatabaseTest):

    @pytest.fixture
    def migration_dirs(self, tmp_path):
        # create migration file structure
        server = tmp_path / 'migration'
        core = tmp_path / 'server_core' / 'migation'
        server.mkdir()
        core.mkdir(parents=True)

        # return fixture
        yield [str(core), str(server)]

        # cleanup files
        def recursive_delete(path):
            for file in path.iterdir():
                if file.is_file():
                    file.unlink()
                if file.is_dir():
                    recursive_delete(file)
                    file.rmdir()
        recursive_delete(tmp_path)

    @pytest.fixture()
    def migration_file(self, tmp_path):
        def create_migration_file(directory, unique_string, migration_type, migration_date=None):
            suffix = '.'+migration_type

            if migration_type=='sql':
                # Create unique, innocuous content for a SQL file.
                # This SQL inserts a timestamp into the test database.
                service = "Test Database Migration Script - %s" % unique_string
                content = (("insert into timestamps(service, finish)"
                            " values ('%s', '%s');") % (service, '1970-01-01'))
            elif migration_type=='py':
                # Create unique, innocuous content for a Python file.
                content = (
                    "#!/usr/bin/env python\n\n"+
                    "import tempfile\nimport os\n\n"+
                    "file_info = tempfile.mkstemp(prefix='"+
                    unique_string+"-', suffix='.py', dir='"+str(tmp_path)+"')\n\n"+
                    "# Close file descriptor\n"+
                    "os.close(file_info[0])\n"
                )
            else:
                content = ""

            if not migration_date:
                # Default date is just after self.timestamp.
                migration_date = '20260811'
            prefix = migration_date + '-'

            fd, migration_file = tempfile.mkstemp(
                prefix=prefix, suffix=suffix, dir=directory, text=True
            )
            os.write(fd, content)

            # If it's a python migration, make it executable.
            if migration_file.endswith('py'):
                original_mode = os.stat(migration_file).st_mode
                mode = original_mode | (stat.S_IXUSR | stat.S_IXGRP | stat.S_IXOTH)
                os.chmod(migration_file, mode)

            # Close the file descriptor.
            os.close(fd)

            # return the filename
            return migration_file
        return create_migration_file

    @pytest.fixture()
    def migrations(self, migration_file, migration_dirs):
        # Put a file of each migration type in each temporary migration directory.
        core_migration_files = []
        server_migration_files = []
        [core_dir, server_dir] = migration_dirs
        core_migration_files.append(migration_file(core_dir, 'CORE', 'sql'))
        core_migration_files.append(migration_file(core_dir, 'CORE', 'py'))
        server_migration_files.append(migration_file(server_dir, 'SERVER', 'sql'))
        server_migration_files.append(migration_file(server_dir, 'SERVER', 'py'))

        return core_migration_files, server_migration_files

    def teardown_method(self):
        self._db.query(Timestamp).filter(
            Timestamp.service.like('%Database Migration%')
        ).delete(synchronize_session=False)
        super(DatabaseMigrationScriptTest, self).teardown_method()


class TestDatabaseMigrationScript(DatabaseMigrationScriptTest):

    @pytest.fixture()
    def script(self, monkeypatch, migration_dirs):
        # Patch DatabaseMigrationScript to use test directories for migrations
        monkeypatch.setattr(DatabaseMigrationScript, "directories_by_priority", migration_dirs)
        return DatabaseMigrationScript(self._db)

    @pytest.fixture()
    def timestamp(self, script):
        stamp = datetime.datetime.strptime('20260810', '%Y%m%d')
        timestamp = Timestamp(
            service=script.name, start=stamp, finish=stamp
        )
        python_timestamp = Timestamp(
            service=script.PY_TIMESTAMP_SERVICE_NAME, start=stamp,
            finish=stamp
        )
        self._db.add_all([timestamp, python_timestamp])
        self._db.flush()

        timestamp_info = script.TimestampInfo(
            timestamp.service, timestamp.start
        )

        return timestamp, python_timestamp, timestamp_info

    def test_name(self, script):
        """DatabaseMigrationScript.name returns an appropriate timestamp service
        name, depending on whether it is running only Python migrations or not.
        """

        # The default script returns the default timestamp name.
        assert "Database Migration" == script.name

        # A python-only script returns a Python-specific timestamp name.
        script.python_only=True
        assert "Database Migration - Python" == script.name

    def test_timestamp_properties(self, script):
        """DatabaseMigrationScript provides the appropriate TimestampInfo
        objects as properties.
        """
        # If there aren't any Database Migrations in the database, no
        # timestamps are returned.
        timestamps = self._db.query(Timestamp).filter(
            Timestamp.service.like('Database Migration%')
        )
        for timestamp in timestamps:
            self._db.delete(timestamp)
        self._db.commit()

        script._session = self._db
        assert None == script.python_timestamp
        assert None == script.overall_timestamp

        # If the Timestamps exist in the database, but they don't have
        # a timestamp, nothing is returned. Timestamps must be initialized.
        overall = self._db.query(Timestamp).filter(
            Timestamp.service==script.SERVICE_NAME
        ).one()
        python = self._db.query(Timestamp).filter(
            Timestamp.service==script.PY_TIMESTAMP_SERVICE_NAME
        ).one()

        # Neither Timestamp object has a timestamp.
        assert (None, None) == (python.finish, overall.finish)
        # So neither timestamp is returned as a property.
        assert None == script.python_timestamp
        assert None == script.overall_timestamp

        # If you give the Timestamps data, suddenly they show up.
        overall.finish = script.parse_time('1998-08-25')
        python.finish = script.parse_time('1993-06-11')
        python.counter = 2
        self._db.flush()

        overall_timestamp_info = script.overall_timestamp
        assert isinstance(overall_timestamp_info, script.TimestampInfo)
        assert overall.finish == overall_timestamp_info.finish

        python_timestamp_info = script.python_timestamp
        assert isinstance(python_timestamp_info, script.TimestampInfo)
        assert python.finish == python_timestamp_info.finish
        assert 2 == script.python_timestamp.counter

    def test_directories_by_priority(self):
        core = os.path.split(os.path.split(__file__)[0])[0]
        parent = os.path.split(core)[0]
        expected_core = os.path.join(core, 'migration')
        expected_parent = os.path.join(parent, 'migration')

        # This is the only place we're testing the real script.
        # Everywhere else should use the mock.
        script = DatabaseMigrationScript()
        assert (
            [expected_core, expected_parent] ==
            script.directories_by_priority)

    def test_fetch_migration_files(self, script, migrations, migration_dirs):
        result = script.fetch_migration_files()
        result_migrations, result_migrations_by_dir = result
        core_migrations, server_migrations = migrations
        all_migrations = []
        all_migrations.extend(core_migrations)
        all_migrations.extend(server_migrations)
        [core_migration_dir, server_migration_dir] = migration_dirs

        for migration_file in all_migrations:
            assert os.path.split(migration_file)[1] in result_migrations

<<<<<<< HEAD
        def extract_filenames(core=True, extensions=['.py', '.sql']):
            extensions = tuple(extensions)
            if core:
                pathnames = [p for p in self.migration_files if 'core' in p]
            else:
                pathnames = [p for p in self.migration_files if 'core' not in p]

            return [os.path.split(p)[1] for p in pathnames if p.endswith(extensions)]

=======
>>>>>>> d1a64387
        # Ensure that all the expected migrations from CORE are included in
        # the 'core' directory array in migrations_by_directory.
        assert 2 == len(core_migrations)
        for filename in core_migrations:
            assert os.path.split(filename)[1] in result_migrations_by_dir[core_migration_dir]

        # Ensure that all the expected migrations from the parent server
        # are included in the appropriate array in migrations_by_directory.
        assert 2 == len(server_migrations)
        for filename in server_migrations:
            assert os.path.split(filename)[1] in result_migrations_by_dir[server_migration_dir]

        # When the script is python_only, only python migrations are returned.
        script.python_only = True
        result_migrations, result_migrations_by_dir = script.fetch_migration_files()

        py_migration_files = [m for m in all_migrations if m.endswith('.py')]
        py_migration_filenames = [os.path.split(f)[1] for f in py_migration_files]
        assert sorted(py_migration_filenames) == sorted(result_migrations)

        core_migration_files = [os.path.split(m)[1] for m in core_migrations if m.endswith('.py')]
        assert 1 == len(core_migration_files)
        assert result_migrations_by_dir[core_migration_dir] == core_migration_files

        server_migration_files = [os.path.split(m)[1] for m in server_migrations if m.endswith('.py')]
        assert 1 == len(server_migration_files)
        assert result_migrations_by_dir[server_migration_dir] == server_migration_files

    def test_migratable_files(self, script):
        """Returns migrations that end with particular extensions."""

        migrations = [
            '.gitkeep', '20250521-make-bananas.sql', '20260810-do-a-thing.py',
            '20260802-did-a-thing.pyc', 'why-am-i-here.rb'
        ]

        result = script.migratable_files(migrations, ['.sql', '.py'])
        assert 2 == len(result)
        assert ['20250521-make-bananas.sql', '20260810-do-a-thing.py'] == result

        result = script.migratable_files(migrations, ['.rb'])
        assert 1 == len(result)
        assert ['why-am-i-here.rb'] == result

        result = script.migratable_files(migrations, ['banana'])
        assert [] == result

    def test_get_new_migrations(self, script, timestamp):
        """Filters out migrations that were run on or before a given timestamp"""
        timestamp, python_timestamp, timestamp_info = timestamp

        migrations = [
            '20271204-far-future-migration-funtime.sql',
            '20271202-future-migration-funtime.sql',
            '20271203-do-another-thing.py',
            '20250521-make-bananas.sql',
            '20260810-last-timestamp',
            '20260811-do-a-thing.py',
            '20260809-already-done.sql',
        ]

        result = script.get_new_migrations(timestamp_info, migrations)
        # Expected migrations will be sorted by timestamp. Python migrations
        # will be sorted after SQL migrations.
        expected = [
            '20271202-future-migration-funtime.sql',
            '20271204-far-future-migration-funtime.sql',
            '20260811-do-a-thing.py',
            '20271203-do-another-thing.py',
        ]

        assert 4 == len(result)
        assert expected == result

        # If the timestamp has a counter, the filter only finds new migrations
        # past the counter.
        migrations = [
            '20260810-last-timestamp.sql',
            '20260810-1-do-a-thing.sql',
            '20271202-future-migration-funtime.sql',
            '20260810-2-do-all-the-things.sql',
            '20260809-already-done.sql'
        ]
        timestamp_info.counter = 1
        result = script.get_new_migrations(timestamp_info, migrations)
        expected = [
            '20260810-2-do-all-the-things.sql',
            '20271202-future-migration-funtime.sql',
        ]

        assert 2 == len(result)
        assert expected == result

        # If the timestamp has a (unlikely) mix of counter and non-counter
        # migrations with the same datetime, migrations with counters are
        # sorted after migrations without them.
        migrations = [
            '20260810-do-a-thing.sql',
            '20271202-1-more-future-migration-funtime.sql',
            '20260810-1-do-all-the-things.sql',
            '20260809-already-done.sql',
            '20271202-future-migration-funtime.sql',
        ]
        timestamp_info.counter = None

        result = script.get_new_migrations(timestamp_info, migrations)
        expected = [
            '20260810-1-do-all-the-things.sql',
            '20271202-future-migration-funtime.sql',
            '20271202-1-more-future-migration-funtime.sql'
        ]
        assert 3 == len(result)
        assert expected == result

    def test_update_timestamps(self, script, timestamp):
        """Resets a timestamp according to the date of a migration file"""
        timestamp, python_timestamp, timestamp_info = timestamp

        migration = '20271202-future-migration-funtime.sql'
        py_last_run_time = python_timestamp.finish

        def assert_unchanged_python_timestamp():
            assert py_last_run_time == python_timestamp.finish

        def assert_timestamp_matches_migration(timestamp, migration, counter=None):
            self._db.refresh(timestamp)
            timestamp_str = timestamp.finish.strftime('%Y%m%d')
            assert migration[0:8] == timestamp_str
            assert counter == timestamp.counter

        assert timestamp_info.finish.strftime('%Y%m%d') != migration[0:8]
        script.update_timestamps(migration)
        assert_timestamp_matches_migration(timestamp, migration)
        assert_unchanged_python_timestamp()

        # It also takes care of counter digits when multiple migrations
        # exist for the same date.
        migration = '20280810-2-do-all-the-things.sql'
        script.update_timestamps(migration)
        assert_timestamp_matches_migration(timestamp, migration, counter=2)
        assert_unchanged_python_timestamp()

        # And removes those counter digits when the timestamp is updated.
        migration = '20280901-what-it-do.sql'
        script.update_timestamps(migration)
        assert_timestamp_matches_migration(timestamp, migration)
        assert_unchanged_python_timestamp()

        # If the migration is earlier than the existing timestamp,
        # the timestamp is not updated.
        migration = '20280801-before-the-existing-timestamp.sql'
        script.update_timestamps(migration)
        assert timestamp.finish.strftime('%Y%m%d') == '20280901'

        # Python migrations update both timestamps.
        migration = '20281001-new-task.py'
        script.update_timestamps(migration)
        assert_timestamp_matches_migration(timestamp, migration)
        assert_timestamp_matches_migration(python_timestamp, migration)

    def test_running_a_migration_updates_the_timestamps(self, timestamp, migration_file, migration_dirs, script):
        timestamp, python_timestamp, timestamp_info = timestamp
        future_time = datetime.datetime.strptime('20261030', '%Y%m%d')
        timestamp_info.finish = future_time
        [core_dir, server_dir] = migration_dirs

        # Create a test migration after that point and grab relevant info about it.
        migration_filepath = migration_file(
            core_dir, 'SINGLE', 'sql',
            migration_date='20261202'
        )

        # Run the migration with the relevant information.
        migration_filename = os.path.split(migration_filepath)[1]
        migrations_by_dir = {
            core_dir : [migration_filename],
            server_dir : []
        }

        # Running the migration updates the timestamps
        script.run_migrations(
            [migration_filename], migrations_by_dir, timestamp_info
        )
        assert timestamp.finish.strftime('%Y%m%d') == '20261202'

        # Even when there are counters.
        migration_filepath = migration_file(
            core_dir, 'COUNTER', 'sql',
            migration_date='20261203-3'
        )
        migration_filename = os.path.split(migration_filepath)[1]
        migrations_by_dir[core_dir] = [migration_filename]
        script.run_migrations(
            [migration_filename], migrations_by_dir, timestamp_info
        )
        assert timestamp.finish.strftime('%Y%m%d') == '20261203'
        assert timestamp.counter == 3

    def test_all_migration_files_are_run(self, script, migrations, timestamp, tmp_path):
        script.run(
            test_db=self._db, test=True,
            cmd_args=["--last-run-date", "2010-01-01"]
        )

        # There are two test timestamps in the database, confirming that
        # the test SQL files created by the migrations fixture
        # have been run.
        timestamps = self._db.query(Timestamp).filter(
            Timestamp.service.like('Test Database Migration Script - %')
        ).order_by(Timestamp.service).all()
        assert 2 == len(timestamps)

        # A timestamp has been generated from each migration directory.
        assert True == timestamps[0].service.endswith('CORE')
        assert True == timestamps[1].service.endswith('SERVER')

        for timestamp in timestamps:
            self._db.delete(timestamp)

        # There are two temporary files created in tmp_path,
        # confirming that the test Python files created by
        # migrations fixture have been run.
        test_generated_files = sorted([f.name for f in tmp_path.iterdir()
            if f.name.startswith(('CORE', 'SERVER')) and f.is_file()])
        assert 2 == len(test_generated_files)

        # A file has been generated from each migration directory.
        assert 'CORE' in test_generated_files[0]
        assert 'SERVER' in test_generated_files[1]

    def test_python_migration_files_can_be_run_independently(self, script, migrations, timestamp, tmp_path):
        script.run(
            test_db=self._db, test=True,
            cmd_args=["--last-run-date", "2010-01-01", "--python-only"]
        )

        # There are no test timestamps in the database, confirming that
        # no test SQL files created by the migrations fixture
        # have been run.
        timestamps = self._db.query(Timestamp).filter(
            Timestamp.service.like('Test Database Migration Script - %')
        ).order_by(Timestamp.service).all()
        assert [] == timestamps

        # There are two temporary files in tmp_path, confirming that the test
        # Python files created by the migrations fixture were run.
        test_dir = os.path.split(__file__)[0]
        all_files = os.listdir(test_dir)
        test_generated_files = sorted([f.name for f in tmp_path.iterdir()
                                       if f.name.startswith(('CORE', 'SERVER')) and f.is_file()])

        assert 2 == len(test_generated_files)

        # A file has been generated from each migration directory.
        assert 'CORE' in test_generated_files[0]
        assert 'SERVER' in test_generated_files[1]


class TestDatabaseMigrationInitializationScript(DatabaseMigrationScriptTest):

    @pytest.fixture()
    def script(self, monkeypatch, migration_dirs, migrations):
        # Patch DatabaseMigrationInitializationScript to use test directories for migrations
        monkeypatch.setattr(DatabaseMigrationInitializationScript, "directories_by_priority", migration_dirs)
        return DatabaseMigrationInitializationScript(self._db)

    def assert_matches_latest_python_migration(self, timestamp, script):
        migrations = script.fetch_migration_files()[0]
        migrations_sorted = script.sort_migrations(migrations)
        last_migration_date = [x for x in migrations_sorted if x.endswith('.py')][-1][0:8]
        self.assert_matches_timestamp(timestamp, last_migration_date)

    def assert_matches_latest_migration(self, timestamp, script):
        migrations = script.fetch_migration_files()[0]
        migrations_sorted = script.sort_migrations(migrations)
        py_migration = [x for x in migrations_sorted if x.endswith('.py')][-1][0:8]
        sql_migration = [x for x in migrations_sorted if x.endswith('.sql')][-1][0:8]
        last_migration_date = py_migration if int(py_migration) > int(sql_migration) else sql_migration
        self.assert_matches_timestamp(timestamp, last_migration_date)

    def assert_matches_timestamp(self, timestamp, migration_date):
        assert timestamp.finish.strftime('%Y%m%d') == migration_date

    def test_accurate_timestamps_created(self, script):
        assert (
            None ==
            Timestamp.value(
                self._db, script.name, Timestamp.SCRIPT_TYPE,
                collection=None
            ))
        script.run()
        self.assert_matches_latest_migration(script.overall_timestamp, script)
        self.assert_matches_latest_python_migration(script.python_timestamp, script)

    def test_accurate_python_timestamp_created_python_later(self, script, migration_dirs, migration_file):
        [core_migration_dir, server_migration_dir] = migration_dirs
        assert None == Timestamp.value(self._db, script.name, Timestamp.SCRIPT_TYPE, collection=None)

        # If the last python migration and the last SQL migration have
        # different timestamps, they're set accordingly.
        migration_file(core_migration_dir, 'CORE', 'sql', '20310101')
        migration_file(server_migration_dir, 'SERVER', 'py', '20300101')

        script.run()
        self.assert_matches_timestamp(script.overall_timestamp, '20310101')
        self.assert_matches_timestamp(script.python_timestamp, '20300101')

    def test_accurate_python_timestamp_created_python_earlier(self, script, migration_dirs, migration_file):
        [core_migration_dir, server_migration_dir] = migration_dirs
        assert None == Timestamp.value(self._db, script.name, Timestamp.SCRIPT_TYPE, collection=None)

        # If the last python migration and the last SQL migration have
        # different timestamps, they're set accordingly.
        migration_file(core_migration_dir, 'CORE', 'sql', '20310101')
        migration_file(server_migration_dir, 'SERVER', 'py', '20350101')

        script.run()
        self.assert_matches_timestamp(script.overall_timestamp, '20350101')
        self.assert_matches_timestamp(script.python_timestamp, '20350101')

    def test_error_raised_when_timestamp_exists(self):
        script = DatabaseMigrationInitializationScript(self._db)
        Timestamp.stamp(self._db, script.name, Timestamp.SCRIPT_TYPE, None)
        pytest.raises(RuntimeError, script.run)

    def test_error_not_raised_when_timestamp_forced(self, script):
        past = script.parse_time('19951127')
        Timestamp.stamp(self._db, script.name, Timestamp.SCRIPT_TYPE, None, finish=past)
        script.run(['-f'])
        self.assert_matches_latest_migration(script.overall_timestamp, script)
        self.assert_matches_latest_python_migration(script.python_timestamp, script)

    def test_accepts_last_run_date(self, script):
        # A timestamp can be passed via the command line.
        script.run(['--last-run-date', '20101010'])
        expected_stamp = datetime.datetime.strptime('20101010', '%Y%m%d')
        assert expected_stamp == script.overall_timestamp.finish

        # It will override an existing timestamp if forced.
        script.run(['--last-run-date', '20111111', '--force'])
        expected_stamp = datetime.datetime.strptime('20111111', '%Y%m%d')
        assert expected_stamp == script.overall_timestamp.finish
        assert expected_stamp == script.python_timestamp.finish

    def test_accepts_last_run_counter(self, script):
        # If a counter is passed without a date, an error is raised.
        pytest.raises(ValueError, script.run, ['--last-run-counter', '7'])

        # With a date, the counter can be set.
        script.run(['--last-run-date', '20101010', '--last-run-counter', '7'])
        expected_stamp = datetime.datetime.strptime('20101010', '%Y%m%d')
        assert expected_stamp == script.overall_timestamp.finish
        assert 7 == script.overall_timestamp.counter

        # When forced, the counter can be reset on an existing timestamp.
        previous_timestamp = script.overall_timestamp.finish
        script.run(['--last-run-date', '20121212', '--last-run-counter', '2', '-f'])
        expected_stamp = datetime.datetime.strptime('20121212', '%Y%m%d')
        assert expected_stamp == script.overall_timestamp.finish
        assert expected_stamp == script.python_timestamp.finish
        assert 2 == script.overall_timestamp.counter
        assert 2 == script.python_timestamp.counter


class TestAddClassificationScript(DatabaseTest):

    def test_end_to_end(self):
        work = self._work(with_license_pool=True)
        identifier = work.license_pools[0].identifier
        stdin = MockStdin(identifier.identifier)
        assert Classifier.AUDIENCE_ADULT == work.audience

        cmd_args = [
            "--identifier-type", identifier.type,
            "--subject-type", Classifier.FREEFORM_AUDIENCE,
            "--subject-identifier", Classifier.AUDIENCE_CHILDREN,
            "--weight", "42", '--create-subject'
        ]
        script = AddClassificationScript(
            _db=self._db, cmd_args=cmd_args, stdin=stdin
        )
        script.do_run()

        # The identifier has been classified under 'children'.
        [classification] = identifier.classifications
        assert 42 == classification.weight
        subject = classification.subject
        assert Classifier.FREEFORM_AUDIENCE == subject.type
        assert Classifier.AUDIENCE_CHILDREN == subject.identifier

        # The work has been reclassified and is now known as a
        # children's book.
        assert Classifier.AUDIENCE_CHILDREN == work.audience

    def test_autocreate(self):
        work = self._work(with_license_pool=True)
        identifier = work.license_pools[0].identifier
        stdin = MockStdin(identifier.identifier)
        assert Classifier.AUDIENCE_ADULT == work.audience

        cmd_args = [
            "--identifier-type", identifier.type,
            "--subject-type", Classifier.TAG,
            "--subject-identifier", "some random tag"
        ]
        script = AddClassificationScript(
            _db=self._db, cmd_args=cmd_args, stdin=stdin
        )
        script.do_run()

        # Nothing has happened. There was no Subject with that
        # identifier, so we assumed there was a typo and did nothing.
        assert [] == identifier.classifications

        # If we stick the 'create-subject' onto the end of the
        # command-line arguments, the Subject is created and the
        # classification happens.
        stdin = MockStdin(identifier.identifier)
        cmd_args.append('--create-subject')
        script = AddClassificationScript(
            _db=self._db, cmd_args=cmd_args, stdin=stdin
        )
        script.do_run()

        [classification] = identifier.classifications
        subject = classification.subject
        assert "some random tag" == subject.identifier


class TestShowLibrariesScript(DatabaseTest):

    def test_with_no_libraries(self):
        output = StringIO()
        ShowLibrariesScript().do_run(self._db, output=output)
        assert "No libraries found.\n" == output.getvalue()

    def test_with_multiple_libraries(self):
        l1, ignore = create(
            self._db, Library, name="Library 1", short_name="L1",
        )
        l1.library_registry_shared_secret="a"
        l2, ignore = create(
            self._db, Library, name="Library 2", short_name="L2",
        )
        l2.library_registry_shared_secret="b"

        # The output of this script is the result of running explain()
        # on both libraries.
        output = StringIO()
        ShowLibrariesScript().do_run(self._db, output=output)
        expect_1 = "\n".join(l1.explain(include_secrets=False))
        expect_2 = "\n".join(l2.explain(include_secrets=False))

        assert expect_1 + "\n" + expect_2 + "\n" == output.getvalue()


        # We can tell the script to only list a single library.
        output = StringIO()
        ShowLibrariesScript().do_run(
            self._db,
            cmd_args=["--short-name=L2"],
            output=output
        )
        assert expect_2 + "\n" == output.getvalue()

        # We can tell the script to include the library registry
        # shared secret.
        output = StringIO()
        ShowLibrariesScript().do_run(
            self._db,
            cmd_args=["--show-secrets"],
            output=output
        )
        expect_1 = "\n".join(l1.explain(include_secrets=True))
        expect_2 = "\n".join(l2.explain(include_secrets=True))
        assert expect_1 + "\n" + expect_2 + "\n" == output.getvalue()


class TestConfigureSiteScript(DatabaseTest):

    def test_unknown_setting(self):
        script = ConfigureSiteScript()
        with pytest.raises(ValueError) as excinfo:
            script.do_run(self._db, [
                "--setting=setting1=value1"
            ])
        assert "'setting1' is not a known site-wide setting. Use --force to set it anyway." in str(excinfo.value)

        assert None == ConfigurationSetting.sitewide(self._db, "setting1").value

        # Running with --force sets the setting.
        script.do_run(
            self._db, [
                "--setting=setting1=value1",
                "--force",
            ]
        )

        assert "value1" == ConfigurationSetting.sitewide(self._db, "setting1").value

    def test_settings(self):
        class TestConfig(object):
            SITEWIDE_SETTINGS = [
                { "key": "setting1" },
                { "key": "setting2" },
                { "key": "setting_secret" },
            ]

        script = ConfigureSiteScript(config=TestConfig)
        output = StringIO()
        script.do_run(
            self._db, [
                "--setting=setting1=value1",
                "--setting=setting2=[1,2,\"3\"]",
                "--setting=setting_secret=secretvalue",
            ],
            output
        )
        # The secret was set, but is not shown.
        expect = "\n".join(
            ConfigurationSetting.explain(self._db, include_secrets=False)
        )
        assert expect == output.getvalue()
        assert 'setting_secret' not in expect
        assert "value1" == ConfigurationSetting.sitewide(self._db, "setting1").value
        assert '[1,2,"3"]' == ConfigurationSetting.sitewide(self._db, "setting2").value
        assert "secretvalue" == ConfigurationSetting.sitewide(self._db, "setting_secret").value

        # If we run again with --show-secrets, the secret is shown.
        output = StringIO()
        script.do_run(self._db, ["--show-secrets"], output)
        expect = "\n".join(
            ConfigurationSetting.explain(self._db, include_secrets=True)
        )
        assert expect == output.getvalue()
        assert 'setting_secret' in expect

class TestConfigureLibraryScript(DatabaseTest):

    def test_bad_arguments(self):
        script = ConfigureLibraryScript()
        library, ignore = create(
            self._db, Library, name="Library 1", short_name="L1",
        )
        library.library_registry_shared_secret='secret'
        self._db.commit()
        with pytest.raises(ValueError) as excinfo:
            script.do_run(self._db, [])
        assert "You must identify the library by its short name." in str(excinfo.value)

        with pytest.raises(ValueError) as excinfo:
            script.do_run(self._db, ["--short-name=foo"])
        assert "Could not locate library 'foo'" in str(excinfo.value)

    def test_create_library(self):
        # There is no library.
        assert [] == self._db.query(Library).all()

        script = ConfigureLibraryScript()
        output = StringIO()
        script.do_run(
            self._db, [
                "--short-name=L1",
                "--name=Library 1",
                '--setting=customkey=value',
            ],
            output
        )

        # Now there is one library.
        [library] = self._db.query(Library).all()
        assert "Library 1" == library.name
        assert "L1" == library.short_name
        assert "value" == library.setting("customkey").value
        expect_output = "Configuration settings stored.\n" + "\n".join(library.explain()) + "\n"
        assert expect_output == output.getvalue()

    def test_reconfigure_library(self):
        # The library exists.
        library, ignore = create(
            self._db, Library, name="Library 1", short_name="L1",
        )
        script = ConfigureLibraryScript()
        output = StringIO()

        # We're going to change one value and add a setting.
        script.do_run(
            self._db, [
                "--short-name=L1",
                "--name=Library 1 New Name",
                '--setting=customkey=value',
            ],
            output
        )

        assert "Library 1 New Name" == library.name
        assert "value" == library.setting("customkey").value

        expect_output = "Configuration settings stored.\n" + "\n".join(library.explain()) + "\n"
        assert expect_output == output.getvalue()


class TestShowCollectionsScript(DatabaseTest):

    def test_with_no_collections(self):
        output = StringIO()
        ShowCollectionsScript().do_run(self._db, output=output)
        assert "No collections found.\n" == output.getvalue()

    def test_with_multiple_collections(self):
        c1 = self._collection(name="Collection 1",
                              protocol=ExternalIntegration.OVERDRIVE)
        c1.collection_password="a"
        c2 = self._collection(name="Collection 2",
                              protocol=ExternalIntegration.BIBLIOTHECA)
        c2.collection_password="b"

        # The output of this script is the result of running explain()
        # on both collections.
        output = StringIO()
        ShowCollectionsScript().do_run(self._db, output=output)
        expect_1 = "\n".join(c1.explain(include_secrets=False))
        expect_2 = "\n".join(c2.explain(include_secrets=False))

        assert expect_1 + "\n" + expect_2 + "\n" == output.getvalue()


        # We can tell the script to only list a single collection.
        output = StringIO()
        ShowCollectionsScript().do_run(
            self._db,
            cmd_args=["--name=Collection 2"],
            output=output
        )
        assert expect_2 + "\n" == output.getvalue()

        # We can tell the script to include the collection password
        output = StringIO()
        ShowCollectionsScript().do_run(
            self._db,
            cmd_args=["--show-secrets"],
            output=output
        )
        expect_1 = "\n".join(c1.explain(include_secrets=True))
        expect_2 = "\n".join(c2.explain(include_secrets=True))
        assert expect_1 + "\n" + expect_2 + "\n" == output.getvalue()


class TestConfigureCollectionScript(DatabaseTest):

    def test_bad_arguments(self):
        script = ConfigureCollectionScript()
        library, ignore = create(
            self._db, Library, name="Library 1", short_name="L1",
        )
        self._db.commit()

        # Reference to a nonexistent collection without the information
        # necessary to create it.
        with pytest.raises(ValueError) as excinfo:
            script.do_run(self._db, ["--name=collection"])
        assert 'No collection called "collection". You can create it, but you must specify a protocol.' in str(excinfo.value)

        # Incorrect format for the 'setting' argument.
        with pytest.raises(ValueError) as excinfo:
            script.do_run(self._db, [
                "--name=collection", "--protocol=Overdrive",
                "--setting=key"
            ])
        assert 'Incorrect format for setting: "key". Should be "key=value"' in str(excinfo.value)

        # Try to add the collection to a nonexistent library.
        with pytest.raises(ValueError) as excinfo:
            script.do_run(self._db, [
                "--name=collection", "--protocol=Overdrive",
                "--library=nosuchlibrary"
            ])
        assert 'No such library: "nosuchlibrary". I only know about: "L1"' in str(excinfo.value)


    def test_success(self):

        script = ConfigureCollectionScript()
        l1, ignore = create(
            self._db, Library, name="Library 1", short_name="L1",
        )
        l2, ignore = create(
            self._db, Library, name="Library 2", short_name="L2",
        )
        l3, ignore = create(
            self._db, Library, name="Library 3", short_name="L3",
        )
        self._db.commit()

        # Create a collection, set all its attributes, set a custom
        # setting, and associate it with two libraries.
        output = StringIO()
        script.do_run(
            self._db, ["--name=New Collection", "--protocol=Overdrive",
                       "--library=L2", "--library=L1",
                       "--setting=library_id=1234",
                       "--external-account-id=acctid",
                       "--url=url",
                       "--username=username",
                       "--password=password",
            ], output
        )

        # The collection was created and configured properly.
        collection = get_one(self._db, Collection)
        assert "New Collection" == collection.name
        assert "url" == collection.external_integration.url
        assert "acctid" == collection.external_account_id
        assert "username" == collection.external_integration.username
        assert "password" == collection.external_integration.password

        # Two libraries now have access to the collection.
        assert [collection] == l1.collections
        assert [collection] == l2.collections
        assert [] == l3.collections

        # One CollectionSetting was set on the collection, in addition
        # to url, username, and password.
        setting = collection.external_integration.setting("library_id")
        assert "library_id" == setting.key
        assert "1234" == setting.value

        # The output explains the collection settings.
        expect = ("Configuration settings stored.\n"
                  + "\n".join(collection.explain()) + "\n")
        assert expect == output.getvalue()

    def test_reconfigure_collection(self):
        # The collection exists.
        collection = self._collection(
            name="Collection 1",
            protocol=ExternalIntegration.OVERDRIVE
        )
        script = ConfigureCollectionScript()
        output = StringIO()

        # We're going to change one value and add a new one.
        script.do_run(
            self._db, [
                "--name=Collection 1",
                "--url=foo",
                "--protocol=%s" % ExternalIntegration.BIBLIOTHECA
            ],
            output
        )

        # The collection has been changed.
        assert "foo" == collection.external_integration.url
        assert ExternalIntegration.BIBLIOTHECA == collection.protocol

        expect = ("Configuration settings stored.\n"
                  + "\n".join(collection.explain()) + "\n")

        assert expect == output.getvalue()


class TestShowIntegrationsScript(DatabaseTest):

    def test_with_no_integrations(self):
        output = StringIO()
        ShowIntegrationsScript().do_run(self._db, output=output)
        assert "No integrations found.\n" == output.getvalue()

    def test_with_multiple_integrations(self):
        i1 = self._external_integration(
            name="Integration 1",
            goal="Goal",
            protocol=ExternalIntegration.OVERDRIVE
        )
        i1.password="a"
        i2 = self._external_integration(
            name="Integration 2",
            goal="Goal",
            protocol=ExternalIntegration.BIBLIOTHECA
        )
        i2.password="b"

        # The output of this script is the result of running explain()
        # on both integrations.
        output = StringIO()
        ShowIntegrationsScript().do_run(self._db, output=output)
        expect_1 = "\n".join(i1.explain(include_secrets=False))
        expect_2 = "\n".join(i2.explain(include_secrets=False))

        assert expect_1 + "\n" + expect_2 + "\n" == output.getvalue()


        # We can tell the script to only list a single integration.
        output = StringIO()
        ShowIntegrationsScript().do_run(
            self._db,
            cmd_args=["--name=Integration 2"],
            output=output
        )
        assert expect_2 + "\n" == output.getvalue()

        # We can tell the script to include the integration secrets
        output = StringIO()
        ShowIntegrationsScript().do_run(
            self._db,
            cmd_args=["--show-secrets"],
            output=output
        )
        expect_1 = "\n".join(i1.explain(include_secrets=True))
        expect_2 = "\n".join(i2.explain(include_secrets=True))
        assert expect_1 + "\n" + expect_2 + "\n" == output.getvalue()


class TestConfigureIntegrationScript(DatabaseTest):

    def test_load_integration(self):
        m = ConfigureIntegrationScript._integration

        with pytest.raises(ValueError) as excinfo:
            m(self._db, None, None, "protocol", None)
        assert "An integration must by identified by either ID, name, or the combination of protocol and goal." in str(excinfo.value)

        with pytest.raises(ValueError) as excinfo:
            m(self._db, "notanid", None, None, None)
        assert "No integration with ID notanid." in str(excinfo.value)

        with pytest.raises(ValueError) as excinfo:
            m(self._db, None, "Unknown integration", None, None)
        assert 'No integration with name "Unknown integration". To create it, you must also provide protocol and goal.' in str(excinfo.value)

        integration = self._external_integration(
            protocol="Protocol", goal="Goal"
        )
        integration.name = "An integration"
        assert (integration ==
            m(self._db, integration.id, None, None, None))

        assert (integration ==
            m(self._db, None, integration.name, None, None))

        assert (integration ==
            m(self._db, None, None, "Protocol", "Goal"))

        # An integration may be created given a protocol and goal.
        integration2 = m(self._db, None, "I exist now", "Protocol", "Goal2")
        assert integration2 != integration
        assert "Protocol" == integration2.protocol
        assert "Goal2" == integration2.goal
        assert "I exist now" == integration2.name

    def test_add_settings(self):
        script = ConfigureIntegrationScript()
        output = StringIO()

        script.do_run(
            self._db, [
                "--protocol=aprotocol",
                "--goal=agoal",
                "--setting=akey=avalue",
            ],
            output
        )

        # An ExternalIntegration was created and configured.
        integration = get_one(self._db, ExternalIntegration,
                              protocol="aprotocol", goal="agoal")

        expect_output = "Configuration settings stored.\n" + "\n".join(integration.explain()) + "\n"
        assert expect_output == output.getvalue()

class TestShowLanesScript(DatabaseTest):

    def test_with_no_lanes(self):
        output = StringIO()
        ShowLanesScript().do_run(self._db, output=output)
        assert "No lanes found.\n" == output.getvalue()

    def test_with_multiple_lanes(self):
        l1 = self._lane()
        l2 = self._lane()

        # The output of this script is the result of running explain()
        # on both lanes.
        output = StringIO()
        ShowLanesScript().do_run(self._db, output=output)
        expect_1 = "\n".join(l1.explain())
        expect_2 = "\n".join(l2.explain())

        assert expect_1 + "\n\n" + expect_2 + "\n\n" == output.getvalue()

        # We can tell the script to only list a single lane.
        output = StringIO()
        ShowLanesScript().do_run(
            self._db,
            cmd_args=["--id=%s" % l2.id],
            output=output
        )
        assert expect_2 + "\n\n" == output.getvalue()

class TestConfigureLaneScript(DatabaseTest):

    def test_bad_arguments(self):
        script = ConfigureLaneScript()

        # No lane id but no library short name for creating it either.
        with pytest.raises(ValueError) as excinfo:
            script.do_run(self._db, [])
        assert 'Library short name is required to create a new lane' in str(excinfo.value)

        # Try to create a lane for a nonexistent library.
        with pytest.raises(ValueError) as excinfo:
            script.do_run(self._db, [
                "--library-short-name=nosuchlibrary"
            ])
        assert 'No such library: "nosuchlibrary".' in str(excinfo.value)

    def test_create_lane(self):
        script = ConfigureLaneScript()
        parent = self._lane()

        # Create a lane and set its attributes.
        output = StringIO()
        script.do_run(
            self._db, ["--library-short-name=%s" % self._default_library.short_name,
                       "--parent-id=%s" % parent.id,
                       "--priority=3",
                       "--display-name=NewLane",
            ], output
        )

        # The lane was created and configured properly.
        lane = get_one(self._db, Lane, display_name="NewLane")
        assert self._default_library == lane.library
        assert parent == lane.parent
        assert 3 == lane.priority

        # The output explains the lane settings.
        expect = ("Lane settings stored.\n"
                  + "\n".join(lane.explain()) + "\n")
        assert expect == output.getvalue()

    def test_reconfigure_lane(self):
        # The lane exists.
        lane = self._lane(display_name="Name")
        lane.priority = 3

        parent = self._lane()

        script = ConfigureLaneScript()
        output = StringIO()

        script.do_run(
            self._db, [
                "--id=%s" % lane.id,
                "--priority=1",
                "--parent-id=%s" % parent.id,
            ],
            output
        )

        # The lane has been changed.
        assert 1 == lane.priority
        assert parent == lane.parent
        expect = ("Lane settings stored.\n"
                  + "\n".join(lane.explain()) + "\n")

        assert expect == output.getvalue()


class TestCollectionInputScript(DatabaseTest):
    """Test the ability to name collections on the command line."""

    def test_parse_command_line(self):

        def collections(cmd_args):
            parsed = CollectionInputScript.parse_command_line(
                self._db, cmd_args
            )
            return parsed.collections

        # No collections named on command line -> no collections
        assert [] == collections([])

        # Nonexistent collection -> ValueError
        with pytest.raises(ValueError) as excinfo:
            collections(['--collection="no such collection"'])
        assert 'Unknown collection: "no such collection"' in str(excinfo.value)

        # Collections are presented in the order they were encountered
        # on the command line.
        c2 = self._collection()
        expect = [c2, self._default_collection]
        args = ["--collection=" + c.name for c in expect]
        actual = collections(args)
        assert expect == actual


# Mock classes used by TestOPDSImportScript
class MockOPDSImportMonitor(object):
    """Pretend to monitor an OPDS feed for new titles."""
    INSTANCES = []

    def __init__(self, _db, collection, *args, **kwargs):
        self.collection = collection
        self.args = args
        self.kwargs = kwargs
        self.INSTANCES.append(self)
        self.was_run = False

    def run(self):
        self.was_run = True

class MockOPDSImporter(object):
    """Pretend to import titles from an OPDS feed."""
    pass

class MockOPDSImportScript(OPDSImportScript):
    """Actually instantiate a monitor that will pretend to do something."""
    MONITOR_CLASS = MockOPDSImportMonitor
    IMPORTER_CLASS = MockOPDSImporter


class TestOPDSImportScript(DatabaseTest):

    def test_do_run(self):
        self._default_collection.external_integration.setting(Collection.DATA_SOURCE_NAME_SETTING).value = (
            DataSource.OA_CONTENT_SERVER
        )

        script = MockOPDSImportScript(self._db)
        script.do_run([])

        # Since we provided no collection, a MockOPDSImportMonitor
        # was instantiated for each OPDS Import collection in the database.
        monitor = MockOPDSImportMonitor.INSTANCES.pop()
        assert self._default_collection == monitor.collection

        args = ['--collection=%s' % self._default_collection.name]
        script.do_run(args)

        # If we provide the collection name, a MockOPDSImportMonitor is
        # also instantiated.
        monitor = MockOPDSImportMonitor.INSTANCES.pop()
        assert self._default_collection == monitor.collection
        assert True == monitor.was_run

        # Our replacement OPDS importer class was passed in to the
        # monitor constructor. If this had been a real monitor, that's the
        # code we would have used to import OPDS feeds.
        assert MockOPDSImporter == monitor.kwargs['import_class']
        assert False == monitor.kwargs['force_reimport']

        # Setting --force changes the 'force_reimport' argument
        # passed to the monitor constructor.
        args.append('--force')
        script.do_run(args)
        monitor = MockOPDSImportMonitor.INSTANCES.pop()
        assert self._default_collection == monitor.collection
        assert True == monitor.kwargs['force_reimport']


class MockWhereAreMyBooks(WhereAreMyBooksScript):
    """A mock script that keeps track of its output in an easy-to-test
    form, so we don't have to mess around with StringIO.
    """
    def __init__(self, _db=None, output=None, search=None):
        # In most cases a list will do fine for `output`.
        output = output or []

        # In most tests an empty mock will do for `search`.
        search = search or MockExternalSearchIndex()

        super(MockWhereAreMyBooks, self).__init__(_db, output, search)
        self.output = []

    def out(self, s, *args):
        if args:
            self.output.append((s, list(args)))
        else:
            self.output.append(s)


class TestWhereAreMyBooksScript(DatabaseTest):

    def test_no_search_integration(self):
        # We can't even get started without a working search integration.

        # We'll also test the out() method by mocking the script's
        # standard output and using the normal out() implementation.
        # In other tests, which have more complicated output, we mock
        # out(), so this verifies that output actually gets written
        # out.
        output = StringIO()
        pytest.raises(CannotLoadConfiguration, WhereAreMyBooksScript,
                      self._db, output=output)
        assert (
            "Here's your problem: the search integration is missing or misconfigured.\n" ==
            output.getvalue())

    def test_overall_structure(self):
        # Verify that run() calls the methods we expect.

        class Mock(MockWhereAreMyBooks):
            """Used to verify that the correct methods are called."""
            def __init__(self, *args, **kwargs):
                super(Mock, self).__init__(*args, **kwargs)
                self.delete_cached_feeds_called = False
                self.checked_libraries = []
                self.explained_collections = []

            def check_library(self, library):
                self.checked_libraries.append(library)

            def delete_cached_feeds(self):
                self.delete_cached_feeds_called = True

            def explain_collection(self, collection):
                self.explained_collections.append(collection)

        # If there are no libraries in the system, that's a big problem.
        script = Mock(self._db)
        script.run()
        assert (["There are no libraries in the system -- that's a problem.", "\n"] ==
            script.output)

        # We still run the other checks, though.
        assert True == script.delete_cached_feeds_called

        # Make some libraries and some collections, and try again.
        library1 = self._default_library
        library2 = self._library()

        collection1 = self._default_collection
        collection2 = self._collection()

        script = Mock(self._db)
        script.run()

        # Every library in the collection was checked.
        assert set([library1, library2]) == set(script.checked_libraries)

        # delete_cached_feeds() was called.
        assert True == script.delete_cached_feeds_called

        # Every collection in the database was explained.
        assert (set([collection1, collection2]) ==
            set(script.explained_collections))

        # There only output were the newlines after the five method
        # calls. All other output happened inside the methods we
        # mocked.
        assert ["\n"] * 5 == script.output

        # Finally, verify the ability to use the command line to limit
        # the check to specific collections. (This isn't terribly useful
        # since checks now run very quickly.)
        script = Mock(self._db)
        script.run(cmd_args=["--collection=%s" % collection2.name])
        assert [collection2] == script.explained_collections

    def test_check_library(self):
        # Give the default library a collection and a lane.
        library = self._default_library
        collection = self._default_collection
        lane = self._lane(library=library)

        script = MockWhereAreMyBooks(self._db)
        script.check_library(library)

        checking, has_collection, has_lanes = script.output
        assert ('Checking library %s', [library.name]) == checking
        assert ((' Associated with collection %s.', [collection.name]) ==
            has_collection)
        assert (' Associated with %s lanes.', [1]) == has_lanes

        # This library has no collections and no lanes.
        library2 = self._library()
        script.output = []
        script.check_library(library2)
        checking, no_collection, no_lanes = script.output
        assert ('Checking library %s', [library2.name]) == checking
        assert (" This library has no collections -- that's a problem." ==
            no_collection)
        assert (" This library has no lanes -- that's a problem." ==
            no_lanes)

    def test_delete_cached_feeds(self):
        groups = CachedFeed(type=CachedFeed.GROUPS_TYPE, pagination="")
        self._db.add(groups)
        not_groups = CachedFeed(type=CachedFeed.PAGE_TYPE, pagination="")
        self._db.add(not_groups)

        assert 2 == self._db.query(CachedFeed).count()

        script = MockWhereAreMyBooks(self._db)
        script.delete_cached_feeds()
        how_many, theyre_gone = script.output
        assert (('%d feeds in cachedfeeds table, not counting grouped feeds.', [1]) ==
            how_many)
        assert " Deleting them all." == theyre_gone

        # Call it again, and we don't see "Deleting them all". There aren't
        # any to delete.
        script.output = []
        script.delete_cached_feeds()
        [how_many] = script.output
        assert (('%d feeds in cachedfeeds table, not counting grouped feeds.', [0]) ==
            how_many)

    def check_explanation(
        self, presentation_ready=1, not_presentation_ready=0,
        no_delivery_mechanisms=0, suppressed=0, not_owned=0,
        in_search_index=0, **kwargs
    ):
        """Runs explain_collection() and verifies expected output."""
        script = MockWhereAreMyBooks(self._db, **kwargs)
        script.explain_collection(self._default_collection)
        out = script.output

        # This always happens.
        assert (('Examining collection "%s"', [self._default_collection.name]) ==
            out.pop(0))
        assert ((' %d presentation-ready works.', [presentation_ready]) ==
            out.pop(0))
        assert ((' %d works not presentation-ready.', [not_presentation_ready]) ==
            out.pop(0))

        # These totals are only given if the numbers are nonzero.
        #
        if no_delivery_mechanisms:
            assert (
                (" %d works are missing delivery mechanisms and won't show up.", [no_delivery_mechanisms]) ==
                out.pop(0))

        if suppressed:
            assert (
                (" %d works have suppressed LicensePools and won't show up.",
                 [suppressed]) ==
                out.pop(0))

        if not_owned:
            assert (
                (" %d non-open-access works have no owned licenses and won't show up.",
                 [not_owned]
                ) ==
                out.pop(0))

        # Search engine statistics are always shown.
        assert (
            (" %d works in the search index, expected around %d.",
             [in_search_index, presentation_ready]) ==
            out.pop(0))

    def test_no_presentation_ready_works(self):
        # This work is not presentation-ready.
        work = self._work(with_license_pool=True)
        work.presentation_ready=False
        script = MockWhereAreMyBooks(self._db)
        self.check_explanation(presentation_ready=0, not_presentation_ready=1)

    def test_no_delivery_mechanisms(self):
        # This work has a license pool, but no delivery mechanisms.
        work = self._work(with_license_pool=True)
        for lpdm in work.license_pools[0].delivery_mechanisms:
            self._db.delete(lpdm)
        self.check_explanation(no_delivery_mechanisms=1)

    def test_suppressed_pool(self):
        # This work has a license pool, but it's suppressed.
        work = self._work(with_license_pool=True)
        work.license_pools[0].suppressed = True
        self.check_explanation(suppressed=1)

    def test_no_licenses(self):
        # This work has a license pool, but no licenses owned.
        work = self._work(with_license_pool=True)
        work.license_pools[0].licenses_owned = 0
        self.check_explanation(not_owned=1)

    def test_search_engine(self):
        output = StringIO()
        search = MockExternalSearchIndex()
        work = self._work(with_license_pool=True)
        work.presentation_ready = True
        search.bulk_update([work])

        # This MockExternalSearchIndex will always claim there is one
        # result.
        self.check_explanation(search=search, in_search_index=1)


class TestExplain(DatabaseTest):

    def test_explain(self):
        """Make sure the Explain script runs without crashing."""
        work = self._work(with_license_pool=True, genre="Science Fiction")
        [pool] = work.license_pools
        edition = work.presentation_edition
        identifier = pool.identifier
        source = DataSource.lookup(self._db, DataSource.OCLC_LINKED_DATA)
        CoverageRecord.add_for(identifier, source, "an operation")
        input = StringIO()
        output = StringIO()
        args = ["--identifier-type", "Database ID", str(identifier.id)]
        Explain(self._db).do_run(cmd_args=args, stdin=input, stdout=output)
        output = output.getvalue()

        # The script ran. Spot-check that it provided various
        # information about the work, without testing the exact
        # output.
        assert pool.collection.name in output
        assert "Available to libraries: default" in output
        assert work.title in output
        assert "Science Fiction" in output
        for contributor in edition.contributors:
            assert contributor.sort_name in output

        # CoverageRecords associated with the primary identifier were
        # printed out.
        assert 'OCLC Linked Data | an operation | success' in output

        # WorkCoverageRecords associated with the work were
        # printed out.
        assert 'generate-opds | success' in output

        # There is an active LicensePool that is fulfillable and has
        # copies owned.
        assert "%s owned" % pool.licenses_owned in output
        assert "Fulfillable" in output
        assert "ACTIVE" in output

class TestReclassifyWorksForUncheckedSubjectsScript(DatabaseTest):

    def test_constructor(self):
        """Make sure that we're only going to classify works
        with unchecked subjects.
        """
        script = ReclassifyWorksForUncheckedSubjectsScript(self._db)
        assert (WorkClassificationScript.policy ==
            ReclassifyWorksForUncheckedSubjectsScript.policy)
        assert 100 == script.batch_size
        assert (dump_query(Work.for_unchecked_subjects(self._db)) ==
            dump_query(script.query))


class TestListCollectionMetadataIdentifiersScript(DatabaseTest):

    def test_do_run(self):
        output = StringIO()
        script = ListCollectionMetadataIdentifiersScript(
            _db=self._db, output=output
        )

        # Create two collections.
        c1 = self._collection(external_account_id=self._url)
        c2 = self._collection(
            name='Local Over', protocol=ExternalIntegration.OVERDRIVE,
            external_account_id='banana'
        )

        script.do_run()

        def expected(c):
            return '(%s) %s/%s => %s\n' % (
                str(c.id), c.name, c.protocol, c.metadata_identifier
            )

        # In the output, there's a header, a line describing the format,
        # metdata identifiers for each collection, and a count of the
        # collections found.
        output = output.getvalue()
        assert 'COLLECTIONS' in output
        assert '(id) name/protocol => metadata_identifier\n' in output
        assert expected(c1) in output
        assert expected(c2) in output
        assert '2 collections found.\n' in output


class TestMirrorResourcesScript(DatabaseTest):
    def test_do_run(self):

        has_uploader = self._collection()
        mock_uploader = object()

        class Mock(MirrorResourcesScript):

            processed = []

            def collections_with_uploader(self, collections, collection_type):
                # Pretend that `has_uploader` is the only Collection
                # with an uploader.
                for collection in collections:
                    if collection == has_uploader:
                        yield collection, mock_uploader

            def process_collection(self, collection, policy):
                self.processed.append((collection, policy))

        script = Mock(self._db)

        # If there are no command-line arguments, process_collection
        # is called on every Collection in the system that is okayed
        # by collections_with_uploader.
        script.do_run(cmd_args=[])
        processed = script.processed.pop()
        assert (has_uploader, mock_uploader) == processed
        assert [] == script.processed

        # If a Collection is named on the command line,
        # process_collection is called on that Collection _if_ it has
        # an uploader.
        args = ["--collection=%s" % self._default_collection.name]
        script.do_run(cmd_args=args)
        assert [] == script.processed

        script.do_run(cmd_args=["--collection=%s" % has_uploader.name])
        processed = script.processed.pop()
        assert (has_uploader, mock_uploader) == processed

    @parameterized.expand([
        (
            'containing_open_access_books_with_s3_uploader',
            CollectionType.OPEN_ACCESS,
            ExternalIntegrationLink.OPEN_ACCESS_BOOKS,
            ExternalIntegration.S3,
            S3Uploader
        ),
        (
            'containing_protected_access_books_with_s3_uploader',
            CollectionType.PROTECTED_ACCESS,
            ExternalIntegrationLink.PROTECTED_ACCESS_BOOKS,
            ExternalIntegration.S3,
            S3Uploader
        ),
        (
            'containing_open_access_books_with_minio_uploader',
            CollectionType.OPEN_ACCESS,
            ExternalIntegrationLink.OPEN_ACCESS_BOOKS,
            ExternalIntegration.MINIO,
            MinIOUploader,
            {MinIOUploaderConfiguration.ENDPOINT_URL: 'http://localhost'}
        ),
        (
            'containing_protected_access_books_with_minio_uploader',
            CollectionType.PROTECTED_ACCESS,
            ExternalIntegrationLink.PROTECTED_ACCESS_BOOKS,
            ExternalIntegration.MINIO,
            MinIOUploader,
            {MinIOUploaderConfiguration.ENDPOINT_URL: 'http://localhost'}
        )
    ])
    def test_collections(self, name, collection_type, book_mirror_type, protocol, uploader_class, settings=None):
        class Mock(MirrorResourcesScript):

            mock_policy = object()

            @classmethod
            def replacement_policy(cls, uploader):
                cls.replacement_policy_called_with = uploader
                return cls.mock_policy

        script = Mock()

        # The default collection does not have an uploader.
        # This new collection does.
        has_uploader = self._collection()
        mirror = self._external_integration(
            protocol, ExternalIntegration.STORAGE_GOAL
        )

        if settings:
            for key, value in settings.items():
                mirror.setting(key).value = value

        integration_link = self._external_integration_link(
            integration=has_uploader._external_integration,
            other_integration=mirror,
            purpose=ExternalIntegrationLink.COVERS
        )

        # Calling collections_with_uploader will do nothing for collections
        # that don't have an uploader. It will make a MirrorUploader for
        # the other collection, pass it into replacement_policy,
        # and yield the result.
        result = script.collections_with_uploader(
            [self._default_collection, has_uploader, self._default_collection],
            collection_type
        )

        [(collection, policy)] = result
        assert has_uploader == collection
        assert Mock.mock_policy == policy
        # The mirror uploader was associated with a purpose of "covers", so we only
        # expect to have one MirrorUploader.
        assert Mock.replacement_policy_called_with[book_mirror_type] == None
        assert isinstance(
            Mock.replacement_policy_called_with[ExternalIntegrationLink.COVERS], MirrorUploader
        )

        # Add another storage for books.
        another_mirror = self._external_integration(
            protocol, ExternalIntegration.STORAGE_GOAL
        )

        integration_link = self._external_integration_link(
            integration=has_uploader._external_integration,
            other_integration=another_mirror,
            purpose=book_mirror_type
        )

        result = script.collections_with_uploader(
            [self._default_collection, has_uploader, self._default_collection],
            collection_type
        )

        [(collection, policy)] = result
        assert has_uploader == collection
        assert Mock.mock_policy == policy
        # There should be two MirrorUploaders, one for each purpose.
        assert isinstance(Mock.replacement_policy_called_with[ExternalIntegrationLink.COVERS], uploader_class)
        assert isinstance(
            Mock.replacement_policy_called_with[book_mirror_type], uploader_class)

    def test_replacement_policy(self):
        uploader = object()
        p = MirrorResourcesScript.replacement_policy(uploader)
        assert uploader == p.mirrors
        assert True == p.link_content
        assert True == p.even_if_not_apparently_updated
        assert False == p.rights

    def test_process_collection(self):

        class MockScript(MirrorResourcesScript):
            process_item_called_with = []
            def process_item(self, collection, link, policy):
                self.process_item_called_with.append((collection, link, policy))

        # Mock the Hyperlink.unmirrored method
        link1 = object()
        link2 = object()
        def unmirrored(collection):
            assert collection == self._default_collection
            yield link1
            yield link2

        script = MockScript(self._db)
        policy = object()
        script.process_collection(self._default_collection, policy, unmirrored)

        # Process_collection called unmirrored() and then called process_item
        # on every item yielded by unmirrored()
        call1, call2 = script.process_item_called_with
        assert (self._default_collection, link1, policy) == call1
        assert (self._default_collection, link2, policy) == call2

    def test_derive_rights_status(self):
        """Test our ability to determine the rights status of a Resource,
        in the absence of immediate information from the server.
        """
        m = MirrorResourcesScript.derive_rights_status
        work = self._work(with_open_access_download=True)
        [pool] = work.license_pools
        [lpdm] = pool.delivery_mechanisms
        resource = lpdm.resource

        expect = lpdm.rights_status.uri

        # Given the LicensePool, we can figure out the Resource's
        # rights status based on what was previously recovered. This lets
        # us know whether it's okay to mirror that Resource.
        assert expect == m(pool, resource)

        # In theory, a Resource can be associated with several
        # LicensePoolDeliveryMechanisms. That's why a LicensePool is
        # necessary -- to see which LicensePoolDeliveryMechanism we're
        # looking at.
        assert None == m(None, resource)

        # If there's no Resource-specific information, but a
        # LicensePool has only one rights URI among all of its
        # LicensePoolDeliveryMechanisms, then we can assume all Resources
        # for that LicensePool use that same set of rights.
        w2 = self._work(with_license_pool=True)
        [pool2] = w2.license_pools
        assert pool2.delivery_mechanisms[0].rights_status.uri == m(pool2, None)

        # If there's more than one possibility, or the LicensePool has
        # no LicensePoolDeliveryMechanisms at all, then we just don't
        # know.
        pool2.set_delivery_mechanism(
            content_type="text/plain", drm_scheme=None,
            rights_uri=RightsStatus.CC_BY_ND
        )
        assert None == m(pool2, None)

        pool2.delivery_mechanisms = []
        assert None == m(pool2, None)

    def test_process_item(self):
        """Test the code that actually sets up the mirror operation."""

        # Every time process_item() is called, it's either going to ask
        # this thing to mirror the item, or it's going to decide not to.
        class MockMirrorUtility(object):
            def __init__(self):
                self.mirrored = []

            def mirror_link(self, **kwargs):
                self.mirrored.append(kwargs)
        mirror = MockMirrorUtility()

        class MockScript(MirrorResourcesScript):
            MIRROR_UTILITY = mirror
            RIGHTS_STATUS = None

            def derive_rights_status(self, license_pool, resource):
                """Always return the same rights status information.
                To start out, act like no rights information is available.
                """
                self.derive_rights_status_called_with = (license_pool, resource)
                return self.RIGHTS_STATUS

        # Resource and Hyperlink are a pain to use for real, so here
        # are some cheap mocks.
        class MockResource(object):
            def __init__(self, url):
                self.url = url

        class MockLink(object):
            def __init__(self, rel, href, identifier):
                self.rel = rel
                self.resource = MockResource(href)
                self.identifier = identifier

        script = MockScript(self._db)
        m = script.process_item

        # If we can't tie the Hyperlink to a LicensePool in the given
        # Collection, no upload happens. (This shouldn't happen
        # because Hyperlink.unmirrored only finds Hyperlinks
        # associated with Identifiers licensed through a Collection.)
        identifier = self._identifier()
        policy = object()
        download_link = MockLink(
            Hyperlink.OPEN_ACCESS_DOWNLOAD, self._url, identifier
        )
        self._default_collection.data_source = DataSource.GUTENBERG
        m(self._default_collection, download_link, policy)
        assert [] == mirror.mirrored

        # This HyperLink does match a LicensePool, but it's not
        # in the collection we're mirroring, so mirroring it might not be
        # appropriate.
        work = self._work(
            with_open_access_download=True, collection=self._default_collection
        )
        pool = work.license_pools[0]
        download_link.identifier = pool.identifier
        wrong_collection = self._collection()
        wrong_collection.data_source = DataSource.GUTENBERG
        m(wrong_collection, download_link, policy)
        assert [] == mirror.mirrored

        # For "open-access" downloads of actual books, if we can't
        # determine the actual rights status of the book, then we
        # don't do anything.
        m(self._default_collection, download_link, policy)
        assert [] == mirror.mirrored
        assert ((pool, download_link.resource) ==
            script.derive_rights_status_called_with)

        # If we _can_ determine the rights status, a mirror attempt is made.
        script.RIGHTS_STATUS = object()
        m(self._default_collection, download_link, policy)
        attempt = mirror.mirrored.pop()
        assert policy == attempt['policy']
        assert pool.data_source == attempt['data_source']
        assert pool == attempt['model_object']
        assert download_link == attempt['link_obj']

        link = attempt['link']
        assert isinstance(link, LinkData)
        assert download_link.resource.url == link.href

        # For other types of links, we rely on fair use, so the "rights
        # status" doesn't matter.
        script.RIGHTS_STATUS = None
        thumb_link = MockLink(Hyperlink.THUMBNAIL_IMAGE, self._url,
                              pool.identifier)
        m(self._default_collection, thumb_link, policy)
        attempt = mirror.mirrored.pop()
        assert thumb_link.resource.url == attempt['link'].href


class TestRebuildSearchIndexScript(DatabaseTest):

    def test_do_run(self):
        class MockSearchIndex(object):
            def setup_index(self):
                # This is where the search index is deleted and recreated.
                self.setup_index_called = True

            def bulk_update(self, works):
                self.bulk_update_called_with = list(works)
                return works, []

        index = MockSearchIndex()
        work = self._work(with_license_pool=True)
        work2 = self._work(with_license_pool=True)
        wcr = WorkCoverageRecord
        decoys = [wcr.QUALITY_OPERATION, wcr.GENERATE_MARC_OPERATION]

        # Set up some coverage records.
        for operation in decoys + [wcr.UPDATE_SEARCH_INDEX_OPERATION]:
            for w in (work, work2):
                wcr.add_for(
                    w, operation, status=random.choice(wcr.ALL_STATUSES)
                )

        coverage_qu = self._db.query(wcr).filter(
            wcr.operation==wcr.UPDATE_SEARCH_INDEX_OPERATION
        )
        original_coverage = [x.id for x in coverage_qu]

        # Run the script.
        script = RebuildSearchIndexScript(self._db, search_index_client=index)
        [progress] = script.do_run()

        # The mock methods were called with the values we expect.
        assert True == index.setup_index_called
        assert set([work, work2]) == set(index.bulk_update_called_with)

        # The script returned a list containing a single
        # CoverageProviderProgress object containing accurate
        # information about what happened (from the CoverageProvider's
        # point of view).
        assert (
            'Items processed: 2. Successes: 2, transient failures: 0, persistent failures: 0' ==
            progress.achievements)

        # The old WorkCoverageRecords for the works were deleted. Then
        # the CoverageProvider did its job and new ones were added.
        new_coverage = [x.id for x in coverage_qu]
        assert 2 == len(new_coverage)
        assert set(new_coverage) != set(original_coverage)


class TestSearchIndexCoverageRemover(DatabaseTest):

    SERVICE_NAME = "Search Index Coverage Remover"

    def test_do_run(self):
        work = self._work()
        work2 = self._work()
        wcr = WorkCoverageRecord
        decoys = [wcr.QUALITY_OPERATION, wcr.GENERATE_MARC_OPERATION]

        # Set up some coverage records.
        for operation in decoys + [wcr.UPDATE_SEARCH_INDEX_OPERATION]:
            for w in (work, work2):
                wcr.add_for(
                    w, operation, status=random.choice(wcr.ALL_STATUSES)
                )

        # Run the script.
        script = SearchIndexCoverageRemover(self._db)
        result = script.do_run()
        assert isinstance(result, TimestampData)
        assert "Coverage records deleted: 2" == result.achievements

        # UPDATE_SEARCH_INDEX_OPERATION records have been removed.
        # No other records are affected.
        for w in (work, work2):
            remaining = [x.operation for x in w.coverage_records]
            assert sorted(remaining) == sorted(decoys)


class TestUpdateLaneSizeScript(DatabaseTest):

    def test_do_run(self):
        lane = self._lane()
        lane.size = 100
        UpdateLaneSizeScript(self._db).do_run(cmd_args=[])
        assert 0 == lane.size

    def test_should_process_lane(self):
        """Only Lane objects can have their size updated."""
        lane = self._lane()
        script = UpdateLaneSizeScript(self._db)
        assert True == script.should_process_lane(lane)

        worklist = WorkList()
        assert False == script.should_process_lane(worklist)


class TestUpdateCustomListSizeScript(DatabaseTest):

    def test_do_run(self):
        customlist, ignore = self._customlist(num_entries=1)
        customlist.library = self._default_library
        customlist.size = 100
        UpdateCustomListSizeScript(self._db).do_run(cmd_args=[])
        assert 1 == customlist.size


class TestWorkConsolidationScript(object):
    """TODO"""
    pass


class TestWorkPresentationScript(object):
    """TODO"""
    pass


class TestWorkClassificationScript(object):
    """TODO"""
    pass


class TestWorkOPDSScript(object):
    """TODO"""
    pass


class TestCustomListManagementScript(object):
    """TODO"""
    pass


class TestNYTBestSellerListsScript(object):
    """TODO"""
    pass<|MERGE_RESOLUTION|>--- conflicted
+++ resolved
@@ -441,13 +441,8 @@
 
         # The exception that crashed the second monitor was stored as
         # .exception, in case we want to look at it.
-<<<<<<< HEAD
-        eq_("Doomed!", str(m2.exception))
-        eq_(None, getattr(m1, 'exception', None))
-=======
-        assert "Doomed!" == unicode(m2.exception)
+        assert "Doomed!" == str(m2.exception)
         assert None == getattr(m1, 'exception', None)
->>>>>>> d1a64387
 
 
 class TestRunCollectionMonitorScript(DatabaseTest):
@@ -1068,18 +1063,6 @@
         for migration_file in all_migrations:
             assert os.path.split(migration_file)[1] in result_migrations
 
-<<<<<<< HEAD
-        def extract_filenames(core=True, extensions=['.py', '.sql']):
-            extensions = tuple(extensions)
-            if core:
-                pathnames = [p for p in self.migration_files if 'core' in p]
-            else:
-                pathnames = [p for p in self.migration_files if 'core' not in p]
-
-            return [os.path.split(p)[1] for p in pathnames if p.endswith(extensions)]
-
-=======
->>>>>>> d1a64387
         # Ensure that all the expected migrations from CORE are included in
         # the 'core' directory array in migrations_by_directory.
         assert 2 == len(core_migrations)
