"""Test the CirculationAPI."""
from datetime import timedelta

import flask
import pytest
from flask import Flask
from mock import MagicMock
from parameterized import parameterized

from api.authenticator import LibraryAuthenticator, PatronData
from api.bibliotheca import MockBibliothecaAPI
from api.circulation import (
    APIAwareFulfillmentInfo,
    BaseCirculationAPI,
    CirculationAPI,
    CirculationInfo,
    DeliveryMechanismInfo,
    FulfillmentInfo,
    HoldInfo,
    LoanInfo,
)
from api.circulation_exceptions import *
from api.testing import MockCirculationAPI
from core.config import CannotLoadConfiguration
from core.mock_analytics_provider import MockAnalyticsProvider
from core.model import (
    CirculationEvent,
    ConfigurationSetting,
    DataSource,
    DeliveryMechanism,
    ExternalIntegration,
    Hold,
    Hyperlink,
    Identifier,
    Loan,
    MediaTypes,
    Representation,
    RightsStatus,
)
from core.testing import DatabaseTest
<<<<<<< HEAD
from core.util.datetime_helpers import utc_now
=======

>>>>>>> f79fd867
from . import sample_data


class TestCirculationAPI(DatabaseTest):

    YESTERDAY = utc_now() - timedelta(days=1)
    TODAY = utc_now()
    TOMORROW = utc_now() + timedelta(days=1)
    IN_TWO_WEEKS = utc_now() + timedelta(days=14)

    def setup_method(self):
        super(TestCirculationAPI, self).setup_method()
        self.collection = MockBibliothecaAPI.mock_collection(self._db)
        edition, self.pool = self._edition(
            data_source_name=DataSource.BIBLIOTHECA,
            identifier_type=Identifier.BIBLIOTHECA_ID,
            with_license_pool=True, collection=self.collection
        )
        self.pool.open_access = False
        self.identifier = self.pool.identifier
        [self.delivery_mechanism] = self.pool.delivery_mechanisms
        self.patron = self._patron()
        self.analytics = MockAnalyticsProvider()
        self.circulation = MockCirculationAPI(
            self._db, self._default_library, analytics=self.analytics, api_map = {
                ExternalIntegration.BIBLIOTHECA : MockBibliothecaAPI
            }
        )
        self.remote = self.circulation.api_for_license_pool(self.pool)

    def borrow(self):
        return self.circulation.borrow(
            self.patron, '1234', self.pool, self.delivery_mechanism
        )

    def sync_bookshelf(self):
        return self.circulation.sync_bookshelf(
            self.patron, '1234'
        )

    def test_circulationinfo_collection_id(self):
        # It's possible to instantiate CirculationInfo (the superclass of all
        # other circulation-related *Info classes) with either a
        # Collection-like object or a numeric collection ID.
        cls = CirculationInfo
        other_args = [None] * 3

        info = cls(100, *other_args)
        assert 100 == info.collection_id

        info = cls(self.pool.collection, *other_args)
        assert self.pool.collection.id == info.collection_id

    def test_borrow_sends_analytics_event(self):
        now = utc_now()
        loaninfo = LoanInfo(
            self.pool.collection, self.pool.data_source,
            self.pool.identifier.type,
            self.pool.identifier.identifier,
            now, now + timedelta(seconds=3600),
            external_identifier=self._str,
        )
        self.remote.queue_checkout(loaninfo)
        now = utc_now()

        loan, hold, is_new = self.borrow()

        # The Loan looks good.
        assert loaninfo.identifier == loan.license_pool.identifier.identifier
        assert self.patron == loan.patron
        assert None == hold
        assert True == is_new
        assert loaninfo.external_identifier == loan.external_identifier

        # An analytics event was created.
        assert 1 == self.analytics.count
        assert (CirculationEvent.CM_CHECKOUT ==
            self.analytics.event_type)

        # Try to 'borrow' the same book again.
        self.remote.queue_checkout(AlreadyCheckedOut())
        loan, hold, is_new = self.borrow()
        assert False == is_new
        assert loaninfo.external_identifier == loan.external_identifier

        # Since the loan already existed, no new analytics event was
        # sent.
        assert 1 == self.analytics.count

        # Now try to renew the book.
        self.remote.queue_checkout(loaninfo)
        loan, hold, is_new = self.borrow()
        assert False == is_new

        # Renewals are counted as loans, since from an accounting
        # perspective they _are_ loans.
        assert 2 == self.analytics.count

        # Loans of open-access books go through a different code
        # path, but they count as loans nonetheless.
        self.pool.open_access = True
        self.remote.queue_checkout(loaninfo)
        loan, hold, is_new = self.borrow()
        assert 3 == self.analytics.count

    def test_borrowing_of_self_hosted_book_succeeds(self):
        # Arrange
        self.pool.self_hosted = True

        # Act
        loan, hold, is_new = self.borrow()

        # Assert
        assert True == is_new
        assert self.pool == loan.license_pool
        assert self.patron == loan.patron
        assert hold is None

    def test_borrowing_of_unlimited_access_book_succeeds(self):
        """Ensure that unlimited access books that don't belong to collections
            having a custom CirculationAPI implementation (e.g., OPDS 1.x, OPDS 2.x collections)
            are checked out in the same way as OA and self-hosted books."""
        # Arrange

        # Reset the API map, this book belongs to the "basic" collection,
        # i.e. collection without a custom CirculationAPI implementation.
        self.circulation.api_for_license_pool = MagicMock(return_value=None)

        # Mark the book as unlimited access.
        self.pool.unlimited_access = True

        # Act
        loan, hold, is_new = self.borrow()

        # Assert
        assert True == is_new
        assert self.pool == loan.license_pool
        assert self.patron == loan.patron
        assert hold is None

    def test_attempt_borrow_with_existing_remote_loan(self):
        """The patron has a remote loan that the circ manager doesn't know
        about, and they just tried to borrow a book they already have
        a loan for.
        """
        # Remote loan.
        self.circulation.add_remote_loan(
            self.pool.collection, self.pool.data_source, self.identifier.type,
            self.identifier.identifier, self.YESTERDAY, self.IN_TWO_WEEKS
        )

        self.remote.queue_checkout(AlreadyCheckedOut())
        now = utc_now()
        loan, hold, is_new = self.borrow()

        # There is now a new local loan representing the remote loan.
        assert True == is_new
        assert self.pool == loan.license_pool
        assert self.patron == loan.patron
        assert None == hold

        # The server told us 'there's already a loan for this book'
        # but didn't give us any useful information on when that loan
        # was created. We've faked it with values that should be okay
        # until the next sync.
        assert abs((loan.start-now).seconds) < 2
        assert 3600 == (loan.end-loan.start).seconds

    def test_attempt_borrow_with_existing_remote_hold(self):
        """The patron has a remote hold that the circ manager doesn't know
        about, and they just tried to borrow a book they already have
        on hold.
        """
        # Remote hold.
        self.circulation.add_remote_hold(
            self.pool.collection, self.pool.data_source,
            self.identifier.type, self.identifier.identifier,
            self.YESTERDAY, self.IN_TWO_WEEKS, 10
        )

        self.remote.queue_checkout(AlreadyOnHold())
        now = utc_now()
        loan, hold, is_new = self.borrow()

        # There is now a new local hold representing the remote hold.
        assert True == is_new
        assert None == loan
        assert self.pool == hold.license_pool
        assert self.patron == hold.patron

        # The server told us 'you already have this book on hold' but
        # didn't give us any useful information on when that hold was
        # created. We've set the hold start time to the time we found
        # out about it. We'll get the real information the next time
        # we do a sync.
        assert abs((hold.start-now).seconds) < 2
        assert None == hold.end
        assert None == hold.position

    def test_attempt_premature_renew_with_local_loan(self):
        """We have a local loan and a remote loan but the patron tried to
        borrow again -- probably to renew their loan.
        """
        # Local loan.
        loan, ignore = self.pool.loan_to(self.patron)

        # Remote loan.
        self.circulation.add_remote_loan(
            self.pool.collection, self.pool.data_source,
            self.identifier.type, self.identifier.identifier,
            self.YESTERDAY, self.IN_TWO_WEEKS
        )

        # This is the expected behavior in most cases--you tried to
        # renew the loan and failed because it's not time yet.
        self.remote.queue_checkout(CannotRenew())
        with pytest.raises(CannotRenew) as excinfo:
            self.borrow()
        assert 'CannotRenew' in str(excinfo.value)

    def test_attempt_renew_with_local_loan_and_no_available_copies(self):
        """We have a local loan and a remote loan but the patron tried to
        borrow again -- probably to renew their loan.
        """
        # Local loan.
        loan, ignore = self.pool.loan_to(self.patron)

        # Remote loan.
        self.circulation.add_remote_loan(
            self.pool.collection, self.pool.data_source,
            self.identifier.type, self.identifier.identifier,
            self.YESTERDAY, self.IN_TWO_WEEKS
        )

        # NoAvailableCopies can happen if there are already people
        # waiting in line for the book. This case gives a more
        # specific error message.
        #
        # Contrast with the way NoAvailableCopies is handled in
        # test_loan_becomes_hold_if_no_available_copies.
        self.remote.queue_checkout(NoAvailableCopies())
        with pytest.raises(CannotRenew) as excinfo:
            self.borrow()
        assert "You cannot renew a loan if other patrons have the work on hold." in str(excinfo.value)

    def test_loan_becomes_hold_if_no_available_copies(self):
        # We want to borrow this book but there are no copies.
        self.remote.queue_checkout(NoAvailableCopies())
        holdinfo = HoldInfo(
            self.pool.collection, self.pool.data_source,
            self.identifier.type, self.identifier.identifier,
            None, None, 10
        )
        self.remote.queue_hold(holdinfo)

        # As such, an attempt to renew our loan results in us actually
        # placing a hold on the book.
        loan, hold, is_new = self.borrow()
        assert None == loan
        assert True == is_new
        assert self.pool == hold.license_pool
        assert self.patron == hold.patron

    def test_borrow_creates_hold_if_api_returns_hold_info(self):
        # There are no available copies, but the remote API
        # places a hold for us right away instead of raising
        # an error.
        holdinfo = HoldInfo(
            self.pool.collection, self.pool.data_source,
            self.identifier.type, self.identifier.identifier,
            None, None, 10
        )
        self.remote.queue_checkout(holdinfo)

        # As such, an attempt to borrow results in us actually
        # placing a hold on the book.
        loan, hold, is_new = self.borrow()
        assert None == loan
        assert True == is_new
        assert self.pool == hold.license_pool
        assert self.patron == hold.patron

    def test_vendor_side_loan_limit_allows_for_hold_placement(self):
        # Attempting to borrow a book will trigger a vendor-side loan
        # limit.
        self.remote.queue_checkout(PatronLoanLimitReached())

        # But the point is moot because the book isn't even available.
        # Attempting to place a hold will succeed.
        holdinfo = HoldInfo(
            self.pool.collection, self.pool.data_source,
            self.identifier.type, self.identifier.identifier,
            None, None, 10
        )
        self.remote.queue_hold(holdinfo)

        loan, hold, is_new = self.borrow()

        # No exception was raised, and the Hold looks good.
        assert holdinfo.identifier == hold.license_pool.identifier.identifier
        assert self.patron == hold.patron
        assert None == loan
        assert True == is_new

    def test_loan_exception_reraised_if_hold_placement_fails(self):
        # Attempting to borrow a book will trigger a vendor-side loan
        # limit.
        self.remote.queue_checkout(PatronLoanLimitReached())

        # Attempting to place a hold will fail because the book is
        # available. (As opposed to the previous test, where the book
        # was _not_ available and hold placement succeeded.) This
        # indicates that we should have raised PatronLoanLimitReached
        # in the first place.
        self.remote.queue_hold(CurrentlyAvailable())

        assert len(self.remote.responses['checkout']) == 1
        assert len(self.remote.responses['hold']) == 1

        # The exception raised is PatronLoanLimitReached, the first
        # one we encountered...
        pytest.raises(PatronLoanLimitReached, self.borrow)

        # ...but we made both requests and have no more responses
        # queued.
        assert not self.remote.responses['checkout']
        assert not self.remote.responses['hold']

    def test_hold_sends_analytics_event(self):
        self.remote.queue_checkout(NoAvailableCopies())
        holdinfo = HoldInfo(
            self.pool.collection, self.pool.data_source,
            self.identifier.type, self.identifier.identifier,
            None, None, 10
        )
        self.remote.queue_hold(holdinfo)

        loan, hold, is_new = self.borrow()

        # The Hold looks good.
        assert holdinfo.identifier == hold.license_pool.identifier.identifier
        assert self.patron == hold.patron
        assert None == loan
        assert True == is_new

        # An analytics event was created.
        assert 1 == self.analytics.count
        assert (CirculationEvent.CM_HOLD_PLACE ==
            self.analytics.event_type)

        # Try to 'borrow' the same book again.
        self.remote.queue_checkout(AlreadyOnHold())
        loan, hold, is_new = self.borrow()
        assert False == is_new

        # Since the hold already existed, no new analytics event was
        # sent.
        assert 1 == self.analytics.count

    def test_loan_becomes_hold_if_no_available_copies_and_preexisting_loan(self):
        # Once upon a time, we had a loan for this book.
        loan, ignore = self.pool.loan_to(self.patron)
        loan.start = self.YESTERDAY

        # But no longer! What's more, other patrons have taken all the
        # copies!
        self.remote.queue_checkout(NoAvailableCopies())
        holdinfo = HoldInfo(
            self.pool.collection, self.pool.data_source,
            self.identifier.type, self.identifier.identifier,
            None, None, 10
        )
        self.remote.queue_hold(holdinfo)

        assert [] == self.remote.availability_updated_for

        # As such, an attempt to renew our loan results in us actually
        # placing a hold on the book.
        loan, hold, is_new = self.borrow()
        assert None == loan
        assert True == is_new
        assert self.pool == hold.license_pool
        assert self.patron == hold.patron

        # When NoAvailableCopies was raised, the circulation
        # information for the book was immediately updated, to reduce
        # the risk that other patrons would encounter the same
        # problem.
        assert [self.pool] == self.remote.availability_updated_for

    def test_borrow_with_expired_card_fails(self):
        # This checkout would succeed...
        now = utc_now()
        loaninfo = LoanInfo(
            self.pool.collection, self.pool.data_source,
            self.pool.identifier.type,
            self.pool.identifier.identifier,
            now, now + timedelta(seconds=3600),
        )
        self.remote.queue_checkout(loaninfo)

        # ...except the patron's library card has expired.
        old_expires = self.patron.authorization_expires
        yesterday = now - timedelta(days=1)
        self.patron.authorization_expires = yesterday

        pytest.raises(AuthorizationExpired, self.borrow)
        self.patron.authorization_expires = old_expires

    def test_borrow_with_outstanding_fines(self):
        # This checkout would succeed...
        now = utc_now()
        loaninfo = LoanInfo(
            self.pool.collection, self.pool.data_source,
            self.pool.identifier.type,
            self.pool.identifier.identifier,
            now, now + timedelta(seconds=3600),
        )
        self.remote.queue_checkout(loaninfo)

        # ...except the patron has too many fines.
        old_fines = self.patron.fines
        self.patron.fines = 1000
        setting = ConfigurationSetting.for_library(
            Configuration.MAX_OUTSTANDING_FINES,
            self._default_library
        )
        setting.value = "$0.50"

        pytest.raises(OutstandingFines, self.borrow)

        # Test the case where any amount of fines are too much.
        setting.value = "$0"
        pytest.raises(OutstandingFines, self.borrow)


        # Remove the fine policy, and borrow succeeds.
        setting.value = None
        loan, i1, i2 = self.borrow()
        assert isinstance(loan, Loan)

        self.patron.fines = old_fines

    def test_borrow_with_block_fails(self):
        # This checkout would succeed...
        now = utc_now()
        loaninfo = LoanInfo(
            self.pool.collection, self.pool.data_source,
            self.pool.identifier.type,
            self.pool.identifier.identifier,
            now, now + timedelta(seconds=3600),
        )
        self.remote.queue_checkout(loaninfo)

        # ...except the patron is blocked
        self.patron.block_reason = "some reason"
        pytest.raises(AuthorizationBlocked, self.borrow)
        self.patron.block_reason = None

    def test_no_licenses_prompts_availability_update(self):
        # Once the library offered licenses for this book, but
        # the licenses just expired.
        self.remote.queue_checkout(NoLicenses())
        assert [] == self.remote.availability_updated_for

        # We're not able to borrow the book...
        pytest.raises(NoLicenses, self.borrow)

        # But the availability of the book gets immediately updated,
        # so that we don't keep offering the book.
        assert [self.pool] == self.remote.availability_updated_for

    def test_borrow_calls_enforce_limits(self):
        # Verify that the normal behavior of CirculationAPI.borrow()
        # is to call enforce_limits() before trying to check out the
        # book.
        class MockVendorAPI(BaseCirculationAPI):
            # Short-circuit the borrowing process -- we just need to make sure
            # enforce_limits is called before checkout()
            def __init__(self):
                self.availability_updated = []

            def internal_format(self, *args, **kwargs):
                return "some format"

            def checkout(self, *args, **kwargs):
                raise NotImplementedError()
        api = MockVendorAPI()

        class MockCirculationAPI(CirculationAPI):
            def __init__(self, *args, **kwargs):
                super(MockCirculationAPI, self).__init__(*args, **kwargs)
                self.enforce_limits_calls = []

            def enforce_limits(self, patron, licensepool):
                self.enforce_limits_calls.append((patron, licensepool))

            def api_for_license_pool(self, pool):
                # Always return the same mock MockVendorAPI.
                return api
        self.circulation = MockCirculationAPI(self._db, self._default_library)

        # checkout() raised the expected NotImplementedError
        pytest.raises(NotImplementedError, self.borrow)

        # But before that happened, enforce_limits was called once.
        assert [(self.patron, self.pool)] == self.circulation.enforce_limits_calls

    def test_patron_at_loan_limit(self):
        # The loan limit is a per-library setting.
        setting = self.patron.library.setting(Configuration.LOAN_LIMIT)

        future = utc_now() + timedelta(hours=1)

        # This patron has two loans that count towards the loan limit
        patron = self.patron
        self.pool.loan_to(self.patron, end=future)
        pool2 = self._licensepool(None)
        pool2.loan_to(self.patron, end=future)

        # An open-access loan doesn't count towards the limit.
        open_access_pool = self._licensepool(None, with_open_access_download=True)
        open_access_pool.loan_to(self.patron)

        # A loan of indefinite duration (no end date) doesn't count
        # towards the limit.
        indefinite_pool = self._licensepool(None)
        indefinite_pool.loan_to(self.patron, end=None)

        # Another patron's loans don't affect your limit.
        patron2 = self._patron()
        self.pool.loan_to(patron2)

        # patron_at_loan_limit returns True if your number of relevant
        # loans equals or exceeds the limit.
        m = self.circulation.patron_at_loan_limit
        assert None == setting.value
        assert False == m(patron)

        setting.value = 1
        assert True == m(patron)
        setting.value = 2
        assert True == m(patron)
        setting.value = 3
        assert False == m(patron)

        # Setting the loan limit to 0 is treated the same as disabling it.
        setting.value = 0
        assert False == m(patron)

        # Another library's setting doesn't affect your limit.
        other_library = self._library()
        other_library.setting(Configuration.LOAN_LIMIT).value = 1
        assert False == m(patron)

    def test_patron_at_hold_limit(self):
        # The hold limit is a per-library setting.
        setting = self.patron.library.setting(Configuration.HOLD_LIMIT)

        # Unlike the loan limit, it's pretty simple -- every hold counts towards your limit.
        patron = self.patron
        self.pool.on_hold_to(self.patron)
        pool2 = self._licensepool(None)
        pool2.on_hold_to(self.patron)

        # Another patron's holds don't affect your limit.
        patron2 = self._patron()
        self.pool.on_hold_to(patron2)

        # patron_at_hold_limit returns True if your number of holds
        # equals or exceeds the limit.
        m = self.circulation.patron_at_hold_limit
        assert None == setting.value
        assert False == m(patron)

        setting.value = 1
        assert True == m(patron)
        setting.value = 2
        assert True == m(patron)
        setting.value = 3
        assert False == m(patron)

        # Setting the hold limit to 0 is treated the same as disabling it.
        setting.value = 0
        assert False == m(patron)

        # Another library's setting doesn't affect your limit.
        other_library = self._library()
        other_library.setting(Configuration.HOLD_LIMIT).value = 1
        assert False == m(patron)

    def test_enforce_limits(self):
        # Verify that enforce_limits works whether the patron is at one, both,
        # or neither of their loan limits.

        class MockVendorAPI(object):
            # Simulate a vendor API so we can watch license pool
            # availability being updated.
            def __init__(self):
                self.availability_updated = []

            def update_availability(self, pool):
                self.availability_updated.append(pool)

        # Set values for loan and hold limit, so we can verify those
        # values are propagated to the circulation exceptions raised
        # when a patron would exceed one of the limits.
        #
        # Both limits are set to the same value for the sake of
        # convenience in testing.
        self._default_library.setting(Configuration.LOAN_LIMIT).value = 12
        self._default_library.setting(Configuration.HOLD_LIMIT).value = 12

        api = MockVendorAPI()

        class Mock(MockCirculationAPI):
            # Mock the loan and hold limit settings, and return a mock
            # CirculationAPI as needed.
            def __init__(self, *args, **kwargs):
                super(Mock, self).__init__(*args, **kwargs)
                self.api = api
                self.api_for_license_pool_calls = []
                self.patron_at_loan_limit_calls = []
                self.patron_at_hold_limit_calls = []
                self.at_loan_limit = False
                self.at_hold_limit = False

            def api_for_license_pool(self, pool):
                # Always return the same mock vendor API
                self.api_for_license_pool_calls.append(pool)
                return self.api

            def patron_at_loan_limit(self, patron):
                # Return the value set for self.at_loan_limit
                self.patron_at_loan_limit_calls.append(patron)
                return self.at_loan_limit

            def patron_at_hold_limit(self, patron):
                # Return the value set for self.at_hold_limit
                self.patron_at_hold_limit_calls.append(patron)
                return self.at_hold_limit

        circulation = Mock(self._db, self._default_library)

        # Sub-test 1: patron has reached neither limit.
        #
        patron = self.patron
        pool = object()
        circulation.at_loan_limit = False
        circulation.at_hold_limit = False

        assert None == circulation.enforce_limits(patron, pool)

        # To determine that the patron is under their limit, it was
        # necessary to call patron_at_loan_limit and
        # patron_at_hold_limit.
        assert patron == circulation.patron_at_loan_limit_calls.pop()
        assert patron == circulation.patron_at_hold_limit_calls.pop()

        # But it was not necessary to update the availability for the
        # LicensePool, since the patron was not at either limit.
        assert [] == api.availability_updated

        # Sub-test 2: patron has reached both limits.
        #
        circulation.at_loan_limit = True
        circulation.at_hold_limit = True

        # We can't use assert_raises here because we need to examine the
        # exception object to make sure it was properly instantiated.
        def assert_enforce_limits_raises(expected_exception):
            try:
                circulation.enforce_limits(patron, pool)
                raise Exception("Expected a %r" % expected_exception)
            except Exception as e:
                assert isinstance(e, expected_exception)
                # If .limit is set it means we were able to find a
                # specific limit in the database, which means the
                # exception was instantiated correctly.
                #
                # The presence of .limit will let us give a more specific
                # error message when the exception is converted to a
                # problem detail document.
                assert 12 == e.limit
        assert_enforce_limits_raises(PatronLoanLimitReached)

        # We were able to deduce that the patron can't do anything
        # with this book, without having to ask the API about
        # availability.
        assert patron == circulation.patron_at_loan_limit_calls.pop()
        assert patron == circulation.patron_at_hold_limit_calls.pop()
        assert [] == api.availability_updated

        # At this point we need to start using a real LicensePool.
        pool = self.pool

        # Sub-test 3: patron is at loan limit but not hold limit.
        #
        circulation.at_loan_limit = True
        circulation.at_hold_limit = False

        # If the book is available, we get PatronLoanLimitReached
        pool.licenses_available = 1
        assert_enforce_limits_raises(PatronLoanLimitReached)

        # Reaching this conclusion required checking both patron
        # limits and asking the remote API for updated availability
        # information for this LicensePool.
        assert patron == circulation.patron_at_loan_limit_calls.pop()
        assert patron == circulation.patron_at_hold_limit_calls.pop()
        assert pool == api.availability_updated.pop()

        # If the LicensePool is not available, we pass the
        # test. Placing a hold is fine here.
        pool.licenses_available = 0
        assert None == circulation.enforce_limits(patron, pool)
        assert patron == circulation.patron_at_loan_limit_calls.pop()
        assert patron == circulation.patron_at_hold_limit_calls.pop()
        assert pool == api.availability_updated.pop()

        # Sub-test 3: patron is at hold limit but not loan limit
        #
        circulation.at_loan_limit = False
        circulation.at_hold_limit = True

        # If the book is not available, we get PatronHoldLimitReached
        pool.licenses_available = 0
        assert_enforce_limits_raises(PatronHoldLimitReached)

        # Reaching this conclusion required checking both patron
        # limits and asking the remote API for updated availability
        # information for this LicensePool.
        assert patron == circulation.patron_at_loan_limit_calls.pop()
        assert patron == circulation.patron_at_hold_limit_calls.pop()
        assert pool == api.availability_updated.pop()

        # If the book is available, we're fine -- we're not at our loan limit.
        pool.licenses_available = 1
        assert None == circulation.enforce_limits(patron, pool)
        assert patron == circulation.patron_at_loan_limit_calls.pop()
        assert patron == circulation.patron_at_hold_limit_calls.pop()
        assert pool == api.availability_updated.pop()

    def test_borrow_hold_limit_reached(self):
        # Verify that you can't place a hold on an unavailable book
        # if you're at your hold limit.
        #
        # NOTE: This is redundant except as an end-to-end test.

        # The hold limit is 1, and the patron has a previous hold.
        self.patron.library.setting(Configuration.HOLD_LIMIT).value = 1
        other_pool = self._licensepool(None)
        other_pool.open_access = False
        other_pool.on_hold_to(self.patron)

        # The patron wants to take out a loan on an unavailable title.
        self.pool.licenses_available = 0
        try:
            self.borrow()
        except Exception as e:
            # The result is a PatronHoldLimitReached configured with the
            # library's hold limit.
            assert isinstance(e, PatronHoldLimitReached)
            assert 1 == e.limit

        # If we increase the limit, borrow succeeds.
        self.patron.library.setting(Configuration.HOLD_LIMIT).value = 2
        self.remote.queue_checkout(NoAvailableCopies())
        now = utc_now()
        holdinfo = HoldInfo(
            self.pool.collection, self.pool.data_source,
            self.pool.identifier.type,
            self.pool.identifier.identifier,
            now, now + timedelta(seconds=3600), 10
        )
        self.remote.queue_hold(holdinfo)
        loan, hold, is_new = self.borrow()
        assert hold != None

    def test_fulfill_open_access(self):
        # Here's an open-access title.
        self.pool.open_access = True

        # The patron has the title on loan.
        self.pool.loan_to(self.patron)

        # It has a LicensePoolDeliveryMechanism that is broken (has no
        # associated Resource).
        broken_lpdm = self.delivery_mechanism
        assert None == broken_lpdm.resource
        i_want_an_epub = broken_lpdm.delivery_mechanism

        # fulfill_open_access() and fulfill() will both raise
        # FormatNotAvailable.
        pytest.raises(FormatNotAvailable, self.circulation.fulfill_open_access,
                      self.pool, i_want_an_epub)

        pytest.raises(FormatNotAvailable, self.circulation.fulfill,
                      self.patron, '1234', self.pool,
                      broken_lpdm,
                      sync_on_failure=False
        )

        # Let's add a second LicensePoolDeliveryMechanism of the same
        # type which has an associated Resource.
        link, new = self.pool.identifier.add_link(
            Hyperlink.OPEN_ACCESS_DOWNLOAD, self._url,
            self.pool.data_source
        )

        working_lpdm = self.pool.set_delivery_mechanism(
            i_want_an_epub.content_type,
            i_want_an_epub.drm_scheme,
            RightsStatus.GENERIC_OPEN_ACCESS,
            link.resource,
        )

        # It's still not going to work because the Resource has no
        # Representation.
        assert None == link.resource.representation
        pytest.raises(FormatNotAvailable, self.circulation.fulfill_open_access,
                      self.pool, i_want_an_epub)

        # Let's add a Representation to the Resource.
        representation, is_new = self._representation(
            link.resource.url, i_want_an_epub.content_type,
            "Dummy content", mirrored=True
        )
        link.resource.representation = representation

        # We can finally fulfill a loan.
        result = self.circulation.fulfill_open_access(
            self.pool, broken_lpdm
        )
        assert isinstance(result, FulfillmentInfo)
        assert result.content_link == link.resource.representation.public_url
        assert result.content_type == i_want_an_epub.content_type

        # Now, if we try to call fulfill() with the broken
        # LicensePoolDeliveryMechanism we get a result from the
        # working DeliveryMechanism with the same format.
        result = self.circulation.fulfill(
            self.patron, '1234', self.pool, broken_lpdm
        )
        assert isinstance(result, FulfillmentInfo)
        assert result.content_link == link.resource.representation.public_url
        assert result.content_type == i_want_an_epub.content_type

        # We get the right result even if the code calling
        # fulfill_open_access() is incorrectly written and passes in
        # the broken LicensePoolDeliveryMechanism (as opposed to its
        # generic DeliveryMechanism).
        result = self.circulation.fulfill_open_access(
            self.pool, broken_lpdm
        )
        assert isinstance(result, FulfillmentInfo)
        assert result.content_link == link.resource.representation.public_url
        assert result.content_type == i_want_an_epub.content_type

        # If we change the working LPDM so that it serves a different
        # media type than the one we're asking for, we're back to
        # FormatNotAvailable errors.
        irrelevant_delivery_mechanism, ignore = DeliveryMechanism.lookup(
            self._db, "application/some-other-type",
            DeliveryMechanism.NO_DRM
        )
        working_lpdm.delivery_mechanism = irrelevant_delivery_mechanism
        pytest.raises(FormatNotAvailable, self.circulation.fulfill_open_access,
                      self.pool, i_want_an_epub)

    def test_fulfilment_of_unlimited_access_book_succeeds(self):
        """Ensure that unlimited access books that don't belong to collections
            having a custom CirculationAPI implementation (e.g., OPDS 1.x, OPDS 2.x collections)
            are fulfilled in the same way as OA and self-hosted books."""
        # Reset the API map, this book belongs to the "basic" collection,
        # i.e. collection without a custom CirculationAPI implementation.
        self.circulation.api_for_license_pool = MagicMock(return_value=None)

        # Mark the book as unlimited access.
        self.pool.unlimited_access = True

        media_type = MediaTypes.EPUB_MEDIA_TYPE

        # Create a borrow link.
        link, _ = self.pool.identifier.add_link(
            Hyperlink.BORROW,
            self._url,
            self.pool.data_source
        )

        # Create a license pool delivery mechanism.
        self.pool.set_delivery_mechanism(
            media_type,
            DeliveryMechanism.ADOBE_DRM,
            RightsStatus.IN_COPYRIGHT,
            link.resource,
        )

        # Create a representation.
        representation, _ = self._representation(
            link.resource.url,
            media_type,
            "Dummy content",
            mirrored=True
        )
        link.resource.representation = representation

        # Act
        self.pool.loan_to(self.patron)

        result = self.circulation.fulfill(
            self.patron,
            '1234',
            self.pool,
            self.pool.delivery_mechanisms[0]
        )

        # The fulfillment looks good.
        assert isinstance(result, FulfillmentInfo)
        assert result.content_link == link.resource.representation.public_url
        assert result.content_type == media_type

    def test_fulfill(self):
        self.pool.loan_to(self.patron)

        fulfillment = self.pool.delivery_mechanisms[0]
        fulfillment.content = "Fulfilled."
        fulfillment.content_link = None
        self.remote.queue_fulfill(fulfillment)

        result = self.circulation.fulfill(self.patron, '1234', self.pool,
                                          self.pool.delivery_mechanisms[0])

        # The fulfillment looks good.
        assert fulfillment == result

        # An analytics event was created.
        assert 1 == self.analytics.count
        assert (CirculationEvent.CM_FULFILL ==
            self.analytics.event_type)

    def test_fulfill_without_loan(self):
        # By default, a title cannot be fulfilled unless there is an active
        # loan for the title (tested above, in test_fulfill).
        fulfillment = self.pool.delivery_mechanisms[0]
        fulfillment.content = "Fulfilled."
        fulfillment.content_link = None
        self.remote.queue_fulfill(fulfillment)

        def try_to_fulfill():
            # Note that we're passing None for `patron`.
            return self.circulation.fulfill(
                None, '1234', self.pool, self.pool.delivery_mechanisms[0]
            )

        pytest.raises(NoActiveLoan, try_to_fulfill)

        # However, if CirculationAPI.can_fulfill_without_loan() says it's
        # okay, the title will be fulfilled anyway.
        def yes_we_can(*args, **kwargs):
            return True
        self.circulation.can_fulfill_without_loan = yes_we_can
        result = try_to_fulfill()
        assert fulfillment == result

    @parameterized.expand([
        ('open_access', True, False),
        ('self_hosted', False, True)
    ])
    def test_revoke_loan(self, _, open_access=False, self_hosted=False):
        self.pool.open_access = open_access
        self.pool.self_hosted = self_hosted

        self.patron.last_loan_activity_sync = utc_now()
        self.pool.loan_to(self.patron)
        self.remote.queue_checkin(True)

        result = self.circulation.revoke_loan(self.patron, '1234', self.pool)
        assert True == result

        # The patron's loan activity is now out of sync.
        assert None == self.patron.last_loan_activity_sync

        # An analytics event was created.
        assert 1 == self.analytics.count
        assert (CirculationEvent.CM_CHECKIN ==
            self.analytics.event_type)

    @parameterized.expand([
        ('open_access', True, False),
        ('self_hosted', False, True)
    ])
    def test_release_hold(self, _, open_access=False, self_hosted=False):
        self.pool.open_access = open_access
        self.pool.self_hosted = self_hosted

        self.patron.last_loan_activity_sync = utc_now()
        self.pool.on_hold_to(self.patron)
        self.remote.queue_release_hold(True)

        result = self.circulation.release_hold(self.patron, '1234', self.pool)
        assert True == result

        # The patron's loan activity is now out of sync.
        assert None == self.patron.last_loan_activity_sync

        # An analytics event was created.
        assert 1 == self.analytics.count
        assert (CirculationEvent.CM_HOLD_RELEASE ==
            self.analytics.event_type)

    def test__collect_event(self):
        # Test the _collect_event method, which gathers information
        # from the current request and sends out the appropriate
        # circulation events.
        class MockAnalytics(object):
            def __init__(self):
                self.events = []

            def collect_event(self, library, licensepool, name, neighborhood):
                self.events.append(
                    (library, licensepool, name, neighborhood)
                )
                return True

        analytics = MockAnalytics()

        l1 = self._default_library
        l2 = self._library()

        p1 = self._patron(library=l1)
        p2 = self._patron(library=l2)

        lp1 = self._licensepool(edition=None)
        lp2 = self._licensepool(edition=None)

        api = CirculationAPI(self._db, l1, analytics)

        def assert_event(inp, outp):
            # Assert that passing `inp` into the mock _collect_event
            # method calls collect_event() on the MockAnalytics object
            # with `outp` as the arguments

            # Call the method
            api._collect_event(*inp)

            # Check the 'event' that was created inside the method.
            assert outp == analytics.events.pop()

            # Validate that only one 'event' was created.
            assert [] == analytics.events

        # Worst case scenario -- the only information we can find is
        # the Library associated with the CirculationAPI object itself.
        assert_event(
            (None, None, 'event'),
            (l1, None, 'event', None)
        )

        # If a LicensePool is provided, it's passed right through
        # to Analytics.collect_event.
        assert_event(
            (None, lp2, 'event'),
            (l1, lp2, 'event', None)
        )

        # If a Patron is provided, their Library takes precedence over
        # the Library associated with the CirculationAPI (though this
        # shouldn't happen).
        assert_event(
            (p2, None, 'event'),
            (l2, None, 'event', None)
        )

        # We must run the rest of the tests in a simulated Flask request
        # context.
        app = Flask(__name__)
        with app.test_request_context():
            # The request library takes precedence over the Library
            # associated with the CirculationAPI (though this
            # shouldn't happen).
            flask.request.library = l2
            assert_event(
                (None, None, 'event'),
                (l2, None, 'event', None)
            )

        with app.test_request_context():
            # The library of the request patron also takes precedence
            # over both (though again, this shouldn't happen).
            flask.request.library = l1
            flask.request.patron = p2
            assert_event(
                (None, None, 'event'),
                (l2, None, 'event', None)
            )

        # Now let's check neighborhood gathering.
        p2.neighborhood = "Compton"
        with app.test_request_context():
            # Neighborhood is only gathered if we explicitly ask for
            # it.
            flask.request.patron = p2
            assert_event(
                (p2, None, 'event'),
                (l2, None, 'event', None)
            )
            assert_event(
                (p2, None, 'event', False),
                (l2, None, 'event', None)
            )
            assert_event(
                (p2, None, 'event', True),
                (l2, None, 'event', "Compton")
            )

            # Neighborhood is not gathered if the request's active
            # patron is not the patron who triggered the event.
            assert_event(
                (p1, None, 'event', True),
                (l1, None, 'event', None)
            )

        with app.test_request_context():
            # Even if we ask for it, neighborhood is not gathered if
            # the data isn't available.
            flask.request.patron = p1
            assert_event(
                (p1, None, 'event', True),
                (l1, None, 'event', None)
            )

        # Finally, remove the mock Analytics object entirely and
        # verify that calling _collect_event doesn't cause a crash.
        api.analytics = None
        api._collect_event(p1, None, 'event')

    def test_sync_bookshelf_ignores_local_loan_with_no_identifier(self):
        loan, ignore = self.pool.loan_to(self.patron)
        loan.start = self.YESTERDAY
        self.pool.identifier = None

        # Verify that we can sync without crashing.
        self.sync_bookshelf()

        # The invalid loan was ignored and is still there.
        loans = self._db.query(Loan).all()
        assert [loan] == loans

        # Even worse - the loan has no license pool!
        loan.license_pool = None

        # But we can still sync without crashing.
        self.sync_bookshelf()

    def test_sync_bookshelf_ignores_local_hold_with_no_identifier(self):
        hold, ignore = self.pool.on_hold_to(self.patron)
        self.pool.identifier = None

        # Verify that we can sync without crashing.
        self.sync_bookshelf()

        # The invalid hold was ignored and is still there.
        holds = self._db.query(Hold).all()
        assert [hold] == holds

        # Even worse - the hold has no license pool!
        hold.license_pool = None

        # But we can still sync without crashing.
        self.sync_bookshelf()

    def test_sync_bookshelf_with_old_local_loan_and_no_remote_loan_deletes_local_loan(self):
        # Local loan that was created yesterday.
        loan, ignore = self.pool.loan_to(self.patron)
        loan.start = self.YESTERDAY

        # The loan is in the db.
        loans = self._db.query(Loan).all()
        assert [loan] == loans

        self.sync_bookshelf()

        # Now the local loan is gone.
        loans = self._db.query(Loan).all()
        assert [] == loans

    def test_sync_bookshelf_with_new_local_loan_and_no_remote_loan_keeps_local_loan(self):
        # Local loan that was just created.
        loan, ignore = self.pool.loan_to(self.patron)
        loan.start = utc_now()

        # The loan is in the db.
        loans = self._db.query(Loan).all()
        assert [loan] == loans

        self.sync_bookshelf()

        # The loan is still in the db, since it was just created.
        loans = self._db.query(Loan).all()
        assert [loan] == loans

    def test_sync_bookshelf_with_incomplete_remotes_keeps_local_loan(self):
        self.patron.last_loan_activity_sync = utc_now()
        loan, ignore = self.pool.loan_to(self.patron)
        loan.start = self.YESTERDAY

        class IncompleteCirculationAPI(MockCirculationAPI):
            def patron_activity(self, patron, pin):
                # A remote API failed, and we don't know if
                # the patron has any loans or holds.
                return [], [], False

        circulation = IncompleteCirculationAPI(
            self._db, self._default_library,
            api_map={ExternalIntegration.BIBLIOTHECA : MockBibliothecaAPI})
        circulation.sync_bookshelf(self.patron, "1234")

        # The loan is still in the db, since there was an
        # error from one of the remote APIs and we don't have
        # complete loan data.
        loans = self._db.query(Loan).all()
        assert [loan] == loans

        # Since we don't have complete loan data,
        # patron.last_loan_activity_sync has been cleared out -- we know
        # the data we have is unreliable.
        assert None == self.patron.last_loan_activity_sync

        class CompleteCirculationAPI(MockCirculationAPI):
            def patron_activity(self, patron, pin):
                # All the remote API calls succeeded, so
                # now we know the patron has no loans.
                return [], [], True

        circulation = CompleteCirculationAPI(
            self._db, self._default_library,
            api_map={ExternalIntegration.BIBLIOTHECA : MockBibliothecaAPI})
        circulation.sync_bookshelf(self.patron, "1234")

        # Now the loan is gone.
        loans = self._db.query(Loan).all()
        assert [] == loans

        # Since we know our picture of the patron's bookshelf is up-to-date,
        # patron.last_loan_activity_sync has been set to the current time.
        now = utc_now()
        assert (now-self.patron.last_loan_activity_sync).total_seconds() < 2

    def test_sync_bookshelf_updates_local_loan_and_hold_with_modified_timestamps(self):
        # We have a local loan that supposedly runs from yesterday
        # until tomorrow.
        loan, ignore = self.pool.loan_to(self.patron)
        loan.start = self.YESTERDAY
        loan.end = self.TOMORROW

        # But the remote thinks the loan runs from today until two
        # weeks from today.
        self.circulation.add_remote_loan(
            self.pool.collection, self.pool.data_source, self.identifier.type,
            self.identifier.identifier, self.TODAY, self.IN_TWO_WEEKS
        )

        # Similar situation for this hold on a different LicensePool.
        edition, pool2 = self._edition(
            data_source_name=DataSource.BIBLIOTHECA,
            identifier_type=Identifier.BIBLIOTHECA_ID,
            with_license_pool=True, collection=self.collection
        )

        hold, ignore = pool2.on_hold_to(self.patron)
        hold.start = self.YESTERDAY
        hold.end = self.TOMORROW
        hold.position = 10

        self.circulation.add_remote_hold(
            pool2.collection, pool2.data_source, pool2.identifier.type,
            pool2.identifier.identifier, self.TODAY, self.IN_TWO_WEEKS,
            0
        )
        self.circulation.sync_bookshelf(self.patron, "1234")

        # Our local loans and holds have been updated to reflect the new
        # data from the source of truth.
        assert self.TODAY == loan.start
        assert self.IN_TWO_WEEKS == loan.end

        assert self.TODAY == hold.start
        assert self.IN_TWO_WEEKS == hold.end
        assert 0 == hold.position

    def test_sync_bookshelf_applies_locked_delivery_mechanism_to_loan(self):

        # By the time we hear about the patron's loan, they've already
        # locked in an oddball delivery mechanism.
        mechanism = DeliveryMechanismInfo(
            Representation.TEXT_HTML_MEDIA_TYPE, DeliveryMechanism.NO_DRM
        )
        pool = self._licensepool(None)
        self.circulation.add_remote_loan(
            pool.collection, pool.data_source.name,
            pool.identifier.type,
            pool.identifier.identifier,
            utc_now(),
            None,
            locked_to=mechanism
        )
        self.circulation.sync_bookshelf(self.patron, "1234")

        # The oddball delivery mechanism is now associated with the loan...
        [loan] = self.patron.loans
        delivery = loan.fulfillment.delivery_mechanism
        assert Representation.TEXT_HTML_MEDIA_TYPE == delivery.content_type
        assert DeliveryMechanism.NO_DRM == delivery.drm_scheme

        # ... and (once we commit) with the LicensePool.
        self._db.commit()
        assert loan.fulfillment in pool.delivery_mechanisms

    def test_sync_bookshelf_respects_last_loan_activity_sync(self):

        # We believe we have up-to-date loan activity for this patron.
        now = utc_now()
        self.patron.last_loan_activity_sync = now

        # Little do we know that they just used a vendor website to
        # create a loan.
        self.circulation.add_remote_loan(
            self.pool.collection, self.pool.data_source,
            self.identifier.type, self.identifier.identifier,
            self.YESTERDAY, self.IN_TWO_WEEKS
        )

        # Syncing our loans with the remote won't actually do anything.
        self.circulation.sync_bookshelf(self.patron, "1234")
        assert [] == self.patron.loans

        # But eventually, our local knowledge will grow stale.
        long_ago = now - timedelta(seconds=self.patron.loan_activity_max_age * 2)
        self.patron.last_loan_activity_sync = long_ago

        # At that point, sync_bookshelf _will_ go out to the remote.
        now = utc_now()
        self.circulation.sync_bookshelf(self.patron, "1234")
        assert 1 == len(self.patron.loans)

        # Once that happens, patron.last_loan_activity_sync is updated to
        # the current time.
        updated = self.patron.last_loan_activity_sync
        assert (updated-now).total_seconds() < 2

        # It's also possible to force a sync even when one wouldn't
        # normally happen, by passing force=True into sync_bookshelf.
        self.circulation.remote_loans = []

        # A hack to work around the rule that loans not found on
        # remote don't get deleted if they were created in the last 60
        # seconds.
        self.patron.loans[0].start = long_ago
        self._db.commit()

        self.circulation.sync_bookshelf(self.patron, "1234", force=True)
        assert [] == self.patron.loans
        assert self.patron.last_loan_activity_sync > updated

    def test_patron_activity(self):
        # Get a CirculationAPI that doesn't mock out its API's patron activity.
        circulation = CirculationAPI(
            self._db, self._default_library, api_map={
            ExternalIntegration.BIBLIOTHECA : MockBibliothecaAPI
        })
        mock_bibliotheca = circulation.api_for_collection[self.collection.id]
        data = sample_data("checkouts.xml", "bibliotheca")
        mock_bibliotheca.queue_response(200, content=data)

        loans, holds, complete = circulation.patron_activity(self.patron, "1234")
        assert 2 == len(loans)
        assert 2 == len(holds)
        assert True == complete

        mock_bibliotheca.queue_response(500, content="Error")

        loans, holds, complete = circulation.patron_activity(self.patron, "1234")
        assert 0 == len(loans)
        assert 0 == len(holds)
        assert False == complete

    def test_can_fulfill_without_loan(self):
        """Can a title can be fulfilled without an active loan?  It depends on
        the BaseCirculationAPI implementation for that title's colelction.
        """
        class Mock(BaseCirculationAPI):
            def can_fulfill_without_loan(self, patron, pool, lpdm):
                return "yep"

        pool = self._licensepool(None)
        circulation = CirculationAPI(self._db, self._default_library)
        circulation.api_for_collection[pool.collection.id] = Mock()
        assert (
            "yep" ==
            circulation.can_fulfill_without_loan(None, pool, object()))

        # If format data is missing or the BaseCirculationAPI cannot
        # be found, we assume the title cannot be fulfilled.
        assert False == circulation.can_fulfill_without_loan(None, pool, None)
        assert False == circulation.can_fulfill_without_loan(None, None, object())

        circulation.api_for_collection = {}
        assert False == circulation.can_fulfill_without_loan(None, pool, None)

        # An open access pool can be fulfilled even without the BaseCirculationAPI.
        pool.open_access = True
        assert True == circulation.can_fulfill_without_loan(None, pool, object())


class TestBaseCirculationAPI(DatabaseTest):

    def test_default_notification_email_address(self):
        # Test the ability to get the default notification email address
        # for a patron or a library.
        self._default_library.setting(
            Configuration.DEFAULT_NOTIFICATION_EMAIL_ADDRESS).value = (
                "help@library"
            )
        m = BaseCirculationAPI.default_notification_email_address
        assert "help@library" == m(self._default_library, None)
        assert "help@library" == m(self._patron(), None)
        other_library = self._library()
        assert None == m(other_library, None)

    def test_can_fulfill_without_loan(self):
        """By default, there is a blanket prohibition on fulfilling a title
        when there is no active loan.
        """
        api = BaseCirculationAPI()
        assert False == api.can_fulfill_without_loan(object(), object(), object())

    def test_patron_email_address(self):
        # Test the method that looks up a patron's actual email address
        # (the one they shared with the library) on demand.
        class Mock(BaseCirculationAPI):
            @classmethod
            def _library_authenticator(self, library):
                self._library_authenticator_called_with = library
                value = BaseCirculationAPI._library_authenticator(library)
                self._library_authenticator_returned = value
                return value

        api = Mock()
        patron = self._patron()
        library = patron.library

        # In a non-test scenario, a real LibraryAuthenticator is
        # created and used as a source of knowledge about a patron's
        # email address.
        #
        # However, the default library has no authentication providers
        # set up, so the patron has no email address -- there's no one
        # capable of providing an address.
        assert None == api.patron_email_address(patron)
        assert patron.library == api._library_authenticator_called_with
        assert isinstance(
            api._library_authenticator_returned, LibraryAuthenticator
        )

        # Now we're going to pass in our own LibraryAuthenticator,
        # which we've populated with mock authentication providers,
        # into a real BaseCirculationAPI.
        api = BaseCirculationAPI()
        authenticator = LibraryAuthenticator(_db=self._db, library=library)

        # This OAuth authentication provider doesn't implement
        # remote_patron_lookup (it raises NotImplementedError),
        # so it's no help.
        class MockOAuth(object):
            NAME = "mock oauth"
            def remote_patron_lookup(self, patron):
                self.called_with = patron
                raise NotImplementedError()
        mock_oauth = MockOAuth()
        authenticator.register_oauth_provider(mock_oauth)
        assert (
            None ==
            api.patron_email_address(
                patron, library_authenticator=authenticator
            ))
        # But we can verify that remote_patron_lookup was in fact
        # called.
        assert patron == mock_oauth.called_with

        # This basic authentication provider _does_ implement
        # remote_patron_lookup, but doesn't provide the crucial
        # information, so still no help.
        class MockBasic(object):
            def remote_patron_lookup(self, patron):
                self.called_with = patron
                return PatronData(authorization_identifier="patron")
        basic = MockBasic()
        authenticator.register_basic_auth_provider(basic)
        assert (
            None ==
            api.patron_email_address(
                patron, library_authenticator=authenticator
            ))
        assert patron == basic.called_with

        # This basic authentication provider gives us the information
        # we're after.
        class MockBasic(object):
            def remote_patron_lookup(self, patron):
                self.called_with = patron
                return PatronData(email_address="me@email")
        basic = MockBasic()
        authenticator.basic_auth_provider = basic
        assert (
            "me@email" ==
            api.patron_email_address(
                patron, library_authenticator=authenticator
            ))
        assert patron == basic.called_with


class TestDeliveryMechanismInfo(DatabaseTest):

    def test_apply(self):

        # Here's a LicensePool with one non-open-access delivery mechanism.
        pool = self._licensepool(None)
        assert False == pool.open_access
        [mechanism] = [
            lpdm.delivery_mechanism for lpdm in pool.delivery_mechanisms
        ]
        assert Representation.EPUB_MEDIA_TYPE == mechanism.content_type
        assert DeliveryMechanism.ADOBE_DRM == mechanism.drm_scheme

        # This patron has the book out on loan, but as far as we no,
        # no delivery mechanism has been set.
        patron = self._patron()
        loan, ignore = pool.loan_to(patron)

        # When consulting with the source of the loan, we learn that
        # the patron has locked the delivery mechanism to a previously
        # unknown mechanism.
        info = DeliveryMechanismInfo(
            Representation.PDF_MEDIA_TYPE, DeliveryMechanism.NO_DRM
        )
        info.apply(loan)

        # This results in the addition of a new delivery mechanism to
        # the LicensePool.
        [new_mechanism] = [
            lpdm.delivery_mechanism for lpdm in pool.delivery_mechanisms
            if lpdm.delivery_mechanism != mechanism
        ]
        assert Representation.PDF_MEDIA_TYPE == new_mechanism.content_type
        assert DeliveryMechanism.NO_DRM == new_mechanism.drm_scheme
        assert new_mechanism == loan.fulfillment.delivery_mechanism
        assert RightsStatus.IN_COPYRIGHT == loan.fulfillment.rights_status.uri

        # Calling apply() again with the same arguments does nothing.
        info.apply(loan)
        assert 2 == len(pool.delivery_mechanisms)

        # Although it's extremely unlikely that this will happen in
        # real life, it's possible for this operation to reveal a new
        # *open-access* delivery mechanism for a LicensePool.
        link, new = pool.identifier.add_link(
            Hyperlink.OPEN_ACCESS_DOWNLOAD, self._url,
            pool.data_source, Representation.EPUB_MEDIA_TYPE
        )

        info = DeliveryMechanismInfo(
            Representation.EPUB_MEDIA_TYPE, DeliveryMechanism.NO_DRM,
            RightsStatus.CC0, link.resource
        )

        # Calling apply() on the loan we were using before will update
        # its associated LicensePoolDeliveryMechanism.
        info.apply(loan)
        [oa_lpdm] = [
            lpdm for lpdm in pool.delivery_mechanisms
            if lpdm.delivery_mechanism not in (mechanism, new_mechanism)
        ]
        assert oa_lpdm == loan.fulfillment

        # The correct resource and rights status have been associated
        # with the new LicensePoolDeliveryMechanism.
        assert RightsStatus.CC0 == oa_lpdm.rights_status.uri
        assert link.resource == oa_lpdm.resource

        # The LicensePool is now considered an open-access LicensePool,
        # since it has an open-access delivery mechanism.
        assert True == pool.open_access


class TestConfigurationFailures(DatabaseTest):

    class MisconfiguredAPI(object):

        def __init__(self, _db, collection):
            raise CannotLoadConfiguration("doomed!")

    def test_configuration_exception_is_stored(self):
        # If the initialization of an API object raises
        # CannotLoadConfiguration, the exception is stored with the
        # CirculationAPI rather than being propagated.

        api_map = {self._default_collection.protocol : self.MisconfiguredAPI}
        circulation = CirculationAPI(
            self._db, self._default_library, api_map=api_map
        )

        # Although the CirculationAPI was created, it has no functioning
        # APIs.
        assert {} == circulation.api_for_collection

        # Instead, the CannotLoadConfiguration exception raised by the
        # constructor has been stored in initialization_exceptions.
        e = circulation.initialization_exceptions[self._default_collection.id]
        assert isinstance(e, CannotLoadConfiguration)
        assert "doomed!" == str(e)


class TestFulfillmentInfo(DatabaseTest):

    def test_as_response(self):
        # The default behavior of as_response is to do nothing
        # and let controller code turn the FulfillmentInfo
        # into a Flask Response.
        info = FulfillmentInfo(
            self._default_collection, None,
            None, None, None, None, None, None
        )
        assert None == info.as_response


class TestAPIAwareFulfillmentInfo(DatabaseTest):
    # The APIAwareFulfillmentInfo class has the same properties as a
    # regular FulfillmentInfo -- content_link and so on -- but their
    # values are filled dynamically the first time one of them is
    # accessed, by calling the do_fetch() method.

    class MockAPIAwareFulfillmentInfo(APIAwareFulfillmentInfo):
        """An APIAwareFulfillmentInfo that implements do_fetch() by delegating
        to its API object.
        """
        def do_fetch(self):
            return self.api.do_fetch()

    class MockAPI(object):
        """An API class that sets a flag when do_fetch()
        is called.
        """
        def __init__(self, collection):
            self.collection = collection
            self.fetch_happened = False

        def do_fetch(self):
            self.fetch_happened = True

    def setup_method(self):
        super(TestAPIAwareFulfillmentInfo, self).setup_method()
        self.collection = self._default_collection

        # Create a bunch of mock objects which will be used to initialize
        # the instance variables of MockAPIAwareFulfillmentInfo objects.
        self.mock_data_source_name = object()
        self.mock_identifier_type = object()
        self.mock_identifier = object()
        self.mock_key = object()

    def make_info(self, api=None):
        # Create a MockAPIAwareFulfillmentInfo with
        # well-known mock values for its properties.
        return self.MockAPIAwareFulfillmentInfo(
            api, self.mock_data_source_name, self.mock_identifier_type,
            self.mock_identifier, self.mock_key
        )

    def test_constructor(self):
        # The constructor sets the instance variables appropriately,
        # but does not call do_fetch() or set any of the variables
        # that imply do_fetch() has happened.

        # Create a MockAPI
        api = self.MockAPI(self.collection)

        # Create an APIAwareFulfillmentInfo based on that API.
        info = self.make_info(api)
        assert api == info.api
        assert self.mock_key == info.key
        assert self.collection == api.collection
        assert api.collection == info.collection(self._db)
        assert self.mock_data_source_name == info.data_source_name
        assert self.mock_identifier_type == info.identifier_type
        assert self.mock_identifier == info.identifier

        # The fetch has not happened.
        assert False == api.fetch_happened
        assert None == info._content_link
        assert None == info._content_type
        assert None == info._content
        assert None == info._content_expires

    def test_fetch(self):
        # Verify that fetch() calls api.do_fetch()
        api = self.MockAPI(self.collection)
        info = self.make_info(api)
        assert False == info._fetched
        assert False == api.fetch_happened
        info.fetch()
        assert True == info._fetched
        assert True == api.fetch_happened

        # We don't check that values like _content_link were set,
        # because our implementation of do_fetch() doesn't set any of
        # them. Different implementations may set different subsets
        # of these values.

    def test_properties_fetch_on_demand(self):
        # Verify that accessing each of the properties calls fetch()
        # if it hasn't been called already.
        api = self.MockAPI(self.collection)
        info = self.make_info(api)
        assert False == info._fetched
        info.content_link
        assert True == info._fetched

        info = self.make_info(api)
        assert False == info._fetched
        info.content_type
        assert True == info._fetched

        info = self.make_info(api)
        assert False == info._fetched
        info.content
        assert True == info._fetched

        info = self.make_info(api)
        assert False == info._fetched
        info.content_expires
        assert True == info._fetched

        # Once the data has been fetched, accessing one of the properties
        # doesn't call fetch() again.
        info.fetch_happened = False
        info.content_expires
        assert False == info.fetch_happened<|MERGE_RESOLUTION|>--- conflicted
+++ resolved
@@ -38,11 +38,7 @@
     RightsStatus,
 )
 from core.testing import DatabaseTest
-<<<<<<< HEAD
 from core.util.datetime_helpers import utc_now
-=======
-
->>>>>>> f79fd867
 from . import sample_data
 
 
