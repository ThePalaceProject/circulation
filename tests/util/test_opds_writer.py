import datetime
import re

import pytz
from lxml import etree
from parameterized import parameterized

from ...util.opds_writer import AtomFeed, OPDSMessage


class TestOPDSMessage(object):
    def test_equality(self):

        a = OPDSMessage("urn", 200, "message")
        assert a == a
        assert a != None
        assert a != "message"

        assert a == OPDSMessage("urn", 200, "message")
        assert a != OPDSMessage("urn2", 200, "message")
        assert a != OPDSMessage("urn", 201, "message")
        assert a != OPDSMessage("urn", 200, "message2")

    def test_tag(self):
        """Verify that an OPDSMessage becomes a reasonable XML tag."""
        a = OPDSMessage("urn", 200, "message")
        text = etree.tounicode(a.tag)
        assert text == str(a)

        # Verify that we start with a simplified:message tag.
        assert text.startswith("<simplified:message")

        # Verify that the namespaces we need are in place.
        assert 'xmlns:schema="http://schema.org/"' in text
        assert 'xmlns:simplified="http://librarysimplified.org/terms/"' in text

        # Verify that the tags we want are in place.
        assert "<id>urn</id>" in text
        assert "<simplified:status_code>200</simplified:status_code>" in text
        assert "<schema:description>message</schema:description>" in text
        assert text.endswith("</simplified:message>")


class TestAtomFeed(object):
    def test_add_link_to_entry(self):
        kwargs = dict(title=1, href="url", extra="extra info")
        entry = AtomFeed.E.entry()
        link_child = AtomFeed.E.link_child()
        AtomFeed.add_link_to_entry(entry, [link_child], **kwargs)

<<<<<<< HEAD
        assert etree.tostring(
            etree.fromstring(
                '<link extra="extra info" href="url" title="1"><link_child/></link>'
            ),
            method="c14n2",
        ) in etree.tostring(entry, method="c14n2")
=======
        assert (
            etree.tostring(
                etree.fromstring(
                    '<link extra="extra info" href="url" title="1"><link_child/></link>'
                ),
                method="c14n2",
            )
            in etree.tostring(entry, method="c14n2")
        )
>>>>>>> 19507841

    def test_contributor(self):
        kwargs = {"{%s}role" % AtomFeed.OPF_NS: "ctb"}
        tag = etree.tounicode(AtomFeed.author(**kwargs))
        assert tag.startswith("<author")
        assert 'xmlns:opf="http://www.idpf.org/2007/opf"' in tag
        assert tag.endswith('opf:role="ctb"/>')

    @parameterized.expand(
        [
            ("date", datetime.date(2020, 1, 2), "2020-01-02T00:00:00Z"),
            ("naive", datetime.datetime(2020, 1, 2, 3, 4, 5), "2020-01-02T03:04:05Z"),
            (
                "explicit_utc",
                datetime.datetime(2020, 1, 2, 3, 4, 5, tzinfo=pytz.UTC),
                "2020-01-02T03:04:05+00:00",
            ),
            (
                "eastern",
                pytz.timezone("US/Eastern").localize(
                    datetime.datetime(2020, 1, 2, 3, 4, 5)
                ),
                "2020-01-02T08:04:05+00:00",
            ),
            (
                "central",
                pytz.timezone("US/Central").localize(
                    datetime.datetime(2020, 1, 2, 3, 4, 5)
                ),
                "2020-01-02T09:04:05+00:00",
            ),
        ]
    )
    def test__strftime(self, _, obj, formatted):
        # Verify that dates and datetimes are formatted according to
        # the rules laid down in the Atom spec.
        assert AtomFeed._strftime(obj) == formatted<|MERGE_RESOLUTION|>--- conflicted
+++ resolved
@@ -48,14 +48,6 @@
         link_child = AtomFeed.E.link_child()
         AtomFeed.add_link_to_entry(entry, [link_child], **kwargs)
 
-<<<<<<< HEAD
-        assert etree.tostring(
-            etree.fromstring(
-                '<link extra="extra info" href="url" title="1"><link_child/></link>'
-            ),
-            method="c14n2",
-        ) in etree.tostring(entry, method="c14n2")
-=======
         assert (
             etree.tostring(
                 etree.fromstring(
@@ -65,7 +57,6 @@
             )
             in etree.tostring(entry, method="c14n2")
         )
->>>>>>> 19507841
 
     def test_contributor(self):
         kwargs = {"{%s}role" % AtomFeed.OPF_NS: "ctb"}
