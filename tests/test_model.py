# encoding: utf-8
import datetime
import os
import sys
import site
import re
import tempfile

from nose.tools import (
    assert_raises,
    assert_raises_regexp,
    assert_not_equal,
    eq_,
    set_trace,
)

from psycopg2.extras import NumericRange
from sqlalchemy.orm.exc import (
    NoResultFound,
)

from config import (
    Configuration, 
    temp_config,
)

from model import (
    CirculationEvent,
    Classification,
    Collection,
    Complaint,
    Contributor,
    CoverageRecord,
    Credential,
    DataSource,
    DeliveryMechanism,
    Genre,
    Hold,
    Hyperlink,
    LicensePool,
    Measurement,
    Patron,
    Representation,
    Resource,
    RightsStatus,
    SessionManager,
    Subject,
    Timestamp,
    UnresolvedIdentifier,
    Work,
    WorkCoverageRecord,
    WorkGenre,
    Identifier,
    Edition,
    get_one,
    get_one_or_create,
)
from external_search import (
    DummyExternalSearchIndex,
)

import classifier
from classifier import (
    Classifier,
    Fantasy,
    Romance,
    Science_Fiction,
    Drama,
)

from . import (
    DatabaseTest,
    DummyHTTPClient,
)

from analytics import Analytics
from mock_analytics_provider import MockAnalyticsProvider

class TestDataSource(DatabaseTest):

    def test_lookup(self):
        gutenberg = DataSource.lookup(self._db, DataSource.GUTENBERG)
        eq_(DataSource.GUTENBERG, gutenberg.name)
        eq_(True, gutenberg.offers_licenses)

    def test_lookup_returns_none_for_nonexistent_source(self):
        eq_(None, DataSource.lookup(
            self._db, "No such data source " + self._str))

    def test_metadata_sources_for(self):
        content_cafe = DataSource.lookup(self._db, DataSource.CONTENT_CAFE)
        isbn_metadata_sources = DataSource.metadata_sources_for(
            self._db, Identifier.ISBN
        )

        eq_(1, len(isbn_metadata_sources))
        eq_([content_cafe], isbn_metadata_sources)

    def test_license_source_for(self):
        identifier = self._identifier(Identifier.OVERDRIVE_ID)
        source = DataSource.license_source_for(self._db, identifier)
        eq_(DataSource.OVERDRIVE, source.name)

    def test_license_source_for_string(self):
        source = DataSource.license_source_for(
            self._db, Identifier.THREEM_ID)
        eq_(DataSource.THREEM, source.name)

    def test_license_source_fails_if_identifier_type_does_not_provide_licenses(self):
        identifier = self._identifier(DataSource.MANUAL)
        assert_raises(
            NoResultFound, DataSource.license_source_for, self._db, identifier)
            

class TestIdentifier(DatabaseTest):

    def test_for_foreign_id(self):
        identifier_type = Identifier.ISBN
        isbn = "3293000061"

        # Getting the data automatically creates a database record.
        identifier, was_new = Identifier.for_foreign_id(
            self._db, identifier_type, isbn)
        eq_(Identifier.ISBN, identifier.type)
        eq_(isbn, identifier.identifier)
        eq_(True, was_new)

        # If we get it again we get the same data, but it's no longer new.
        identifier2, was_new = Identifier.for_foreign_id(
            self._db, identifier_type, isbn)
        eq_(identifier, identifier2)
        eq_(False, was_new)

    def test_for_foreign_id_without_autocreate(self):
        identifier_type = Identifier.ISBN
        isbn = self._str

        # We don't want to auto-create a database record, so we set
        # autocreate=False
        identifier, was_new = Identifier.for_foreign_id(
            self._db, identifier_type, isbn, autocreate=False)
        eq_(None, identifier)
        eq_(False, was_new)

    def test_from_asin(self):
        isbn10 = '1449358063'
        isbn13 = '9781449358068'
        asin = 'B0088IYM3C'
        isbn13_with_dashes = '978-144-935-8068'        

        i_isbn10, new1 = Identifier.from_asin(self._db, isbn10)
        i_isbn13, new2 = Identifier.from_asin(self._db, isbn13)
        i_asin, new3 = Identifier.from_asin(self._db, asin)
        i_isbn13_2, new4 = Identifier.from_asin(self._db, isbn13_with_dashes)

        # The three ISBNs are equivalent, so they got turned into the same
        # Identifier, using the ISBN13.
        eq_(i_isbn10, i_isbn13)
        eq_(i_isbn13_2, i_isbn13)
        eq_(Identifier.ISBN, i_isbn10.type)
        eq_(isbn13, i_isbn10.identifier)
        eq_(True, new1)
        eq_(False, new2)
        eq_(False, new4)

        eq_(Identifier.ASIN, i_asin.type)
        eq_(asin, i_asin.identifier)

    def test_urn(self):
        # ISBN identifiers use the ISBN URN scheme.
        identifier, ignore = Identifier.for_foreign_id(
            self._db, Identifier.ISBN, "9781449358068")
        eq_("urn:isbn:9781449358068", identifier.urn)

        # URI identifiers don't need a URN scheme.
        identifier, ignore = Identifier.for_foreign_id(
            self._db, Identifier.URI, "http://example.com/")
        eq_(identifier.identifier, identifier.urn)

        # Gutenberg identifiers use Gutenberg's URL-based sceheme
        identifier = self._identifier(Identifier.GUTENBERG_ID)
        eq_(Identifier.GUTENBERG_URN_SCHEME_PREFIX + identifier.identifier,
            identifier.urn)

        # All other identifiers use our custom URN scheme.
        identifier = self._identifier(Identifier.OVERDRIVE_ID)
        assert identifier.urn.startswith(Identifier.URN_SCHEME_PREFIX)

    def test_parse_urn(self):

        # We can parse our custom URNs back into identifiers.
        identifier = self._identifier()
        self._db.commit()
        new_identifier, ignore = Identifier.parse_urn(self._db, identifier.urn)
        eq_(identifier, new_identifier)

        # We can parse urn:isbn URNs into ISBN identifiers. ISBN-10s are
        # converted to ISBN-13s.
        identifier, ignore = Identifier.for_foreign_id(
            self._db, Identifier.ISBN, "9781449358068")
        isbn_urn = "urn:isbn:1449358063"
        isbn_identifier, ignore = Identifier.parse_urn(self._db, isbn_urn)
        eq_(Identifier.ISBN, isbn_identifier.type)
        eq_("9781449358068", isbn_identifier.identifier)

        isbn_urn = "urn:isbn:9781449358068"
        isbn_identifier2, ignore = Identifier.parse_urn(self._db, isbn_urn)
        eq_(isbn_identifier2, isbn_identifier)

        # We can parse ordinary http: or https: URLs into URI
        # identifiers.
        http_identifier, ignore = Identifier.parse_urn(
            self._db, "http://example.com")
        eq_(Identifier.URI, http_identifier.type)
        eq_("http://example.com", http_identifier.identifier)

        https_identifier, ignore = Identifier.parse_urn(
            self._db, "https://example.com")
        eq_(Identifier.URI, https_identifier.type)
        eq_("https://example.com", https_identifier.identifier)

        # A URN we can't handle raises an exception.
        ftp_urn = "ftp://example.com"
        assert_raises(ValueError, Identifier.parse_urn, self._db, ftp_urn)

        # An invalid ISBN raises an exception.
        assert_raises(ValueError, Identifier.parse_urn, self._db, "urn:isbn:notanisbn")

    def parse_urn_must_support_license_pools(self):
        # We have no way of associating ISBNs with license pools.
        # If we try to parse an ISBN URN in a context that only accepts
        # URNs that can have associated license pools, we get an exception.
        isbn_urn = "urn:isbn:1449358063"
        assert_raises(
            Identifier.UnresolvableIdentifierException, 
            Identifier.parse_urn, self._db, isbn_urn, 
            must_support_license_pools=True)

    def test_missing_coverage_from(self):
        gutenberg = DataSource.lookup(self._db, DataSource.GUTENBERG)
        oclc = DataSource.lookup(self._db, DataSource.OCLC)
        web = DataSource.lookup(self._db, DataSource.WEB)

        # Here are two Gutenberg records.
        g1, ignore = Edition.for_foreign_id(
            self._db, gutenberg, Identifier.GUTENBERG_ID, "1")

        g2, ignore = Edition.for_foreign_id(
            self._db, gutenberg, Identifier.GUTENBERG_ID, "2")

        # One of them has coverage from OCLC Classify
        c1 = self._coverage_record(g1, oclc)

        # The other has coverage from a specific operation on OCLC Classify
        c2 = self._coverage_record(g2, oclc, "some operation")

        # Here's a web record, just sitting there.
        w, ignore = Edition.for_foreign_id(
            self._db, web, Identifier.URI, "http://www.foo.com/")

        # If we run missing_coverage_from we pick up the Gutenberg
        # record with no generic OCLC coverage. It doesn't pick up the
        # other Gutenberg record, it doesn't pick up the web record,
        # and it doesn't pick up the OCLC coverage for a specific
        # operation.
        [in_gutenberg_but_not_in_oclc] = Identifier.missing_coverage_from(
            self._db, [Identifier.GUTENBERG_ID], oclc).all()

        eq_(g2.primary_identifier, in_gutenberg_but_not_in_oclc)

        # If we ask about a specific operation, we get the Gutenberg
        # record that has coverage for that operation, but not the one
        # that has generic OCLC coverage.

        [has_generic_coverage_only] = Identifier.missing_coverage_from(
            self._db, [Identifier.GUTENBERG_ID], oclc, "some operation").all()
        eq_(g1.primary_identifier, has_generic_coverage_only)

        # We don't put web sites into OCLC, so this will pick up the
        # web record (but not the Gutenberg record).
        [in_web_but_not_in_oclc] = Identifier.missing_coverage_from(
            self._db, [Identifier.URI], oclc).all()
        eq_(w.primary_identifier, in_web_but_not_in_oclc)

        # We don't use the web as a source of coverage, so this will
        # return both Gutenberg records (but not the web record).
        eq_([g1.primary_identifier.id, g2.primary_identifier.id], sorted(
            [x.id for x in Identifier.missing_coverage_from(
                self._db, [Identifier.GUTENBERG_ID], web)])
        )

    def test_missing_coverage_from_with_cutoff_date(self):
        gutenberg = DataSource.lookup(self._db, DataSource.GUTENBERG)
        oclc = DataSource.lookup(self._db, DataSource.OCLC)
        web = DataSource.lookup(self._db, DataSource.WEB)

        # Here's an Edition with a coverage record from OCLC classify.
        gutenberg, ignore = Edition.for_foreign_id(
            self._db, gutenberg, Identifier.GUTENBERG_ID, "1")
        identifier = gutenberg.primary_identifier
        oclc = DataSource.lookup(self._db, DataSource.OCLC)
        coverage = self._coverage_record(gutenberg, oclc)

        # The CoverageRecord knows when the coverage was provided.
        timestamp = coverage.timestamp
        
        # If we ask for Identifiers that are missing coverage records
        # as of that time, we see nothing.
        eq_(
            [], 
            Identifier.missing_coverage_from(
                self._db, [identifier.type], oclc, 
                count_as_missing_before=timestamp
            ).all()
        )

        # But if we give a time one second later, the Identifier is
        # missing coverage.
        eq_(
            [identifier], 
            Identifier.missing_coverage_from(
                self._db, [identifier.type], oclc, 
                count_as_missing_before=timestamp+datetime.timedelta(seconds=1)
            ).all()
        )


class TestUnresolvedIdentifier(DatabaseTest):

    def test_successful_register(self):
        identifier = self._identifier()
        unresolved, is_new = UnresolvedIdentifier.register(self._db, identifier)
        eq_(True, is_new)
        eq_(identifier, unresolved.identifier)
        eq_(202, unresolved.status)

    def test_register_fails_for_already_resolved_identifier(self):
        edition, pool = self._edition(with_license_pool=True)
        assert_raises(
            ValueError, UnresolvedIdentifier.register, self._db,
            pool.identifier)
    
    def test_register_fails_for_unresolvable_identifier(self):
        identifier = self._identifier(Identifier.ASIN)
        assert_raises(
            Identifier.UnresolvableIdentifierException,
            UnresolvedIdentifier.register, self._db, identifier)

    def test_set_attempt(self):
        i, ignore = self._unresolved_identifier()
        eq_(None, i.first_attempt)
        eq_(None, i.most_recent_attempt)
        
        now = datetime.datetime.utcnow()
        i.set_attempt()
        eq_(i.first_attempt, i.most_recent_attempt)
        first_attempt = i.first_attempt
        assert abs(first_attempt-now).seconds < 2

        future = now + datetime.timedelta(days=1)
        i.set_attempt(future)
        eq_(first_attempt, i.first_attempt)
        eq_(future, i.most_recent_attempt)

    def test_ready_to_process(self):
        now = datetime.datetime.utcnow()
        never_tried, ignore = self._unresolved_identifier()

        just_tried, ignore = self._unresolved_identifier()
        just_tried.set_attempt(now)
        just_tried.exception = 'Blah'

        tried_a_while_ago, ignore = self._unresolved_identifier()
        tried_a_while_ago.set_attempt(now-datetime.timedelta(days=7))
        tried_a_while_ago.exception = 'Blah'

        tried_a_long_time_ago, ignore = self._unresolved_identifier()
        tried_a_long_time_ago.set_attempt(now-datetime.timedelta(days=365))
        tried_a_long_time_ago.exception = 'Blah'

        # By default we get all UnresolvedIdentifiers that have never been
        # tried, and those tried more than a day ago.
        ready = UnresolvedIdentifier.ready_to_process(self._db).all()
        assert len(ready) == 3
        assert tried_a_while_ago in ready
        assert never_tried in ready
        assert tried_a_long_time_ago in ready

        # But we can customize the "a day ago" part by passing in a
        # custom timedelta.
        thirty_days = datetime.timedelta(days=30)
        ready = UnresolvedIdentifier.ready_to_process(
            self._db, retry_after=thirty_days
        ).all()
        assert len(ready) == 2
        assert never_tried in ready
        assert tried_a_long_time_ago in ready

class TestSubject(DatabaseTest):

    def test_assign_to_genre_can_remove_genre(self):
        # Here's a Subject that identifies children's books.
        subject, was_new = Subject.lookup(self._db, Subject.TAG, "Children's books", None)

        # The genre and audience data for this Subject is totally wrong.
        subject.audience = Classifier.AUDIENCE_ADULT
        subject.target_age = NumericRange(1,10)
        subject.fiction = False
        sf, ignore = Genre.lookup(self._db, "Science Fiction")
        subject.genre = sf

        # But calling assign_to_genre() will fix it.
        subject.assign_to_genre()
        eq_(Classifier.AUDIENCE_CHILDREN, subject.audience)
        eq_(NumericRange(None, None, '[]'), subject.target_age)
        eq_(None, subject.genre)
        eq_(None, subject.fiction)


class TestContributor(DatabaseTest):

    def test_lookup_by_viaf(self):

        # Two contributors named Bob.
        bob1, new = Contributor.lookup(self._db, name="Bob", viaf="foo")
        bob2, new = Contributor.lookup(self._db, name="Bob", viaf="bar")

        assert bob1 != bob2

        eq_((bob1, False), Contributor.lookup(self._db, viaf="foo"))

    def test_lookup_by_lc(self):

        # Two contributors named Bob.
        bob1, new = Contributor.lookup(self._db, name="Bob", lc="foo")
        bob2, new = Contributor.lookup(self._db, name="Bob", lc="bar")

        assert bob1 != bob2

        eq_((bob1, False), Contributor.lookup(self._db, lc="foo"))

    def test_lookup_by_name(self):

        # Two contributors named Bob.
        bob1, new = Contributor.lookup(self._db, name=u"Bob", lc=u"foo")
        bob2, new = Contributor.lookup(self._db, name=u"Bob", lc=u"bar")

        # Lookup by name finds both of them.
        bobs, new = Contributor.lookup(self._db, name=u"Bob")
        eq_(False, new)
        eq_(["Bob", "Bob"], [x.name for x in bobs])

    def test_create_by_lookup(self):
        [bob1], new = Contributor.lookup(self._db, name=u"Bob")
        eq_("Bob", bob1.name)
        eq_(True, new)

        [bob2], new = Contributor.lookup(self._db, name=u"Bob")
        eq_(bob1, bob2)
        eq_(False, new)

    def test_merge(self):

        # Here's Robert.
        [robert], ignore = Contributor.lookup(self._db, name=u"Robert")
        
        # Here's Bob.
        [bob], ignore = Contributor.lookup(self._db, name=u"Bob")
        bob.extra[u'foo'] = u'bar'
        bob.aliases = [u'Bobby']
        bob.viaf = u'viaf'
        bob.lc = u'lc'
        bob.display_name = u"Bob's display name"
        bob.family_name = u"Bobb"
        bob.wikipedia_name = u"Bob_(Person)"

        # Each is a contributor to a Edition.
        data_source = DataSource.lookup(self._db, DataSource.GUTENBERG)

        roberts_book, ignore = Edition.for_foreign_id(
            self._db, data_source, Identifier.GUTENBERG_ID, u"1")
        roberts_book.add_contributor(robert, Contributor.AUTHOR_ROLE)

        bobs_book, ignore = Edition.for_foreign_id(
            self._db, data_source, Identifier.GUTENBERG_ID, u"10")
        bobs_book.add_contributor(bob, Contributor.AUTHOR_ROLE)

        # In a shocking turn of events, it transpires that "Bob" and
        # "Robert" are the same person. We merge "Bob" into Robert
        # thusly:
        bob.merge_into(robert)

        # 'Bob' is now listed as an alias for Robert, as is Bob's
        # alias.
        eq_([u'Bob', u'Bobby'], robert.aliases)

        # The extra information associated with Bob is now associated
        # with Robert.
        eq_(u'bar', robert.extra['foo'])

        eq_(u"viaf", robert.viaf)
        eq_(u"lc", robert.lc)
        eq_(u"Bobb", robert.family_name)
        eq_(u"Bob's display name", robert.display_name)
        eq_(u"Bob_(Person)", robert.wikipedia_name)

        # The standalone 'Bob' record has been removed from the database.
        eq_(
            [], 
            self._db.query(Contributor).filter(Contributor.name=="Bob").all())

        # Bob's book is now associated with 'Robert', not the standalone
        # 'Bob' record.
        eq_([robert], bobs_book.author_contributors)

    def _names(self, in_name, out_family, out_display,
               default_display_name=None):
        f, d = Contributor._default_names(in_name, default_display_name)
        eq_(f, out_family)
        eq_(d, out_display)

    def test_default_names(self):

        # Pass in a default display name and it will always be used.
        self._names("Jones, Bob", "Jones", "Sally Smith",
                    default_display_name="Sally Smith")

        # Corporate names are untouched and get no family name.
        self._names("Bob's Books.", None, "Bob's Books.")
        self._names("Bob's Books, Inc.", None, "Bob's Books, Inc.")
        self._names("Little, Brown &amp; Co.", None, "Little, Brown & Co.")
        self._names("Philadelphia Broad Street Church (Philadelphia, Pa.)",
                    None, "Philadelphia Broad Street Church")

        # Dates and other gibberish after a name is removed.
        self._names("Twain, Mark, 1855-1910", "Twain", "Mark Twain")
        self._names("Twain, Mark, ???-1910", "Twain", "Mark Twain")
        self._names("Twain, Mark, circ. 1900", "Twain", "Mark Twain")
        self._names("Twain, Mark, !@#!@", "Twain", "Mark Twain")
        self._names(
            "Coolbrith, Ina D. 1842?-1928", "Coolbrith", "Ina D. Coolbrith")
        self._names("Caesar, Julius, 1st cent.", "Caesar", "Julius Caesar")
        self._names("Arrian, 2nd cent.", "Arrian", "Arrian")
        self._names("Hafiz, 14th cent.", "Hafiz", "Hafiz")
        self._names("Hormel, Bob 1950?-", "Hormel", "Bob Hormel")
        self._names("Holland, Henry 1583-1650? Monumenta sepulchraria Sancti Pauli",
                    "Holland", "Henry Holland")
        

        # Suffixes stay on the end, except for "Mrs.", which goes
        # to the front.
        self._names("Twain, Mark, Jr.", "Twain", "Mark Twain, Jr.")
        self._names("House, Gregory, M.D.", "House", "Gregory House, M.D.")
        self._names("Twain, Mark, Mrs.", "Twain", "Mrs. Mark Twain")
        self._names("Twain, Mark, Mrs", "Twain", "Mrs Mark Twain")

        # The easy case.
        self._names("Twain, Mark", "Twain", "Mark Twain")
        self._names("Geering, R. G.", "Geering", "R. G. Geering")

class TestEdition(DatabaseTest):

    def test_for_foreign_id(self):
        """Verify we can get a data source's view of a foreign id."""
        data_source = DataSource.lookup(self._db, DataSource.GUTENBERG)
        id = "549"
        type = Identifier.GUTENBERG_ID

        record, was_new = Edition.for_foreign_id(
            self._db, data_source, type, id)
        eq_(data_source, record.data_source)
        identifier = record.primary_identifier
        eq_(id, identifier.identifier)
        eq_(type, identifier.type)
        eq_(True, was_new)
        eq_(set([identifier.id]), record.equivalent_identifier_ids())

        # We can get the same work record by providing only the name
        # of the data source.
        record, was_new = Edition.for_foreign_id(
            self._db, DataSource.GUTENBERG, type, id)
        eq_(data_source, record.data_source)
        eq_(identifier, record.primary_identifier)
        eq_(False, was_new)

    def test_missing_coverage_from(self):
        gutenberg = DataSource.lookup(self._db, DataSource.GUTENBERG)
        oclc = DataSource.lookup(self._db, DataSource.OCLC)
        web = DataSource.lookup(self._db, DataSource.WEB)

        # Here are two Gutenberg records.
        g1, ignore = Edition.for_foreign_id(
            self._db, gutenberg, Identifier.GUTENBERG_ID, "1")

        g2, ignore = Edition.for_foreign_id(
            self._db, gutenberg, Identifier.GUTENBERG_ID, "2")

        # One of them has coverage from OCLC Classify
        c1 = self._coverage_record(g1, oclc)

        # The other has coverage from a specific operation on OCLC Classify
        c2 = self._coverage_record(g2, oclc, "some operation")

        # Here's a web record, just sitting there.
        w, ignore = Edition.for_foreign_id(
            self._db, web, Identifier.URI, "http://www.foo.com/")

        # missing_coverage_from picks up the Gutenberg record with no
        # coverage from OCLC. It doesn't pick up the other
        # Gutenberg record, and it doesn't pick up the web record.
        [in_gutenberg_but_not_in_oclc] = Edition.missing_coverage_from(
            self._db, gutenberg, oclc).all()

        eq_(g2, in_gutenberg_but_not_in_oclc)

        # If we ask about a specific operation, we get the Gutenberg
        # record that has coverage for that operation, but not the one
        # that has generic OCLC coverage.
        [has_generic_coverage_only] = Edition.missing_coverage_from(
            self._db, gutenberg, oclc, "some operation").all()
        eq_(g1, has_generic_coverage_only)

        # We don't put web sites into OCLC, so this will pick up the
        # web record (but not the Gutenberg record).
        [in_web_but_not_in_oclc] = Edition.missing_coverage_from(
            self._db, web, oclc).all()
        eq_(w, in_web_but_not_in_oclc)

        # We don't use the web as a source of coverage, so this will
        # return both Gutenberg records (but not the web record).
        eq_([g1.id, g2.id], sorted([x.id for x in Edition.missing_coverage_from(
            self._db, gutenberg, web)]))

    def test_recursive_edition_equivalence(self):

        # Here's a Edition for a Project Gutenberg text.
        gutenberg, gutenberg_pool = self._edition(
            data_source_name=DataSource.GUTENBERG,
            identifier_type=Identifier.GUTENBERG_ID,
            identifier_id="1",
            with_open_access_download=True,
            title="Original Gutenberg text")

        # Here's a Edition for an Open Library text.
        open_library, open_library_pool = self._edition(
            data_source_name=DataSource.OPEN_LIBRARY,
            identifier_type=Identifier.OPEN_LIBRARY_ID,
            identifier_id="W1111",
            with_open_access_download=True,
            title="Open Library record")

        # We've learned from OCLC Classify that the Gutenberg text is
        # equivalent to a certain OCLC Number. We've learned from OCLC
        # Linked Data that the Open Library text is equivalent to the
        # same OCLC Number.
        oclc_classify = DataSource.lookup(self._db, DataSource.OCLC)
        oclc_linked_data = DataSource.lookup(self._db, DataSource.OCLC_LINKED_DATA)

        oclc_number, ignore = Identifier.for_foreign_id(
            self._db, Identifier.OCLC_NUMBER, "22")
        gutenberg.primary_identifier.equivalent_to(
            oclc_classify, oclc_number, 1)
        open_library.primary_identifier.equivalent_to(
            oclc_linked_data, oclc_number, 1)
       
        # Here's a Edition for a Recovering the Classics cover.
        web_source = DataSource.lookup(self._db, DataSource.WEB)
        recovering, ignore = Edition.for_foreign_id(
            self._db, web_source, Identifier.URI, 
            "http://recoveringtheclassics.com/pride-and-prejudice.jpg")
        recovering.title = "Recovering the Classics cover"

        # We've manually associated that Edition's URI directly
        # with the Project Gutenberg text.
        manual = DataSource.lookup(self._db, DataSource.MANUAL)
        gutenberg.primary_identifier.equivalent_to(
            manual, recovering.primary_identifier, 1)

        # Finally, here's a completely unrelated Edition, which
        # will not be showing up.
        gutenberg2, gutenberg2_pool = self._edition(
            data_source_name=DataSource.GUTENBERG,
            identifier_type=Identifier.GUTENBERG_ID,
            identifier_id="2",
            with_open_access_download=True,
            title="Unrelated Gutenberg record.")

        # When we call equivalent_editions on the Project Gutenberg
        # Edition, we get three Editions: the Gutenberg record
        # itself, the Open Library record, and the Recovering the
        # Classics record.
        #
        # We get the Open Library record because it's associated with
        # the same OCLC Number as the Gutenberg record. We get the
        # Recovering the Classics record because it's associated
        # directly with the Gutenberg record.
        results = list(gutenberg.equivalent_editions())
        eq_(3, len(results))
        assert gutenberg in results
        assert open_library in results
        assert recovering in results

        # Here's a Work that incorporates one of the Gutenberg records.
        work = Work()
        work.license_pools.extend([gutenberg2_pool])

        # Its set-of-all-editions contains only one record.
        eq_(1, work.all_editions().count())

        # If we add the other Gutenberg record to it, then its
        # set-of-all-editions is extended by that record, *plus*
        # all the Editions equivalent to that record.
        work.license_pools.extend([gutenberg_pool])
        eq_(4, work.all_editions().count())

    def test_calculate_presentation_title(self):
        wr = self._edition(title="The Foo")
        wr.calculate_presentation()
        eq_("Foo, The", wr.sort_title)

        wr = self._edition(title="A Foo")
        wr.calculate_presentation()
        eq_("Foo, A", wr.sort_title)

    def test_calculate_presentation_missing_author(self):
        wr = self._edition()
        self._db.delete(wr.contributions[0])
        self._db.commit()
        wr.calculate_presentation()
        eq_(u"[Unknown]", wr.sort_author)
        eq_(u"[Unknown]", wr.author)

    def test_calculate_presentation_author(self):
        bob, ignore = self._contributor(name="Bitshifter, Bob")
        wr = self._edition(authors=bob.name)
        wr.calculate_presentation()
        eq_("Bob Bitshifter", wr.author)
        eq_("Bitshifter, Bob", wr.sort_author)

        bob.display_name="Bob A. Bitshifter"
        wr.calculate_presentation()
        eq_("Bob A. Bitshifter", wr.author)
        eq_("Bitshifter, Bob", wr.sort_author)

        kelly, ignore = self._contributor(name="Accumulator, Kelly")
        wr.add_contributor(kelly, Contributor.AUTHOR_ROLE)
        wr.calculate_presentation()
        eq_("Kelly Accumulator, Bob A. Bitshifter", wr.author)
        eq_("Accumulator, Kelly ; Bitshifter, Bob", wr.sort_author)

    def test_set_summary(self):
        e, pool = self._edition(with_license_pool=True)
        work = self._work(presentation_edition=e)
        overdrive = DataSource.lookup(self._db, DataSource.OVERDRIVE)

        # Set the work's summmary.
        l1, new = pool.add_link(Hyperlink.DESCRIPTION, None, overdrive, "text/plain",
                      "F")
        work.set_summary(l1.resource)

        eq_(l1.resource, work.summary)
        eq_("F", work.summary_text)

        # Remove the summary.
        work.set_summary(None)
        
        eq_(None, work.summary)
        eq_("", work.summary_text)

    def test_calculate_evaluate_summary_quality_with_privileged_data_sources(self):
        e, pool = self._edition(with_license_pool=True)
        oclc = DataSource.lookup(self._db, DataSource.OCLC_LINKED_DATA)
        overdrive = DataSource.lookup(self._db, DataSource.OVERDRIVE)

        # There's a perfunctory description from Overdrive.
        l1, new = pool.add_link(Hyperlink.SHORT_DESCRIPTION, None, overdrive, "text/plain",
                      "F")

        overdrive_resource = l1.resource

        # There's a much better description from OCLC Linked Data.
        l2, new = pool.add_link(Hyperlink.DESCRIPTION, None, oclc, "text/plain",
                      """Nothing about working with his former high school crush, Stephanie Stephens, is ideal. Still, if Aaron Caruthers intends to save his grandmother's bakery, he must. Good thing he has a lot of ideas he can't wait to implement. He never imagines Stephanie would have her own ideas for the business. Or that they would clash with his!""")
        oclc_resource = l2.resource

        # In a head-to-head evaluation, the OCLC Linked Data description wins.
        ids = [e.primary_identifier.id]
        champ1, resources = Identifier.evaluate_summary_quality(self._db, ids)

        eq_(set([overdrive_resource, oclc_resource]), set(resources))
        eq_(oclc_resource, champ1)

        # But if we say that Overdrive is the privileged data source, it wins
        # automatically. The other resource isn't even considered.
        champ2, resources2 = Identifier.evaluate_summary_quality(
            self._db, ids, [overdrive])
        eq_(overdrive_resource, champ2)
        eq_([overdrive_resource], resources2)

        # If we say that some other data source is privileged, and
        # there are no descriptions from that data source, a
        # head-to-head evaluation is performed, and OCLC Linked Data
        # wins.
        threem = DataSource.lookup(self._db, DataSource.THREEM)
        champ3, resources3 = Identifier.evaluate_summary_quality(
            self._db, ids, [threem])
        eq_(set([overdrive_resource, oclc_resource]), set(resources3))
        eq_(oclc_resource, champ3)

        # If there are two privileged data sources and there's no
        # description from the first, the second is used.
        champ4, resources4 = Identifier.evaluate_summary_quality(
            self._db, ids, [threem, overdrive])
        eq_([overdrive_resource], resources4)
        eq_(overdrive_resource, champ4)

        # Even an empty string wins if it's from the most privileged data source.
        # This is not a silly example.  The librarian may choose to set the description 
        # to an empty string in the admin inteface, to override a bad overdrive/etc. description.
        staff = DataSource.lookup(self._db, DataSource.LIBRARY_STAFF)
        l3, new = pool.add_link(Hyperlink.SHORT_DESCRIPTION, None, staff, "text/plain", "")
        staff_resource = l3.resource

        champ5, resources5 = Identifier.evaluate_summary_quality(
            self._db, ids, [staff, overdrive])
        eq_([staff_resource], resources5)
        eq_(staff_resource, champ5)

    def test_calculate_presentation_cover(self):
        # TODO: Verify that a cover will be used even if it's some
        # distance away along the identifier-equivalence line.

        # TODO: Verify that a nearby cover takes precedence over a
        # faraway cover.
        pass

    def test_calculate_presentation_registers_coverage_records(self):
        edition = self._edition()
        identifier = edition.primary_identifier

        # This Identifier has no CoverageRecords.
        eq_([], identifier.coverage_records)

        # But once we calculate the Edition's presentation...
        edition.calculate_presentation()

        # Two CoverageRecords have been associated with this Identifier.
        records = identifier.coverage_records

        # One for setting the Edition metadata and one for choosing
        # the Edition's cover.
        expect = set([
            CoverageRecord.SET_EDITION_METADATA_OPERATION,
            CoverageRecord.CHOOSE_COVER_OPERATION]
        )
        eq_(expect, set([x.operation for x in records]))

        # We know the records are associated with this specific
        # Edition, not just the Identifier, because each
        # CoverageRecord's DataSource is set to this Edition's
        # DataSource.
        eq_(
            [edition.data_source, edition.data_source], 
            [x.data_source for x in records]
        )

    def test_no_permanent_work_id_for_edition_with_no_title(self):
        """An edition with no title is not assigned a permanent work ID."""
        edition = self._edition()
        edition.title = ''
        eq_(None, edition.permanent_work_id)
        edition.calculate_permanent_work_id()
        eq_(None, edition.permanent_work_id)
        edition.title = u'something'
        edition.calculate_permanent_work_id()
        assert_not_equal(None, edition.permanent_work_id)

class TestLicensePool(DatabaseTest):

    def test_for_foreign_id(self):
        """Verify we can get a LicensePool for a data source and an 
        appropriate work identifier."""
        now = datetime.datetime.utcnow()
        pool, was_new = LicensePool.for_foreign_id(
            self._db, DataSource.GUTENBERG, Identifier.GUTENBERG_ID, "541")
        assert (pool.availability_time - now).total_seconds() < 2
        eq_(True, was_new)
        eq_(DataSource.GUTENBERG, pool.data_source.name)
        eq_(Identifier.GUTENBERG_ID, pool.identifier.type)
        eq_("541", pool.identifier.identifier)        
        eq_(0, pool.licenses_owned)
        eq_(0, pool.licenses_available)
        eq_(0, pool.licenses_reserved)
        eq_(0, pool.patrons_in_hold_queue)

    def test_no_license_pool_for_data_source_that_offers_no_licenses(self):
        """OCLC doesn't offer licenses. It only provides metadata. We can get
        a Edition for OCLC's view of a book, but we cannot get a
        LicensePool for OCLC's view of a book.
        """
        assert_raises_regexp(
            ValueError, 
            'Data source "OCLC Classify" does not offer licenses',
            LicensePool.for_foreign_id,
            self._db, DataSource.OCLC, "1015", 
            Identifier.OCLC_WORK)

    def test_no_license_pool_for_non_primary_identifier(self):
        """Overdrive offers licenses, but to get an Overdrive license pool for
        a book you must identify the book by Overdrive's primary
        identifier, not some other kind of identifier.
        """
        assert_raises_regexp(
            ValueError, 
            "License pools for data source 'Overdrive' are keyed to identifier type 'Overdrive ID' \(not 'ISBN', which was provided\)",
            LicensePool.for_foreign_id,
            self._db, DataSource.OVERDRIVE, Identifier.ISBN, "{1-2-3}")

    def test_with_no_work(self):
        p1, ignore = LicensePool.for_foreign_id(
            self._db, DataSource.GUTENBERG, Identifier.GUTENBERG_ID, "1")

        p2, ignore = LicensePool.for_foreign_id(
            self._db, DataSource.OVERDRIVE, Identifier.OVERDRIVE_ID, "2")

        work = self._work(title="Foo")
        p1.work = work
        
        assert p1 in work.license_pools

        eq_([p2], LicensePool.with_no_work(self._db))

    def test_update_availability(self):
        work = self._work(with_license_pool=True)
        work.last_update_time = None

        [pool] = work.license_pools
        pool.update_availability(30, 20, 2, 0)
        eq_(30, pool.licenses_owned)
        eq_(20, pool.licenses_available)
        eq_(2, pool.licenses_reserved)
        eq_(0, pool.patrons_in_hold_queue)

        # Updating availability also modified work.last_update_time.
        assert (datetime.datetime.utcnow() - work.last_update_time) < datetime.timedelta(seconds=2)

    def test_update_availability_triggers_analytics(self):
        with temp_config() as config:
            provider = MockAnalyticsProvider()
            config[Configuration.POLICIES][Configuration.ANALYTICS_POLICY] = Analytics([provider])
            work = self._work(with_license_pool=True)
            [pool] = work.license_pools
            pool.update_availability(30, 20, 2, 0)
            count = provider.count
            pool.update_availability(30, 21, 2, 0)
            eq_(count + 1, provider.count)
            eq_(CirculationEvent.CHECKIN, provider.event_type)
            pool.update_availability(30, 21, 2, 1)
            eq_(count + 2, provider.count)
            eq_(CirculationEvent.HOLD_PLACE, provider.event_type)

<<<<<<< HEAD
    def test_update_availability_does_nothing_if_given_no_data(self):
        """Passing an empty set of data into update_availability is
        a no-op.
        """

        # Set up a Work.
        work = self._work(with_license_pool=True)
        work.last_update_time = None

        # Set up a LicensePool.
        [pool] = work.license_pools
        pool.last_checked = None
        pool.licenses_owned = 10
        pool.licenses_available = 20
        pool.licenses_reserved = 30
        pool.patrons_in_hold_queue = 40

        # Pass empty values into update_availability.
        pool.update_availability(None, None, None, None)

        # The LicensePool's circulation data is what it was before.
        eq_(10, pool.licenses_owned)
        eq_(20, pool.licenses_available)
        eq_(30, pool.licenses_reserved)
        eq_(40, pool.patrons_in_hold_queue)

        # Work.update_time and LicensePool.last_checked are unaffected.
        eq_(None, work.last_update_time)
        eq_(None, pool.last_checked)

    def test_set_rights_status(self):
        edition, pool = self._edition(with_license_pool=True)
        uri = "http://foo"
        name = "bar"
        status = pool.set_rights_status(uri, name)
        eq_(status, pool.rights_status)
        eq_(uri, status.uri)
        eq_(name, status.name)

        status2 = pool.set_rights_status(uri)
        eq_(status, status2)

        uri2 = "http://baz"
        status3 = pool.set_rights_status(uri2)
        assert status != status3
        eq_(uri2, status3.uri)
        eq_(None, status3.name)

=======
>>>>>>> 043997d9
    def test_open_access_links(self):
        edition, pool = self._edition(with_open_access_download=True)
        source = DataSource.lookup(self._db, DataSource.GUTENBERG)

        [oa1] = list(pool.open_access_links)

        # We have one open-access download, let's
        # add another.
        url = self._url
        media_type = Representation.EPUB_MEDIA_TYPE
        link2, new = pool.identifier.add_link(
            Hyperlink.OPEN_ACCESS_DOWNLOAD, url,
            source, pool
        )
        oa2 = link2.resource

        # And let's add a link that's not an open-access download.
        url = self._url
        image, new = pool.identifier.add_link(
            Hyperlink.IMAGE, url, source, pool
        )
        self._db.commit()

        # Only the two open-access download links show up.
        eq_(set([oa1, oa2]), set(pool.open_access_links))

    def test_better_open_access_pool_than(self):

        gutenberg_1 = self._licensepool(
            None, open_access=True, data_source_name=DataSource.GUTENBERG,
            with_open_access_download=True,
        )

        gutenberg_2 = self._licensepool(
            None, open_access=True, data_source_name=DataSource.GUTENBERG,
            with_open_access_download=True,
        )
        
        assert int(gutenberg_1.identifier.identifier) < int(gutenberg_2.identifier.identifier)

        standard_ebooks = self._licensepool(
            None, open_access=True, data_source_name=DataSource.STANDARD_EBOOKS,
            with_open_access_download=True
        )

        overdrive = self._licensepool(
            None, open_access=False, data_source_name=DataSource.OVERDRIVE
        )

        suppressed = self._licensepool(
            None, open_access=True, data_source_name=DataSource.GUTENBERG
        )
        suppressed.suppressed = True

        def better(x,y):
            return x.better_open_access_pool_than(y)

        # We would rather have nothing at all than a suppressed
        # LicensePool.
        eq_(False, better(suppressed, None))

        # A non-open-access LicensePool is not considered at all.
        eq_(False, better(overdrive, None))

        # Something is better than nothing.
        eq_(True, better(gutenberg_1, None))

        # An open access book from a high-quality source beats one
        # from a low-quality source.
        eq_(True, better(standard_ebooks, gutenberg_1))
        eq_(False, better(gutenberg_1, standard_ebooks))

        # A high Gutenberg number beats a low Gutenberg number.
        eq_(True, better(gutenberg_2, gutenberg_1))
        eq_(False, better(gutenberg_1, gutenberg_2))

        # If a supposedly open-access LicensePool doesn't have an
        # open-access download resource, it will only be considered if
        # there is no other alternative.
        no_resource = self._licensepool(
            None, open_access=True, 
            data_source_name=DataSource.STANDARD_EBOOKS,
            with_open_access_download=False,
        )
        eq_(True, better(no_resource, None))
        eq_(False, better(no_resource, gutenberg_1))

    def test_with_complaint(self):
        type = iter(Complaint.VALID_TYPES)
        type1 = next(type)
        type2 = next(type)
        type3 = next(type)

        work1 = self._work(
            "fiction work with complaint",
            language="eng",
            fiction=True,
            with_open_access_download=True)
        lp1 = work1.license_pools[0]
        lp1_complaint1 = self._complaint(
            lp1,
            type1,
            "lp1 complaint1 source",
            "lp1 complaint1 detail")
        lp1_complaint2 = self._complaint(
            lp1,
            type1,
            "lp1 complaint2 source",
            "lp1 complaint2 detail")
        lp1_complaint3 = self._complaint(
            lp1,
            type2,
            "work1 complaint3 source",
            "work1 complaint3 detail")
        lp1_resolved_complaint = self._complaint(
            lp1,
            type3,
            "work3 resolved complaint source",
            "work3 resolved complaint detail",
            datetime.datetime.now())

        work2 = self._work(
            "nonfiction work with complaint",
            language="eng",
            fiction=False,
            with_open_access_download=True)
        lp2 = work2.license_pools[0]
        lp2_complaint1 = self._complaint(
            lp2,
            type2,
            "work2 complaint1 source",
            "work2 complaint1 detail")
        lp2_resolved_complaint = self._complaint(
            lp2,
            type2,
            "work2 resolved complaint source",
            "work2 resolved complaint detail",
            datetime.datetime.now())
        
        work3 = self._work(
            "fiction work without complaint",
            language="eng",
            fiction=True,
            with_open_access_download=True)
        lp3 = work3.license_pools[0]
        lp3_resolved_complaint = self._complaint(
            lp3,
            type3,
            "work3 resolved complaint source",
            "work3 resolved complaint detail",
            datetime.datetime.now())

        work4 = self._work(
            "nonfiction work without complaint",
            language="eng",
            fiction=False,
            with_open_access_download=True)

        # excludes resolved complaints by default
        results = LicensePool.with_complaint(self._db).all()

        eq_(2, len(results))
        eq_(lp1.id, results[0][0].id)
        eq_(3, results[0][1])
        eq_(lp2.id, results[1][0].id)
        eq_(1, results[1][1])

        # include resolved complaints this time
        more_results = LicensePool.with_complaint(self._db, resolved=None).all()

        eq_(3, len(more_results))
        eq_(lp1.id, more_results[0][0].id)
        eq_(4, more_results[0][1])
        eq_(lp2.id, more_results[1][0].id)
        eq_(2, more_results[1][1])
        eq_(lp3.id, more_results[2][0].id)
        eq_(1, more_results[2][1])

        # show only resolved complaints
        resolved_results = LicensePool.with_complaint(self._db, resolved=True).all()
        lp_ids = set([result[0].id for result in resolved_results])
        counts = set([result[1] for result in resolved_results])
        
        eq_(3, len(resolved_results))
        eq_(lp_ids, set([lp1.id, lp2.id, lp3.id]))
        eq_(counts, set([1]))

    def test_editions_in_priority_order(self):
        edition_admin = self._edition(data_source_name=DataSource.LIBRARY_STAFF, with_license_pool=False)
        edition_od, pool = self._edition(data_source_name=DataSource.OVERDRIVE, with_license_pool=True)
        edition_mw = self._edition(data_source_name=DataSource.METADATA_WRANGLER, with_license_pool=False)
        # do not set edition_no_data_source's data source
        edition_no_data_source = self._edition(with_license_pool=False)


        edition_admin.primary_identifier = pool.identifier
        edition_mw.primary_identifier = pool.identifier
        edition_no_data_source.primary_identifier = pool.identifier

        editions_correct = (edition_no_data_source, edition_od, edition_mw, edition_admin)
        editions_contender = pool.editions_in_priority_order()

        #eq_(editions_correct, editions_contender)
        eq_(len(editions_correct), len(editions_contender))

        for index, edition in enumerate(editions_correct):
            eq_(editions_contender[index].title, editions_correct[index].title)

    def test_set_presentation_edition(self):
        """
        Make sure composite edition creation makes good choices when combining 
        field data from provider, metadata wrangler, admin interface, etc. editions.
        """
        # create different types of editions, all with the same identifier
        edition_admin = self._edition(data_source_name=DataSource.LIBRARY_STAFF, with_license_pool=False)
        edition_mw = self._edition(data_source_name=DataSource.METADATA_WRANGLER, with_license_pool=False)
        edition_od, pool = self._edition(data_source_name=DataSource.OVERDRIVE, with_license_pool=True)
 
        edition_mw.primary_identifier = pool.identifier
        edition_admin.primary_identifier = pool.identifier

        # set overlapping fields on editions
        edition_od.title = u"OverdriveTitle1"
        [joe], ignore = Contributor.lookup(self._db, u"Sloppy, Joe")
        joe.family_name, joe.display_name = joe.default_names()
        edition_od.add_contributor(joe, Contributor.AUTHOR_ROLE)

        edition_mw.title = u"MetadataWranglerTitle1"
        edition_mw.subtitle = u"MetadataWranglerSubTitle1"
        [bob], ignore = Contributor.lookup(self._db, u"Bitshifter, Bob")
        bob.family_name, bob.display_name = bob.default_names()
        edition_mw.add_contributor(bob, Contributor.AUTHOR_ROLE)

        edition_admin.title = u"AdminInterfaceTitle1"
        [jane], ignore = Contributor.lookup(self._db, u"Doe, Jane")
        jane.family_name, jane.display_name = jane.default_names()
        edition_admin.add_contributor(jane, Contributor.AUTHOR_ROLE)

        pool.set_presentation_edition(None)

        edition_composite = pool.presentation_edition

        assert_not_equal(edition_mw, edition_od)
        assert_not_equal(edition_od, edition_admin)
        assert_not_equal(edition_admin, edition_composite)
        assert_not_equal(edition_od, edition_composite)

        # make sure admin pool data had precedence
        eq_(edition_composite.title, u"AdminInterfaceTitle1")

        # make sure data not present in the higher-precedence editions didn't overwrite the lower-precedented editions' fields
        eq_(edition_composite.subtitle, u"MetadataWranglerSubTitle1")
        license_pool = edition_composite.is_presentation_for
        eq_(license_pool, pool)

class TestLicensePoolDeliveryMechanism(DatabaseTest):

    def test_set_rights_status(self):
        edition, pool = self._edition(with_license_pool=True)
        pool.open_access = False
        lpdm = pool.delivery_mechanisms[0]
        uri = "http://foo"
        status = lpdm.set_rights_status(uri)
        eq_(status, lpdm.rights_status)
        eq_(uri, status.uri)
        eq_(False, pool.open_access)

        status2 = lpdm.set_rights_status(uri)
        eq_(status, status2)

        uri2 = "http://baz"
        status3 = lpdm.set_rights_status(uri2)
        assert status != status3
        eq_(uri2, status3.uri)

        open_access_uri = RightsStatus.GENERIC_OPEN_ACCESS
        open_access_status = lpdm.set_rights_status(open_access_uri)
        eq_(open_access_uri, open_access_status.uri)
        eq_(True, pool.open_access)

        non_open_access_status = lpdm.set_rights_status(uri)
        eq_(False, pool.open_access)

        # Add a second license pool, so the pool has one open-access
        # and one commercial delivery mechanism.
        lpdm2 = pool.set_delivery_mechanism(
            Representation.EPUB_MEDIA_TYPE, DeliveryMechanism.NO_DRM,
            RightsStatus.CC_BY, None)
        eq_(2, len(pool.delivery_mechanisms))

        # Now the pool is open access again
        eq_(True, pool.open_access)

        # But if we change the new delivery mechanism to non-open
        # access, the pool won't be open access anymore either.
        lpdm2.set_rights_status(uri)
        eq_(False, pool.open_access)

class TestWork(DatabaseTest):

    def test_from_identifiers(self):
        # Prep a work to be identified and a work to be ignored.
        work = self._work(with_license_pool=True, with_open_access_download=True)
        lp = work.license_pools[0]
        ignored_work = self._work(with_license_pool=True, with_open_access_download=True)

        # No identifiers returns None.
        result = Work.from_identifiers(self._db, [])
        eq_(None, result)

        # A work can be found according to its identifier.
        identifiers = [lp.identifier]
        result = Work.from_identifiers(self._db, identifiers).all()
        eq_(1, len(result))
        eq_([work], result)

        # When the work has an equivalent identifier.
        isbn = self._identifier(Identifier.ISBN)
        source = lp.data_source
        lp.identifier.equivalent_to(source, isbn, 1)

        # It can be found according to that equivalency.
        identifiers = [isbn]
        result = Work.from_identifiers(self._db, identifiers).all()
        eq_(1, len(result))
        eq_([work], result)

        # Unless the strength is too low.
        lp.identifier.equivalencies[0].strength = 0.8
        identifiers = [isbn]
        result = Work.from_identifiers(self._db, identifiers).all()
        eq_([], result)

        # Two+ of the same or equivalent identifiers lead to one result.
        identifiers = [lp.identifier, isbn, lp.identifier]
        result = Work.from_identifiers(self._db, identifiers).all()
        eq_(1, len(result))
        eq_([work], result)

        # It accepts a base query.
        qu = self._db.query(Work).join(LicensePool).join(Identifier).\
            filter(LicensePool.suppressed)
        identifiers = [lp.identifier]
        result = Work.from_identifiers(self._db, identifiers, base_query=qu).all()
        # Because the work's license_pool isn't suppressed, it isn't returned.
        eq_([], result)

    def test_calculate_presentation(self):
        """ Test that:
        - work coverage records are made on work creation and primary edition selection.
        - work's presentation information (author, title, etc. fields) does a proper job 
          of combining fields from underlying editions.
        - work's presentation information keeps in sync with work's presentation edition.
        - there can be only one edition that thinks it's the presentation edition for this work.
        - time stamps are stamped.
        """
        gutenberg_source = DataSource.GUTENBERG
        gitenberg_source = DataSource.PROJECT_GITENBERG

        [bob], ignore = Contributor.lookup(self._db, u"Bitshifter, Bob")
        bob.family_name, bob.display_name = bob.default_names()

        edition1, pool1 = self._edition(gitenberg_source, Identifier.GUTENBERG_ID, 
            with_license_pool=True, with_open_access_download=True, authors=[])
        edition1.title = u"The 1st Title"
        edition1.subtitle = u"The 1st Subtitle"
        edition1.add_contributor(bob, Contributor.AUTHOR_ROLE)

        edition2, pool2 = self._edition(gitenberg_source, Identifier.GUTENBERG_ID, 
            with_license_pool=True, with_open_access_download=True, authors=[])
        edition2.title = u"The 2nd Title"
        edition2.subtitle = u"The 2nd Subtitle"
        edition2.add_contributor(bob, Contributor.AUTHOR_ROLE)
        [alice], ignore = Contributor.lookup(self._db, u"Adder, Alice")
        alice.family_name, alice.display_name = alice.default_names()
        edition2.add_contributor(alice, Contributor.AUTHOR_ROLE)

        edition3, pool3 = self._edition(gutenberg_source, Identifier.GUTENBERG_ID, 
            with_license_pool=True, with_open_access_download=True, authors=[])
        edition3.title = u"The 2nd Title"
        edition3.subtitle = u"The 2nd Subtitle"
        edition3.add_contributor(bob, Contributor.AUTHOR_ROLE)
        edition3.add_contributor(alice, Contributor.AUTHOR_ROLE)

        work = self._work(presentation_edition=edition2)
        # add in 3, 2, 1 order to make sure the selection of edition1 as presentation
        # in the second half of the test is based on business logic, not list order.
        for p in pool3, pool1:
            work.license_pools.append(p)

        # This Work starts out with a single CoverageRecord reflecting the
        # work done to generate its initial OPDS entry, and then it adds choose-edition 
        # as a primary edition is set.
        [choose_edition, generate_opds] = sorted(work.coverage_records, key=lambda x: x.operation)
        assert (generate_opds.operation == WorkCoverageRecord.GENERATE_OPDS_OPERATION)
        assert (choose_edition.operation == WorkCoverageRecord.CHOOSE_EDITION_OPERATION)

        # pools aren't yet aware of each other
        eq_(pool1.superceded, False)
        eq_(pool2.superceded, False)
        eq_(pool3.superceded, False)

        work.last_update_time = None
        work.presentation_ready = True
        index = DummyExternalSearchIndex()

        work.calculate_presentation(search_index_client=index)

        # one and only one license pool should be un-superceded
        eq_(pool1.superceded, True)
        eq_(pool2.superceded, False)
        eq_(pool3.superceded, True)

        # sanity check
        eq_(work.presentation_edition, pool2.presentation_edition)
        eq_(work.presentation_edition, edition2)

        # editions that aren't the presentation edition have no work
        eq_(edition1.work, None)
        eq_(edition2.work, work)
        eq_(edition3.work, None)

        # The title of the Work is the title of its primary work record.
        eq_("The 2nd Title", work.title)
        eq_("The 2nd Subtitle", work.subtitle)

        # The author of the Work is the author of its primary work record.
        eq_("Alice Adder, Bob Bitshifter", work.author)
        eq_("Adder, Alice ; Bitshifter, Bob", work.sort_author)

        # The last update time has been set.
        # Updating availability also modified work.last_update_time.
        assert (datetime.datetime.utcnow() - work.last_update_time) < datetime.timedelta(seconds=2)

        # The index has been updated with a document.
        [[args, doc]] = index.docs.items()
        eq_(doc, work.to_search_document())

        # The Work now has a complete set of WorkCoverageRecords
        # associated with it, reflecting all the operations that
        # occured as part of calculate_presentation().
        records = work.coverage_records
        expect = set([
            WorkCoverageRecord.CHOOSE_EDITION_OPERATION,
            WorkCoverageRecord.CLASSIFY_OPERATION,
            WorkCoverageRecord.SUMMARY_OPERATION,
            WorkCoverageRecord.QUALITY_OPERATION,
            WorkCoverageRecord.GENERATE_OPDS_OPERATION,
            WorkCoverageRecord.UPDATE_SEARCH_INDEX_OPERATION + "-" + index.works_index,
        ])
        eq_(expect, set([x.operation for x in records]))
        
        # Now mark the pool with the presentation edition as suppressed.
        # work.calculate_presentation() will call work.mark_licensepools_as_superceded(), 
        # which will mark the suppressed pool as superceded and take its edition out of the running.
        # Make sure that work's presentation edition and work's author, etc. 
        # fields are updated accordingly, and that the superceded pool's edition 
        # knows it's no longer the champ.
        pool2.suppressed = True
        
        work.calculate_presentation(search_index_client=index)

        # The title of the Work is the title of its primary work record.
        eq_("The 1st Title", work.title)
        eq_("The 1st Subtitle", work.subtitle)

        # author of composite edition is still Alice and Bob combined
        eq_("Bob Bitshifter", work.author)
        eq_("Bitshifter, Bob", work.sort_author)

        # sanity check
        eq_(work.presentation_edition, pool1.presentation_edition)
        eq_(work.presentation_edition, edition1)

        # editions that aren't the presentation edition have no work
        eq_(edition1.work, work)
        eq_(edition2.work, None)
        eq_(edition3.work, None)

        # The last update time has been set.
        # Updating availability also modified work.last_update_time.
        assert (datetime.datetime.utcnow() - work.last_update_time) < datetime.timedelta(seconds=2)

    def test_set_presentation_ready(self):
        work = self._work(with_license_pool=True)
        presentation = work.presentation_edition
        work.set_presentation_ready_based_on_content()
        eq_(True, work.presentation_ready)
        
        # This work is presentation ready because it has a title
        # and a fiction status.

        # Remove the title, and the work stops being presentation
        # ready.
        presentation.title = None
        work.set_presentation_ready_based_on_content()
        eq_(False, work.presentation_ready)        

        presentation.title = u"foo"
        work.set_presentation_ready_based_on_content()
        eq_(True, work.presentation_ready)        

        # Remove the fiction status, and the work stops being
        # presentation ready.
        work.fiction = None
        work.set_presentation_ready_based_on_content()
        eq_(False, work.presentation_ready)        

        work.fiction = False
        work.set_presentation_ready_based_on_content()
        eq_(True, work.presentation_ready)        

    def test_assign_genres_from_weights(self):
        work = self._work()

        # This work was once classified under Fantasy and Romance.        
        work.assign_genres_from_weights({Romance : 1000, Fantasy : 1000})
        self._db.commit()
        before = sorted((x.genre.name, x.affinity) for x in work.work_genres)
        eq_([(u'Fantasy', 0.5), (u'Romance', 0.5)], before)

        # But now it's classified under Science Fiction and Romance.
        work.assign_genres_from_weights({Romance : 100, Science_Fiction : 300})
        self._db.commit()
        after = sorted((x.genre.name, x.affinity) for x in work.work_genres)
        eq_([(u'Romance', 0.25), (u'Science Fiction', 0.75)], after)

    def test_classifications_with_genre(self):
        work = self._work(with_open_access_download=True)
        identifier = work.presentation_edition.primary_identifier
        genres = self._db.query(Genre).all()
        subject1 = self._subject(type="type1", identifier="subject1")
        subject1.genre = genres[0]
        subject2 = self._subject(type="type2", identifier="subject2")
        subject2.genre = genres[1]
        subject3 = self._subject(type="type2", identifier="subject3")
        subject3.genre = None
        source = DataSource.lookup(self._db, DataSource.AXIS_360)        
        classification1 = self._classification(
            identifier=identifier, subject=subject1, 
            data_source=source, weight=1)
        classification2 = self._classification(
            identifier=identifier, subject=subject2, 
            data_source=source, weight=2)
                
        results = work.classifications_with_genre().all()
        
        eq_([classification2, classification1], results)

    def test_mark_licensepools_as_superceded(self):
        # A commercial LP that somehow got superceded will be
        # un-superceded.
        commercial = self._licensepool(
            None, data_source_name=DataSource.OVERDRIVE
        )
        work, is_new = commercial.calculate_work()
        commercial.superceded = True
        work.mark_licensepools_as_superceded()
        eq_(False, commercial.superceded)

        # An open-access LP that was superceded will be un-superceded if
        # chosen.
        gutenberg = self._licensepool(
            None, data_source_name=DataSource.GUTENBERG,
            open_access=True, with_open_access_download=True
        )
        work, is_new = gutenberg.calculate_work()
        gutenberg.superceded = True
        work.mark_licensepools_as_superceded()
        eq_(False, gutenberg.superceded)

        # Of two open-access LPs, the one from the higher-quality data
        # source will be un-superceded, and the one from the
        # lower-quality data source will be superceded.
        standard_ebooks = self._licensepool(
            None, data_source_name=DataSource.STANDARD_EBOOKS,
            open_access=True, with_open_access_download=True
        )
        work.license_pools.append(standard_ebooks)
        gutenberg.superceded = False
        standard_ebooks.superceded = True
        work.mark_licensepools_as_superceded()
        eq_(True, gutenberg.superceded)
        eq_(False, standard_ebooks.superceded)

        # Of three open-access pools, 1 and only 1 will be chosen as non-superceded.
        gitenberg1 = self._licensepool(edition=None, open_access=True, 
            data_source_name=DataSource.PROJECT_GITENBERG, with_open_access_download=True
        )

        gitenberg2 = self._licensepool(edition=None, open_access=True, 
            data_source_name=DataSource.PROJECT_GITENBERG, with_open_access_download=True
        )

        gutenberg1 = self._licensepool(edition=None, open_access=True, 
            data_source_name=DataSource.GUTENBERG, with_open_access_download=True
        )

        work_multipool = self._work(presentation_edition=None)
        work_multipool.license_pools.append(gutenberg1)
        work_multipool.license_pools.append(gitenberg2)
        work_multipool.license_pools.append(gitenberg1)

        # pools aren't yet aware of each other
        eq_(gutenberg1.superceded, False)
        eq_(gitenberg1.superceded, False)
        eq_(gitenberg2.superceded, False)

        # make pools figure out who's best
        work_multipool.mark_licensepools_as_superceded()

        eq_(gutenberg1.superceded, True)
        # There's no way to choose between the two gitenberg pools, 
        # so making sure only one has been chosen is enough. 
        chosen_count = 0
        for chosen_pool in gutenberg1, gitenberg1, gitenberg2:
            if chosen_pool.superceded is False:
                chosen_count += 1;
        eq_(chosen_count, 1)

        # throw wrench in
        gitenberg1.suppressed = True

        # recalculate bests
        work_multipool.mark_licensepools_as_superceded()
        eq_(gutenberg1.superceded, True)
        eq_(gitenberg1.superceded, True)
        eq_(gitenberg2.superceded, False)

    def test_work_remains_viable_on_pools_suppressed(self):
        """ If a work has all of its pools suppressed, the work's author, title, 
        and subtitle still have the last best-known info in them.
        """
        (work, pool_std_ebooks, pool_git, pool_gut, 
            edition_std_ebooks, edition_git, edition_gut, alice, bob) = self._sample_ecosystem()

        # make sure the setup is what we expect
        eq_(pool_std_ebooks.suppressed, False)
        eq_(pool_git.suppressed, False)
        eq_(pool_gut.suppressed, False)

        # sanity check - we like standard ebooks and it got determined to be the best
        eq_(work.presentation_edition, pool_std_ebooks.presentation_edition)
        eq_(work.presentation_edition, edition_std_ebooks)

        # editions know who's the presentation edition
        eq_(edition_std_ebooks.work, work)
        eq_(edition_git.work, None)
        eq_(edition_gut.work, None)

        # The title of the Work is the title of its presentation edition.
        eq_("The Standard Ebooks Title", work.title)
        eq_("The Standard Ebooks Subtitle", work.subtitle)

        # The author of the Work is the author of its presentation edition.
        eq_("Alice Adder", work.author)
        eq_("Adder, Alice", work.sort_author)

        # now suppress all of the license pools
        pool_std_ebooks.suppressed = True
        pool_git.suppressed = True
        pool_gut.suppressed = True

        # and let work know
        work.calculate_presentation()

        # standard ebooks was last viable pool, and it stayed as work's choice
        eq_(work.presentation_edition, pool_std_ebooks.presentation_edition)
        eq_(work.presentation_edition, edition_std_ebooks)

        # editions know who's the presentation edition
        eq_(edition_std_ebooks.work, work)
        eq_(edition_git.work, None)
        eq_(edition_gut.work, None)

        # The title of the Work is still the title of its last viable presentation edition.
        eq_("The Standard Ebooks Title", work.title)
        eq_("The Standard Ebooks Subtitle", work.subtitle)

        # The author of the Work is still the author of its last viable presentation edition.
        eq_("Alice Adder", work.author)
        eq_("Adder, Alice", work.sort_author)

    def test_work_updates_info_on_pool_suppressed(self):
        """ If the provider of the work's presentation edition gets suppressed, 
        the work will choose another child license pool's presentation edition as 
        its presentation edition.
        """
        (work, pool_std_ebooks, pool_git, pool_gut, 
            edition_std_ebooks, edition_git, edition_gut, alice, bob) = self._sample_ecosystem()

        # make sure the setup is what we expect
        eq_(pool_std_ebooks.suppressed, False)
        eq_(pool_git.suppressed, False)
        eq_(pool_gut.suppressed, False)

        # sanity check - we like standard ebooks and it got determined to be the best
        eq_(work.presentation_edition, pool_std_ebooks.presentation_edition)
        eq_(work.presentation_edition, edition_std_ebooks)

        # editions know who's the presentation edition
        eq_(edition_std_ebooks.work, work)
        eq_(edition_git.work, None)
        eq_(edition_gut.work, None)

        # The title of the Work is the title of its presentation edition.
        eq_("The Standard Ebooks Title", work.title)
        eq_("The Standard Ebooks Subtitle", work.subtitle)

        # The author of the Work is the author of its presentation edition.
        eq_("Alice Adder", work.author)
        eq_("Adder, Alice", work.sort_author)

        # now suppress the primary license pool
        pool_std_ebooks.suppressed = True

        # and let work know
        work.calculate_presentation()

        # gitenberg is next best and it got determined to be the best
        eq_(work.presentation_edition, pool_git.presentation_edition)
        eq_(work.presentation_edition, edition_git)

        # editions know who's the presentation edition
        eq_(edition_std_ebooks.work, None)
        eq_(edition_git.work, work)
        eq_(edition_gut.work, None)

        # The title of the Work is still the title of its last viable presentation edition.
        eq_("The GItenberg Title", work.title)
        eq_("The GItenberg Subtitle", work.subtitle)

        # The author of the Work is still the author of its last viable presentation edition.
        eq_("Alice Adder, Bob Bitshifter", work.author)
        eq_("Adder, Alice ; Bitshifter, Bob", work.sort_author)


class TestCirculationEvent(DatabaseTest):

    def _event_data(self, **kwargs):
        for k, default in (
                ("source", DataSource.OVERDRIVE),
                ("id_type", Identifier.OVERDRIVE_ID),
                ("start", datetime.datetime.utcnow()),
                ("type", CirculationEvent.LICENSE_ADD),
        ):
            kwargs.setdefault(k, default)
        if 'old_value' in kwargs and 'new_value' in kwargs:
            kwargs['delta'] = kwargs['new_value'] - kwargs['old_value']
        return kwargs

    def _get_datetime(self, data, key):
        date = data.get(key, None)
        if not date:
            return None
        elif isinstance(date, datetime.date):
            return date
        else:
            return datetime.datetime.strptime(date, CirculationEvent.TIME_FORMAT)

    def _get_int(self, data, key):
        value = data.get(key, None)
        if not value:
            return value
        else:
            return int(value)

    def from_dict(self, data):
        _db = self._db

        # Identify the source of the event.
        source_name = data['source']
        source = DataSource.lookup(_db, source_name)

        # Identify which LicensePool the event is talking about.
        foreign_id = data['id']
        identifier_type = source.primary_identifier_type

        license_pool, was_new = LicensePool.for_foreign_id(
            _db, source, identifier_type, foreign_id)

        # Finally, gather some information about the event itself.
        type = data.get("type")
        start = self._get_datetime(data, 'start')
        end = self._get_datetime(data, 'end')
        old_value = self._get_int(data, 'old_value')
        new_value = self._get_int(data, 'new_value')
        delta = self._get_int(data, 'delta')
        foreign_patron_id = data.get("foreign_patron_id")
        event, was_new = get_one_or_create(
            _db, CirculationEvent, license_pool=license_pool,
            type=type, start=start, foreign_patron_id=foreign_patron_id,
            create_method_kwargs=dict(
                old_value=old_value,
                new_value=new_value,
                delta=delta,
                end=end)
            )
        return event, was_new

    def test_new_title(self):

        # Here's a new title.
        data = self._event_data(
            source=DataSource.OVERDRIVE,
            id="{1-2-3}",
            type=CirculationEvent.LICENSE_ADD,
            old_value=0,
            delta=2,
            new_value=2,
        )
        
        # Turn it into an event and see what happens.
        event, ignore = self.from_dict(data)

        # The event is associated with the correct data source.
        eq_(DataSource.OVERDRIVE, event.license_pool.data_source.name)

        # The event identifies a work by its ID plus the data source's
        # primary identifier.
        eq_(Identifier.OVERDRIVE_ID, event.license_pool.identifier.type)
        eq_("{1-2-3}", event.license_pool.identifier.identifier)

        # The number of licenses has not been set to the new value.
        # The creator of a circulation event is responsible for also
        # updating the dataset.
        eq_(0, event.license_pool.licenses_owned)


# class TestWorkQuality(DatabaseTest):

#     def test_better_known_work_gets_higher_rating(self):

#         gutenberg_source = DataSource.lookup(self._db, DataSource.GUTENBERG)

#         edition1_1, pool1 = self._edition(with_license_pool=True)
#         edition1_2 = self._edition(with_license_pool=False)

#         edition2_1, pool2 = self._edition(with_license_pool=True)

#         wrs = []
#         pools = []
#         for i in range(10):
#             wr, pool = self._edition(with_license_pool=True)
#             wrs.append(wr)
#             pools.append(pool)

#         work1 = Work()
#         work1.editions.extend([edition1_1, edition1_2] + wrs)
#         work1.license_pools.extend(pools + [pool1])

#         work2 = Work()
#         work2.editions.append(edition2_1)
#         work2.license_pools.append(pool2)

#         work1.calculate_presentation()
#         work2.calculate_presentation()

#         assert work1.quality > work2.quality

#     def test_more_license_pools_gets_higher_rating(self):

#         gutenberg_source = DataSource.lookup(self._db, DataSource.GUTENBERG)

#         edition1_1, pool1 = self._edition(with_license_pool=True)
#         edition1_2, pool2 = self._edition(with_license_pool=True)

#         edition2_1, pool3 = self._edition(with_license_pool=True)
#         edition2_2 = self._edition(with_license_pool=False)

#         wrs = []
#         pools = []
#         for i in range(10):
#             wr, pool = self._edition(with_license_pool=True)
#             wrs.append(wr)
#             pools.append(pool)

#         work1 = Work()
#         work1.editions.extend([edition1_1, edition1_2] + wrs)
#         work1.license_pools.extend([pool1, pool2] + pools)

#         work2 = Work()
#         work2.editions.extend([edition2_1, edition2_2])
#         work2.license_pools.extend([pool3])

#         work1.calculate_presentation()
#         work2.calculate_presentation()

#         assert work1.quality > work2.quality


class TestWorkConsolidation(DatabaseTest):

    def test_calculate_work_success(self):
        e, p = self._edition(with_license_pool=True)
        work, new = p.calculate_work(even_if_no_author=True)
        eq_(p.presentation_edition, work.presentation_edition)
        eq_(True, new)

    def test_calculate_work_bails_out_if_no_title(self):
        e, p = self._edition(with_license_pool=True)
        e.title=None
        work, new = p.calculate_work(even_if_no_author=True)
        eq_(None, work)
        eq_(False, new)

    def test_calculate_work_bails_out_if_no_author(self):
        e, p = self._edition(with_license_pool=True, authors=[])
        work, new = p.calculate_work(even_if_no_author=False)
        eq_(None, work)
        eq_(False, new)

        # If we know that there simply is no author for this work,
        # we can pass in even_if_no_author=True
        work, new = p.calculate_work(even_if_no_author=True)
        eq_(p.presentation_edition, work.presentation_edition)
        eq_(True, new)


    def test_calculate_work_matches_based_on_permanent_work_id(self):
        # Here are two Editions with the same permanent work ID, 
        # since they have the same title/author.
        edition1, ignore = self._edition(with_license_pool=True)
        edition2, ignore = self._edition(
            title=edition1.title, authors=edition1.author,
            with_license_pool=True)

        # Calling calculate_work() on the first edition creates a Work.
        work1, created = edition1.license_pool.calculate_work()
        eq_(created, True)

        # Calling calculate_work() on the second edition associated
        # the second edition's pool with the first work.
        work2, created = edition2.license_pool.calculate_work()
        eq_(created, False)

        eq_(work1, work2)

        eq_(set([edition1.license_pool, edition2.license_pool]), set(work1.license_pools))


    def test_calculate_work_for_licensepool_creates_new_work(self):
        edition1, ignore = self._edition(data_source_name=DataSource.GUTENBERG, identifier_type=Identifier.GUTENBERG_ID, 
            title=self._str, authors=[self._str], with_license_pool=True)

        # This edition is unique to the existing work.
        preexisting_work = Work()
        preexisting_work.set_presentation_edition(edition1)

        # This edition is unique to the new LicensePool
        edition2, pool = self._edition(data_source_name=DataSource.GUTENBERG, identifier_type=Identifier.GUTENBERG_ID, 
            title=self._str, authors=[self._str], with_license_pool=True)

        # Call calculate_work(), and a new Work is created.
        work, created = pool.calculate_work()
        eq_(True, created)
        assert work != preexisting_work



    def test_calculate_work_does_nothing_unless_edition_has_title_and_author(self):
        edition, ignore = Edition.for_foreign_id(
            self._db, DataSource.GUTENBERG, Identifier.GUTENBERG_ID, "1")
        pool, ignore = LicensePool.for_foreign_id(
            self._db, DataSource.GUTENBERG, Identifier.GUTENBERG_ID, "1")
        work, created = pool.calculate_work()
        eq_(None, work)

        edition.title = u"foo"
        work, created = pool.calculate_work()
        eq_(None, work)

        edition.add_contributor(u"bar", Contributor.PRIMARY_AUTHOR_ROLE)
        edition.calculate_presentation()
        work, created = pool.calculate_work()
        eq_(True, created)

        # The edition is the work's presentation edition.
        eq_(work, edition.work)
        eq_(edition, work.presentation_edition)
        eq_(u"foo", work.title)
        eq_(u"bar", work.author)

    def test_calculate_work_can_be_forced_to_work_with_no_author(self):
        edition, ignore = Edition.for_foreign_id(
            self._db, DataSource.GUTENBERG, Identifier.GUTENBERG_ID, "1")
        pool, ignore = LicensePool.for_foreign_id(
            self._db, DataSource.GUTENBERG, Identifier.GUTENBERG_ID, "1")
        work, created = pool.calculate_work()
        eq_(None, work)

        edition.title = u"foo"
        work, created = pool.calculate_work(even_if_no_author=True)
        eq_(True, created)
        self._db.commit()
        eq_(edition, work.presentation_edition)
        eq_(u"foo", work.title)
        eq_(Edition.UNKNOWN_AUTHOR, work.author)

    def test_calculate_work_for_new_work(self):
        # TODO: This test doesn't actually test
        # anything. calculate_work() is too complicated and needs to
        # be refactored.

        # This work record is unique to the existing work.
        edition1, ignore = Edition.for_foreign_id(
            self._db, DataSource.GUTENBERG, Identifier.GUTENBERG_ID, "1")

        # This work record is shared by the existing work and the new
        # LicensePool.
        edition2, ignore = Edition.for_foreign_id(
            self._db, DataSource.GUTENBERG, Identifier.GUTENBERG_ID, "2")

        # These work records are unique to the new LicensePool.

        edition3, ignore = Edition.for_foreign_id(
            self._db, DataSource.GUTENBERG, Identifier.GUTENBERG_ID, "3")

        edition4, ignore = Edition.for_foreign_id(
            self._db, DataSource.GUTENBERG, Identifier.GUTENBERG_ID, "4")

        # Make edition4's primary identifier equivalent to edition3's and edition1's
        # primaries.
        data_source = DataSource.lookup(self._db, DataSource.OCLC_LINKED_DATA)
        for make_equivalent in edition3, edition1:
            edition4.primary_identifier.equivalent_to(
                data_source, make_equivalent.primary_identifier, 1)
        preexisting_work = self._work(presentation_edition=edition1)

        pool, ignore = LicensePool.for_foreign_id(
            self._db, DataSource.GUTENBERG, Identifier.GUTENBERG_ID, "4")
        self._db.commit()

        pool.calculate_work()

    def test_open_access_pools_grouped_together(self):

        # We have four editions with exactly the same title and author.
        # Two of them are open-access, two are not.
        title = "The Only Title"
        author = "Single Author"
        ed1, open1 = self._edition(title=title, authors=author, with_license_pool=True)
        ed2, open2 = self._edition(title=title, authors=author, with_license_pool=True)
        ed3, restricted3 = self._edition(
            title=title, authors=author, data_source_name=DataSource.OVERDRIVE,
            with_license_pool=True)
        ed4, restricted4 = self._edition(
            title=title, authors=author, data_source_name=DataSource.OVERDRIVE,
            with_license_pool=True)

        restricted3.open_access = False
        restricted4.open_access = False

        # Every identifier is equivalent to every other identifier.
        s = DataSource.lookup(self._db, DataSource.OCLC_LINKED_DATA)
        ed1.primary_identifier.equivalent_to(s, ed2.primary_identifier, 1)
        ed1.primary_identifier.equivalent_to(s, ed3.primary_identifier, 1)
        ed1.primary_identifier.equivalent_to(s, ed4.primary_identifier, 1)
        ed2.primary_identifier.equivalent_to(s, ed3.primary_identifier, 1)
        ed2.primary_identifier.equivalent_to(s, ed4.primary_identifier, 1)
        ed3.primary_identifier.equivalent_to(s, ed4.primary_identifier, 1)

        open1.calculate_work()
        open2.calculate_work()
        restricted3.calculate_work()
        restricted4.calculate_work()

        assert open1.work != None
        assert open2.work != None
        assert restricted3.work != None
        assert restricted4.work != None

        # The two open-access pools are grouped together.
        eq_(open1.work, open2.work)

        # Each restricted-access pool is completely isolated.
        assert restricted3.work != restricted4.work
        assert restricted3.work != open1.work

    def test_calculate_work_fixes_work_in_invalid_state(self):
        # Here's a Work with a commercial edition of "abcd".
        work = self._work(with_license_pool=True)
        [abcd_commercial] = work.license_pools
        abcd_commercial.open_access = False
        abcd_commercial.presentation_edition.permanent_work_id = "abcd"

        # Due to a earlier error, the Work also contains a _second_
        # commercial edition of "abcd"...
        edition, abcd_commercial_2 = self._edition(with_license_pool=True)
        abcd_commercial_2.open_access = False
        abcd_commercial_2.presentation_edition.permanent_work_id = "abcd"
        work.license_pools.append(abcd_commercial_2)

        # ...as well as an open-access edition of "abcd".
        edition, abcd_open_access = self._edition(
            with_license_pool=True, with_open_access_download=True
        )
        abcd_open_access.open_access = True
        abcd_open_access.presentation_edition.permanent_work_id = "abcd"
        work.license_pools.append(abcd_open_access)

        # calculate_work() recalculates the permanent work ID of a
        # LicensePool's presentation edition, and obviously the real
        # value isn't "abcd" for any of these Editions. Mocking
        # calculate_permanent_work_id ensures that we run the code
        # under the assumption that all these Editions have the same
        # permanent work ID.
        def mock_pwid(debug=False):
            return "abcd"
        for lp in [abcd_commercial, abcd_commercial_2, abcd_open_access]:
            lp.presentation_edition.calculate_permanent_work_id = mock_pwid

        # Anyway, we can fix the whole problem by calling
        # calculate_work() on one of the LicensePools.
        work_after, is_new = abcd_commercial.calculate_work()
        eq_(work_after, work)
        eq_(False, is_new)

        # The LicensePool we called calculate_work() on gets to stay
        # in the Work, but the other two have been kicked out and
        # given their own works.
        assert abcd_commercial_2.work != work
        assert abcd_open_access.work != work

        # The commercial LicensePool has been given a Work of its own.
        eq_([abcd_commercial_2], abcd_commercial_2.work.license_pools)

        # The open-access work has been given the Work that will be
        # used for all open-access LicensePools for that book going
        # forward.

        expect_open_access_work, open_access_work_is_new = (
            Work.open_access_for_permanent_work_id(self._db, "abcd")
        )
        eq_(expect_open_access_work, abcd_open_access.work)

        # Now we're going to restore the bad configuration, where all
        # three books have the same Work. This time we're going to
        # call calculate_work() on the open-access LicensePool, and
        # verify that we get similar results as when we call
        # calculate_work() on one of the commercial LicensePools.
        abcd_commercial_2.work = work
        abcd_open_access.work = work

        work_after, is_new = abcd_open_access.calculate_work()
        # Since we called calculate_work() on the open-access work, it
        # maintained control of the Work, and both commercial books
        # got assigned new Works.
        eq_(work, work_after)
        eq_(False, is_new)

        assert abcd_commercial.work != work
        assert abcd_commercial.work != None
        assert abcd_commercial_2.work != work
        assert abcd_commercial_2.work != None
        assert abcd_commercial.work != abcd_commercial_2.work

        # Finally, let's test that nothing happens if you call
        # calculate_work() on a self-consistent situation.
        open_access_work = abcd_open_access.work
        eq_((open_access_work, False), abcd_open_access.calculate_work())

        commercial_work = abcd_commercial.work
        eq_((commercial_work, False), abcd_commercial.calculate_work())

    def test_pwids(self):
        """Test the property that finds all permanent work IDs
        associated with a Work.
        """
        # Create a (bad) situation in which LicensePools associated
        # with two different PWIDs are associated with the same work.
        work = self._work(with_license_pool=True)
        [lp1] = work.license_pools
        eq_(set([lp1.presentation_edition.permanent_work_id]),
            work.pwids)
        edition, lp2 = self._edition(with_license_pool=True)
        work.license_pools.append(lp2)

        # Work.pwids finds both PWIDs.
        eq_(set([lp1.presentation_edition.permanent_work_id,
                 lp2.presentation_edition.permanent_work_id]),
            work.pwids)

    def test_open_access_for_permanent_work_id_no_licensepools(self):
        eq_(
            (None, False), Work.open_access_for_permanent_work_id(
                self._db, "No such permanent work ID"
            )
        )

    def test_open_access_for_permanent_work_id(self):
        # Two different works full of open-access license pools.
        w1 = self._work(with_license_pool=True, with_open_access_download=True)

        w2 = self._work(with_license_pool=True, with_open_access_download=True)

        [lp1] = w1.license_pools 
        [lp2] = w2.license_pools 

        # Work #2 has two different license pools grouped
        # together. Work #1 only has one.
        edition, lp3 = self._edition(
            with_license_pool=True, with_open_access_download=True
        )
        w2.license_pools.append(lp3)

        # Due to an error, it turns out both Works are providing the
        # exact same book.
        lp1.presentation_edition.permanent_work_id="abcd"
        lp2.presentation_edition.permanent_work_id="abcd"
        lp3.presentation_edition.permanent_work_id="abcd"

        # We've also got Work #3, which provides a commercial license
        # for that book.
        w3 = self._work(with_license_pool=True)
        w3_pool = w3.license_pools[0]
        w3_pool.presentation_edition.permanent_work_id="abcd"
        w3_pool.open_access = False

        # Work.open_access_for_permanent_work_id can resolve this problem.
        work, is_new = Work.open_access_for_permanent_work_id(self._db, "abcd")

        # Work #3 still exists and its license pool was not affected.
        eq_([w3], self._db.query(Work).filter(Work.id==w3.id).all())
        eq_(w3, w3_pool.work)

        # But the other three license pools now have the same work.
        eq_(work, lp1.work)
        eq_(work, lp2.work)
        eq_(work, lp3.work)
        
        # Because work #2 had two license pools, and work #1 only had
        # one, work #1 was merged into work #2, rather than the other
        # way around.
        eq_(w2, work)
        eq_(False, is_new)

        # Work #1 no longer exists.
        eq_([], self._db.query(Work).filter(Work.id==w1.id).all())

        # Calling Work.open_access_for_permanent_work_id again returns the same
        # result.
        eq_((w2, False), Work.open_access_for_permanent_work_id(self._db, "abcd"))

    def test_open_access_for_permanent_work_id_can_create_work(self):

        # Here's a LicensePool with no corresponding Work.
        edition, lp = self._edition(with_license_pool=True)
        edition.permanent_work_id="abcd"

        # open_access_for_permanent_work_id creates the Work.
        work, is_new = Work.open_access_for_permanent_work_id(self._db, "abcd")
        eq_([lp], work.license_pools)
        eq_(True, is_new)

    def test_make_exclusive_open_access_for_permanent_work_id(self):
        # Here's a work containing an open-access LicensePool for
        # literary work "abcd".
        work1 = self._work(with_license_pool=True, 
                          with_open_access_download=True)
        [abcd_oa] = work1.license_pools
        abcd_oa.presentation_edition.permanent_work_id="abcd"

        # Unfortunately, a commercial LicensePool for the literary
        # work "abcd" has gotten associated with the same work.
        edition, abcd_commercial = self._edition(
            with_license_pool=True, with_open_access_download=True
        )
        abcd_commercial.open_access = False
        abcd_commercial.presentation_edition.permanent_work_id="abcd"
        abcd_commercial.work = work1

        # Here's another Work containing an open-access LicensePool
        # for literary work "efgh".
        work2 = self._work(with_license_pool=True, 
                          with_open_access_download=True)
        [efgh_1] = work2.license_pools
        efgh_1.presentation_edition.permanent_work_id="efgh"

        # Unfortunately, there's another open-access LicensePool for
        # "efgh", and it's incorrectly associated with the "abcd"
        # work.
        edition, efgh_2 = self._edition(
            with_license_pool=True, with_open_access_download=True
        )
        efgh_2.presentation_edition.permanent_work_id = "efgh"
        efgh_2.work = work1

        # Let's fix these problems.
        work1.make_exclusive_open_access_for_permanent_work_id("abcd")

        # The open-access "abcd" book is now the only LicensePool
        # associated with work1.
        eq_([abcd_oa], work1.license_pools)

        # Both open-access "efgh" books are now associated with work2.
        eq_(set([efgh_1, efgh_2]), set(work2.license_pools))

        # A third work has been created for the commercial edition of "abcd".
        assert abcd_commercial.work not in (work1, work2)

    def test_merge_into_success(self):
        # Here's a work with an open-access LicensePool.
        work1 = self._work(with_license_pool=True, 
                           with_open_access_download=True)
        [lp1] = work1.license_pools
        lp1.presentation_edition.permanent_work_id="abcd"

        # Let's give it a WorkGenre and a WorkCoverageRecord.
        genre, ignore = Genre.lookup(self._db, "Fantasy")
        wg, wg_is_new = get_one_or_create(
            self._db, WorkGenre, work=work1, genre=genre
        )
        wcr, wcr_is_new = WorkCoverageRecord.add_for(work1, "test")

        # Here's another work with an open-access LicensePool for the
        # same book.
        work2 = self._work(with_license_pool=True, 
                           with_open_access_download=True)
        [lp2] = work2.license_pools
        lp2.presentation_edition.permanent_work_id="abcd"

        # Let's merge the first work into the second.
        work1.merge_into(work2)

        # The first work has been deleted, as have its WorkGenre and
        # WorkCoverageRecord.
        eq_([], self._db.query(Work).filter(Work.id==work1.id).all())
        eq_([], self._db.query(WorkGenre).all())
        eq_([], self._db.query(WorkCoverageRecord).filter(
            WorkCoverageRecord.work_id==work1.id).all()
        )

    def test_open_access_for_permanent_work_id_fixes_mismatched_works_incidentally(self):

        # Here's a work with two open-access LicensePools for the book "abcd".
        work1 = self._work(with_license_pool=True, 
                           with_open_access_download=True)
        [abcd_1] = work1.license_pools
        edition, abcd_2 = self._edition(
            with_license_pool=True, with_open_access_download=True
        )
        work1.license_pools.append(abcd_2)

        # Unfortunately, due to an earlier error, that work also
        # contains a _third_ open-access LicensePool, and this one
        # belongs to a totally separate book, "efgh".
        edition, efgh = self._edition(
            with_license_pool=True, with_open_access_download=True
        )
        work1.license_pools.append(efgh)

        # Here's another work with an open-access LicensePool for the
        # book "abcd".
        work2 = self._work(with_license_pool=True, 
                           with_open_access_download=True)
        [abcd_3] = work2.license_pools

        # Unfortunately, this work also contains an open-access Licensepool 
        # for the totally separate book, 'ijkl".
        edition, ijkl = self._edition(
            with_license_pool=True, with_open_access_download=True
        )
        work2.license_pools.append(ijkl)

        # Mock the permanent work IDs for all the presentation
        # editions in play.
        def mock_pwid_abcd(debug=False):
            return "abcd"

        def mock_pwid_efgh(debug=False):
            return "efgh"

        def mock_pwid_ijkl(debug=False):
            return "ijkl"

        for lp in abcd_1, abcd_2, abcd_3:
            lp.presentation_edition.calculate_permanent_work_id = mock_pwid_abcd
            lp.presentation_edition.permanent_work_id = 'abcd'

        efgh.presentation_edition.calculate_permanent_work_id = mock_pwid_efgh
        efgh.presentation_edition.permanent_work_id = 'efgh'

        ijkl.presentation_edition.calculate_permanent_work_id = mock_pwid_ijkl
        ijkl.presentation_edition.permanent_work_id = 'ijkl'

        # Calling Work.open_access_for_permanent_work_id()
        # automatically kicks the 'efgh' and 'ijkl' LicensePools into
        # their own works, and merges the second 'abcd' work with the
        # first one. (The first work is chosen because it represents
        # two LicensePools for 'abcd', not just one.)
        abcd_work, abcd_new = Work.open_access_for_permanent_work_id(
            self._db, "abcd"
        )
        efgh_work, efgh_new = Work.open_access_for_permanent_work_id(
            self._db, "efgh"
        )
        ijkl_work, ijkl_new = Work.open_access_for_permanent_work_id(
            self._db, "ijkl"
        )

        # We've got three different works here. The 'abcd' work is the
        # old 'abcd' work that had three LicensePools--the other work
        # was merged into it.
        eq_(abcd_1.work, abcd_work)
        assert efgh_work != abcd_work
        assert ijkl_work != abcd_work
        assert ijkl_work != efgh_work

        # The two 'new' works (for efgh and ijkl) are not counted as
        # new because they were created during the first call to
        # Work.open_access_for_permanent_work_id, when those
        # LicensePools were split out of Works where they didn't
        # belong.
        eq_(False, efgh_new)
        eq_(False, ijkl_new)

        eq_([ijkl], ijkl_work.license_pools)
        eq_([efgh], efgh_work.license_pools)
        eq_(3, len(abcd_work.license_pools))

    def test_open_access_for_permanent_work_id_avoids_infinite_loop(self):

        # Here's are three works for the books "abcd", "efgh", and "ijkl".
        abcd_work = self._work(with_license_pool=True, 
                               with_open_access_download=True)
        [abcd_1] = abcd_work.license_pools

        efgh_work = self._work(with_license_pool=True, 
                               with_open_access_download=True)
        [efgh_1] = efgh_work.license_pools

        # Unfortunately, due to an earlier error, the 'abcd' work
        # contains a LicensePool for 'efgh', and the 'efgh' work contains
        # a LicensePool for 'abcd'.
        #
        # (This is pretty much impossible, but bear with me...)

        edition, abcd_2 = self._edition(
            with_license_pool=True, with_open_access_download=True
        )
        efgh_work.license_pools.append(abcd_2)

        edition, efgh_2 = self._edition(
            with_license_pool=True, with_open_access_download=True
        )
        abcd_work.license_pools.append(efgh_2)

        def mock_pwid_abcd(debug=False):
            return "abcd"

        for lp in abcd_1, abcd_2:
            lp.presentation_edition.calculate_permanent_work_id = mock_pwid_abcd
            lp.presentation_edition.permanent_work_id = 'abcd'

        def mock_pwid_efgh(debug=False):
            return "efgh"

        for lp in efgh_1, efgh_2:
            lp.presentation_edition.calculate_permanent_work_id = mock_pwid_efgh
            lp.presentation_edition.permanent_work_id = 'efgh'

        # Calling Work.open_access_for_permanent_work_id() raises an
        # exception. We can't untangle the loop (for now) but at least
        # it doesn't put us into an infinite loop.
        assert_raises_regexp(
            ValueError,
            "Refusing to merge .* into .* because permanent work IDs don't match: abcd,efgh vs. abcd",
            Work.open_access_for_permanent_work_id, self._db, "abcd"
        )

    def test_merge_into_raises_exception_if_grouping_rules_violated(self):
        # Here's a work with an open-access LicensePool.
        work1 = self._work(with_license_pool=True, 
                           with_open_access_download=True)
        [lp1] = work1.license_pools
        lp1.presentation_edition.permanent_work_id="abcd"

        # Here's another work with a commercial LicensePool for the
        # same book.
        work2 = self._work(with_license_pool=True, 
                           with_open_access_download=True)
        [lp2] = work2.license_pools
        lp2.open_access = False
        lp2.presentation_edition.permanent_work_id="abcd"

        # The works cannot be merged.
        assert_raises_regexp(
            ValueError, 
            "Refusing to merge .* into .* because it would put an open-access LicensePool into the same work as a non-open-access LicensePool.",
            work1.merge_into, work2,
        )

    def test_merge_into_raises_exception_if_pwids_differ(self):
        work1 = self._work(with_license_pool=True, 
                           with_open_access_download=True)
        [abcd_oa] = work1.license_pools
        abcd_oa.presentation_edition.permanent_work_id="abcd"

        work2 = self._work(with_license_pool=True, 
                           with_open_access_download=True)
        [efgh_oa] = work2.license_pools
        efgh_oa.presentation_edition.permanent_work_id="efgh"

        assert_raises_regexp(
            ValueError,
            "Refusing to merge .* into .* because permanent work IDs don't match: abcd vs. efgh",
            work1.merge_into, 
            work2
        )

class TestLoans(DatabaseTest):

    def test_open_access_loan(self):
        patron = self._patron()
        work = self._work(with_license_pool=True)
        pool = work.license_pools[0]
        pool.is_open_access = True

        # The patron has no active loans.
        eq_([], patron.loans)

        # Loan them the book
        fulfillment = pool.delivery_mechanisms[0]
        loan, was_new = pool.loan_to(patron, fulfillment=fulfillment)

        # Now they have a loan!
        eq_([loan], patron.loans)
        eq_(loan.patron, patron)
        eq_(loan.license_pool, pool)
        eq_(fulfillment, loan.fulfillment)
        assert (datetime.datetime.utcnow() - loan.start) < datetime.timedelta(seconds=1)

        # TODO: At some future point it may be relevant that loan.end
        # is None here, but before that happens the loan process will
        # become more complicated, so there's no point in writing
        # a bunch of test code now.

        # Try getting another loan for this book.
        loan2, was_new = pool.loan_to(patron)

        # They're the same!
        eq_(loan, loan2)
        eq_(False, was_new)


    def test_work(self):
        """Test the attribute that finds the Work for a Loan or Hold."""
        patron = self._patron()
        work = self._work(with_license_pool=True)
        pool = work.license_pools[0]

        # The easy cases.
        loan, is_new = pool.loan_to(patron)
        eq_(work, loan.work)

        loan.license_pool = None
        eq_(None, loan.work)

        # If pool.work is None but pool.edition.work is valid, we use that.
        loan.license_pool = pool
        pool.work = None
        # Presentation_edition is not representing a lendable object, 
        # but it is on a license pool, and a pool has lending capacity.  
        eq_(pool.presentation_edition.work, loan.work)

        # If that's also None, we're helpless.
        pool.presentation_edition.work = None
        eq_(None, loan.work)


class TestHold(DatabaseTest):

    def test_on_hold_to(self):
        now = datetime.datetime.utcnow()
        later = now + datetime.timedelta(days=1)
        patron = self._patron()
        edition = self._edition()
        pool = self._licensepool(edition)

        with temp_config() as config:
            config['policies'] = {
                Configuration.HOLD_POLICY : Configuration.HOLD_POLICY_ALLOW
            }
            hold, is_new = pool.on_hold_to(patron, now, later, 4)
            eq_(True, is_new)
            eq_(now, hold.start)
            eq_(None, hold.end)
            eq_(4, hold.position)

            # Now update the position to 0. It's the patron's turn
            # to check out the book.
            hold, is_new = pool.on_hold_to(patron, now, later, 0)
            eq_(False, is_new)
            eq_(now, hold.start)
            # The patron has until `hold.end` to actually check out the book.
            eq_(later, hold.end)
            eq_(0, hold.position)

    def test_work(self):
        # We don't need to test the functionality--that's tested in
        # Loan--just that Hold also has access to .work.
        patron = self._patron()
        work = self._work(with_license_pool=True)
        pool = work.license_pools[0]
        hold, is_new = pool.on_hold_to(patron)
        eq_(work, hold.work)

    def test_calculate_until(self):
        start = datetime.datetime(2010, 1, 1)

        # The cycle time is one week.
        default_loan = datetime.timedelta(days=6)
        default_reservation = datetime.timedelta(days=1)
        
        # I'm 20th in line for 4 books.
        #
        # After 6 days, four copies are released and I am 16th in line.
        # After 13 days, those copies are released and I am 12th in line.
        # After 20 days, those copies are released and I am 8th in line.
        # After 27 days, those copies are released and I am 4th in line.
        # After 34 days, those copies are released and get my notification.
        a = Hold._calculate_until(
            start, 20, 4, default_loan, default_reservation)
        eq_(a, start + datetime.timedelta(days=(7*5)-1))

        # If I am 21st in line, I need to wait six weeks.
        b = Hold._calculate_until(
            start, 21, 4, default_loan, default_reservation)
        eq_(b, start + datetime.timedelta(days=(7*6)-1))

        # If I am 3rd in line, I only need to wait six days--that's when
        # I'll get the notification message.
        b = Hold._calculate_until(
            start, 3, 4, default_loan, default_reservation)
        eq_(b, start + datetime.timedelta(days=6))

        # A new person gets the book every week. Someone has the book now
        # and there are 3 people ahead of me in the queue. I will get
        # the book in 6 days + 3 weeks
        c = Hold._calculate_until(
            start, 3, 1, default_loan, default_reservation)
        eq_(c, start + datetime.timedelta(days=(7*4)-1))

        # The book is reserved to me. I need to hurry up and check it out.
        d = Hold._calculate_until(
            start, 0, 1, default_loan, default_reservation)
        eq_(d, start + datetime.timedelta(days=1))

        # If there are no licenses, I will never get the book.
        e = Hold._calculate_until(
            start, 10, 0, default_loan, default_reservation)
        eq_(e, None)


class TestHyperlink(DatabaseTest):

    def test_add_link(self):
        edition, pool = self._edition(with_license_pool=True)
        identifier = edition.primary_identifier
        data_source = pool.data_source
        hyperlink, is_new = pool.add_link(
            Hyperlink.DESCRIPTION, "http://foo.com/", data_source, 
            "text/plain", "The content")
        eq_(True, is_new)
        rep = hyperlink.resource.representation
        eq_("text/plain", rep.media_type)
        eq_("The content", rep.content)
        eq_(Hyperlink.DESCRIPTION, hyperlink.rel)
        eq_(pool, hyperlink.license_pool)
        eq_(identifier, hyperlink.identifier)

    def test_add_link_fails_if_license_pool_and_identifier_dont_match(self):
        edition, pool = self._edition(with_license_pool=True)
        data_source = pool.data_source
        identifier = self._identifier()
        assert_raises_regexp(
            ValueError, re.compile("License pool is associated with .*, not .*!"),
            identifier.add_link,
            Hyperlink.DESCRIPTION, "http://foo.com/", data_source, 
            pool, "text/plain", "The content")

    def test_default_filename(self):
        m = Hyperlink._default_filename
        eq_("content", m(Hyperlink.OPEN_ACCESS_DOWNLOAD))
        eq_("cover", m(Hyperlink.IMAGE))
        eq_("cover-thumbnail", m(Hyperlink.THUMBNAIL_IMAGE))


class TestRepresentation(DatabaseTest):

    def test_normalized_content_path(self):
        eq_("baz", Representation.normalize_content_path(
            "/foo/bar/baz", "/foo/bar"))

        eq_("baz", Representation.normalize_content_path(
            "/foo/bar/baz", "/foo/bar/"))

        eq_("/foo/bar/baz", Representation.normalize_content_path(
            "/foo/bar/baz", "/blah/blah/"))

    def test_set_fetched_content(self):
        representation, ignore = self._representation(self._url, "text/plain")
        representation.set_fetched_content("some text")
        eq_("some text", representation.content_fh().read())

    def test_set_fetched_content_file_on_disk(self):
        filename = "set_fetched_content_file_on_disk.txt"
        path = os.path.join(self.tmp_data_dir, filename)
        open(path, "w").write("some text")

        representation, ignore = self._representation(self._url, "text/plain")
        representation.set_fetched_content(None, filename)
        fh = representation.content_fh()
        eq_("some text", fh.read())

    def test_unicode_content_utf8_default(self):
        unicode_content = u"A “love” story"
        utf8_content = unicode_content.encode("utf8")

        representation, ignore = self._representation(self._url, "text/plain")
        representation.set_fetched_content(unicode_content, None)
        eq_(utf8_content, representation.content)
        eq_(unicode_content, representation.unicode_content)

    def test_unicode_content_windows_1252(self):
        unicode_content = u"A “love” story"
        windows_1252_content = unicode_content.encode("windows-1252")

        representation, ignore = self._representation(self._url, "text/plain")
        representation.set_fetched_content(windows_1252_content)
        eq_(windows_1252_content, representation.content)
        eq_(unicode_content, representation.unicode_content)

    def test_unicode_content_is_none_when_decoding_is_impossible(self):
        byte_content = b"\x81\x02\x03"
        representation, ignore = self._representation(self._url, "text/plain")
        representation.set_fetched_content(byte_content)
        eq_(byte_content, representation.content)
        eq_(None, representation.unicode_content)

    def test_404_creates_cachable_representation(self):
        h = DummyHTTPClient()
        h.queue_response(404)

        url = self._url
        representation, cached = Representation.get(
            self._db, url, do_get=h.do_get)
        eq_(False, cached)

        representation2, cached = Representation.get(
            self._db, url, do_get=h.do_get)
        eq_(True, cached)
        eq_(representation, representation2)

    def test_302_creates_cachable_representation(self):
        h = DummyHTTPClient()
        h.queue_response(302)

        url = self._url
        representation, cached = Representation.get(
            self._db, url, do_get=h.do_get)
        eq_(False, cached)

        representation2, cached = Representation.get(
            self._db, url, do_get=h.do_get)
        eq_(True, cached)
        eq_(representation, representation2)

    def test_500_creates_uncachable_representation(self):
        h = DummyHTTPClient()
        h.queue_response(500)
        url = self._url
        representation, cached = Representation.get(
            self._db, url, do_get=h.do_get)
        eq_(False, cached)

        h.queue_response(500)
        representation, cached = Representation.get(
            self._db, url, do_get=h.do_get)
        eq_(False, cached)

    def test_response_reviewer_impacts_representation(self):
        h = DummyHTTPClient()
        h.queue_response(200, media_type='text/html')

        def reviewer(response):
            status, headers, content = response
            if 'html' in headers['content-type']:
                raise Exception("No. Just no.")

        representation, cached = Representation.get(
            self._db, self._url, do_get=h.do_get, response_reviewer=reviewer
        )
        assert "No. Just no." in representation.fetch_exception
        eq_(False, cached)

    def test_exception_handler(self):
        def oops(*args, **kwargs):
            raise Exception("oops!")

        # By default exceptions raised during get() are 
        # recorded along with the (empty) Representation objects
        representation, cached = Representation.get(
            self._db, self._url, do_get=oops,
        )
        assert representation.fetch_exception.strip().endswith(
            "Exception: oops!"
        )
        eq_(None, representation.content)
        eq_(None, representation.status_code)

        # But we can ask that exceptions simply be re-raised instead of
        # being handled.
        assert_raises_regexp(
            Exception, "oops!", Representation.get,
            self._db, self._url, do_get=oops,
            exception_handler=Representation.reraise_exception
        )

    def test_url_extension(self):
        epub, ignore = self._representation("test.epub")
        eq_(".epub", epub.url_extension)

        epub3, ignore = self._representation("test.epub3")
        eq_(".epub3", epub3.url_extension)

        noimages, ignore = self._representation("test.epub.noimages")
        eq_(".epub.noimages", noimages.url_extension)

        unknown, ignore = self._representation("test.1234.abcd")
        eq_(".abcd", unknown.url_extension)

        no_extension, ignore = self._representation("test")
        eq_(None, no_extension.url_extension)

        no_filename, ignore = self._representation("foo.com/")
        eq_(None, no_filename.url_extension)

        query_param, ignore = self._representation("test.epub?version=3")
        eq_(".epub", query_param.url_extension)

    def test_clean_media_type(self):
        m = Representation._clean_media_type
        eq_("image/jpeg", m("image/jpeg"))
        eq_("application/atom+xml",
            m("application/atom+xml;profile=opds-catalog;kind=acquisition")
        )

    def test_extension(self):
        m = Representation._extension
        eq_(".jpg", m("image/jpeg"))
        eq_("", m("no/such-media-type"))

    def test_default_filename(self):

        # Here's a common sort of URL.
        url = "http://example.com/foo/bar/baz.txt"
        representation, ignore = self._representation(url)

        # Here's the filename we would give it if we were to mirror
        # it.
        filename = representation.default_filename()
        eq_("baz.txt", filename)

        # File extension is always set based on media type.
        filename = representation.default_filename(destination_type="image/png")
        eq_("baz.png", filename)

        # The original file extension is not treated as reliable and
        # need not be present.
        url = "http://example.com/1"
        representation, ignore = self._representation(url, "text/plain")
        filename = representation.default_filename()
        eq_("1", filename)

        # Again, file extension is always set based on media type.
        filename = representation.default_filename(destination_type="image/png")
        eq_("1.png", filename)

        # In this case, don't have an extension registered for
        # text/plain, so the extension is omitted.
        filename = representation.default_filename(destination_type="text/plain")
        eq_("1", filename)

        # This URL has no path component, so we can't even come up with a
        # decent default filename. We have to go with 'resource'.
        representation, ignore = self._representation("http://example.com/", "text/plain")
        eq_('resource', representation.default_filename())
        eq_('resource.png', representation.default_filename(destination_type="image/png"))

        # But if we know what type of thing we're linking to, we can
        # do a little better.
        link = Hyperlink(rel=Hyperlink.IMAGE)
        filename = representation.default_filename(link=link)
        eq_('cover', filename)
        filename = representation.default_filename(link=link, destination_type="image/png")
        eq_('cover.png', filename)

    def test_as_image_converts_svg_to_png(self):
        svg = """<!DOCTYPE svg PUBLIC "-//W3C//DTD SVG 1.1//EN"
  "http://www.w3.org/Graphics/SVG/1.1/DTD/svg11.dtd">

<svg xmlns="http://www.w3.org/2000/svg" width="100" height="50">
    <ellipse cx="50" cy="25" rx="50" ry="25" style="fill:blue;"/>
</svg>"""
        edition = self._edition()
        pool = self._licensepool(edition)
        source = DataSource.lookup(self._db, DataSource.OVERDRIVE)
        hyperlink, ignore = pool.add_link(
            Hyperlink.IMAGE, None, source, Representation.SVG_MEDIA_TYPE,
            content=svg)
        image = hyperlink.resource.representation.as_image()
        eq_("PNG", image.format)

        # Even though the SVG image is smaller than the thumbnail
        # size, thumbnailing it will create a separate PNG-format
        # Representation, because we want all the thumbnails to be
        # bitmaps.
        thumbnail, is_new = hyperlink.resource.representation.scale(
            Edition.MAX_THUMBNAIL_HEIGHT, Edition.MAX_THUMBNAIL_WIDTH,
            self._url, Representation.PNG_MEDIA_TYPE
        )
        eq_(True, is_new)
        assert thumbnail != hyperlink.resource.representation
        eq_(Representation.PNG_MEDIA_TYPE, thumbnail.media_type)


class TestCoverResource(DatabaseTest):

    def sample_cover_path(self, name):
        base_path = os.path.split(__file__)[0]
        resource_path = os.path.join(base_path, "files", "covers")
        sample_cover_path = os.path.join(resource_path, name)
        return sample_cover_path

    def sample_cover_representation(self, name):
        sample_cover_path = self.sample_cover_path(name)
        return self._representation(
            media_type="image/png", content=open(sample_cover_path).read())[0]

    def test_set_cover(self):
        edition, pool = self._edition(with_license_pool=True)
        original = self._url
        mirror = self._url
        thumbnail_mirror = self._url
        sample_cover_path = self.sample_cover_path("test-book-cover.png")
        hyperlink, ignore = pool.add_link(
            Hyperlink.IMAGE, original, edition.data_source, "image/png",
            content=open(sample_cover_path).read())
        full_rep = hyperlink.resource.representation
        full_rep.mirror_url = mirror
        full_rep.set_as_mirrored()

        edition.set_cover(hyperlink.resource)
        eq_(mirror, edition.cover_full_url)
        eq_(None, edition.cover_thumbnail_url)

        # Now scale the cover.
        thumbnail, ignore = self._representation()
        thumbnail.thumbnail_of = full_rep
        thumbnail.mirror_url = thumbnail_mirror
        thumbnail.set_as_mirrored()
        edition.set_cover(hyperlink.resource)
        eq_(mirror, edition.cover_full_url)
        eq_(thumbnail_mirror, edition.cover_thumbnail_url)

    def test_set_cover_for_very_small_image(self):
        edition, pool = self._edition(with_license_pool=True)
        original = self._url
        mirror = self._url
        sample_cover_path = self.sample_cover_path("tiny-image-cover.png")
        hyperlink, ignore = pool.add_link(
            Hyperlink.IMAGE, original, edition.data_source, "image/png",
            open(sample_cover_path).read())
        full_rep = hyperlink.resource.representation
        full_rep.mirror_url = mirror
        full_rep.set_as_mirrored()

        edition.set_cover(hyperlink.resource)
        eq_(mirror, edition.cover_full_url)
        eq_(mirror, edition.cover_thumbnail_url)

    def test_attempt_to_scale_non_image_sets_scale_exception(self):
        rep, ignore = self._representation(media_type="text/plain", content="foo")
        scaled, ignore = rep.scale(300, 600, self._url, "image/png")
        expect = "ValueError: Cannot load non-image representation as image: type text/plain"
        assert scaled == rep
        assert expect in rep.scale_exception
        
    def test_cannot_scale_to_non_image(self):
        rep, ignore = self._representation(media_type="image/png", content="foo")
        assert_raises_regexp(
            ValueError, 
            "Unsupported destination media type: text/plain",
            rep.scale, 300, 600, self._url, "text/plain")
        

    def test_success(self):
        cover = self.sample_cover_representation("test-book-cover.png")
        url = self._url
        thumbnail, is_new = cover.scale(300, 600, url, "image/png")
        eq_(True, is_new)
        eq_(url, thumbnail.url)
        eq_(url, thumbnail.mirror_url)
        eq_(None, thumbnail.mirrored_at)
        eq_(cover, thumbnail.thumbnail_of)
        eq_("image/png", thumbnail.media_type)
        eq_(300, thumbnail.image_height)
        eq_(200, thumbnail.image_width)

        # Try to scale the image to the same URL, and nothing will
        # happen, even though the proposed image size is
        # different.
        thumbnail2, is_new = cover.scale(400, 700, url, "image/png")
        eq_(thumbnail2, thumbnail)
        eq_(False, is_new)

        # Let's say the thumbnail has been mirrored.
        thumbnail.mirrored_at = datetime.datetime.utcnow()

        old_content = thumbnail.content
        # With the force argument we can forcibly re-scale an image,
        # changing its size.
        eq_([thumbnail], cover.thumbnails)
        thumbnail2, is_new = cover.scale(
            400, 700, url, "image/png", force=True)
        eq_(True, is_new)
        eq_([thumbnail2], cover.thumbnails)
        eq_(cover, thumbnail2.thumbnail_of)

        # The same Representation, but now its data is different.
        eq_(thumbnail, thumbnail2)
        assert thumbnail2.content != old_content
        eq_(400, thumbnail.image_height)
        eq_(266, thumbnail.image_width)

        # The thumbnail has been regenerated, so it needs to be mirrored again.
        eq_(None, thumbnail.mirrored_at)

    def test_book_with_odd_aspect_ratio(self):
        # This book is 1200x600.
        cover = self.sample_cover_representation("childrens-book-cover.png")
        url = self._url
        thumbnail, is_new = cover.scale(300, 400, url, "image/png")
        eq_(True, is_new)
        eq_(url, thumbnail.url)
        eq_(cover, thumbnail.thumbnail_of)
        # The width was reduced to max_width, a reduction of a factor of three
        eq_(400, thumbnail.image_width)
        # The height was also reduced by a factory of three, even
        # though this takes it below max_height.
        eq_(200, thumbnail.image_height)

    def test_book_smaller_than_thumbnail_size(self):
        # This book is 200x200. No thumbnail will be created.
        cover = self.sample_cover_representation("tiny-image-cover.png")
        url = self._url
        thumbnail, is_new = cover.scale(300, 600, url, "image/png")
        eq_(False, is_new)
        eq_(thumbnail, cover)
        eq_([], cover.thumbnails)
        eq_(None, thumbnail.thumbnail_of)
        assert thumbnail.url != url

    def test_best_covers_among(self):
        # Here's a book with a thumbnail image.
        edition, pool = self._edition(with_license_pool=True)

        link1, ignore = pool.add_link(
            Hyperlink.THUMBNAIL_IMAGE, self._url, pool.data_source
        )
        resource_with_no_representation = link1.resource

        # A resource with no representation is not considered even if
        # it's the only option.
        eq_([], Resource.best_covers_among([resource_with_no_representation]))

        # Here's an abysmally bad cover.
        lousy_cover = self.sample_cover_representation("tiny-image-cover.png")
        lousy_cover.image_height=1
        lousy_cover.image_width=10000 
        link2, ignore = pool.add_link(
            Hyperlink.THUMBNAIL_IMAGE, self._url, pool.data_source
        )
        resource_with_lousy_cover = link2.resource
        resource_with_lousy_cover.representation = lousy_cover

        # This cover is so bad that it's not even considered if it's
        # the only option.
        eq_([], Resource.best_covers_among([resource_with_lousy_cover]))

        # Here's a decent cover.
        decent_cover = self.sample_cover_representation("test-book-cover.png")
        link3, ignore = pool.add_link(
            Hyperlink.THUMBNAIL_IMAGE, self._url, pool.data_source
        )
        resource_with_decent_cover = link3.resource
        resource_with_decent_cover.representation = decent_cover

        # This cover is at least good enough to pass muster if there
        # is no other option.
        eq_(
            [resource_with_decent_cover], 
            Resource.best_covers_among([resource_with_decent_cover])
        )

        # Let's create another cover image with identical
        # characteristics.
        link4, ignore = pool.add_link(
            Hyperlink.THUMBNAIL_IMAGE, self._url, pool.data_source
        )
        resource_with_decent_cover_2 = link4.resource
        resource_with_decent_cover_2.representation = decent_cover
        l = [resource_with_decent_cover, resource_with_decent_cover_2]

        # best_covers_among() can't decide between the two -- they have
        # the same score.
        eq_(set(l), set(Resource.best_covers_among(l)))

        # But if we give one of them a bump by saying it's the one the
        # metadata wrangler said to use...
        metadata_wrangler = DataSource.lookup(
            self._db, DataSource.METADATA_WRANGLER
        )
        resource_with_decent_cover.data_source = metadata_wrangler

        # ...the decision becomes easy.
        eq_([resource_with_decent_cover], Resource.best_covers_among(l))


    def test_quality_as_thumbnail_image(self):

        # Get some data sources ready, since a big part of image
        # quality comes from data source.
        gutenberg = DataSource.lookup(self._db, DataSource.GUTENBERG)
        gutenberg_cover_generator = DataSource.lookup(
            self._db, DataSource.GUTENBERG_COVER_GENERATOR
        )
        overdrive = DataSource.lookup(self._db, DataSource.OVERDRIVE)
        metadata_wrangler = DataSource.lookup(
            self._db, DataSource.METADATA_WRANGLER
        )

        # Here's a book with a thumbnail image.
        edition, pool = self._edition(with_license_pool=True)
        hyperlink, ignore = pool.add_link(
            Hyperlink.THUMBNAIL_IMAGE, self._url, overdrive
        )
        resource = hyperlink.resource
        
        # Without a representation, the thumbnail image is useless.
        eq_(0, resource.quality_as_thumbnail_image)

        ideal_height = Identifier.IDEAL_IMAGE_HEIGHT
        ideal_width = Identifier.IDEAL_IMAGE_WIDTH

        cover = self.sample_cover_representation("tiny-image-cover.png")
        resource.representation = cover
        eq_(1.0, resource.quality_as_thumbnail_image)

        # Changing the image aspect ratio affects the quality as per
        # thumbnail_size_quality_penalty.
        cover.image_height = ideal_height * 2
        cover.image_width = ideal_width
        eq_(0.5, resource.quality_as_thumbnail_image)
        
        # Changing the data source also affects the quality. Gutenberg
        # covers are penalized heavily...
        cover.image_height = ideal_height
        cover.image_width = ideal_width
        resource.data_source = gutenberg
        eq_(0.5, resource.quality_as_thumbnail_image)

        # The Gutenberg cover generator is penalized less heavily.
        resource.data_source = gutenberg_cover_generator
        eq_(0.6, resource.quality_as_thumbnail_image)

        # The metadata wrangler actually gets a _bonus_, to encourage the
        # use of its covers over those provided by license sources.
        resource.data_source = metadata_wrangler
        eq_(2, resource.quality_as_thumbnail_image)
        

    def test_thumbnail_size_quality_penalty(self):
        """Verify that Representation._cover_size_quality_penalty penalizes
        images that are the wrong aspect ratio, or too small.
        """

        ideal_ratio = Identifier.IDEAL_COVER_ASPECT_RATIO
        ideal_height = Identifier.IDEAL_IMAGE_HEIGHT
        ideal_width = Identifier.IDEAL_IMAGE_WIDTH

        def f(width, height):
            return Representation._thumbnail_size_quality_penalty(width, height)

        # In the absence of any size information we assume
        # everything's fine.
        eq_(1, f(None, None))

        # The perfect image has no penalty.
        eq_(1, f(ideal_width, ideal_height))

        # An image that is the perfect aspect ratio, but too large,
        # has no penalty.
        eq_(1, f(ideal_width*2, ideal_height*2))
        
        # An image that is the perfect aspect ratio, but is too small,
        # is penalised.
        eq_(1/4.0, f(ideal_width*0.5, ideal_height*0.5))
        eq_(1/16.0, f(ideal_width*0.25, ideal_height*0.25))

        # An image that deviates from the perfect aspect ratio is
        # penalized in proportion.
        eq_(1/2.0, f(ideal_width*2, ideal_height))
        eq_(1/2.0, f(ideal_width, ideal_height*2))
        eq_(1/4.0, f(ideal_width*4, ideal_height))
        eq_(1/4.0, f(ideal_width, ideal_height*4))


class TestDeliveryMechanism(DatabaseTest):

    def test_default_fulfillable(self):
        mechanism, is_new = DeliveryMechanism.lookup(
            self._db, Representation.EPUB_MEDIA_TYPE, 
            DeliveryMechanism.ADOBE_DRM
        )
        eq_(False, is_new)
        eq_(True, mechanism.default_client_can_fulfill)

        mechanism, is_new = DeliveryMechanism.lookup(
            self._db, Representation.PDF_MEDIA_TYPE, 
            DeliveryMechanism.STREAMING_DRM
        )
        eq_(True, is_new)
        eq_(False, mechanism.default_client_can_fulfill)

    def test_association_with_licensepool(self):
        ignore, with_download = self._edition(with_open_access_download=True)
        [lpmech] = with_download.delivery_mechanisms
        eq_("Dummy content", lpmech.resource.representation.content)
        mech = lpmech.delivery_mechanism
        eq_(Representation.EPUB_MEDIA_TYPE, mech.content_type)
        eq_(mech.NO_DRM, mech.drm_scheme)


class TestCredentials(DatabaseTest):
    
    def test_temporary_token(self):

        # Create a temporary token good for one hour.
        duration = datetime.timedelta(hours=1)
        data_source = DataSource.lookup(self._db, DataSource.ADOBE)
        patron = self._patron()
        now = datetime.datetime.utcnow() 
        expect_expires = now + duration
        token, is_new = Credential.temporary_token_create(
            self._db, data_source, "some random type", patron, duration)
        eq_(data_source, token.data_source)
        eq_("some random type", token.type)
        eq_(patron, token.patron)
        expires_difference = abs((token.expires-expect_expires).seconds)
        assert expires_difference < 2

        # Now try to look up the credential based solely on the UUID.
        new_token = Credential.lookup_by_token(
            self._db, data_source, token.type, token.credential)
        eq_(new_token, token)

        # When we call lookup_by_temporary_token, the token is automatically
        # expired and we cannot use it anymore.
        new_token = Credential.lookup_by_temporary_token(
            self._db, data_source, token.type, token.credential)
        eq_(new_token, token)        
        assert new_token.expires < now

        new_token = Credential.lookup_by_token(
            self._db, data_source, token.type, token.credential)
        eq_(None, new_token)

        new_token = Credential.lookup_by_temporary_token(
            self._db, data_source, token.type, token.credential)
        eq_(None, new_token)
 
        # A token with no expiration date is treated as expired.
        token.expires = None
        self._db.commit()
        no_expiration_token = Credential.lookup_by_token(
            self._db, data_source, token.type, token.credential)
        eq_(None, no_expiration_token)

        no_expiration_token = Credential.lookup_by_token(
            self._db, data_source, token.type, token.credential, True)
        eq_(token, no_expiration_token)

    def test_temporary_token_overwrites_old_token(self):
        duration = datetime.timedelta(hours=1)
        data_source = DataSource.lookup(self._db, DataSource.ADOBE)
        patron = self._patron()
        old_token, is_new = Credential.temporary_token_create(
            self._db, data_source, "some random type", patron, duration)
        eq_(True, is_new)
        old_credential = old_token.credential

        # Creating a second temporary token overwrites the first.
        token, is_new = Credential.temporary_token_create(
            self._db, data_source, "some random type", patron, duration)
        eq_(False, is_new)
        eq_(token.id, old_token.id)
        assert old_credential != token.credential

    def test_cannot_look_up_nonexistent_token(self):
        data_source = DataSource.lookup(self._db, DataSource.ADOBE)
        new_token = Credential.lookup_by_token(
            self._db, data_source, "no such type", "no such credential")
        eq_(None, new_token)

class TestPatron(DatabaseTest):

    def test_external_type_regular_expression(self):
        patron = self._patron("234")
        patron.authorization_identifier = "A123"
        key = Patron.EXTERNAL_TYPE_REGULAR_EXPRESSION
        with temp_config() as config:

            config[Configuration.POLICIES] = {}

            config[Configuration.POLICIES][key] = None
            eq_(None, patron.external_type)

            config[Configuration.POLICIES][key] = "([A-Z])"
            eq_("A", patron.external_type)
            patron._external_type = None

            config[Configuration.POLICIES][key] = "([0-9]$)"
            eq_("3", patron.external_type)
            patron._external_type = None

            config[Configuration.POLICIES][key] = "A"
            eq_(None, patron.external_type)
            patron._external_type = None

            config[Configuration.POLICIES][key] = "(not a valid regexp"
            assert_raises(TypeError, lambda x: patron.external_type)
            patron._external_type = None


class TestCoverageRecord(DatabaseTest):

    def test_lookup(self):
        source = DataSource.lookup(self._db, DataSource.OCLC)
        edition = self._edition()
        operation = 'foo'
        record = self._coverage_record(edition, source, operation)

        lookup = CoverageRecord.lookup(edition, source, operation)
        eq_(lookup, record)

        lookup = CoverageRecord.lookup(edition, source)
        eq_(None, lookup)

        lookup = CoverageRecord.lookup(edition.primary_identifier, source, operation)
        eq_(lookup, record)

        lookup = CoverageRecord.lookup(edition.primary_identifier, source)
        eq_(None, lookup)

    def test_add_for(self):
        source = DataSource.lookup(self._db, DataSource.OCLC)
        edition = self._edition()
        operation = 'foo'
        record, is_new = CoverageRecord.add_for(edition, source, operation)
        eq_(True, is_new)

        # If we call add_for again we get the same record back, but we
        # can modify the timestamp.
        a_week_ago = datetime.datetime.utcnow() - datetime.timedelta(days=7)
        record2, is_new = CoverageRecord.add_for(
            edition, source, operation, a_week_ago
        )
        eq_(record, record2)
        eq_(False, is_new)
        eq_(a_week_ago, record2.timestamp)

        # If we don't specify an operation we get a totally different
        # record.
        record3, ignore = CoverageRecord.add_for(edition, source)
        assert record3 != record
        eq_(None, record3.operation)
        seconds = (datetime.datetime.utcnow() - record3.timestamp).seconds
        assert seconds < 10

        # If we call lookup we get the same record.
        record4 = CoverageRecord.lookup(edition.primary_identifier, source)
        eq_(record3, record4)


class TestWorkCoverageRecord(DatabaseTest):

    def test_lookup(self):
        work = self._work()
        operation = 'foo'

        lookup = WorkCoverageRecord.lookup(work, operation)
        eq_(None, lookup)

        record = self._work_coverage_record(work, operation)

        lookup = WorkCoverageRecord.lookup(work, operation)
        eq_(lookup, record)

        eq_(None, WorkCoverageRecord.lookup(work, "another operation"))

    def test_add_for(self):
        work = self._work()
        operation = 'foo'
        record, is_new = WorkCoverageRecord.add_for(work, operation)
        eq_(True, is_new)

        # If we call add_for again we get the same record back, but we
        # can modify the timestamp.
        a_week_ago = datetime.datetime.utcnow() - datetime.timedelta(days=7)
        record2, is_new = WorkCoverageRecord.add_for(
            work, operation, a_week_ago
        )
        eq_(record, record2)
        eq_(False, is_new)
        eq_(a_week_ago, record2.timestamp)

        # If we don't specify an operation we get a totally different
        # record.
        record3, ignore = WorkCoverageRecord.add_for(work, None)
        assert record3 != record
        eq_(None, record3.operation)
        seconds = (datetime.datetime.utcnow() - record3.timestamp).seconds
        assert seconds < 10

        # If we call lookup we get the same record.
        record4 = WorkCoverageRecord.lookup(work, None)
        eq_(record3, record4)


class TestComplaint(DatabaseTest):

    def setup(self):
        super(TestComplaint, self).setup()
        self.edition, self.pool = self._edition(with_license_pool=True)
        self.type = "http://librarysimplified.org/terms/problem/wrong-genre"

    def test_success(self):
        complaint, is_new = Complaint.register(
            self.pool, self.type, "foo", "bar"
        )
        eq_(True, is_new)
        eq_(self.type, complaint.type)
        eq_("foo", complaint.source)
        eq_("bar", complaint.detail)
        assert abs(datetime.datetime.utcnow() -complaint.timestamp).seconds < 3

        # A second complaint from the same source is folded into the
        # original complaint.
        complaint2, is_new = Complaint.register(
            self.pool, self.type, "foo", "baz"
        )
        eq_(False, is_new)
        eq_(complaint.id, complaint2.id)
        eq_("baz", complaint.detail)

        eq_(1, len(self.pool.complaints))

    def test_success_no_source(self):
        complaint, is_new = Complaint.register(
            self.pool, self.type, None, None
        )
        eq_(True, is_new)
        eq_(self.type, complaint.type)
        eq_(None, complaint.source)

        # A second identical complaint from no source is treated as a
        # separate complaint.
        complaint2, is_new = Complaint.register(
            self.pool, self.type, None, None
        )
        eq_(True, is_new)
        eq_(None, complaint.source)
        assert complaint2.id != complaint.id

        eq_(2, len(self.pool.complaints))

    def test_failure_no_licensepool(self):
        assert_raises(
            ValueError, Complaint.register, self.pool, type, None, None
        )

    def test_unrecognized_type(self):
        type = "http://librarysimplified.org/terms/problem/no-such-error"
        assert_raises(
            ValueError, Complaint.register, self.pool, type, None, None
        )
        
    def test_register_resolved(self):
        complaint, is_new = Complaint.register(
            self.pool, self.type, "foo", "bar", resolved=datetime.datetime.utcnow()
        )
        eq_(True, is_new)
        eq_(self.type, complaint.type)
        eq_("foo", complaint.source)
        eq_("bar", complaint.detail)
        assert abs(datetime.datetime.utcnow() -complaint.timestamp).seconds < 3
        assert abs(datetime.datetime.utcnow() -complaint.resolved).seconds < 3

        # A second complaint from the same source is not folded into the same complaint.
        complaint2, is_new = Complaint.register(
            self.pool, self.type, "foo", "baz"
        )
        eq_(True, is_new)
        assert complaint2.id != complaint.id
        eq_("baz", complaint2.detail)
        eq_(2, len(self.pool.complaints))

    def test_resolve(self):
        complaint, is_new = Complaint.register(
            self.pool, self.type, "foo", "bar"
        )
        complaint.resolve()
        assert complaint.resolved != None
        assert abs(datetime.datetime.utcnow() - complaint.resolved).seconds < 3


class TestCollection(DatabaseTest):

    def setup(self):
        super(TestCollection, self).setup()
        self.collection = self._collection()

    def test_encrypts_client_secret(self):
        collection, new = get_one_or_create(
            self._db, Collection, name=u"Test Collection", client_id=u"test",
            client_secret=u"megatest"
        )
        assert collection.client_secret != u"megatest"
        eq_(True, collection.client_secret.startswith("$2a$"))

    def test_register(self):
        collection, plaintext_secret = Collection.register(
            self._db, u"A Library"
        )

        # It creates client details and a DataSource for the collection
        assert collection.client_id and collection.client_secret
        assert get_one(self._db, DataSource, name=collection.name)

        # It returns nothing if the name is already taken.
        assert_raises(ValueError, Collection.register, self._db, u"A Library")

    def test_authenticate(self):

        result = Collection.authenticate(self._db, u"abc", u"def")
        eq_(self.collection, result)

        result = Collection.authenticate(self._db, u"abc", u"bad_secret")
        eq_(None, result)

        result = Collection.authenticate(self._db, u"bad_id", u"def")
        eq_(None, result)

    def test_catalog_identifier(self):
        """#catalog_identifier associates an identifier with the collection"""

        identifier = self._identifier()
        self.collection.catalog_identifier(self._db, identifier)
        eq_(1, len(self.collection.catalog))
        eq_(identifier, self.collection.catalog[0])

    def test_works_updated_since(self):

        w1 = self._work(with_license_pool=True)
        w2 = self._work(with_license_pool=True)
        w3 = self._work(with_license_pool=True)
        timestamp = datetime.datetime.utcnow()
        # A collection with no catalog returns nothing.
        eq_([], self.collection.works_updated_since(self._db, timestamp).all())

        # When no timestamp is passed, all works in the catalog are returned.
        self.collection.catalog_identifier(self._db, w1.license_pools[0].identifier)
        self.collection.catalog_identifier(self._db, w2.license_pools[0].identifier)
        updated_works = self.collection.works_updated_since(self._db, None).all()

        eq_(2, len(updated_works))
        assert w1 in updated_works and w2 in updated_works
        assert w3 not in updated_works

        # When a timestamp is passed, only works that have been updated
        # since then will be returned
        w1.coverage_records[0].timestamp = datetime.datetime.utcnow()
        eq_([w1], self.collection.works_updated_since(self._db, timestamp).all())<|MERGE_RESOLUTION|>--- conflicted
+++ resolved
@@ -959,7 +959,6 @@
             eq_(count + 2, provider.count)
             eq_(CirculationEvent.HOLD_PLACE, provider.event_type)
 
-<<<<<<< HEAD
     def test_update_availability_does_nothing_if_given_no_data(self):
         """Passing an empty set of data into update_availability is
         a no-op.
@@ -1008,8 +1007,6 @@
         eq_(uri2, status3.uri)
         eq_(None, status3.name)
 
-=======
->>>>>>> 043997d9
     def test_open_access_links(self):
         edition, pool = self._edition(with_open_access_download=True)
         source = DataSource.lookup(self._db, DataSource.GUTENBERG)
