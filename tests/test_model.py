--- conflicted
+++ resolved
@@ -6157,9 +6157,6 @@
         admin.password = "password"
         assert_raises(NotImplementedError, lambda: admin.password)
         db_admins = self._db.query(Admin).filter(Admin.password=="password").all()
-<<<<<<< HEAD
-        eq_([admin], db_admins)
-=======
         eq_([admin], db_admins)
 
     def test_with_password(self):
@@ -6175,6 +6172,4 @@
         eq_([admin], Admin.with_password(self._db).all())
 
         admin2.password = "password2"
-        eq_(set([admin, admin2]), set(Admin.with_password(self._db).all()))
-        
->>>>>>> 5ca9b60c
+        eq_(set([admin, admin2]), set(Admin.with_password(self._db).all()))