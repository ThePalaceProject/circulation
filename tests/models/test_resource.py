--- conflicted
+++ resolved
@@ -296,11 +296,7 @@
         # This bytestring can be decoded as Windows-1252, but that
         # would be the wrong answer.
         bad_windows_1252 = utf8_content.decode("windows-1252")
-<<<<<<< HEAD
-        eq_("Itâ€™s complicated.", bad_windows_1252)
-=======
-        assert u"Itâ€™s complicated." == bad_windows_1252
->>>>>>> d1a64387
+        assert "Itâ€™s complicated." == bad_windows_1252
 
         representation, ignore = self._representation(self._url, "text/plain")
         representation.set_fetched_content(unicode_content, None)
@@ -678,15 +674,9 @@
         # And the normalized URL was used as the Representation's
         # storage key.
         normalized_url = "http://url/"
-<<<<<<< HEAD
-        eq_("yay", representation.content.decode("utf-8"))
-        eq_(normalized_url, representation.url)
-        eq_(False, from_cache)
-=======
-        assert "yay" == representation.content
+        assert "yay" == representation.content.decode("utf-8")
         assert normalized_url == representation.url
         assert False == from_cache
->>>>>>> d1a64387
 
         # Try again, and the Representation is retrieved from cache under
         # the normalized URL.
