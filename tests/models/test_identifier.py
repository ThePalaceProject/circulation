--- conflicted
+++ resolved
@@ -278,18 +278,6 @@
         equivs = Identifier.recursively_equivalent_identifier_ids(
             self._db, [identifier.id], policy=high_levels_low_threshold
         )
-<<<<<<< HEAD
-        assert set(
-            [
-                identifier.id,
-                strong_equivalent.id,
-                weak_equivalent.id,
-                level_2_equivalent.id,
-                level_3_equivalent.id,
-                level_4_equivalent.id,
-            ]
-        ) == set(equivs[identifier.id])
-=======
         assert (
             set(
                 [
@@ -303,7 +291,6 @@
             )
             == set(equivs[identifier.id])
         )
->>>>>>> 19507841
 
         # If we only look at one level, we don't find the level 2, 3, or 4 identifiers.
         one_level = PresentationCalculationPolicy(
@@ -350,16 +337,6 @@
         equivs = Identifier.recursively_equivalent_identifier_ids(
             self._db, [identifier.id], policy=high_levels_lower_threshold
         )
-<<<<<<< HEAD
-        assert set(
-            [
-                identifier.id,
-                strong_equivalent.id,
-                level_2_equivalent.id,
-                level_3_equivalent.id,
-            ]
-        ) == set(equivs[identifier.id])
-=======
         assert (
             set(
                 [
@@ -371,24 +348,11 @@
             )
             == set(equivs[identifier.id])
         )
->>>>>>> 19507841
 
         # It also works if we start from other identifiers.
         equivs = Identifier.recursively_equivalent_identifier_ids(
             self._db, [strong_equivalent.id], policy=high_levels_low_threshold
         )
-<<<<<<< HEAD
-        assert set(
-            [
-                identifier.id,
-                strong_equivalent.id,
-                weak_equivalent.id,
-                level_2_equivalent.id,
-                level_3_equivalent.id,
-                level_4_equivalent.id,
-            ]
-        ) == set(equivs[strong_equivalent.id])
-=======
         assert (
             set(
                 [
@@ -402,22 +366,10 @@
             )
             == set(equivs[strong_equivalent.id])
         )
->>>>>>> 19507841
 
         equivs = Identifier.recursively_equivalent_identifier_ids(
             self._db, [level_4_equivalent.id], policy=high_levels_low_threshold
         )
-<<<<<<< HEAD
-        assert set(
-            [
-                identifier.id,
-                strong_equivalent.id,
-                level_2_equivalent.id,
-                level_3_equivalent.id,
-                level_4_equivalent.id,
-            ]
-        ) == set(equivs[level_4_equivalent.id])
-=======
         assert (
             set(
                 [
@@ -430,7 +382,6 @@
             )
             == set(equivs[level_4_equivalent.id])
         )
->>>>>>> 19507841
 
         equivs = Identifier.recursively_equivalent_identifier_ids(
             self._db, [level_4_equivalent.id], policy=high_levels_high_threshold
@@ -506,18 +457,6 @@
         query = query.where(Identifier.id == identifier.id)
         results = self._db.execute(query)
         equivalent_ids = [r[0] for r in results]
-<<<<<<< HEAD
-        assert set(
-            [
-                identifier.id,
-                strong_equivalent.id,
-                weak_equivalent.id,
-                level_2_equivalent.id,
-                level_3_equivalent.id,
-                level_4_equivalent.id,
-            ]
-        ) == set(equivalent_ids)
-=======
         assert (
             set(
                 [
@@ -531,7 +470,6 @@
             )
             == set(equivalent_ids)
         )
->>>>>>> 19507841
 
         query = Identifier.recursively_equivalent_identifier_ids_query(
             Identifier.id, policy=two_levels_high_threshold
@@ -539,16 +477,6 @@
         query = query.where(Identifier.id.in_([identifier.id, level_3_equivalent.id]))
         results = self._db.execute(query)
         equivalent_ids = [r[0] for r in results]
-<<<<<<< HEAD
-        assert set(
-            [
-                identifier.id,
-                strong_equivalent.id,
-                level_2_equivalent.id,
-                level_3_equivalent.id,
-            ]
-        ) == set(equivalent_ids)
-=======
         assert (
             set(
                 [
@@ -560,7 +488,6 @@
             )
             == set(equivalent_ids)
         )
->>>>>>> 19507841
 
     def test_licensed_through_collection(self):
         c1 = self._default_collection
