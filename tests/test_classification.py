"""Test logic surrounding classification schemes."""

from nose.tools import eq_, set_trace
from . import DatabaseTest
from collections import Counter
from psycopg2.extras import NumericRange
from model import (
    Genre,
    DataSource,
    Subject,
    Classification,
)
import classifier
from classifier import (
<<<<<<< HEAD
        Classifier,
        DeweyDecimalClassifier as DDC,
        LCCClassifier as LCC,
        BICClassifier as BIC,
        LCSHClassifier as LCSH,
        OverdriveClassifier as Overdrive,
        FASTClassifier as FAST,
        KeywordBasedClassifier as Keyword,
        SimplifiedGenreClassifier,
        GradeLevelClassifier,
        AgeClassifier,
        AgeOrGradeClassifier,
        InterestLevelClassifier,
        Axis360AudienceClassifier,
        Lowercased,
        WorkClassifier,
        Lowercased,
        fiction_genres,
        nonfiction_genres,
        GenreData,
=======
    Classifier,
    DeweyDecimalClassifier as DDC,
    LCCClassifier as LCC,
    BICClassifier as BIC,
    LCSHClassifier as LCSH,
    OverdriveClassifier as Overdrive,
    FASTClassifier as FAST,
    KeywordBasedClassifier as Keyword,
    SimplifiedGenreClassifier,
    GradeLevelClassifier,
    AgeClassifier,
    AgeOrGradeClassifier,
    InterestLevelClassifier,
    Lowercased,
    WorkClassifier,
    Lowercased,
    fiction_genres,
    nonfiction_genres,
    GenreData,
>>>>>>> 652ea4f6
    )

genres = dict()
GenreData.populate(globals(), genres, fiction_genres, nonfiction_genres)


class TestLowercased(object):

    def test_constructor(self):

        l = Lowercased("A string")

        # A string is lowercased.
        eq_("a string", l)

        # A Lowercased object is returned rather than creating a new
        # object.
        assert Lowercased(l) is l

        # A number such as a Dewey Decimal number is converted to a string.
        eq_(u"301", Lowercased(301))

        # A trailing period is removed.
        l = Lowercased("A string.")
        eq_("a string", l)

        # The original value is still available.
        eq_("A string.", l.original)


class TestGenreData(object):

    def test_fiction_default(self):
        # In general, genres are restricted to either fiction or
        # nonfiction.
        eq_(True, Science_Fiction.is_fiction)
        eq_(False, Science.is_fiction)


class TestClassifier(object):

    def test_default_target_age_for_audience(self):

        eq_(
            (None, None),
            Classifier.default_target_age_for_audience(Classifier.AUDIENCE_CHILDREN)
        )
        eq_(
            (14, 17),
            Classifier.default_target_age_for_audience(Classifier.AUDIENCE_YOUNG_ADULT)
        )
        eq_(
            (18, None),
            Classifier.default_target_age_for_audience(Classifier.AUDIENCE_ADULT)
        )
        eq_(
            (18, None),
            Classifier.default_target_age_for_audience(Classifier.AUDIENCE_ADULTS_ONLY)
        )

    def test_default_audience_for_target_age(self):
        def aud(low, high, expect):
            eq_(expect, Classifier.default_audience_for_target_age((low, high)))

        eq_(None, Classifier.default_audience_for_target_age(None))
        aud(None, None, None)
        aud(None, 17, Classifier.AUDIENCE_YOUNG_ADULT)
        aud(None, 4, Classifier.AUDIENCE_CHILDREN)
        aud(None, 44, Classifier.AUDIENCE_ADULT)
        aud(18, 44, Classifier.AUDIENCE_ADULT)
        aud(14, 14, Classifier.AUDIENCE_YOUNG_ADULT)
        aud(14, 19, Classifier.AUDIENCE_YOUNG_ADULT)
        aud(2, 14, Classifier.AUDIENCE_CHILDREN)
        aud(2, 8, Classifier.AUDIENCE_CHILDREN)

        # We treat this as YA because its target age range overlaps
        # our YA age range, and many external sources consider books
        # for twelve-year-olds to be "YA".
        aud(12, 15, Classifier.AUDIENCE_YOUNG_ADULT)

        # Whereas this is unambiguously 'Children' as far as we're concerned.
        aud(12, 13, Classifier.AUDIENCE_CHILDREN)

    def test_and_up(self):
        """Test the code that determines what "x and up" actually means."""
        def u(young, keyword):
            return Classifier.and_up(young, keyword)

        eq_(None, u(None, None))
        eq_(None, u(6, "6 years old only"))
        eq_(5, u(3, "3 and up"))
        eq_(8, u(6, "6+"))
        eq_(12, u(8, "8+"))
        eq_(14, u(10, "10+"))
        eq_(17, u(12, "12 and up"))
        eq_(17, u(14, "14+."))
        eq_(18, u(18, "18+"))


    def test_scrub_identifier_can_override_name(self):
        """Test the ability of scrub_identifier to override the name
        of the subject for classification purposes.

        This is used e.g. in the BISACClassifier to ensure that a known BISAC
        code is always mapped to its canonical name.
        """
        class SetsNameForOneIdentifier(Classifier):
            "A Classifier that insists on a certain name for one specific identifier"
            @classmethod
            def scrub_identifier(self, identifier):
                if identifier == 'A':
                    return ('A', 'Use this name!')
                else:
                    return identifier

            @classmethod
            def scrub_name(self, name):
                """This verifies that the override name still gets passed
                into scrub_name.
                """
                return name.upper()

        m = SetsNameForOneIdentifier.scrub_identifier_and_name
        eq_(("A", "USE THIS NAME!"), m("A", "name a"))
        eq_(("B", "NAME B"), m("B", "name b"))

    def test_scrub_identifier(self):
        m = Classifier.scrub_identifier
        eq_(None, m(None))
        eq_(Lowercased("Foo"), m("Foo"))

    def test_scrub_name(self):
        m = Classifier.scrub_name
        eq_(None, m(None))
        eq_(Lowercased("Foo"), m("Foo"))


class TestClassifierLookup(object):

    def test_lookup(self):
        eq_(DDC, Classifier.lookup(Classifier.DDC))
        eq_(LCC, Classifier.lookup(Classifier.LCC))
        eq_(LCSH, Classifier.lookup(Classifier.LCSH))
        eq_(FAST, Classifier.lookup(Classifier.FAST))
        eq_(GradeLevelClassifier, Classifier.lookup(Classifier.GRADE_LEVEL))
        eq_(AgeClassifier, Classifier.lookup(Classifier.AGE_RANGE))
        eq_(InterestLevelClassifier, Classifier.lookup(Classifier.INTEREST_LEVEL))
        eq_(None, Classifier.lookup('no-such-key'))

class TestDewey(object):

    def test_name_for(self):
        eq_("General statistics of Europe", DDC.name_for("314"))
        eq_("Biography", DDC.name_for("B"))
        eq_("Human physiology", DDC.name_for("612"))
        eq_("American speeches in English", DDC.name_for("815"))
        eq_("Juvenile Nonfiction", DDC.name_for("J"))
        eq_("Fiction", DDC.name_for("FIC"))
        eq_(None, DDC.name_for("Fic"))

    def test_audience(self):

        child = Classifier.AUDIENCE_CHILDREN
        adult = Classifier.AUDIENCE_ADULT
        young_adult = Classifier.AUDIENCE_YOUNG_ADULT

        def aud(identifier):
            return DDC.audience(*DDC.scrub_identifier(identifier))

        eq_(child, aud("JB"))
        eq_(child, aud("J300"))
        eq_(child, aud("NZJ300"))
        eq_(child, aud("E"))
        eq_(young_adult, aud("Y300"))
        eq_(None, aud("FIC"))
        eq_(None, aud("Fic"))
        eq_(adult, aud("B"))
        eq_(adult, aud("400"))


    def test_is_fiction(self):

        def fic(identifier):
            return DDC.is_fiction(*DDC.scrub_identifier(identifier))

        eq_(True, fic("FIC"))
        eq_(True, fic("E"))
        eq_(True, fic(813))

        eq_(False, fic("JB"))
        eq_(False, fic("400"))
        eq_(False, fic("616.9940092"))
        eq_(False, fic(615))
        eq_(False, fic(800))
        eq_(False, fic(814))

    def test_classification(self):
        def c(identifier):
            i, name = DDC.scrub_identifier(identifier)
            eq_(name, None)
            return DDC.genre(i, None)

        eq_(classifier.Folklore, c("398"))

class TestLCC(object):

    def test_name_for(self):

        child = Classifier.AUDIENCE_CHILDREN
        adult = Classifier.AUDIENCE_ADULT

        eq_("LANGUAGE AND LITERATURE", LCC.name_for("P"))
        eq_("English literature", LCC.name_for("PR"))
        eq_("Fiction and juvenile belles lettres", LCC.name_for("PZ"))
        eq_("HISTORY OF THE AMERICAS", LCC.name_for("E"))
        eq_('Literature (General)', LCC.name_for("PN"))
        eq_(None, LCC.name_for("no-such-key"))

    def test_audience(self):
        child = Classifier.AUDIENCE_CHILDREN
        adult = Classifier.AUDIENCE_ADULT
        young_adult = Classifier.AUDIENCE_YOUNG_ADULT

        def aud(identifier):
            return LCC.audience(LCC.scrub_identifier(identifier), None)

        eq_(adult, aud("PR"))
        eq_(adult, aud("P"))
        eq_(adult, aud("PA"))
        eq_(adult, aud("J821.8 CARRIKK"))
        eq_(child, aud("PZ"))
        eq_(child, aud("PZ2384 M68 2003"))
        eq_(child, aud("pz2384 m68 2003"))

    def test_is_fiction(self):
        def fic(lcc):
            return LCC.is_fiction(LCC.scrub_identifier(lcc), None)
        eq_(False, fic("A"))
        eq_(False, fic("AB"))
        eq_(False, fic("PA"))
        eq_(True, fic("P"))
        eq_(True, fic("p"))
        eq_(True, fic("PN"))
        eq_(True, fic("PQ"))
        eq_(True, fic("PR"))
        eq_(True, fic("PS"))
        eq_(True, fic("PT"))
        eq_(True, fic("PZ"))
        eq_(True, fic("PZ2384 M68 2003"))


class TestLCSH(object):

    def test_is_fiction(self):
        def fic(lcsh):
            return LCSH.is_fiction(None, LCSH.scrub_name(lcsh))

        eq_(True, fic("Science fiction"))
        eq_(True, fic("Science fiction, American"))
        eq_(True, fic("Fiction"))
        eq_(True, fic("Historical fiction"))
        eq_(True, fic("Biographical fiction"))
        eq_(True, fic("Detective and mystery stories"))
        eq_(True, fic("Horror tales"))
        eq_(True, fic("Classical literature"))
        eq_(False, fic("History and criticism"))
        eq_(False, fic("Biography"))
        eq_(None, fic("Kentucky"))
        eq_(None, fic("Social life and customs"))


    def test_audience(self):
        child = Classifier.AUDIENCE_CHILDREN
        def aud(lcsh):
            return LCSH.audience(None, LCSH.scrub_name(lcsh))

        eq_(child, aud("Children's stories"))
        eq_(child, aud("Picture books for children"))
        eq_(child, aud("Juvenile fiction"))
        eq_(child, aud("Juvenile poetry"))
        eq_(None, aud("Juvenile delinquency"))
        eq_(None, aud("Runaway children"))
        eq_(None, aud("Humor"))

class TestKeyword(object):
    def genre(self, keyword):
        scrub = Keyword.scrub_identifier(keyword)
        fiction = Keyword.is_fiction(None, scrub)
        audience = Keyword.audience(None, scrub)
        return Keyword.genre(None, scrub, fiction, audience)

    def test_higher_tier_wins(self):
        eq_(classifier.Space_Opera, self.genre("space opera"))
        eq_(classifier.Drama, self.genre("opera"))

        eq_(classifier.Historical_Fiction, self.genre("Arthurian romances"))
        eq_(classifier.Romance, self.genre("Regency romances"))

    def test_audience(self):
        eq_(Classifier.AUDIENCE_YOUNG_ADULT,
            Keyword.audience(None, "Teens / Fiction"))

        eq_(Classifier.AUDIENCE_YOUNG_ADULT,
            Keyword.audience(None, "teen books"))

    def test_subgenre_wins_over_genre(self):
        # Asian_History wins over History, even though they both
        # have the same number of matches, because Asian_History is more
        # specific.
        eq_(classifier.Asian_History, self.genre("asian history"))
        eq_(classifier.Asian_History, self.genre("history: asia"))

    def test_classification_may_depend_on_fiction_status(self):
        eq_(classifier.Humorous_Nonfiction, self.genre("Humor (Nonfiction)"))
        eq_(classifier.Humorous_Fiction, self.genre("Humorous stories"))

    def test_children_audience_implies_no_genre(self):
        eq_(None, self.genre("Children's Books"))

    def test_young_adult_wins_over_children(self):
        eq_(Classifier.AUDIENCE_YOUNG_ADULT,
            Keyword.audience(None, "children's books - young adult fiction")
        )

    def test_juvenile_romance_means_young_adult(self):
        eq_(Classifier.AUDIENCE_YOUNG_ADULT,
            Keyword.audience(None, "juvenile fiction / love & romance")
        )

        eq_(Classifier.AUDIENCE_YOUNG_ADULT,
            Keyword.audience(None, "teenage romance")
        )

    def test_audience_match(self):
        (audience, match) = Keyword.audience_match("teen books")
        eq_(Classifier.AUDIENCE_YOUNG_ADULT, audience)
        eq_("teen books", match)

        # This is a search for a specific example so it doesn't match
        (audience, match) = Keyword.audience_match("teen romance")
        eq_(None, audience)

    def test_genre_match(self):
        (genre, match) = Keyword.genre_match("pets")
        eq_(classifier.Pets, genre)
        eq_("pets", match)

        # This is a search for a specific example so it doesn't match
        (genre, match) = Keyword.genre_match("cats")
        eq_(None, genre)

    def test_improvements(self):
        """A place to put tests for miscellaneous improvements added
        since the original work.
        """
        # was Literary Fiction
        eq_(classifier.Science_Fiction,
            Keyword.genre(None, "Science Fiction - General")
        )

        # Was General Fiction (!)
        eq_(classifier.Science_Fiction,
            Keyword.genre(None, "Science Fiction")
        )

        eq_(classifier.Science_Fiction,
            Keyword.genre(None, "Speculative Fiction")
        )

        eq_(classifier.Social_Sciences,
            Keyword.genre(None, "Social Sciences")
        )

        eq_(classifier.Social_Sciences,
            Keyword.genre(None, "Social Science")
        )

        eq_(classifier.Social_Sciences,
            Keyword.genre(None, "Human Science")
        )

        # was genreless
        eq_(classifier.Short_Stories,
            Keyword.genre(None, "Short Stories")
        )

        # was Military History
        eq_(classifier.Military_SF,
            Keyword.genre(None, "Interstellar Warfare")
        )

        # was Fantasy
        eq_(classifier.Games,
            Keyword.genre(None, "Games / Role Playing & Fantasy")
        )

        # This isn't perfect but it covers most cases.
        eq_(classifier.Media_Tie_in_SF,
            Keyword.genre(None, "TV, Movie, Video game adaptations")
        )

        # Previously only 'nonfiction' was recognized.
        eq_(False, Keyword.is_fiction(None, "Non-Fiction"))
        eq_(False, Keyword.is_fiction(None, "Non Fiction"))

        # "Historical" on its own means historical fiction, but a
        # string containing "Historical" does not mean anything in
        # particular.
        eq_(classifier.Historical_Fiction, Keyword.genre(None, "Historical"))
        eq_(None, Keyword.genre(None, "Historicals"))

        # The Fiction/Urban classification is different from the
        # African-American-focused "Urban Fiction" classification.
        eq_(None, Keyword.genre(None, "Fiction/Urban"))

        eq_(classifier.Folklore, Keyword.genre(None, "fables"))

class TestNestedSubgenres(object):

    def test_parents(self):
        eq_([classifier.Romance],
            list(classifier.Romantic_Suspense.parents))

        #eq_([classifier.Crime_Thrillers_Mystery, classifier.Mystery],
        #    list(classifier.Police_Procedurals.parents))

    def test_self_and_subgenres(self):
        # Fantasy
        #  - Epic Fantasy
        #  - Historical Fantasy
        #  - Urban Fantasy
        eq_(
            set([classifier.Fantasy, classifier.Epic_Fantasy,
                 classifier.Historical_Fantasy, classifier.Urban_Fantasy,
             ]),
            set(list(classifier.Fantasy.self_and_subgenres)))

class TestConsolidateWeights(object):

    def test_consolidate(self):
        # Asian History is a subcategory of the top-level category History.
        weights = dict()
        weights[classifier.History] = 10
        weights[classifier.Asian_History] = 4
        weights[classifier.Middle_East_History] = 1
        w2 = WorkClassifier.consolidate_genre_weights(weights)
        eq_(14, w2[classifier.Asian_History])
        eq_(1, w2[classifier.Middle_East_History])
        assert classifier.History not in w2

        # Paranormal Romance is a subcategory of Romance, which is itself
        # a subcategory.
        weights = dict()
        weights[classifier.Romance] = 100
        weights[classifier.Paranormal_Romance] = 4
        w2 = WorkClassifier.consolidate_genre_weights(weights)
        eq_(104, w2[classifier.Paranormal_Romance])
        assert classifier.Romance not in w2

    def test_consolidate_through_multiple_levels(self):
        # Romance is the parent of the parent of Paranormal
        # Romance, but its weight successfully flows down into
        # Paranormal Romance.
        weights = dict()
        weights[classifier.Romance] = 100
        weights[classifier.Paranormal_Romance] = 4
        w2 = WorkClassifier.consolidate_genre_weights(weights)
        eq_(104, w2[classifier.Paranormal_Romance])
        assert classifier.Romance not in w2

    def test_consolidate_through_multiple_levels_from_multiple_sources(self):
        # This test can't work anymore because we no longer have a
        # triply-nested category like Romance/Erotica -> Romance ->
        # Paranormal Romance.
        #
        # weights = dict()
        # weights[classifier.Romance_Erotica] = 50
        # weights[classifier.Romance] = 50
        # weights[classifier.Paranormal_Romance] = 4
        # w2 = WorkClassifier.consolidate_genre_weights(weights)
        # eq_(104, w2[classifier.Paranormal_Romance])
        # assert classifier.Romance not in w2
        pass

    def test_consolidate_fails_when_threshold_not_met(self):
        weights = dict()
        weights[classifier.History] = 100
        weights[classifier.Middle_East_History] = 1
        w2 = WorkClassifier.consolidate_genre_weights(weights)
        eq_(100, w2[classifier.History])
        eq_(1, w2[classifier.Middle_East_History])

class TestWorkClassifier(DatabaseTest):

    def setup(self):
        super(TestWorkClassifier, self).setup()
        self.work = self._work(with_license_pool=True)
        self.identifier = self.work.presentation_edition.primary_identifier
        self.classifier = WorkClassifier(self.work, test_session=self._db)

    def _genre(self, genre_data):
        expected_genre, ignore = Genre.lookup(self._db, genre_data.name)
        return expected_genre

    def test_no_assumptions(self):
        """If we have no data whatsoever, we make no assumptions
        about a work's classification.
        """
        self.classifier.weigh_metadata()
        eq_(None, self.classifier.fiction())
        eq_(None, self.classifier.audience())
        eq_({}, self.classifier.genres(None))
        eq_((None, None), self.classifier.target_age(None))

    def test_weight_metadata_title(self):
        self.work.presentation_edition.title = u"Star Trek: The Book"
        expected_genre = self._genre(classifier.Media_Tie_in_SF)
        self.classifier.weigh_metadata()
        eq_(100, self.classifier.genre_weights[expected_genre])

    def test_weight_metadata_publisher(self):
        # Genre publisher and imprint
        self.work.presentation_edition.publisher = u"Harlequin"
        expected_genre = self._genre(classifier.Romance)
        self.classifier.weigh_metadata()
        eq_(100, self.classifier.genre_weights[expected_genre])

    def test_weight_metadata_imprint(self):
        # Imprint is more specific than publisher, so it takes precedence.
        self.work.presentation_edition.publisher = u"Harlequin"
        self.work.presentation_edition.imprint = u"Harlequin Intrigue"
        expected_genre = self._genre(classifier.Romantic_Suspense)
        general_romance = self._genre(classifier.Romance)

        self.classifier.weigh_metadata()
        assert general_romance not in self.classifier.genre_weights
        eq_(100, self.classifier.genre_weights[expected_genre])

    def test_metadata_implies_audience_and_genre(self):
        # Genre and audience publisher
        self.work.presentation_edition.publisher = u"Harlequin"
        self.work.presentation_edition.imprint = u"Harlequin Teen"
        expected_genre = self._genre(classifier.Romance)

        self.classifier.weigh_metadata()
        eq_(100, self.classifier.genre_weights[expected_genre])
        eq_(100, self.classifier.audience_weights[Classifier.AUDIENCE_YOUNG_ADULT])

    def test_metadata_implies_fiction_status(self):
        self.work.presentation_edition.publisher = u"Harlequin"
        self.work.presentation_edition.imprint = u"Harlequin Nonfiction"
        self.classifier.weigh_metadata()

        eq_(100, self.classifier.fiction_weights[False])
        assert True not in self.classifier.fiction_weights

    def test_publisher_excludes_adult_audience(self):
        # We don't know if this is a children's book or a young adult
        # book, but we're confident it's not a book for adults.
        self.work.presentation_edition.publisher = u"Scholastic Inc."

        self.classifier.weigh_metadata()
        eq_(-100, self.classifier.audience_weights[Classifier.AUDIENCE_ADULT])
        eq_(-100, self.classifier.audience_weights[Classifier.AUDIENCE_ADULTS_ONLY])

    def test_imprint_excludes_adult_audience(self):
        self.work.presentation_edition.imprint = u"Delacorte Books for Young Readers"

        self.classifier.weigh_metadata()
        eq_(-100, self.classifier.audience_weights[Classifier.AUDIENCE_ADULT])
        eq_(-100, self.classifier.audience_weights[Classifier.AUDIENCE_ADULTS_ONLY])

    def test_no_children_or_ya_signal_from_distributor_implies_book_is_for_adults(self):
        # Create some classifications that end up in
        # direct_from_license_source, but don't imply that the book is
        # from children or
        # YA. classifier.audience_weights[AUDIENCE_ADULT] will be set
        # to 500.
        i = self.identifier
        source = DataSource.lookup(self._db, DataSource.OVERDRIVE)
        for subject in ('Nonfiction', 'Science Fiction', 'History'):
            c = i.classify(source, Subject.OVERDRIVE, subject, weight=1000)
            self.classifier.add(c)

        # There's a little bit of evidence that it's a children's book,
        # but not enough to outweight the distributor's silence.
        c2 = self.identifier.classify(
            source, Subject.TAG, u"Children's books", weight=1
        )
        self.classifier.add(c2)
        self.classifier.prepare_to_classify()
        # Overdrive classifications are regarded as 50 times more reliable
        # than their actual weight, as per Classification.scaled_weight
        eq_(50000, self.classifier.audience_weights[Classifier.AUDIENCE_ADULT])

    def test_adults_only_indication_from_distributor_has_no_implication_for_audience(self):
        # Create some classifications that end up in
        # direct_from_license_source, one of which implies the book is
        # for adults only.
        i = self.identifier
        source = DataSource.lookup(self._db, DataSource.OVERDRIVE)
        for subject in ('Erotic Literature', 'Science Fiction', 'History'):
            c = i.classify(source, Subject.OVERDRIVE, subject, weight=1)
            self.classifier.add(c)

        self.classifier.prepare_to_classify()

        # Again, Overdrive classifications are regarded as 50 times
        # more reliable than their actual weight, as per
        # Classification.scaled_weight
        eq_(50, self.classifier.audience_weights[Classifier.AUDIENCE_ADULTS_ONLY])

        # No boost was given to AUDIENCE_ADULT, because a distributor
        # classification implied AUDIENCE_ADULTS_ONLY.
        eq_(0, self.classifier.audience_weights[Classifier.AUDIENCE_ADULT])

    def test_no_signal_from_distributor_has_no_implication_for_audience(self):
        # This work has no classifications that end up in
        # direct_from_license_source. In the absence of any such
        # classifications we cannot determine whether the
        # distributor's silence about the audience is because it's a
        # book for adults or because there's just no data from the
        # distributor.
        eq_({}, self.classifier.audience_weights)

    def test_children_or_ya_signal_from_distributor_has_no_immediate_implication_for_audience(self):
        # This work has a classification direct from the distributor
        # that implies the book is for children, so no conclusions are
        # drawn in the prepare_to_classify() step.
        source = DataSource.lookup(self._db, DataSource.OVERDRIVE)
        c = self.identifier.classify(source, Subject.OVERDRIVE, u"Picture Books", weight=1000)
        self.classifier.prepare_to_classify()
        eq_({}, self.classifier.audience_weights)

        self.classifier.add(c)
        eq_(50000, self.classifier.audience_weights[Classifier.AUDIENCE_CHILDREN])

    def test_juvenile_classification_is_split_between_children_and_ya(self):

        # LCC files both children's and YA works under 'PZ'.
        # Here's how we deal with that.
        #
        i = self.identifier
        source = DataSource.lookup(self._db, DataSource.OCLC)
        c = i.classify(source, Subject.LCC, "PZ", weight=100)
        self.classifier.add(c)

        # (This classification has no bearing on audience and its
        # weight will be ignored.)
        c2 = i.classify(
            source, Subject.TAG, "Pets",
            weight=1000
        )
        self.classifier.add(c2)
        self.classifier.prepare_to_classify
        genres, fiction, audience, target_age = self.classifier.classify()

        # Young Adult wins because we err on the side of showing books
        # to kids who are too old, rather than too young.
        eq_(Classifier.AUDIENCE_YOUNG_ADULT, audience)

        # But behind the scenes, more is going on. The weight of the
        # classifier has been split 60/40 between YA and children.
        weights = self.classifier.audience_weights
        eq_(60, weights[Classifier.AUDIENCE_YOUNG_ADULT])
        eq_(40, weights[Classifier.AUDIENCE_CHILDREN])
        # If this is in fact a children's book, this will make it
        # relatively easy for data from some other source to come in
        # and tip the balance.

        # The adult audiences have been reduced, to reduce the chance
        # that splitting up the weight between YA and Children will
        # cause the work to be mistakenly classified as Adult.
        for aud in Classifier.AUDIENCES_ADULT:
            eq_(-50, weights[aud])

    def test_childrens_book_when_evidence_is_overwhelming(self):
        # There is some evidence in the 'adult' and 'adults only'
        # bucket, but there's a lot more evidence that it's a
        # children's book, so we go with childrens or YA.

        # The evidence that this is a children's book is strong but
        # not overwhelming.
        self.classifier.audience_weights = {
            Classifier.AUDIENCE_ADULT : 10,
            Classifier.AUDIENCE_ADULTS_ONLY : 1,
            Classifier.AUDIENCE_CHILDREN : 22,
        }
        eq_(Classifier.AUDIENCE_ADULT, self.classifier.audience())

        # Now it's overwhelming. (the 'children' weight is more than twice
        # the combined 'adult' + 'adults only' weight.
        self.classifier.audience_weights[Classifier.AUDIENCE_CHILDREN] = 23
        eq_(Classifier.AUDIENCE_CHILDREN, self.classifier.audience())

        # Now it's overwhelmingly likely to be a YA book.
        del self.classifier.audience_weights[Classifier.AUDIENCE_CHILDREN]
        self.classifier.audience_weights[Classifier.AUDIENCE_YOUNG_ADULT] = 23
        eq_(Classifier.AUDIENCE_YOUNG_ADULT, self.classifier.audience())

    def test_ya_book_when_childrens_and_ya_combined_beat_adult(self):
        # Individually, the 'children' and 'ya' buckets don't beat the
        # combined 'adult' + 'adults only' bucket by the appropriate
        # factor, but combined they do.  In this case
        # we should classify the book as YA. It might be inaccurate,
        # but it's more accurate than 'adult' and less likely to be
        # a costly mistake than 'children'.
        self.classifier.audience_weights = {
            Classifier.AUDIENCE_ADULT : 9,
            Classifier.AUDIENCE_ADULTS_ONLY : 0,
            Classifier.AUDIENCE_CHILDREN : 10,
            Classifier.AUDIENCE_YOUNG_ADULT : 9,
        }
        eq_(Classifier.AUDIENCE_YOUNG_ADULT, self.classifier.audience())

    def test_genre_may_restrict_audience(self):

        # The audience info says this is a YA book.
        self.classifier.audience_weights = {
            Classifier.AUDIENCE_YOUNG_ADULT : 1000
        }

        # Without any genre information, it's classified as YA.
        eq_(Classifier.AUDIENCE_YOUNG_ADULT, self.classifier.audience())

        # But if it's Erotica, it is always classified as Adults Only.
        genres = { classifier.Erotica : 50,
                   classifier.Science_Fiction: 50}
        eq_(Classifier.AUDIENCE_ADULTS_ONLY, self.classifier.audience(genres))

    def test_format_classification_from_license_source_is_used(self):
        # This book will be classified as a comic book, because
        # the "comic books" classification comes from its license source.
        source = self.work.license_pools[0].data_source
        self.identifier.classify(source, Subject.TAG, "Comic Books", weight=100)
        self.classifier.add(self.identifier.classifications[0])
        genres = self.classifier.genres(fiction=True)
        eq_([(classifier.Comics_Graphic_Novels, 100)], genres.items())

    def test_format_classification_not_from_license_source_is_ignored(self):
        # This book will be not classified as a comic book, because
        # the "comic books" classification does not come from its
        # license source.
        source = self.work.license_pools[0].data_source
        oclc = DataSource.lookup(self._db, DataSource.OCLC)
        self.identifier.classify(oclc, Subject.TAG, "Comic Books", weight=100)
        self.classifier.add(self.identifier.classifications[0])
        genres = self.classifier.genres(fiction=True)
        eq_([], genres.items())

    def test_childrens_book_when_no_evidence_for_adult_book(self):
        # There is no evidence in the 'adult' or 'adults only'
        # buckets, so minimal evidence in the 'children' bucket is
        # sufficient to be confident.
        self.classifier.audience_weights = {
            Classifier.AUDIENCE_ADULT : 0,
            Classifier.AUDIENCE_ADULTS_ONLY : 0,
            Classifier.AUDIENCE_CHILDREN : 1,
        }
        eq_(Classifier.AUDIENCE_CHILDREN, self.classifier.audience())

    def test_adults_only_threshold(self):
        # The 'adults only' weight here is not even close to a
        # majority, but it's high enough that we classify this work as
        # 'adults only' to be safe.
        self.classifier.audience_weights = {
            Classifier.AUDIENCE_ADULT : 4,
            Classifier.AUDIENCE_ADULTS_ONLY : 2,
            Classifier.AUDIENCE_CHILDREN : 4,
        }
        eq_(Classifier.AUDIENCE_ADULTS_ONLY, self.classifier.audience())

    def test_target_age_is_default_for_adult_books(self):
        # Target age data can't override an independently determined
        # audience.
        overdrive = DataSource.lookup(self._db, DataSource.OVERDRIVE)
        c1 = self.identifier.classify(
            overdrive, Subject.OVERDRIVE, u"Picture Books", weight=10000
        )
        self.classifier.add(c1)

        target_age = self.classifier.target_age(Classifier.AUDIENCE_ADULT)
        eq_((18, None), target_age)

    def test_target_age_weight_scaling(self):
        # We have a weak but reliable signal that this is a book for
        # ages 5 to 7.
        overdrive = DataSource.lookup(self._db, DataSource.OVERDRIVE)
        c1 = self.identifier.classify(
            overdrive, Subject.OVERDRIVE, u"Beginning Readers", weight=2
        )
        self.classifier.add(c1)

        # We have a louder but less reliable signal that this is a
        # book for eleven-year-olds.
        oclc = DataSource.lookup(self._db, DataSource.OCLC)
        c2 = self.identifier.classify(
            oclc, Subject.TAG, u"Grade 6", weight=3
        )
        self.classifier.add(c2)

        # Both signals make it into the dataset, but they are weighted
        # differently, and the more reliable signal becomes stronger.
        lower = self.classifier.target_age_lower_weights
        upper = self.classifier.target_age_upper_weights
        assert lower[5] > lower[11]
        assert upper[8] > upper[11]
        eq_(lower[11], upper[11])
        eq_(lower[5], upper[8])

        # And this affects the target age we choose.
        a = self.classifier.target_age(Classifier.AUDIENCE_CHILDREN)
        eq_(
            (5,8),
            self.classifier.target_age(Classifier.AUDIENCE_CHILDREN)
        )

    def test_target_age_errs_towards_wider_span(self):
        i = self._identifier()
        source = DataSource.lookup(self._db, DataSource.OVERDRIVE)
        c1 = i.classify(source, Subject.AGE_RANGE, u"8-9", weight=1)
        c2 = i.classify(source, Subject.AGE_RANGE, u"6-7", weight=1)

        overdrive_edition, lp = self._edition(
            data_source_name=source.name, with_license_pool=True,
            identifier_id=i.identifier
        )
        self.classifier.work = self._work(presentation_edition=overdrive_edition)
        for classification in i.classifications:
            self.classifier.add(classification)
        genres, fiction, audience, target_age = self.classifier.classify()

        eq_(Classifier.AUDIENCE_CHILDREN, audience)
        eq_((6,9), target_age)

    def test_fiction_status_restricts_genre(self):
        # Classify a book to imply that it's 50% science fiction and
        # 50% history. Then call .genres() twice. With fiction=True,
        # it's 100% science fiction. With fiction=False, it's 100% history.

        # This book is classified as 50% science fiction and 50% history.
        fiction_genre = self._genre(classifier.Science_Fiction)
        nonfiction_genre = self._genre(classifier.History)
        self.classifier.genre_weights[fiction_genre] = 100
        self.classifier.genre_weights[nonfiction_genre] = 100

        # But any given book is either fiction or nonfiction. If we say this
        # book is fiction, it's classified as 100% SF.
        genres = self.classifier.genres(True)
        eq_([(fiction_genre.genredata, 100)], genres.items())

        # If we say it's nonfiction, it ends up 100% history.
        genres = self.classifier.genres(False)
        eq_([(nonfiction_genre.genredata, 100)], genres.items())

    def test_genres_consolidated_before_classification(self):
        # A book with Romance=100, Historical Romance=5, Romantic
        # Suspense=4 will be classified by .genres() as 100%
        # Historical Romance.
        historical_romance = self._genre(classifier.Historical_Romance)
        romance = self._genre(classifier.Romance)
        romantic_suspense = self._genre(classifier.Romantic_Suspense)
        nonfiction_genre = self._genre(classifier.History)

        self.classifier.genre_weights[romance] = 100

        # Give Historical Romance enough weight to 'swallow' its
        # parent genre.  (5% of the weight of its parent.)
        self.classifier.genre_weights[historical_romance] = 5

        # Romantic Suspense does pretty well but it doesn't have
        # enough weight to swallow the parent genre, and it's
        # eliminated by the low-pass filter.
        self.classifier.genre_weights[romantic_suspense] = 4

        [genre] = self.classifier.genres(True).items()
        eq_((historical_romance.genredata, 105), genre)

        # TODO: This behavior is a little random. As in, it's
        # random which genre comes out on top.
        #
        # self.classifier.genre_weights[romantic_suspense] = 5
        # [genre] = self.classifier.genres(True).items()
        # eq_((historical_romance.genredata, 105), genre)

    def test_overdrive_juvenile_implicit_target_age(self):
        # An Overdrive book that is classified under "Juvenile" but
        # not under any more specific category is believed to have a
        # target age range of 9-12.
        i = self.identifier
        source = DataSource.lookup(self._db, DataSource.OVERDRIVE)
        c = i.classify(source, Subject.OVERDRIVE, "Juvenile Fiction",
                       weight=1)
        self.classifier.add(c)
        self.classifier.prepare_to_classify()
        eq_([9], self.classifier.target_age_lower_weights.keys())
        eq_([12], self.classifier.target_age_upper_weights.keys())

    def test_overdrive_juvenile_explicit_target_age(self):
        # An Overdrive book that is classified under "Juvenile" and
        # also under some more specific category is believed to have
        # the target age range associated with that more specific
        # category.
        i = self.identifier
        source = DataSource.lookup(self._db, DataSource.OVERDRIVE)
        for subject in ("Juvenile Fiction", "Picture Books"):
            c = i.classify(source, Subject.OVERDRIVE, subject, weight=1)
        self.classifier.add(c)
        self.classifier.prepare_to_classify()
        eq_([0], self.classifier.target_age_lower_weights.keys())
        eq_([4], self.classifier.target_age_upper_weights.keys())

    def test_genre_low_pass_filter(self):

        romance = self._genre(classifier.Romance)
        self.classifier.genre_weights[romance] = 100

        sf = self._genre(classifier.Science_Fiction)
        self.classifier.genre_weights[sf] = 15

        # The default cutoff value of 0.15 requires that a genre have
        # a weight of at least the total weight * 0.15 to qualify.  In
        # this case, the total weight is 115 and the cutoff weight is
        # 17.25.
        [[genre, weight]] = self.classifier.genres(True).items()
        eq_(romance.genredata, genre)

        # Increase SF's weight past the cutoff and we get both genres.
        self.classifier.genre_weights[sf] = 18

        [[g1, weight], [g2, weight]] = self.classifier.genres(True).items()
        eq_(set([g1, g2]), set([romance.genredata, sf.genredata]))

    def test_classify_sets_minimum_age_high_if_minimum_lower_than_maximum(self):

        # We somehow end up in a situation where the proposed low end
        # of the target age is higher than the proposed high end.
        self.classifier.audience_weights[Classifier.AUDIENCE_CHILDREN] = 1
        self.classifier.target_age_lower_weights[10] = 1
        self.classifier.target_age_upper_weights[4] = 1

        # We set the low end equal to the high end, erring on the side
        # of making the book available to fewer people.
        genres, fiction, audience, target_age = self.classifier.classify()
        eq_(10, target_age[0])
        eq_(10, target_age[1])

    def test_classify_uses_default_fiction_status(self):
        genres, fiction, audience, target_age = self.classifier.classify(default_fiction=True)
        eq_(True, fiction)
        genres, fiction, audience, target_age = self.classifier.classify(default_fiction=False)
        eq_(False, fiction)
        genres, fiction, audience, target_age = self.classifier.classify(default_fiction=None)
        eq_(None, fiction)

        # The default isn't used if there's any information about the fiction status.
        self.classifier.fiction_weights[False] = 1
        genres, fiction, audience, target_age = self.classifier.classify(default_fiction=None)
        eq_(False, fiction)

    def test_classify_uses_default_audience(self):
        genres, fiction, audience, target_age = self.classifier.classify()
        eq_(None, audience)
        genres, fiction, audience, target_age = self.classifier.classify(default_audience=Classifier.AUDIENCE_ADULT)
        eq_(Classifier.AUDIENCE_ADULT, audience)
        genres, fiction, audience, target_age = self.classifier.classify(default_audience=Classifier.AUDIENCE_CHILDREN)
        eq_(Classifier.AUDIENCE_CHILDREN, audience)

        # The default isn't used if there's any information about the audience.
        self.classifier.audience_weights[Classifier.AUDIENCE_ADULT] = 1
        genres, fiction, audience, target_age = self.classifier.classify(default_audience=None)
        eq_(Classifier.AUDIENCE_ADULT, audience)

    def test_classify(self):
        # At this point we've tested all the components of classify, so just
        # do an overall test to verify that classify() returns a 4-tuple
        # (genres, fiction, audience, target_age)

        self.work.presentation_edition.title = u"Science Fiction: A Comprehensive History"
        i = self.identifier
        source = DataSource.lookup(self._db, DataSource.OVERDRIVE)
        c1 = i.classify(source, Subject.OVERDRIVE, u"History", weight=10)
        c2 = i.classify(source, Subject.OVERDRIVE, u"Science Fiction", weight=100)
        c3 = i.classify(source, Subject.OVERDRIVE, u"Young Adult Nonfiction", weight=100)
        for classification in i.classifications:
            self.classifier.add(classification)
        self.classifier.prepare_to_classify()

        genres, fiction, audience, target_age = self.classifier.classify()

        # This work really looks like science fiction (w=100), but it
        # looks *even more* like nonfiction (w=100+10), and science
        # fiction is not a genre of nonfiction. So this book can't be
        # science fiction. It must be history.
        eq_(u"History", genres.keys()[0].name)
        eq_(False, fiction)
        eq_(Classifier.AUDIENCE_YOUNG_ADULT, audience)
        eq_((12,17), target_age)

    def test_top_tier_values(self):
        c = Counter()
        eq_(set(), WorkClassifier.top_tier_values(c))

        c = Counter(["a"])
        eq_(set(["a"]), WorkClassifier.top_tier_values(c))

        c = Counter([1,1,1,2,2,3,4,4,4])
        eq_(set([1,4]), WorkClassifier.top_tier_values(c))
        c = Counter([1,1,1,2])
        eq_(set([1]), WorkClassifier.top_tier_values(c))

    def test_duplicate_classification_ignored(self):
        """A given classification is only used once from
        a given data source.
        """
        history = self._genre(classifier.History)
        i = self.identifier
        source = DataSource.lookup(self._db, DataSource.AMAZON)
        c1 = i.classify(source, Subject.TAG, u"History", weight=1)
        eq_([], self.classifier.classifications)

        self.classifier.add(c1)
        old_weight = self.classifier.genre_weights[history]

        c2 = i.classify(source, Subject.TAG, u"History", weight=100)
        self.classifier.add(c2)
        # No effect -- the weights are the same as before.
        eq_(old_weight, self.classifier.genre_weights[history])

        # The same classification can come in from another data source and
        # it will be taken into consideration.
        source2 = DataSource.lookup(self._db, DataSource.OCLC_LINKED_DATA)
        c3 = i.classify(source2, Subject.TAG, u"History", weight=1)
        self.classifier.add(c3)
        assert self.classifier.genre_weights[history] > old_weight

    def test_staff_genre_overrides_others(self):
        genre1, is_new = Genre.lookup(self._db, "Psychology")
        genre2, is_new = Genre.lookup(self._db, "Cooking")
        subject1 = self._subject(type="type1", identifier="subject1")
        subject1.genre = genre1
        subject2 = self._subject(type="type2", identifier="subject2")
        subject2.genre = genre2
        source = DataSource.lookup(self._db, DataSource.AXIS_360)
        staff_source = DataSource.lookup(self._db, DataSource.LIBRARY_STAFF)
        classification1 = self._classification(
            identifier=self.identifier, subject=subject1,
            data_source=source, weight=10)
        classification2 = self._classification(
            identifier=self.identifier, subject=subject2,
            data_source=staff_source, weight=1)
        self.classifier.add(classification1)
        self.classifier.add(classification2)
        (genre_weights, fiction, audience, target_age) = self.classifier.classify()
        eq_([genre2.name], [genre.name for genre in genre_weights.keys()])

    def test_staff_none_genre_overrides_others(self):
        source = DataSource.lookup(self._db, DataSource.AXIS_360)
        staff_source = DataSource.lookup(self._db, DataSource.LIBRARY_STAFF)
        genre1, is_new = Genre.lookup(self._db, "Poetry")
        subject1 = self._subject(type="type1", identifier="subject1")
        subject1.genre = genre1
        subject2 = self._subject(
            type=Subject.SIMPLIFIED_GENRE,
            identifier=SimplifiedGenreClassifier.NONE
        )
        classification1 = self._classification(
            identifier=self.identifier, subject=subject1,
            data_source=source, weight=10)
        classification2 = self._classification(
            identifier=self.identifier, subject=subject2,
            data_source=staff_source, weight=1)
        self.classifier.add(classification1)
        self.classifier.add(classification2)
        (genre_weights, fiction, audience, target_age) = self.classifier.classify()
        eq_(0, len(genre_weights.keys()))

    def test_staff_fiction_overrides_others(self):
        source = DataSource.lookup(self._db, DataSource.AXIS_360)
        staff_source = DataSource.lookup(self._db, DataSource.LIBRARY_STAFF)
        subject1 = self._subject(type="type1", identifier="Cooking")
        subject1.fiction = False
        subject2 = self._subject(type="type2", identifier="Psychology")
        subject2.fiction = False
        subject3 = self._subject(
            type=Subject.SIMPLIFIED_FICTION_STATUS,
            identifier="Fiction"
        )
        classification1 = self._classification(
            identifier=self.identifier, subject=subject1,
            data_source=source, weight=10)
        classification2 = self._classification(
            identifier=self.identifier, subject=subject2,
            data_source=source, weight=10)
        classification3 = self._classification(
            identifier=self.identifier, subject=subject3,
            data_source=staff_source, weight=1)
        self.classifier.add(classification1)
        self.classifier.add(classification2)
        self.classifier.add(classification3)
        (genre_weights, fiction, audience, target_age) = self.classifier.classify()
        eq_(True, fiction)

    def test_staff_audience_overrides_others(self):
        pool = self._licensepool(None, data_source_name=DataSource.AXIS_360)
        license_source = pool.data_source
        staff_source = DataSource.lookup(self._db, DataSource.LIBRARY_STAFF)
        subject1 = self._subject(type="type1", identifier="subject1")
        subject1.audience = "Adult"
        subject2 = self._subject(type="type2", identifier="subject2")
        subject2.audience = "Adult"
        subject3 = self._subject(
            type=Subject.FREEFORM_AUDIENCE,
            identifier="Children"
        )
        classification1 = self._classification(
            identifier=pool.identifier, subject=subject1,
            data_source=license_source, weight=10)
        classification2 = self._classification(
            identifier=pool.identifier, subject=subject2,
            data_source=license_source, weight=10)
        classification3 = self._classification(
            identifier=pool.identifier, subject=subject3,
            data_source=staff_source, weight=1)
        self.classifier.add(classification1)
        self.classifier.add(classification2)
        self.classifier.add(classification3)
        (genre_weights, fiction, audience, target_age) = self.classifier.classify()
        eq_("Children", audience)

    def test_staff_target_age_overrides_others(self):
        source = DataSource.lookup(self._db, DataSource.AXIS_360)
        staff_source = DataSource.lookup(self._db, DataSource.LIBRARY_STAFF)
        subject1 = self._subject(type="type1", identifier="subject1")
        subject1.target_age = NumericRange(6, 8, "[)")
        subject1.weight_as_indicator_of_target_age = 1
        subject2 = self._subject(type="type2", identifier="subject2")
        subject2.target_age = NumericRange(6, 8, "[)")
        subject2.weight_as_indicator_of_target_age = 1
        subject3 = self._subject(
            type=Subject.AGE_RANGE,
            identifier="10-13"
        )
        classification1 = self._classification(
            identifier=self.identifier, subject=subject1,
            data_source=source, weight=10)
        classification2 = self._classification(
            identifier=self.identifier, subject=subject2,
            data_source=source, weight=10)
        classification3 = self._classification(
            identifier=self.identifier, subject=subject3,
            data_source=staff_source, weight=1)
        self.classifier.add(classification1)
        self.classifier.add(classification2)
        self.classifier.add(classification3)
        (genre_weights, fiction, audience, target_age) = self.classifier.classify()
        eq_((10, 13), target_age)

    def test_not_inclusive_target_age(self):
        staff_source = DataSource.lookup(self._db, DataSource.LIBRARY_STAFF)
        subject = self._subject(
            type=Subject.AGE_RANGE,
            identifier="10-12"
        )
        subject.target_age = NumericRange(9, 13, "()")
        classification = self._classification(
            identifier=self.identifier, subject=subject,
            data_source=staff_source, weight=1)
        self.classifier.add(classification)
        (genre_weights, fiction, audience, target_age) = self.classifier.classify()
        eq_((10, 12), target_age)<|MERGE_RESOLUTION|>--- conflicted
+++ resolved
@@ -12,28 +12,6 @@
 )
 import classifier
 from classifier import (
-<<<<<<< HEAD
-        Classifier,
-        DeweyDecimalClassifier as DDC,
-        LCCClassifier as LCC,
-        BICClassifier as BIC,
-        LCSHClassifier as LCSH,
-        OverdriveClassifier as Overdrive,
-        FASTClassifier as FAST,
-        KeywordBasedClassifier as Keyword,
-        SimplifiedGenreClassifier,
-        GradeLevelClassifier,
-        AgeClassifier,
-        AgeOrGradeClassifier,
-        InterestLevelClassifier,
-        Axis360AudienceClassifier,
-        Lowercased,
-        WorkClassifier,
-        Lowercased,
-        fiction_genres,
-        nonfiction_genres,
-        GenreData,
-=======
     Classifier,
     DeweyDecimalClassifier as DDC,
     LCCClassifier as LCC,
@@ -53,8 +31,7 @@
     fiction_genres,
     nonfiction_genres,
     GenreData,
->>>>>>> 652ea4f6
-    )
+ )
 
 genres = dict()
 GenreData.populate(globals(), genres, fiction_genres, nonfiction_genres)
