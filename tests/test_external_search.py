# encoding: utf-8
import json
import logging
import re
import time
from collections import defaultdict

import pytest
from elasticsearch.exceptions import ElasticsearchException
from elasticsearch_dsl import Q
from elasticsearch_dsl.function import RandomScore, ScriptScore
from elasticsearch_dsl.query import (
    Bool,
    DisMax,
    Match,
    MatchAll,
    MatchNone,
    MatchPhrase,
    MultiMatch,
    Nested,
)
from elasticsearch_dsl.query import Query as elasticsearch_dsl_query
from elasticsearch_dsl.query import Range, Term, Terms
from psycopg2.extras import NumericRange

from ..classifier import Classifier
from ..config import CannotLoadConfiguration, Configuration
from ..external_search import (
    CurrentMapping,
    ExternalSearchIndex,
    Filter,
    Mapping,
    MockExternalSearchIndex,
    MockSearchResult,
    Query,
    QueryParser,
    SearchBase,
    SearchIndexCoverageProvider,
    SortKeyPagination,
    WorkSearchResult,
    mock_search_index,
)
from ..lane import Facets, FeaturedFacets, Lane, Pagination, SearchFacets, WorkList
from ..metadata_layer import ContributorData, IdentifierData
from ..model import (
    ConfigurationSetting,
    Contribution,
    Contributor,
    DataSource,
    Edition,
    ExternalIntegration,
    Genre,
    Work,
    WorkCoverageRecord,
    get_one_or_create,
)
from ..problem_details import INVALID_INPUT
from ..testing import DatabaseTest, EndToEndSearchTest, ExternalSearchTest
from ..util.datetime_helpers import datetime_utc, from_timestamp

RESEARCH = Term(audience=Classifier.AUDIENCE_RESEARCH.lower())


class TestExternalSearch(ExternalSearchTest):
    def test_load(self):
        # Normally, load() returns a brand new ExternalSearchIndex
        # object.
        loaded = ExternalSearchIndex.load(self._db, in_testing=True)
        assert isinstance(loaded, ExternalSearchIndex)

        # However, inside the mock_search_index context manager,
        # load() returns whatever object was mocked.
        mock = object()
        with mock_search_index(mock):
            assert mock == ExternalSearchIndex.load(self._db, in_testing=True)

    def test_constructor(self):
        # The configuration of the search ExternalIntegration becomes the
        # configuration of the ExternalSearchIndex.
        #
        # This basically just verifies that the test search term is taken
        # from the ExternalIntegration.
        class MockIndex(ExternalSearchIndex):
            def set_works_index_and_alias(self, _db):
                self.set_works_index_and_alias_called_with = _db

        index = MockIndex(self._db)
        assert self._db == index.set_works_index_and_alias_called_with
        assert "test_search_term" == index.test_search_term

    # TODO: would be good to check the put_script calls, but the
    # current constructor makes put_script difficult to mock.

    def test_elasticsearch_error_in_constructor_becomes_cannotloadconfiguration(self):
        """If we're unable to establish a connection to the Elasticsearch
        server, CannotLoadConfiguration (which the circulation manager can
        understand) is raised instead of an Elasticsearch-specific exception.
        """

        # Unlike other tests in this module, this one runs even if no
        # ElasticSearch server is running, since it's testing what
        # happens if there's a problem communicating with that server.
        class Mock(ExternalSearchIndex):
            def set_works_index_and_alias(self, _db):
                raise ElasticsearchException("very bad")

        with pytest.raises(CannotLoadConfiguration) as excinfo:
            Mock(self._db)
        assert "Exception communicating with Elasticsearch server: " in str(
            excinfo.value
        )
        assert "very bad" in str(excinfo.value)

    def test_works_index_name(self):
        """The name of the search index is the prefix (defined in
        ExternalSearchTest.setup) plus a version number associated
        with this version of the core code.
        """
        assert "test_index-v4" == self.search.works_index_name(self._db)

    def test_setup_index_creates_new_index(self):
        current_index = self.search.works_index
        # This calls self.search.setup_index (which is what we're testing)
        # and also registers the index to be torn down at the end of the test.
        self.setup_index("the_other_index")

        # Both indices exist.
        assert True == self.search.indices.exists(current_index)
        assert True == self.search.indices.exists("the_other_index")

        # The index for the app's search is still the original index.
        assert current_index == self.search.works_index

        # The alias hasn't been passed over to the new index.
        alias = "test_index-" + self.search.CURRENT_ALIAS_SUFFIX
        assert alias == self.search.works_alias
        assert True == self.search.indices.exists_alias(current_index, alias)
        assert False == self.search.indices.exists_alias("the_other_index", alias)

    def test_set_works_index_and_alias(self):
        # If the index or alias don't exist, set_works_index_and_alias
        # will create them.
        self.integration.set_setting(
            ExternalSearchIndex.WORKS_INDEX_PREFIX_KEY, "banana"
        )
        self.search.set_works_index_and_alias(self._db)

        expected_index = "banana-" + CurrentMapping.version_name()
        expected_alias = "banana-" + self.search.CURRENT_ALIAS_SUFFIX
        assert expected_index == self.search.works_index
        assert expected_alias == self.search.works_alias

        # If the index and alias already exist, set_works_index_and_alias
        # does nothing.
        self.search.set_works_index_and_alias(self._db)
        assert expected_index == self.search.works_index
        assert expected_alias == self.search.works_alias

    def test_setup_current_alias(self):
        # The index was generated from the string in configuration.
        version = CurrentMapping.version_name()
        index_name = "test_index-" + version
        assert index_name == self.search.works_index
        assert True == self.search.indices.exists(index_name)

        # The alias is also created from the configuration.
        alias = "test_index-" + self.search.CURRENT_ALIAS_SUFFIX
        assert alias == self.search.works_alias
        assert True == self.search.indices.exists_alias(index_name, alias)

        # If the -current alias is already set on a different index, it
        # won't be reassigned. Instead, search will occur against the
        # index itself.
        ExternalSearchIndex.reset()
        self.integration.set_setting(
            ExternalSearchIndex.WORKS_INDEX_PREFIX_KEY, "my-app"
        )
        self.search = ExternalSearchIndex(self._db)

        assert "my-app-%s" % version == self.search.works_index
        assert "my-app-" + self.search.CURRENT_ALIAS_SUFFIX == self.search.works_alias

    def test_transfer_current_alias(self):
        # An error is raised if you try to set the alias to point to
        # an index that doesn't already exist.
        pytest.raises(
            ValueError, self.search.transfer_current_alias, self._db, "no-such-index"
        )

        original_index = self.search.works_index

        # If the -current alias doesn't exist, it's created
        # and everything is updated accordingly.
        self.search.indices.delete_alias(
            index=original_index, name="test_index-current", ignore=[404]
        )
        self.setup_index(new_index="test_index-v9999")
        self.search.transfer_current_alias(self._db, "test_index-v9999")
        assert "test_index-v9999" == self.search.works_index
        assert "test_index-current" == self.search.works_alias

        # If the -current alias already exists on the index,
        # it's used without a problem.
        self.search.transfer_current_alias(self._db, "test_index-v9999")
        assert "test_index-v9999" == self.search.works_index
        assert "test_index-current" == self.search.works_alias

        # If the -current alias is being used on a different version of the
        # index, it's deleted from that index and placed on the new one.
        self.setup_index(original_index)
        self.search.transfer_current_alias(self._db, original_index)
        assert original_index == self.search.works_index
        assert "test_index-current" == self.search.works_alias

        # It has been removed from other index.
        assert False == self.search.indices.exists_alias(
            index="test_index-v9999", name="test_index-current"
        )

        # And only exists on the new index.
        alias_indices = list(
            self.search.indices.get_alias(name="test_index-current").keys()
        )
        assert [original_index] == alias_indices

        # If the index doesn't have the same base name, an error is raised.
        pytest.raises(
            ValueError, self.search.transfer_current_alias, self._db, "banana-v10"
        )

    def test_query_works(self):
        # Verify that query_works operates by calling query_works_multi.
        # The actual functionality of query_works and query_works_multi
        # have many end-to-end tests in TestExternalSearchWithWorks.
        class Mock(ExternalSearchIndex):
            def __init__(self):
                self.query_works_multi_calls = []
                self.queued_results = []

            def query_works_multi(self, queries, debug=False):
                self.query_works_multi_calls.append((queries, debug))
                return self.queued_results.pop()

        search = Mock()

        # If the filter is designed to match nothing,
        # query_works_multi isn't even called -- we just return an
        # empty list.
        query = object()
        pagination = object()
        filter = Filter(match_nothing=True)
        assert [] == search.query_works(query, filter, pagination)
        assert [] == search.query_works_multi_calls

        # Otherwise, query_works_multi is called with a list
        # containing a single query, and the list of resultsets is
        # turned into a single list of results.
        search.queued_results.append([["r1", "r2"]])
        filter = object()
        results = search.query_works(query, filter, pagination)
        assert ["r1", "r2"] == results
        call = search.query_works_multi_calls.pop()
        assert ([(query, filter, pagination)], False) == call
        assert [] == search.query_works_multi_calls

        # If no Pagination object is provided, a default is used.
        search.queued_results.append([["r3", "r4"]])
        results = search.query_works(query, filter, None, True)
        assert ["r3", "r4"] == results
        ([query_tuple], debug) = search.query_works_multi_calls.pop()
        assert True == debug
        assert query == query_tuple[0]
        assert filter == query_tuple[1]

        pagination = query_tuple[2]
        default = Pagination.default()
        assert isinstance(pagination, Pagination)
        assert pagination.offset == default.offset
        assert pagination.size == default.size

    def test__run_self_tests(self):
        index = MockExternalSearchIndex()

        # First, see what happens when the search returns no results.
        test_results = [x for x in index._run_self_tests(self._db, in_testing=True)]

        assert "Search results for 'a search term':" == test_results[0].name
        assert True == test_results[0].success
        assert [] == test_results[0].result

        assert "Search document for 'a search term':" == test_results[1].name
        assert True == test_results[1].success
        assert "[]" == test_results[1].result

        assert "Raw search results for 'a search term':" == test_results[2].name
        assert True == test_results[2].success
        assert [] == test_results[2].result

        assert (
            "Total number of search results for 'a search term':"
            == test_results[3].name
        )
        assert True == test_results[3].success
        assert "0" == test_results[3].result

        assert "Total number of documents in this search index:" == test_results[4].name
        assert True == test_results[4].success
        assert "0" == test_results[4].result

        assert "Total number of documents per collection:" == test_results[5].name
        assert True == test_results[5].success
        assert "{}" == test_results[5].result

        # Set up the search index so it will return a result.
        collection = self._collection()

        search_result = MockSearchResult("Sample Book Title", "author", {}, "id")
        index.index("index", "doc type", "id", search_result)
        test_results = [x for x in index._run_self_tests(self._db, in_testing=True)]

        assert "Search results for 'a search term':" == test_results[0].name
        assert True == test_results[0].success
        assert ["Sample Book Title (author)"] == test_results[0].result

        assert "Search document for 'a search term':" == test_results[1].name
        assert True == test_results[1].success
        result = json.loads(test_results[1].result)
        sample_book = {
            "author": "author",
            "meta": {"id": "id", "_sort": ["Sample Book Title", "author", "id"]},
            "id": "id",
            "title": "Sample Book Title",
        }
        assert sample_book == result

        assert "Raw search results for 'a search term':" == test_results[2].name
        assert True == test_results[2].success
        result = json.loads(test_results[2].result[0])
        assert sample_book == result

        assert (
            "Total number of search results for 'a search term':"
            == test_results[3].name
        )
        assert True == test_results[3].success
        assert "1" == test_results[3].result

        assert "Total number of documents in this search index:" == test_results[4].name
        assert True == test_results[4].success
        assert "1" == test_results[4].result

        assert "Total number of documents per collection:" == test_results[5].name
        assert True == test_results[5].success
        result = json.loads(test_results[5].result)
        assert {collection.name: 1} == result


class TestCurrentMapping(object):
    def test_character_filters(self):
        # Verify the functionality of the regular expressions we tell
        # Elasticsearch to use when normalizing fields that will be used
        # for searching.
        filters = []
        for filter_name in CurrentMapping.AUTHOR_CHAR_FILTER_NAMES:
            configuration = CurrentMapping.CHAR_FILTERS[filter_name]
            find = re.compile(configuration["pattern"])
            replace = configuration["replacement"]
            # Hack to (imperfectly) convert Java regex format to Python format.
            # $1 -> \1
            replace = replace.replace("$", "\\")
            filters.append((find, replace))

        def filters_to(start, finish):
            """When all the filters are applied to `start`,
            the result is `finish`.
            """
            for find, replace in filters:
                start = find.sub(replace, start)
            assert start == finish

        # Only the primary author is considered for sorting purposes.
        filters_to("Adams, John Joseph ; Yu, Charles", "Adams, John Joseph")

        # The special system author '[Unknown]' is replaced with
        # REPLACEMENT CHARACTER so it will be last in sorted lists.
        filters_to("[Unknown]", "\N{REPLACEMENT CHARACTER}")

        # Periods are removed.
        filters_to("Tepper, Sheri S.", "Tepper, Sheri S")
        filters_to("Tepper, Sheri S", "Tepper, Sheri S")

        # The initials of authors who go by initials are normalized
        # so that their books all sort together.
        filters_to("Wells, HG", "Wells, HG")
        filters_to("Wells, H G", "Wells, HG")
        filters_to("Wells, H.G.", "Wells, HG")
        filters_to("Wells, H. G.", "Wells, HG")

        # It works with up to three initials.
        filters_to("Tolkien, J. R. R.", "Tolkien, JRR")

        # Parentheticals are removed.
        filters_to("Wells, H. G. (Herbert George)", "Wells, HG")


class TestExternalSearchWithWorks(EndToEndSearchTest):
    """These tests run against a real search index with works in it.
    The setup is very slow, so all the tests are in the same method.
    Don't add new methods to this class - add more tests into test_query_works,
    or add a new test class.
    """

    def populate_works(self):
        _work = self.default_work

        self.moby_dick = _work(
            title="Moby Dick",
            authors="Herman Melville",
            fiction=True,
        )
        self.moby_dick.presentation_edition.subtitle = "Or, the Whale"
        self.moby_dick.presentation_edition.series = "Classics"
        self.moby_dick.summary_text = "Ishmael"
        self.moby_dick.presentation_edition.publisher = "Project Gutenberg"
        self.moby_dick.last_update_time = datetime_utc(2019, 1, 1)

        self.moby_duck = _work(title="Moby Duck", authors="Donovan Hohn", fiction=False)
        self.moby_duck.presentation_edition.subtitle = (
            "The True Story of 28,800 Bath Toys Lost at Sea"
        )
        self.moby_duck.summary_text = "A compulsively readable narrative"
        self.moby_duck.presentation_edition.publisher = "Penguin"
        self.moby_duck.last_update_time = datetime_utc(2019, 1, 2)
        # This book is not currently loanable. It will still show up
        # in search results unless the library's settings disable it.
        self.moby_duck.license_pools[0].licenses_available = 0

        self.title_match = _work(title="Match")

        self.subtitle_match = _work(title="SubtitleM")
        self.subtitle_match.presentation_edition.subtitle = "Match"

        self.summary_match = _work(title="SummaryM")
        self.summary_match.summary_text = "It's a Match! The story of a work whose summary contained an important keyword."

        self.publisher_match = _work(title="PublisherM")
        self.publisher_match.presentation_edition.publisher = "Match"

        self.tess = _work(title="Tess of the d'Urbervilles")

        self.tiffany = _work(title="Breakfast at Tiffany's")

        self.les_mis = _work()
        self.les_mis.presentation_edition.title = "Les Mis\u00E9rables"

        self.modern_romance = _work(title="Modern Romance")

        self.lincoln = _work(genre="Biography & Memoir", title="Abraham Lincoln")

        self.washington = _work(genre="Biography", title="George Washington")

        self.lincoln_vampire = _work(
            title="Abraham Lincoln: Vampire Hunter", genre="Fantasy"
        )

        self.children_work = _work(
            title="Alice in Wonderland", audience=Classifier.AUDIENCE_CHILDREN
        )

        self.all_ages_work = _work(
            title="The Annotated Alice", audience=Classifier.AUDIENCE_ALL_AGES
        )

        self.ya_work = _work(
            title="Go Ask Alice", audience=Classifier.AUDIENCE_YOUNG_ADULT
        )

        self.adult_work = _work(title="Still Alice", audience=Classifier.AUDIENCE_ADULT)

        self.research_work = _work(
            title="Curiouser and Curiouser: Surrealism and Repression in 'Alice in Wonderland'",
            audience=Classifier.AUDIENCE_RESEARCH,
        )

        self.ya_romance = _work(
            title="Gumby In Love",
            audience=Classifier.AUDIENCE_YOUNG_ADULT,
            genre="Romance",
        )
        self.ya_romance.presentation_edition.subtitle = (
            "Modern Fairytale Series, Volume 7"
        )
        self.ya_romance.presentation_edition.series = "Modern Fairytales"

        self.no_age = _work()
        self.no_age.summary_text = (
            "President Barack Obama's election in 2008 energized the United States"
        )

        # Set the series to the empty string rather than None -- this isn't counted
        # as the book belonging to a series.
        self.no_age.presentation_edition.series = ""

        self.age_4_5 = _work()
        self.age_4_5.target_age = NumericRange(4, 5, "[]")
        self.age_4_5.summary_text = (
            "President Barack Obama's election in 2008 energized the United States"
        )

        self.age_5_6 = _work(fiction=False)
        self.age_5_6.target_age = NumericRange(5, 6, "[]")

        self.obama = _work(title="Barack Obama", genre="Biography & Memoir")
        self.obama.target_age = NumericRange(8, 8, "[]")
        self.obama.summary_text = (
            "President Barack Obama's election in 2008 energized the United States"
        )

        self.dodger = _work()
        self.dodger.target_age = NumericRange(8, 8, "[]")
        self.dodger.summary_text = (
            "Willie finds himself running for student council president"
        )

        self.age_9_10 = _work()
        self.age_9_10.target_age = NumericRange(9, 10, "[]")
        self.age_9_10.summary_text = (
            "President Barack Obama's election in 2008 energized the United States"
        )

        self.age_2_10 = _work()
        self.age_2_10.target_age = NumericRange(2, 10, "[]")

        self.pride = _work(title="Pride and Prejudice (E)")
        self.pride.presentation_edition.medium = Edition.BOOK_MEDIUM

        self.pride_audio = _work(title="Pride and Prejudice (A)")
        self.pride_audio.presentation_edition.medium = Edition.AUDIO_MEDIUM

        self.sherlock = _work(
            title="The Adventures of Sherlock Holmes", with_open_access_download=True
        )
        self.sherlock.presentation_edition.language = "eng"

        self.sherlock_spanish = _work(title="Las Aventuras de Sherlock Holmes")
        self.sherlock_spanish.presentation_edition.language = "spa"

        # Create a custom list that contains a few books.
        self.presidential, ignore = self._customlist(
            name="Nonfiction about US Presidents", num_entries=0
        )
        for work in [self.washington, self.lincoln, self.obama]:
            self.presidential.add_entry(work)

        # Create a second collection that only contains a few books.
        self.tiny_collection = self._collection("A Tiny Collection")
        self.tiny_book = self._work(
            title="A Tiny Book", with_license_pool=True, collection=self.tiny_collection
        )
        self.tiny_book.license_pools[0].self_hosted = True

        # Both collections contain 'The Adventures of Sherlock
        # Holmes", but each collection licenses the book through a
        # different mechanism.
        self.sherlock_pool_2 = self._licensepool(
            edition=self.sherlock.presentation_edition, collection=self.tiny_collection
        )

        sherlock_2, is_new = self.sherlock_pool_2.calculate_work()
        assert self.sherlock == sherlock_2
        assert 2 == len(self.sherlock.license_pools)

        # These books look good for some search results, but they
        # will be filtered out by the universal filters, and will
        # never show up in results.

        # We own no copies of this book.
        self.no_copies = _work(title="Moby Dick 2")
        self.no_copies.license_pools[0].licenses_owned = 0

        # This book's only license pool has been suppressed.
        self.suppressed = _work(title="Moby Dick 2")
        self.suppressed.license_pools[0].suppressed = True

        # This book is not presentation_ready.
        self.not_presentation_ready = _work(title="Moby Dick 2")
        self.not_presentation_ready.presentation_ready = False

    def test_query_works(self):
        # An end-to-end test of the search functionality.
        #
        # Works created during setup are added to a real search index.
        # We then run actual Elasticsearch queries against the
        # search index and verify that the work IDs returned
        # are the ones we expect.

        # First, run some basic checks to make sure the search
        # document query doesn't contain over-zealous joins. This test
        # class is the main place where we make a large number of
        # works and generate search documents for them.
        assert 1 == len(self.moby_dick.to_search_document()["licensepools"])
        assert (
            "Audio"
            == self.pride_audio.to_search_document()["licensepools"][0]["medium"]
        )

        # Set up convenient aliases for methods we'll be calling a
        # lot.
        query = self.search.query_works
        expect = self._expect_results

        # First, test pagination.
        first_item = Pagination(size=1, offset=0)
        expect(self.moby_dick, "moby dick", None, first_item)

        second_item = first_item.next_page
        expect(self.moby_duck, "moby dick", None, second_item)

        two_per_page = Pagination(size=2, offset=0)
        expect([self.moby_dick, self.moby_duck], "moby dick", None, two_per_page)

        # Now try some different search queries.

        # Search in title.
        assert 2 == len(query("moby"))

        # Search in author name
        expect(self.moby_dick, "melville")

        # Search in subtitle
        expect(self.moby_dick, "whale")

        # Search in series.
        expect(self.moby_dick, "classics")

        # Search in summary.
        expect(self.moby_dick, "ishmael")

        # Search in publisher name.
        expect(self.moby_dick, "gutenberg")

        # Title > subtitle > word found in summary > publisher
        order = [
            self.title_match,
            self.subtitle_match,
            self.summary_match,
            self.publisher_match,
        ]
        expect(order, "match")

        # A search for a partial title match + a partial author match
        # considers only books that match both fields.
        expect([self.moby_dick], "moby melville")

        # Match a quoted phrase
        # 'Moby-Dick' is the first result because it's an exact title
        # match. 'Moby Duck' is the second result because it's a fuzzy
        # match,
        expect([self.moby_dick, self.moby_duck], '"moby dick"')

        # Match a stemmed word: 'running' is stemmed to 'run', and
        # so is 'runs'.
        expect(self.dodger, "runs")

        # Match a misspelled phrase: 'movy' -> 'moby'.
        expect([self.moby_dick, self.moby_duck], "movy", ordered=False)

        # Match a misspelled author: 'mleville' -> 'melville'
        expect(self.moby_dick, "mleville")

        # TODO: This is clearly trying to match "Moby Dick", but it
        # matches nothing. This is because at least two of the strings
        # in a query must match. Neither "di" nor "ck" matches a fuzzy
        # search on its own, which means "moby" is the only thing that
        # matches, and that's not enough.
        expect([], "moby di ck")

        # Here, "dic" is close enough to "dick" that the fuzzy match
        # kicks in. With both "moby" and "dic" matching, it's okay
        # that "k" was a dud.
        expect([self.moby_dick], "moby dic k")

        # A query without an apostrophe matches a word that contains
        # one.  (this is a feature of the stemmer.)
        expect(self.tess, "durbervilles")
        expect(self.tiffany, "tiffanys")

        # A query with an 'e' matches a word that contains an
        # e-with-acute. (this is managed by the 'asciifolding' filter in
        # the analyzers)
        expect(self.les_mis, "les miserables")

        # Find results based on fiction status.
        #
        # Here, Moby-Dick (fiction) is privileged over Moby Duck
        # (nonfiction)
        expect([self.moby_dick], "fiction moby")

        # Here, Moby Duck is privileged over Moby-Dick.
        expect([self.moby_duck], "nonfiction moby")

        # Find results based on series.
        classics = Filter(series="Classics")
        expect(self.moby_dick, "moby", classics)

        # This finds books that belong to _some_ series.
        some_series = Filter(series=True)
        expect([self.moby_dick, self.ya_romance], "", some_series, ordered=False)

        # Find results based on genre.

        # If the entire search query is converted into a filter, every
        # book matching that filter is boosted above books that match
        # the search string as a query.
        expect([self.ya_romance, self.modern_romance], "romance")

        # Find results based on audience.
        expect(self.children_work, "children's")

        expect([self.ya_work, self.ya_romance], "young adult", ordered=False)

        # Find results based on grade level or target age.
        for q in ("grade 4", "grade 4-6", "age 9"):
            # ages 9-10 is a better result because a book targeted
            # toward a narrow range is a better match than a book
            # targeted toward a wide range.
            expect([self.age_9_10, self.age_2_10], q)

        # TODO: The target age query only scores how big the overlap
        # is, it doesn't look at how large the non-overlapping part of
        # the range is. So the 2-10 book can show up before the 9-10
        # book. This could be improved.
        expect([self.age_9_10, self.age_2_10], "age 10-12", ordered=False)

        # Books whose target age are closer to the requested range
        # are ranked higher.
        expect([self.age_4_5, self.age_5_6, self.age_2_10], "age 3-5")

        # Search by a combination of genre and audience.

        # The book with 'Romance' in the title does not show up because
        # it's not a YA book.
        expect([self.ya_romance], "young adult romance")

        # Search by a combination of target age and fiction
        #
        # Two books match the age range, but the one with a
        # tighter age range comes first.
        expect([self.age_4_5, self.age_2_10], "age 5 fiction")

        # Search by a combination of genre and title

        # Two books match 'lincoln', but only the biography is returned
        expect([self.lincoln], "lincoln biography")

        # Search by age + genre + summary
        results = query("age 8 president biography")

        # There are a number of results, but the top one is a presidential
        # biography for 8-year-olds.
        assert 5 == len(results)
        assert self.obama.id == results[0].work_id

        # Now we'll test filters.

        # Both self.pride and self.pride_audio match the search query,
        # but the filters eliminate one or the other from
        # consideration.
        book_filter = Filter(media=Edition.BOOK_MEDIUM)
        audio_filter = Filter(media=Edition.AUDIO_MEDIUM)
        expect(self.pride, "pride and prejudice", book_filter)
        expect(self.pride_audio, "pride and prejudice", audio_filter)

        # Filters on languages
        english = Filter(languages="eng")
        spanish = Filter(languages="spa")
        both = Filter(languages=["eng", "spa"])

        expect(self.sherlock, "sherlock", english)
        expect(self.sherlock_spanish, "sherlock", spanish)
        expect([self.sherlock, self.sherlock_spanish], "sherlock", both, ordered=False)

        # Filters on fiction status
        fiction = Filter(fiction=True)
        nonfiction = Filter(fiction=False)
        both = Filter()

        expect(self.moby_dick, "moby dick", fiction)
        expect(self.moby_duck, "moby dick", nonfiction)
        expect([self.moby_dick, self.moby_duck], "moby dick", both)

        # Filters on series
        classics = Filter(series="classics")
        expect(self.moby_dick, "moby", classics)

        # Filters on audience
        adult = Filter(audiences=Classifier.AUDIENCE_ADULT)
        ya = Filter(audiences=Classifier.AUDIENCE_YOUNG_ADULT)
        children = Filter(audiences=Classifier.AUDIENCE_CHILDREN)
        ya_and_children = Filter(
            audiences=[Classifier.AUDIENCE_CHILDREN, Classifier.AUDIENCE_YOUNG_ADULT]
        )
        research = Filter(audiences=[Classifier.AUDIENCE_RESEARCH])

        def expect_alice(expect_works, filter):
            return expect(expect_works, "alice", filter, ordered=False)

        expect_alice([self.adult_work, self.all_ages_work], adult)
        expect_alice([self.ya_work, self.all_ages_work], ya)
        expect_alice([self.children_work, self.all_ages_work], children)
        expect_alice(
            [self.children_work, self.ya_work, self.all_ages_work], ya_and_children
        )

        # The 'all ages' work appears except when the audience would make
        # that inappropriate...
        expect_alice([self.research_work], research)
        expect_alice([], Filter(audiences=Classifier.AUDIENCE_ADULTS_ONLY))

        # ...or when the target age does not include children expected
        # to have the necessary reading fluency.
        expect_alice(
            [self.children_work],
            Filter(audiences=Classifier.AUDIENCE_CHILDREN, target_age=(2, 3)),
        )

        # If there is no filter, the research work is excluded by
        # default, but everything else is included.
        default_filter = Filter()
        expect_alice(
            [self.children_work, self.ya_work, self.adult_work, self.all_ages_work],
            default_filter,
        )

        # Filters on age range
        age_8 = Filter(target_age=8)
        age_5_8 = Filter(target_age=(5, 8))
        age_5_10 = Filter(target_age=(5, 10))
        age_8_10 = Filter(target_age=(8, 10))

        # As the age filter changes, different books appear and
        # disappear. no_age is always present since it has no age
        # restrictions.
        expect(
            [self.no_age, self.obama, self.dodger], "president", age_8, ordered=False
        )

        expect(
            [self.no_age, self.age_4_5, self.obama, self.dodger],
            "president",
            age_5_8,
            ordered=False,
        )

        expect(
            [self.no_age, self.age_4_5, self.obama, self.dodger, self.age_9_10],
            "president",
            age_5_10,
            ordered=False,
        )

        expect(
            [self.no_age, self.obama, self.dodger, self.age_9_10],
            "president",
            age_8_10,
            ordered=False,
        )

        # Filters on license source.
        gutenberg = DataSource.lookup(self._db, DataSource.GUTENBERG)
        gutenberg_only = Filter(license_datasource=gutenberg)
        expect([self.moby_dick, self.moby_duck], "moby", gutenberg_only, ordered=False)

        overdrive = DataSource.lookup(self._db, DataSource.OVERDRIVE)
        overdrive_only = Filter(license_datasource=overdrive)
        expect([], "moby", overdrive_only, ordered=False)

        # Filters on last modified time.

        # Obviously this query string matches "Moby-Dick", but it's
        # filtered out because its last update time is before the
        # `updated_after`. "Moby Duck" shows up because its last update
        # time is right on the edge.
        after_moby_duck = Filter(updated_after=self.moby_duck.last_update_time)
        expect([self.moby_duck], "moby dick", after_moby_duck)

        # Filters on genre

        biography, ignore = Genre.lookup(self._db, "Biography & Memoir")
        fantasy, ignore = Genre.lookup(self._db, "Fantasy")
        biography_filter = Filter(genre_restriction_sets=[[biography]])
        fantasy_filter = Filter(genre_restriction_sets=[[fantasy]])
        both = Filter(genre_restriction_sets=[[fantasy, biography]])

        expect(self.lincoln, "lincoln", biography_filter)
        expect(self.lincoln_vampire, "lincoln", fantasy_filter)
        expect([self.lincoln, self.lincoln_vampire], "lincoln", both, ordered=False)

        # Filters on list membership.

        # This ignores 'Abraham Lincoln, Vampire Hunter' because that
        # book isn't on the self.presidential list.
        on_presidential_list = Filter(customlist_restriction_sets=[[self.presidential]])
        expect(self.lincoln, "lincoln", on_presidential_list)

        # This filters everything, since the query is restricted to
        # an empty set of lists.
        expect([], "lincoln", Filter(customlist_restriction_sets=[[]]))

        # Filter based on collection ID.

        # "A Tiny Book" isn't in the default collection.
        default_collection_only = Filter(collections=self._default_collection)
        expect([], "a tiny book", default_collection_only)

        # It is in the tiny_collection.
        other_collection_only = Filter(collections=self.tiny_collection)
        expect(self.tiny_book, "a tiny book", other_collection_only)

        # If a book is present in two different collections which are
        # being searched, it only shows up in search results once.
        f = Filter(
            collections=[self._default_collection, self.tiny_collection],
            languages="eng",
        )
        expect(self.sherlock, "sherlock holmes", f)

        # Filter on identifier -- one or many.
        for results in [[self.lincoln], [self.sherlock, self.pride_audio]]:
            identifiers = [w.license_pools[0].identifier for w in results]
            f = Filter(identifiers=identifiers)
            expect(results, None, f, ordered=False)

        # Setting .match_nothing on a Filter makes it always return nothing,
        # even if it would otherwise return works.
        nothing = Filter(fiction=True, match_nothing=True)
        expect([], None, nothing)

        # Filters that come from site or library settings.

        # The source for the 'Pride and Prejudice' audiobook has been
        # excluded, so it won't show up in search results.
        f = Filter(
            excluded_audiobook_data_sources=[
                self.pride_audio.license_pools[0].data_source
            ]
        )
        expect([self.pride], "pride and prejudice", f)

        # Here, a different data source is excluded, and it shows up.
        f = Filter(
            excluded_audiobook_data_sources=[
                DataSource.lookup(self._db, DataSource.BIBLIOTHECA)
            ]
        )
        expect([self.pride, self.pride_audio], "pride and prejudice", f, ordered=False)

        # "Moby Duck" is not currently available, so it won't show up in
        # search results if allow_holds is False.
        f = Filter(allow_holds=False)
        expect([self.moby_dick], "moby duck", f)

        # Finally, let's do some end-to-end tests of
        # WorkList.works()
        #
        # That's a simple method that puts together a few pieces
        # which are tested separately, so we don't need to go all-out.
        def pages(worklist):
            """Iterate over a WorkList until it ends, and return all of the
            pages.
            """
            pagination = SortKeyPagination(size=2)
            facets = Facets(self._default_library, None, None, order=Facets.ORDER_TITLE)
            pages = []
            while pagination:
                pages.append(worklist.works(self._db, facets, pagination, self.search))
                pagination = pagination.next_page

            # The last page should always be empty -- that's how we
            # knew we'd reached the end.
            assert [] == pages[-1]

            # Return all the other pages for verification.
            return pages[:-1]

        # Test a WorkList based on a custom list.
        presidential = WorkList()
        presidential.initialize(self._default_library, customlists=[self.presidential])
        p1, p2 = pages(presidential)
        assert [self.lincoln, self.obama] == p1
        assert [self.washington] == p2

        # Test a WorkList based on a language.
        spanish = WorkList()
        spanish.initialize(self._default_library, languages=["spa"])
        assert [[self.sherlock_spanish]] == pages(spanish)

        # Test a WorkList based on a genre.
        biography_wl = WorkList()
        biography_wl.initialize(self._default_library, genres=[biography])
        assert [[self.lincoln, self.obama]] == pages(biography_wl)

        # Search results may be sorted by some field other than search
        # quality.
        f = SearchFacets
        by_author = f(
            library=self._default_library,
            collection=f.COLLECTION_FULL,
            availability=f.AVAILABLE_ALL,
            order=f.ORDER_AUTHOR,
        )
        by_author = Filter(facets=by_author)

        by_title = f(
            library=self._default_library,
            collection=f.COLLECTION_FULL,
            availability=f.AVAILABLE_ALL,
            order=f.ORDER_TITLE,
        )
        by_title = Filter(facets=by_title)

        # By default, search results sorted by a bibliographic field
        # are also filtered to eliminate low-quality results.  In a
        # real collection the default filter level works well, but it
        # makes it difficult to test the feature in this limited test
        # collection.
        expect([self.moby_dick], "moby dick", by_author)
        expect([self.ya_romance], "romance", by_author)
        expect([], "moby", by_author)
        expect([], "president", by_author)

        # Let's lower the score so we can test the ordering properly.
        by_title.min_score = 50
        by_author.min_score = 50

        expect([self.moby_dick, self.moby_duck], "moby", by_title)
        expect([self.moby_duck, self.moby_dick], "moby", by_author)
        expect([self.ya_romance, self.modern_romance], "romance", by_title)
        expect([self.modern_romance, self.ya_romance], "romance", by_author)

        # Lower it even more and we can start picking up search results
        # that only match because of words in the description.
        by_title.min_score = 10
        by_author.min_score = 10
        results = [self.no_age, self.age_4_5, self.dodger, self.age_9_10, self.obama]
        expect(results, "president", by_title)

        # Reverse the sort order to demonstrate that these works are being
        # sorted by title rather than randomly.
        by_title.order_ascending = False
        expect(list(reversed(results)), "president", by_title)

        # Finally, verify that we can run multiple queries
        # simultaneously.

        # Different query strings.
        self._expect_results_multi(
            [[self.moby_dick], [self.moby_duck]],
            [("moby dick", None, first_item), ("moby duck", None, first_item)],
        )

        # Same query string, different pagination settings.
        self._expect_results_multi(
            [[self.moby_dick], [self.moby_duck]],
            [("moby dick", None, first_item), ("moby dick", None, second_item)],
        )

        # Same query string, same pagination settings, different
        # filters. This is different from calling _expect_results() on
        # a Filter with match_nothing=True. There, the query isn't
        # even run.  Here the query must be run, even though one
        # branch will return no results.
        match_nothing = Filter(match_nothing=True)
        self._expect_results_multi(
            [[self.moby_duck], []],
            [
                ("moby dick", Filter(fiction=False), first_item),
                (None, match_nothing, first_item),
            ],
        )


class TestFacetFilters(EndToEndSearchTest):
    def populate_works(self):
        _work = self.default_work

        # A low-quality open-access work.
        self.horse = _work(
            title="Diseases of the Horse", with_open_access_download=True
        )
        self.horse.quality = 0.2

        # A high-quality open-access work.
        self.moby = _work(title="Moby Dick", with_open_access_download=True)
        self.moby.quality = 0.8

        # A currently available commercially-licensed work.
        self.duck = _work(title="Moby Duck")
        self.duck.license_pools[0].licenses_available = 1
        self.duck.quality = 0.5

        # A currently unavailable commercially-licensed work.
        self.becoming = _work(title="Becoming")
        self.becoming.license_pools[0].licenses_available = 0
        self.becoming.quality = 0.9

    def test_facet_filtering(self):
        # Add all the works created in the setup to the search index.
        SearchIndexCoverageProvider(
            self._db, search_index_client=self.search
        ).run_once_and_update_timestamp()

        # Sleep to give the index time to catch up.
        time.sleep(1)

        def expect(availability, collection, works):
            facets = Facets(
                self._default_library,
                availability,
                collection,
                order=Facets.ORDER_TITLE,
            )
            self._expect_results(works, None, Filter(facets=facets), ordered=False)

        # Get all the books in alphabetical order by title.
        expect(
            Facets.COLLECTION_FULL,
            Facets.AVAILABLE_ALL,
            [self.becoming, self.horse, self.moby, self.duck],
        )

        # Show only works that can be borrowed right now.
        expect(
            Facets.COLLECTION_FULL,
            Facets.AVAILABLE_NOW,
            [self.horse, self.moby, self.duck],
        )

        # Show only works that can *not* be borrowed right now.
        expect(Facets.COLLECTION_FULL, Facets.AVAILABLE_NOT_NOW, [self.becoming])

        # Show only open-access works.
        expect(
            Facets.COLLECTION_FULL,
            Facets.AVAILABLE_OPEN_ACCESS,
            [self.horse, self.moby],
        )

        # Show only featured-quality works.
        expect(
            Facets.COLLECTION_FEATURED, Facets.AVAILABLE_ALL, [self.becoming, self.moby]
        )


class TestSearchOrder(EndToEndSearchTest):
    def populate_works(self):
        _work = self.default_work

        # We're going to create three works:
        # a: "Moby Dick"
        # b: "Moby Duck"
        # c: "[untitled]"
        #
        # The metadata of these books will be set up to generate
        # intuitive orders under most of the ordering scenarios.
        #
        # The most complex ordering scenario is ORDER_LAST_UPDATE,
        # which orders books differently depending on the modification
        # date of the Work, the date a LicensePool for the work was
        # first seen in a collection associated with the filter, and
        # the date the work was first seen on a custom list associated
        # with the filter.
        #
        # The modification dates of the works will be set in the order
        # of their creation.
        #
        # We're going to put all three works in two different
        # collections with different dates. All three works will be
        # added to two different custom lists, and works a and c will
        # be added to a third custom list.
        #
        # The dates associated with the "collection add" and "list add"
        # events will be set up to create the following orderings:
        #
        # a, b, c - when no collections or custom lists are associated with
        #           the Filter.
        # a, c, b - when collection 1 is associated with the Filter.
        # b, a, c - when collections 1 and 2 are associated with the Filter.
        # b, c, a - when custom list 1 is associated with the Filter.
        # c, a, b - when collection 1 and custom list 2 are associated with
        #           the Filter.
        # c, a - when two sets of custom list restrictions [1], [3]
        #        are associated with the filter.
        self.moby_dick = _work(
            title="moby dick", authors="Herman Melville", fiction=True
        )
        self.moby_dick.presentation_edition.subtitle = "Or, the Whale"
        self.moby_dick.presentation_edition.series = "Classics"
        self.moby_dick.presentation_edition.series_position = 10
        self.moby_dick.summary_text = "Ishmael"
        self.moby_dick.presentation_edition.publisher = "Project Gutenberg"
        self.moby_dick.random = 0.1

        self.moby_duck = _work(title="Moby Duck", authors="donovan hohn", fiction=False)
        self.moby_duck.presentation_edition.subtitle = (
            "The True Story of 28,800 Bath Toys Lost at Sea"
        )
        self.moby_duck.summary_text = "A compulsively readable narrative"
        self.moby_duck.presentation_edition.series_position = 1
        self.moby_duck.presentation_edition.publisher = "Penguin"
        self.moby_duck.random = 0.9

        self.untitled = _work(title="[Untitled]", authors="[Unknown]")
        self.untitled.random = 0.99
        self.untitled.presentation_edition.series_position = 5

        # It's easier to refer to the books as a, b, and c when not
        # testing sorts that rely on the metadata.
        self.a = self.moby_dick
        self.b = self.moby_duck
        self.c = self.untitled

        self.a.last_update_time = datetime_utc(2000, 1, 1)
        self.b.last_update_time = datetime_utc(2001, 1, 1)
        self.c.last_update_time = datetime_utc(2002, 1, 1)

        # Each work has one LicensePool associated with the default
        # collection.
        self.collection1 = self._default_collection
        self.collection1.name = "Collection 1 - ACB"
        [self.a1] = self.a.license_pools
        [self.b1] = self.b.license_pools
        [self.c1] = self.c.license_pools
        self.a1.availability_time = datetime_utc(2010, 1, 1)
        self.c1.availability_time = datetime_utc(2011, 1, 1)
        self.b1.availability_time = datetime_utc(2012, 1, 1)

        # Here's a second collection with the same books in a different
        # order.
        self.collection2 = self._collection(name="Collection 2 - BAC")
        self.a2 = self._licensepool(
            edition=self.a.presentation_edition,
            collection=self.collection2,
            with_open_access_download=True,
        )
        self.a.license_pools.append(self.a2)
        self.b2 = self._licensepool(
            edition=self.b.presentation_edition,
            collection=self.collection2,
            with_open_access_download=True,
        )
        self.b.license_pools.append(self.b2)
        self.c2 = self._licensepool(
            edition=self.c.presentation_edition,
            collection=self.collection2,
            with_open_access_download=True,
        )
        self.c.license_pools.append(self.c2)
        self.b2.availability_time = datetime_utc(2020, 1, 1)
        self.a2.availability_time = datetime_utc(2021, 1, 1)
        self.c2.availability_time = datetime_utc(2022, 1, 1)

        # Here are three custom lists which contain the same books but
        # with different first appearances.
        self.list1, ignore = self._customlist(name="Custom list 1 - BCA", num_entries=0)
        self.list1.add_entry(self.b, first_appearance=datetime_utc(2030, 1, 1))
        self.list1.add_entry(self.c, first_appearance=datetime_utc(2031, 1, 1))
        self.list1.add_entry(self.a, first_appearance=datetime_utc(2032, 1, 1))

        self.list2, ignore = self._customlist(name="Custom list 2 - CAB", num_entries=0)
        self.list2.add_entry(self.c, first_appearance=datetime_utc(2001, 1, 1))
        self.list2.add_entry(self.a, first_appearance=datetime_utc(2014, 1, 1))
        self.list2.add_entry(self.b, first_appearance=datetime_utc(2015, 1, 1))

        self.list3, ignore = self._customlist(name="Custom list 3 -- CA", num_entries=0)
        self.list3.add_entry(self.a, first_appearance=datetime_utc(2032, 1, 1))
        self.list3.add_entry(self.c, first_appearance=datetime_utc(1999, 1, 1))

        # Create two custom lists which contain some of the same books,
        # but with different first appearances.

        self.by_publication_date, ignore = self._customlist(
            name="First appearance on list is publication date", num_entries=0
        )
        self.by_publication_date.add_entry(
            self.moby_duck, first_appearance=datetime_utc(2011, 3, 1)
        )
        self.by_publication_date.add_entry(
            self.untitled, first_appearance=datetime_utc(2018, 1, 1)
        )

        self.staff_picks, ignore = self._customlist(
            name="First appearance is date book was made a staff pick", num_entries=0
        )
        self.staff_picks.add_entry(
            self.moby_dick, first_appearance=datetime_utc(2015, 5, 2)
        )
        self.staff_picks.add_entry(
            self.moby_duck, first_appearance=datetime_utc(2012, 8, 30)
        )

        # Create two extra works, d and e, which are only used to
        # demonstrate one case.
        #
        # The custom list and the collection both put d earlier than e, but the
        # last_update_time wins out, and it puts e before d.
        self.collection3 = self._collection()
        self.d = self._work(collection=self.collection3, with_license_pool=True)
        self.e = self._work(collection=self.collection3, with_license_pool=True)
        self.d.license_pools[0].availability_time = datetime_utc(2010, 1, 1)
        self.e.license_pools[0].availability_time = datetime_utc(2011, 1, 1)

        self.extra_list, ignore = self._customlist(num_entries=0)
        self.extra_list.add_entry(self.d, first_appearance=datetime_utc(2020, 1, 1))
        self.extra_list.add_entry(self.e, first_appearance=datetime_utc(2021, 1, 1))

        self.e.last_update_time = datetime_utc(2090, 1, 1)
        self.d.last_update_time = datetime_utc(2091, 1, 1)

    def test_ordering(self):
        def assert_order(sort_field, order, **filter_kwargs):
            """Verify that when the books created during test setup are ordered by
            the given `sort_field`, they show up in the given `order`.

            Also verify that when the search is ordered descending,
            the same books show up in the opposite order. This proves
            that `sort_field` isn't being ignored creating a test that
            only succeeds by chance.

            :param sort_field: Sort by this field.
            :param order: A list of books in the expected order.
            :param filter_kwargs: Extra keyword arguments to be passed
               into the `Filter` constructor.
            """
            expect = self._expect_results
            facets = Facets(
                self._default_library,
                Facets.COLLECTION_FULL,
                Facets.AVAILABLE_ALL,
                order=sort_field,
                order_ascending=True,
            )
            expect(order, None, Filter(facets=facets, **filter_kwargs))

            facets.order_ascending = False
            expect(list(reversed(order)), None, Filter(facets=facets, **filter_kwargs))

            # Get each item in the list as a separate page. This
            # proves that pagination works for this sort order for
            # both Pagination and SortKeyPagination.
            facets.order_ascending = True
            for pagination_class in (Pagination, SortKeyPagination):
                pagination = pagination_class(size=1)
                to_process = list(order) + [[]]
                while to_process:
                    filter = Filter(facets=facets, **filter_kwargs)
                    expect_result = to_process.pop(0)
                    expect(expect_result, None, filter, pagination=pagination)
                    pagination = pagination.next_page

                # We are now off the edge of the list -- we got an
                # empty page of results and there is no next page.
                assert None == pagination

            # Now try the same tests but in reverse order.
            facets.order_ascending = False
            for pagination_class in (Pagination, SortKeyPagination):
                pagination = pagination_class(size=1)
                to_process = list(reversed(order)) + [[]]
                results = []
                pagination = SortKeyPagination(size=1)
                while to_process:
                    filter = Filter(facets=facets, **filter_kwargs)
                    expect_result = to_process.pop(0)
                    expect(expect_result, None, filter, pagination=pagination)
                    pagination = pagination.next_page
                # We are now off the edge of the list -- we got an
                # empty page of results and there is no next page.
                assert None == pagination

        # We can sort by title.
        assert_order(
            Facets.ORDER_TITLE,
            [self.untitled, self.moby_dick, self.moby_duck],
            collections=[self._default_collection],
        )

        # We can sort by author; 'Hohn' sorts before 'Melville' sorts
        # before "[Unknown]"
        assert_order(
            Facets.ORDER_AUTHOR,
            [self.moby_duck, self.moby_dick, self.untitled],
            collections=[self._default_collection],
        )

        # We can sort by series position. Here, the books aren't in
        # the same series; in a real scenario we would also filter on
        # the value of 'series'.
        assert_order(
            Facets.ORDER_SERIES_POSITION,
            [self.moby_duck, self.untitled, self.moby_dick],
            collections=[self._default_collection],
        )

        # We can sort by internal work ID, which isn't very useful.
        assert_order(
            Facets.ORDER_WORK_ID,
            [self.moby_dick, self.moby_duck, self.untitled],
            collections=[self._default_collection],
        )

        # We can sort by the time the Work's LicensePools were first
        # seen -- this would be used when showing patrons 'new' stuff.
        #
        # The LicensePools showed up in different orders in different
        # collections, so filtering by collection will give different
        # results.
        assert_order(
            Facets.ORDER_ADDED_TO_COLLECTION,
            [self.a, self.c, self.b],
            collections=[self.collection1],
        )

        assert_order(
            Facets.ORDER_ADDED_TO_COLLECTION,
            [self.b, self.a, self.c],
            collections=[self.collection2],
        )

        # If a work shows up with multiple availability times through
        # multiple collections, the earliest availability time for
        # that work is used. All the dates in collection 1 predate the
        # dates in collection 2, so collection 1's ordering holds
        # here.
        assert_order(
            Facets.ORDER_ADDED_TO_COLLECTION,
            [self.a, self.c, self.b],
            collections=[self.collection1, self.collection2],
        )

        # Finally, here are the tests of ORDER_LAST_UPDATE, as described
        # above in setup().
        assert_order(Facets.ORDER_LAST_UPDATE, [self.a, self.b, self.c, self.e, self.d])

        assert_order(
            Facets.ORDER_LAST_UPDATE,
            [self.a, self.c, self.b],
            collections=[self.collection1],
        )

        assert_order(
            Facets.ORDER_LAST_UPDATE,
            [self.b, self.a, self.c],
            collections=[self.collection1, self.collection2],
        )

        assert_order(
            Facets.ORDER_LAST_UPDATE,
            [self.b, self.c, self.a],
            customlist_restriction_sets=[[self.list1]],
        )

        assert_order(
            Facets.ORDER_LAST_UPDATE,
            [self.c, self.a, self.b],
            collections=[self.collection1],
            customlist_restriction_sets=[[self.list2]],
        )

        assert_order(
            Facets.ORDER_LAST_UPDATE,
            [self.c, self.a],
            customlist_restriction_sets=[[self.list1], [self.list3]],
        )

        assert_order(
            Facets.ORDER_LAST_UPDATE,
            [self.e, self.d],
            collections=[self.collection3],
            customlist_restriction_sets=[[self.extra_list]],
        )


class TestAuthorFilter(EndToEndSearchTest):
    # Test the various techniques used to find books where a certain
    # person had an authorship role.

    def populate_works(self):
        _work = self.default_work

        # Create a number of Contributor objects--some fragmentary--
        # representing the same person.
        self.full = Contributor(
            display_name="Ann Leckie",
            sort_name="Leckie, Ann",
            viaf="73520345",
            lc="n2013008575",
        )
        self.display_name = Contributor(
            sort_name=Edition.UNKNOWN_AUTHOR, display_name="ann leckie"
        )
        self.sort_name = Contributor(sort_name="LECKIE, ANN")
        self.viaf = Contributor(sort_name=Edition.UNKNOWN_AUTHOR, viaf="73520345")
        self.lc = Contributor(sort_name=Edition.UNKNOWN_AUTHOR, lc="n2013008575")

        # Create a different Work for every Contributor object.
        # Alternate among the various 'author match' roles.
        self.works = []
        roles = list(Filter.AUTHOR_MATCH_ROLES)
        for i, (contributor, title, attribute) in enumerate(
            [
                (self.full, "Ancillary Justice", "justice"),
                (self.display_name, "Ancillary Sword", "sword"),
                (self.sort_name, "Ancillary Mercy", "mercy"),
                (self.viaf, "Provenance", "provenance"),
                (self.lc, "Raven Tower", "raven"),
            ]
        ):
            self._db.add(contributor)
            edition, ignore = self._edition(
                title=title, authors=[], with_license_pool=True
            )
            contribution, was_new = get_one_or_create(
                self._db,
                Contribution,
                edition=edition,
                contributor=contributor,
                role=roles[i % len(roles)],
            )
            work = self.default_work(
                presentation_edition=edition,
            )
            self.works.append(work)
            setattr(self, attribute, work)

        # This work is a decoy. The author we're looking for
        # contributed to the work in an ineligible role, so it will
        # always be filtered out.
        edition, ignore = self._edition(
            title="Science Fiction: The Best of the Year (2007 Edition)",
            authors=[],
            with_license_pool=True,
        )
        contribution, is_new = get_one_or_create(
            self._db,
            Contribution,
            edition=edition,
            contributor=self.full,
            role=Contributor.CONTRIBUTOR_ROLE,
        )
        self.literary_wonderlands = self.default_work(presentation_edition=edition)

        # Another decoy. This work is by a different person and will
        # always be filtered out.
        self.ubik = self.default_work(title="Ubik", authors=["Phillip K. Dick"])

    def test_author_match(self):

        # By providing a Contributor object with all the identifiers,
        # we get every work with an author-type contribution from
        # someone who can be identified with that Contributor.
        self._expect_results(self.works, None, Filter(author=self.full), ordered=False)

        # If we provide a Contributor object with partial information,
        # we can only get works that are identifiable with that
        # Contributor through the information provided.
        #
        # In all cases below we will find 'Ancillary Justice', since
        # the Contributor associated with that work has all the
        # identifiers.  In each case we will also find one additional
        # work -- the one associated with the Contributor whose
        # data overlaps what we're passing in.
        for filter, extra in [
            (Filter(author=self.display_name), self.sword),
            (Filter(author=self.sort_name), self.mercy),
            (Filter(author=self.viaf), self.provenance),
            (Filter(author=self.lc), self.raven),
        ]:
            self._expect_results([self.justice, extra], None, filter, ordered=False)

        # ContributorData also works here.

        # By specifying two types of author identification we'll find
        # three books -- the one that knows its author's sort_name,
        # the one that knows its author's VIAF number, and the one
        # that knows both.
        author = ContributorData(sort_name="Leckie, Ann", viaf="73520345")
        self._expect_results(
            [self.justice, self.mercy, self.provenance],
            None,
            Filter(author=author),
            ordered=False,
        )

        # The filter can also accommodate very minor variants in names
        # such as those caused by capitalization differences and
        # accented characters.
        for variant in ("ann leckie", "Àñn Léckiê"):
            author = ContributorData(display_name=variant)
            self._expect_results(
                [self.justice, self.sword], None, Filter(author=author), ordered=False
            )

        # It cannot accommodate misspellings, no matter how minor.
        author = ContributorData(display_name="Anne Leckie")
        self._expect_results([], None, Filter(author=author))

        # If the information in the ContributorData is inconsistent,
        # the results may also be inconsistent.
        author = ContributorData(sort_name="Dick, Phillip K.", lc="n2013008575")
        self._expect_results(
            [self.justice, self.raven, self.ubik],
            None,
            Filter(author=author),
            ordered=False,
        )


class TestExactMatches(EndToEndSearchTest):
    """Verify that exact or near-exact title and author matches are
    privileged over matches that span fields.
    """

    def populate_works(self):
        _work = self.default_work

        # Here the title is 'Modern Romance'
        self.modern_romance = _work(
            title="Modern Romance",
            authors=["Aziz Ansari", "Eric Klinenberg"],
        )

        # Here 'Modern' is in the subtitle and 'Romance' is the genre.
        self.ya_romance = _work(
            title="Gumby In Love",
            authors="Pokey",
            audience=Classifier.AUDIENCE_YOUNG_ADULT,
            genre="Romance",
        )
        self.ya_romance.presentation_edition.subtitle = (
            "Modern Fairytale Series, Book 3"
        )

        self.parent_book = _work(
            title="Our Son Aziz",
            authors=["Fatima Ansari", "Shoukath Ansari"],
            genre="Biography & Memoir",
        )

        self.behind_the_scenes = _work(
            title="The Making of Biography With Peter Graves",
            genre="Entertainment",
        )

        self.biography_of_peter_graves = _work(
            "He Is Peter Graves",
            authors="Kelly Ghostwriter",
            genre="Biography & Memoir",
        )

        self.book_by_peter_graves = _work(
            title="My Experience At The University of Minnesota",
            authors="Peter Graves",
            genre="Entertainment",
        )

        self.book_by_someone_else = _work(
            title="The Deadly Graves", authors="Peter Ansari", genre="Mystery"
        )

    def test_exact_matches(self):

        expect = self._expect_results

        # A full title match takes precedence over a match that's
        # split across genre and subtitle.
        expect(
            [
                self.modern_romance,  # "modern romance" in title
                self.ya_romance,  # "modern" in subtitle, genre "romance"
            ],
            "modern romance",
        )

        # A full author match takes precedence over a partial author
        # match. A partial author match ("peter ansari") doesn't show up
        # all all because it can't match two words.
        expect(
            [
                self.modern_romance,  # "Aziz Ansari" in author
                self.parent_book,  # "Aziz" in title, "Ansari" in author
            ],
            "aziz ansari",
        )

        # 'peter graves' is a string that has exact matches in both
        # title and author.

        # Books with author 'Peter Graves' are the top match, since
        # "peter graves" matches the entire string. Books with "Peter
        # Graves" in the title are the next results, ordered by how
        # much other stuff is in the title. A partial match split
        # across fields ("peter" in author, "graves" in title) is the
        # last result.
        order = [
            self.book_by_peter_graves,
            self.biography_of_peter_graves,
            self.behind_the_scenes,
            self.book_by_someone_else,
        ]
        expect(order, "peter graves")

        # Now we throw in "biography", a term that is both a genre and
        # a search term in its own right.
        #
        # 1. A book whose title mentions all three terms
        # 2. A book in genre "biography" whose title
        #    matches the other two terms
        # 3. A book with an author match containing two of the terms.
        #    'biography' just doesn't match. That's okay --
        #    if there are more than two search terms, only two must match.

        order = [
            self.behind_the_scenes,  # all words match in title
            self.biography_of_peter_graves,  # title + genre 'biography'
            self.book_by_peter_graves,  # author (no 'biography')
        ]

        expect(order, "peter graves biography")


class TestFeaturedFacets(EndToEndSearchTest):
    """Test how a FeaturedFacets object affects search ordering."""

    def populate_works(self):
        _work = self.default_work

        self.hq_not_available = _work(title="HQ but not available")
        self.hq_not_available.quality = 1
        self.hq_not_available.license_pools[0].licenses_available = 0

        self.hq_available = _work(title="HQ and available")
        self.hq_available.quality = 1

        self.hq_available_2 = _work(title="Also HQ and available")
        self.hq_available_2.quality = 1

        self.not_featured_on_list = _work(title="On a list but not featured")
        self.not_featured_on_list.quality = 0.19

        # This work has nothing going for it other than the fact
        # that it's been featured on a custom list.
        self.featured_on_list = _work(title="Featured on a list")
        self.featured_on_list.quality = 0.18
        self.featured_on_list.license_pools[0].licenses_available = 0

        self.best_seller_list, ignore = self._customlist(num_entries=0)
        self.best_seller_list.add_entry(self.featured_on_list, featured=True)
        self.best_seller_list.add_entry(self.not_featured_on_list)

    def test_scoring_functions(self):
        # Verify that FeaturedFacets sets appropriate scoring functions
        # for ElasticSearch queries.
        f = FeaturedFacets(minimum_featured_quality=0.55, random_seed=42)
        filter = Filter()
        f.modify_search_filter(filter)

        # In most cases, there are three things that can boost a work's score.
        [featurable, available_now, random] = f.scoring_functions(filter)

        # It can be high-quality enough to be featured.
        assert isinstance(featurable, ScriptScore)
        source = filter.FEATURABLE_SCRIPT % dict(
            cutoff=f.minimum_featured_quality ** 2, exponent=2
        )
        assert source == featurable.script["source"]

        # It can be currently available.
        availability_filter = available_now["filter"]
        assert (
            dict(
                nested=dict(
                    path="licensepools",
                    query=dict(term={"licensepools.available": True}),
                )
            )
            == availability_filter.to_dict()
        )
        assert 5 == available_now["weight"]

        # It can get lucky.
        assert isinstance(random, RandomScore)
        assert 42 == random.seed
        assert 1.1 == random.weight

        # If the FeaturedFacets is set to be deterministic (which only happens
        # in tests), the RandomScore is removed.
        f.random_seed = filter.DETERMINISTIC
        [featurable_2, available_now_2] = f.scoring_functions(filter)
        assert featurable_2 == featurable
        assert available_now_2 == available_now

        # If custom lists are in play, it can also be featured on one
        # of its custom lists.
        filter.customlist_restriction_sets = [[1, 2], [3]]
        [featurable_2, available_now_2, featured_on_list] = f.scoring_functions(filter)
        assert featurable_2 == featurable
        assert available_now_2 == available_now

        # Any list will do -- the customlist restriction sets aren't
        # relevant here.
        featured_filter = featured_on_list["filter"]
        assert (
            dict(
                nested=dict(
                    path="customlists",
                    query=dict(
                        bool=dict(
                            must=[
                                {"term": {"customlists.featured": True}},
                                {"terms": {"customlists.list_id": [1, 2, 3]}},
                            ]
                        )
                    ),
                )
            )
            == featured_filter.to_dict()
        )
        assert 11 == featured_on_list["weight"]

    def test_run(self):
        def works(worklist, facets):
            return worklist.works(self._db, facets, None, self.search, debug=True)

        def assert_featured(description, worklist, facets, expect):
            # Generate a list of featured works for the given `worklist`
            # and compare that list against `expect`.
            actual = works(worklist, facets)
            self._assert_works(description, expect, actual)

        worklist = WorkList()
        worklist.initialize(self._default_library)
        facets = FeaturedFacets(1, random_seed=Filter.DETERMINISTIC)

        # Even though hq_not_available is higher-quality than
        # not_featured_on_list, not_featured_on_list shows up first because
        # it's available right now.
        w = works(worklist, facets)
        assert w.index(self.not_featured_on_list) < w.index(self.hq_not_available)

        # not_featured_on_list shows up before featured_on_list because
        # it's higher-quality and list membership isn't relevant.
        assert w.index(self.not_featured_on_list) < w.index(self.featured_on_list)

        # Create a WorkList that's restricted to best-sellers.
        best_sellers = WorkList()
        best_sellers.initialize(
            self._default_library, customlists=[self.best_seller_list]
        )
        # The featured work appears above the non-featured work,
        # even though it's lower quality and is not available.
        assert_featured(
            "Works from WorkList based on CustomList",
            best_sellers,
            facets,
            [self.featured_on_list, self.not_featured_on_list],
        )

        # By changing the minimum_featured_quality you can control
        # at what point a work is considered 'featured' -- at which
        # point its quality stops being taken into account.
        #
        # An extreme case of this is to set the minimum_featured_quality
        # to 0, which makes all works 'featured' and stops quality
        # from being considered altogether. Basically all that matters
        # is availability.
        all_featured_facets = FeaturedFacets(0, random_seed=Filter.DETERMINISTIC)
        # We don't know exactly what order the books will be in,
        # because even without the random element Elasticsearch is
        # slightly nondeterministic, but we do expect that all of the
        # available books will show up before all of the unavailable
        # books.
        only_availability_matters = worklist.works(
            self._db, facets, None, self.search, debug=True
        )
        assert 5 == len(only_availability_matters)
        last_two = only_availability_matters[-2:]
        assert self.hq_not_available in last_two
        assert self.featured_on_list in last_two

        # Up to this point we've been avoiding the random element,
        # but we can introduce that now by passing in a numeric seed.
        # In normal usage, the current time is used as the seed.
        #
        # The random element is relatively small, so it mainly acts
        # to rearrange works whose scores were similar before.
        random_facets = FeaturedFacets(1, random_seed=43)
        assert_featured(
            "Works permuted by a random seed",
            worklist,
            random_facets,
            [
                self.hq_available_2,
                self.hq_available,
                self.not_featured_on_list,
                self.hq_not_available,
                self.featured_on_list,
            ],
        )


class TestSearchBase(object):
    def test__boost(self):
        # Verify that _boost() converts a regular query (or list of queries)
        # into a boosted query.
        m = SearchBase._boost
        q1 = Q("simple_query_string", query="query 1")
        q2 = Q("simple_query_string", query="query 2")

        boosted_one = m(10, q1)
        assert "bool" == boosted_one.name
        assert 10.0 == boosted_one.boost
        assert [q1] == boosted_one.must

        # By default, if you pass in multiple queries, only one of them
        # must match for the boost to apply.
        boosted_multiple = m(4.5, [q1, q2])
        assert "bool" == boosted_multiple.name
        assert 4.5 == boosted_multiple.boost
        assert 1 == boosted_multiple.minimum_should_match
        assert [q1, q2] == boosted_multiple.should

        # Here, every query must match for the boost to apply.
        boosted_multiple = m(4.5, [q1, q2], all_must_match=True)
        assert "bool" == boosted_multiple.name
        assert 4.5 == boosted_multiple.boost
        assert [q1, q2] == boosted_multiple.must

    def test__nest(self):
        # Test the _nest method, which turns a normal query into a
        # nested query.
        query = Term(**{"nested_field": "value"})
        nested = SearchBase._nest("subdocument", query)
        assert Nested(path="subdocument", query=query) == nested

    def test_nestable(self):
        # Test the _nestable helper method, which turns a normal
        # query into an appropriate nested query, if necessary.
        m = SearchBase._nestable

        # A query on a field that's not in a subdocument is
        # unaffected.
        field = "name.minimal"
        normal_query = Term(**{field: "name"})
        assert normal_query == m(field, normal_query)

        # A query on a subdocument field becomes a nested query on
        # that subdocument.
        field = "contributors.sort_name.minimal"
        subdocument_query = Term(**{field: "name"})
        nested = m(field, subdocument_query)
        assert Nested(path="contributors", query=subdocument_query) == nested

    def test__match_term(self):
        # _match_term creates a Match Elasticsearch object which does a
        # match against a specific field.
        m = SearchBase._match_term
        qu = m("author", "flannery o'connor")
        assert Term(author="flannery o'connor") == qu

        # If the field name references a subdocument, the query is
        # embedded in a Nested object that describes how to match it
        # against that subdocument.
        field = "genres.name"
        qu = m(field, "Biography")
        assert Nested(path="genres", query=Term(**{field: "Biography"})) == qu

    def test__match_range(self):
        # Test the _match_range helper method.
        # This is used to create an Elasticsearch query term
        # that only matches if a value is in a given range.

        # This only matches if field.name has a value >= 5.
        r = SearchBase._match_range("field.name", "gte", 5)
        assert r == {"range": {"field.name": {"gte": 5}}}

    def test__combine_hypotheses(self):
        # Verify that _combine_hypotheses creates a DisMax query object
        # that chooses the best one out of whichever queries it was passed.
        m = SearchBase._combine_hypotheses

        h1 = Term(field="value 1")
        h2 = Term(field="value 2")
        hypotheses = [h1, h2]
        combined = m(hypotheses)
        assert DisMax(queries=hypotheses) == combined

        # If there are no hypotheses to test, _combine_hypotheses creates
        # a MatchAll instead.
        assert MatchAll() == m([])

    def test_make_target_age_query(self):

        # Search for material suitable for children between the
        # ages of 5 and 10.
        #
        # This gives us two similar queries: one to use as a filter
        # and one to use as a boost query.
        as_filter, as_query = Query.make_target_age_query((5, 10))

        # Here's the filter part: a book's age range must be include the
        # 5-10 range, or it gets filtered out.
        filter_clauses = [
            Range(**{"target_age.upper": dict(gte=5)}),
            Range(**{"target_age.lower": dict(lte=10)}),
        ]
        assert Bool(must=filter_clauses) == as_filter

        # Here's the query part: a book gets boosted if its
        # age range fits _entirely_ within the target age range.
        query_clauses = [
            Range(**{"target_age.upper": dict(lte=10)}),
            Range(**{"target_age.lower": dict(gte=5)}),
        ]
        assert Bool(boost=1.1, must=filter_clauses, should=query_clauses) == as_query


class TestQuery(DatabaseTest):
    def test_constructor(self):
        # Verify that the Query constructor sets members with
        # no processing.
        filter = Filter()
        query = Query("query string", filter)
        assert "query string" == query.query_string
        assert filter == query.filter

        # The query string does not contain English stopwords.
        assert False == query.contains_stopwords

        # Every word in the query string passes spellcheck,
        # so a fuzzy query will be given less weight.
        assert 0.5 == query.fuzzy_coefficient

        # Try again with a query containing a stopword and
        # a word that fails spellcheck.
        query = Query("just a xlomph")
        assert True == query.contains_stopwords
        assert 1 == query.fuzzy_coefficient

        # Try again with a query that contains no query string.
        # The fuzzy hypotheses will not be run at all.
        query = Query(None)
        assert None == query.contains_stopwords
        assert 0 == query.fuzzy_coefficient

    def test_build(self):
        # Verify that the build() method combines the 'query' part of
        # a Query and the 'filter' part to create a single
        # Elasticsearch Search object, complete with (if necessary)
        # subqueries, sort ordering, and script fields.

        class MockSearch(object):
            """A mock of the Elasticsearch-DSL `Search` object.

            Calls to Search methods tend to create a new Search object
            based on the old one. This mock simulates that behavior.
            If necessary, you can look at all MockSearch objects
            created by to get to a certain point by following the
            .parent relation.
            """

            def __init__(
                self,
                parent=None,
                query=None,
                nested_filter_calls=None,
                order=None,
                script_fields=None,
            ):
                self.parent = parent
                self._query = query
                self.nested_filter_calls = nested_filter_calls or []
                self.order = order
                self._script_fields = script_fields

            def filter(self, **kwargs):
                """Simulate the application of a nested filter.

                :return: A new MockSearch object.
                """
                new_filters = self.nested_filter_calls + [kwargs]
                return MockSearch(
                    self, self._query, new_filters, self.order, self._script_fields
                )

            def query(self, query):
                """Simulate the creation of an Elasticsearch-DSL `Search`
                object from an Elasticsearch-DSL `Query` object.

                :return: A New MockSearch object.
                """
                return MockSearch(
                    self,
                    query,
                    self.nested_filter_calls,
                    self.order,
                    self._script_fields,
                )

            def sort(self, *order_fields):
                """Simulate the application of a sort order."""
                return MockSearch(
                    self,
                    self._query,
                    self.nested_filter_calls,
                    order_fields,
                    self._script_fields,
                )

            def script_fields(self, **kwargs):
                """Simulate the addition of script fields."""
                return MockSearch(
                    self, self._query, self.nested_filter_calls, self.order, kwargs
                )

        class MockQuery(Query):
            # A Mock of the Query object from external_search
            # (not the one from Elasticsearch-DSL).
            @property
            def elasticsearch_query(self):
                return Q("simple_query_string", query=self.query_string)

        class MockPagination(object):
            def modify_search_query(self, search):
                return search.filter(name_or_query="pagination modified")

        # That's a lot of mocks, but here's one more. Mock the Filter
        # class's universal_base_filter() and
        # universal_nested_filters() methods. These methods queue up
        # all kinds of modifications to queries, so it's better to
        # replace them with simpler versions.
        class MockFilter(object):

            universal_base_term = Q("term", universal_base_called=True)
            universal_nested_term = Q("term", universal_nested_called=True)
            universal_nested_filter = dict(nested_called=[universal_nested_term])

            @classmethod
            def universal_base_filter(cls):
                cls.universal_called = True
                return cls.universal_base_term

            @classmethod
            def universal_nested_filters(cls):
                cls.nested_called = True
                return cls.universal_nested_filter

            @classmethod
            def validate_universal_calls(cls):
                """Verify that both universal methods were called
                and that the return values were incorporated into
                the query being built by `search`.

                This method modifies the `search` object in place so
                that the rest of a test can ignore all the universal
                stuff.
                """
                assert True == cls.universal_called
                assert True == cls.nested_called

                # Reset for next time.
                cls.base_called = None
                cls.nested_called = None

        original_base = Filter.universal_base_filter
        original_nested = Filter.universal_nested_filters
        Filter.universal_base_filter = MockFilter.universal_base_filter
        Filter.universal_nested_filters = MockFilter.universal_nested_filters

        # Test the simple case where the Query has no filter.
        qu = MockQuery("query string", filter=None)
        search = MockSearch()
        pagination = MockPagination()
        built = qu.build(search, pagination)

        # The return value is a new MockSearch object based on the one
        # that was passed in.
        assert isinstance(built, MockSearch)
        assert search == built.parent.parent.parent

        # The (mocked) universal base query and universal nested
        # queries were called.
        MockFilter.validate_universal_calls()

        # The mocked universal base filter was the first
        # base filter to be applied.
        universal_base_term = built._query.filter.pop(0)
        assert MockFilter.universal_base_term == universal_base_term

        # The pagination filter was the last one to be applied.
        pagination = built.nested_filter_calls.pop()
        assert dict(name_or_query="pagination modified") == pagination

        # The mocked universal nested filter was applied
        # just before that.
        universal_nested = built.nested_filter_calls.pop()
        assert (
            dict(
                name_or_query="nested",
                path="nested_called",
                query=Bool(filter=[MockFilter.universal_nested_term]),
            )
            == universal_nested
        )

        # The result of Query.elasticsearch_query is used as the basis
        # for the Search object.
        assert Bool(must=qu.elasticsearch_query) == built._query

        # Now test some cases where the query has a filter.

        # If there's a filter, a boolean Query object is created to
        # combine the original Query with the filter.
        filter = Filter(fiction=True)
        qu = MockQuery("query string", filter=filter)
        built = qu.build(search)
        MockFilter.validate_universal_calls()

        # The 'must' part of this new Query came from calling
        # Query.query() on the original Query object.
        #
        # The 'filter' part came from calling Filter.build() on the
        # main filter.
        underlying_query = built._query

        # The query we passed in is used as the 'must' part of the
        assert underlying_query.must == [qu.elasticsearch_query]
        main_filter, nested_filters = filter.build()

        # The filter we passed in was combined with the universal
        # base filter into a boolean query, with its own 'must'.
        main_filter.must = main_filter.must + [MockFilter.universal_base_term]
        assert underlying_query.filter == [main_filter]

        # There are no nested filters, apart from the universal one.
        assert {} == nested_filters
        universal_nested = built.nested_filter_calls.pop()
        assert (
            dict(
                name_or_query="nested",
                path="nested_called",
                query=Bool(filter=[MockFilter.universal_nested_term]),
            )
            == universal_nested
        )
        assert [] == built.nested_filter_calls

        # At this point the universal filters are more trouble than they're
        # worth. Disable them for the rest of the test.
        MockFilter.universal_base_term = None
        MockFilter.universal_nested_filter = None

        # Now let's try a combination of regular filters and nested filters.
        filter = Filter(fiction=True, collections=[self._default_collection])
        qu = MockQuery("query string", filter=filter)
        built = qu.build(search)
        underlying_query = built._query

        # We get a main filter (for the fiction restriction) and one
        # nested filter.
        main_filter, nested_filters = filter.build()
        [nested_licensepool_filter] = nested_filters.pop("licensepools")
        assert {} == nested_filters

        # As before, the main filter has been applied to the underlying
        # query.
        assert underlying_query.filter == [main_filter]

        # The nested filter was converted into a Bool query and passed
        # into Search.filter(). This applied an additional filter on the
        # 'licensepools' subdocument.
        [filter_call] = built.nested_filter_calls
        assert "nested" == filter_call["name_or_query"]
        assert "licensepools" == filter_call["path"]
        filter_as_query = filter_call["query"]
        assert Bool(filter=nested_licensepool_filter) == filter_as_query

        # Now we're going to test how queries are built to accommodate
        # various restrictions imposed by a Facets object.
        def from_facets(*args, **kwargs):
            """Build a Query object from a set of facets, then call
            build() on it.
            """
            facets = Facets(self._default_library, *args, **kwargs)
            filter = Filter(facets=facets)
            qu = MockQuery("query string", filter=filter)
            built = qu.build(search)

            # Return the rest to be verified in a test-specific way.
            return built

        # When using the 'featured' collection...
        built = from_facets(Facets.COLLECTION_FEATURED, None, None)

        # There is no nested filter.
        assert [] == built.nested_filter_calls

        # A non-nested filter is applied on the 'quality' field.
        [quality_filter] = built._query.filter
        quality_range = Filter._match_range(
            "quality", "gte", self._default_library.minimum_featured_quality
        )
        assert Q("bool", must=[quality_range], must_not=[RESEARCH]) == quality_filter

        # When using the AVAILABLE_OPEN_ACCESS availability restriction...
        built = from_facets(Facets.COLLECTION_FULL, Facets.AVAILABLE_OPEN_ACCESS, None)

        # An additional nested filter is applied.
        [available_now] = built.nested_filter_calls
        assert "nested" == available_now["name_or_query"]
        assert "licensepools" == available_now["path"]

        # It finds only license pools that are open access.
        nested_filter = available_now["query"]
        open_access = dict(term={"licensepools.open_access": True})
        assert nested_filter.to_dict() == {"bool": {"filter": [open_access]}}

        # When using the AVAILABLE_NOW restriction...
        built = from_facets(Facets.COLLECTION_FULL, Facets.AVAILABLE_NOW, None)

        # An additional nested filter is applied.
        [available_now] = built.nested_filter_calls
        assert "nested" == available_now["name_or_query"]
        assert "licensepools" == available_now["path"]

        # It finds only license pools that are open access *or* that have
        # active licenses.
        nested_filter = available_now["query"]
        available = {"term": {"licensepools.available": True}}
        assert nested_filter.to_dict() == {
            "bool": {
                "filter": [
                    {
                        "bool": {
                            "should": [open_access, available],
                            "minimum_should_match": 1,
                        }
                    }
                ]
            }
        }

        # When using the AVAILABLE_NOT_NOW restriction...
        built = from_facets(Facets.COLLECTION_FULL, Facets.AVAILABLE_NOT_NOW, None)

        # An additional nested filter is applied.
        [not_available_now] = built.nested_filter_calls
        assert "nested" == available_now["name_or_query"]
        assert "licensepools" == available_now["path"]

        # It finds only license pools that are licensed, but not
        # currently available or open access.
        nested_filter = not_available_now["query"]
        not_available = {"term": {"licensepools.available": False}}
        licensed = {"term": {"licensepools.licensed": True}}
        not_open_access = {"term": {"licensepools.open_access": False}}
        assert nested_filter.to_dict() == {
            "bool": {
                "filter": [
                    {"bool": {"must": [not_open_access, licensed, not_available]}}
                ]
            }
        }

        # If the Filter specifies script fields, those fields are
        # added to the Query through a call to script_fields()
        script_fields = dict(field1="Definition1", field2="Definition2")
        filter = Filter(script_fields=script_fields)
        qu = MockQuery("query string", filter=filter)
        built = qu.build(search)
        assert script_fields == built._script_fields

        # If the Filter specifies a sort order, Filter.sort_order is
        # used to convert it to appropriate Elasticsearch syntax, and
        # the MockSearch object is modified appropriately.
        built = from_facets(
            None, None, order=Facets.ORDER_AUTHOR, order_ascending=False
        )

        # We asked for sorting by author, and that's the primary
        # sort field.
        order = list(built.order)
        assert dict(sort_author="desc") == order.pop(0)

        # But a number of other sort fields are also employed to act
        # as tiebreakers.
<<<<<<< HEAD
        for tiebreaker_field in ("sort_author", "sort_title", "work_id"):
=======
        for tiebreaker_field in ("sort_title", "work_id"):
>>>>>>> 19507841
            assert {tiebreaker_field: "asc"} == order.pop(0)
        assert [] == order

        # Finally, undo the mock of the Filter class methods
        Filter.universal_base_filter = original_base
        Filter.universal_nested_filters = original_nested

    def test_build_match_nothing(self):
        # No matter what the Filter looks like, if its .match_nothing
        # is set, it gets built into a simple filter that matches
        # nothing, with no nested subfilters.
        filter = Filter(
            fiction=True, collections=[self._default_collection], match_nothing=True
        )
        main, nested = filter.build()
        assert MatchNone() == main
        assert {} == nested

    def test_elasticsearch_query(self):
        # The elasticsearch_query property calls a number of other methods
        # to generate hypotheses, then creates a dis_max query
        # to find the most likely hypothesis for any given book.

        class Mock(Query):

            _match_phrase_called_with = []
            _boosts = {}
            _filters = {}
            _kwargs = {}

            def match_one_field_hypotheses(self, field):
                yield "match %s" % field, 1

            @property
            def match_author_hypotheses(self):
                yield "author query 1", 2
                yield "author query 2", 3

            @property
            def match_topic_hypotheses(self):
                yield "topic query", 4

            def title_multi_match_for(self, other_field):
                yield "multi match title+%s" % other_field, 5

            # Define this as a constant so it's easy to check later
            # in the test.
            SUBSTRING_HYPOTHESES = (
                "hypothesis based on substring",
                "another such hypothesis",
            )

            @property
            def parsed_query_matches(self):
                return self.SUBSTRING_HYPOTHESES, "only valid with this filter"

            def _hypothesize(
                self,
                hypotheses,
                new_hypothesis,
                boost="default",
                filters=None,
                **kwargs
            ):
                self._boosts[new_hypothesis] = boost
                if kwargs:
                    self._kwargs[new_hypothesis] = kwargs
                if filters:
                    self._filters[new_hypothesis] = filters
                hypotheses.append(new_hypothesis)
                return hypotheses

            def _combine_hypotheses(self, hypotheses):
                self._combine_hypotheses_called_with = hypotheses
                return hypotheses

        # Before we get started, try an easy case. If there is no query
        # string we get a match_all query that returns everything.
        query = Mock(None)
        result = query.elasticsearch_query
        assert dict(match_all=dict()) == result.to_dict()

        # Now try a real query string.
        q = "query string"
        query = Mock(q)
        result = query.elasticsearch_query

        # The final result is the result of calling _combine_hypotheses
        # on a number of hypotheses. Our mock class just returns
        # the hypotheses as-is, for easier testing.
        assert result == query._combine_hypotheses_called_with

        # We ended up with a number of hypothesis:
        assert result == [
            # Several hypotheses checking whether the search query is an attempt to
            # match a single field -- the results of calling match_one_field()
            # many times.
            "match title",
            "match subtitle",
            "match series",
            "match publisher",
            "match imprint",
            # The results of calling match_author_queries() once.
            "author query 1",
            "author query 2",
            # The results of calling match_topic_queries() once.
            "topic query",
            # The results of calling multi_match() for three fields.
            "multi match title+subtitle",
            "multi match title+series",
            "multi match title+author",
            # The 'query' part of the return value of
            # parsed_query_matches()
            Mock.SUBSTRING_HYPOTHESES,
        ]

        # That's not the whole story, though. parsed_query_matches()
        # said it was okay to test certain hypotheses, but only
        # in the context of a filter.
        #
        # That filter was passed in to _hypothesize. Our mock version
        # of _hypothesize added it to the 'filters' dict to indicate
        # we know that those filters go with the substring
        # hypotheses. That's the only time 'filters' was touched.
        assert {
            Mock.SUBSTRING_HYPOTHESES: "only valid with this filter"
        } == query._filters

        # Each call to _hypothesize included a boost factor indicating
        # how heavily to weight that hypothesis. Rather than do
        # anything with this information -- which is mostly mocked
        # anyway -- we just stored it in _boosts.
        boosts = sorted(list(query._boosts.items()), key=lambda x: str(x[0]))
        boosts = sorted(boosts, key=lambda x: x[1])
        assert boosts == [
            ("match imprint", 1),
            ("match publisher", 1),
            ("match series", 1),
            ("match subtitle", 1),
            ("match title", 1),
            # The only non-mocked value here is this one. The
            # substring hypotheses have their own weights, which
            # we don't see in this test. This is saying that if a
            # book matches those sub-hypotheses and _also_ matches
            # the filter, then whatever weight it got from the
            # sub-hypotheses should be boosted slighty. This gives
            # works that match the filter an edge over works that
            # don't.
            (Mock.SUBSTRING_HYPOTHESES, 1.1),
            ("author query 1", 2),
            ("author query 2", 3),
            ("topic query", 4),
            ("multi match title+author", 5),
            ("multi match title+series", 5),
            ("multi match title+subtitle", 5),
        ]

    def test_match_one_field_hypotheses(self):
        # Test our ability to generate hypotheses that a search string
        # is trying to match a single field of data.
        class Mock(Query):
            WEIGHT_FOR_FIELD = dict(
                regular_field=2,
                stopword_field=3,
                stemmable_field=4,
            )
            STOPWORD_FIELDS = ["stopword_field"]
            STEMMABLE_FIELDS = ["stemmable_field"]

            def __init__(self, *args, **kwargs):
                super(Mock, self).__init__(*args, **kwargs)
                self.fuzzy_calls = {}

            def _fuzzy_matches(self, field_name, **kwargs):
                self.fuzzy_calls[field_name] = kwargs
                # 0.66 is an arbitrarily chosen value -- look
                # for it in the validate_fuzzy() helper method.
                yield "fuzzy match for %s" % field_name, 0.66

        # Let's start with the simplest case: no stopword variant, no
        # stemmed variant, no fuzzy variants.
        query = Mock("book")
        query.fuzzy_coefficient = 0
        m = query.match_one_field_hypotheses

        # We'll get a Term query and a MatchPhrase query.
        term, phrase = list(m("regular_field"))

        # The Term hypothesis tries to find an exact match for 'book'
        # in this field. It is boosted 1000x relative to the baseline
        # weight for this field.
        def validate_keyword(field, hypothesis, expect_weight):
            hypothesis, weight = hypothesis
            assert Term(**{"%s.keyword" % field: "book"}) == hypothesis
            assert expect_weight == weight

        validate_keyword("regular_field", term, 2000)

        # The MatchPhrase hypothesis tries to find a partial phrase
        # match for 'book' in this field. It is boosted 1x relative to
        # the baseline weight for this field.
        def validate_minimal(field, hypothesis, expect_weight):
            hypothesis, weight = hypothesis
            assert MatchPhrase(**{"%s.minimal" % field: "book"}) == hypothesis
            assert expect_weight == weight

        validate_minimal("regular_field", phrase, 2)

        # Now let's try the same query, but with fuzzy searching
        # turned on.
        query.fuzzy_coefficient = 0.5
        term, phrase, fuzzy = list(m("regular_field"))
        # The first two hypotheses are the same.
        validate_keyword("regular_field", term, 2000)
        validate_minimal("regular_field", phrase, 2)

        # But we've got another hypothesis yielded by a call to
        # _fuzzy_matches. It goes against the 'minimal' field and its
        # weight is the weight of that field's non-fuzzy hypothesis,
        # multiplied by a value determined by _fuzzy_matches()
        def validate_fuzzy(field, hypothesis, phrase_weight):
            minimal_field = field + ".minimal"
            hypothesis, weight = fuzzy
            assert "fuzzy match for %s" % minimal_field == hypothesis
            assert phrase_weight * 0.66 == weight

            # Validate standard arguments passed into _fuzzy_matches.
            # Since a fuzzy match is kind of loose, we don't allow a
            # match on a single word of a multi-word query. At least
            # two of the words have to be involved.
            assert (
                dict(minimum_should_match=2, query="book")
                == query.fuzzy_calls[minimal_field]
            )

        validate_fuzzy("regular_field", fuzzy, 2)

        # Now try a field where stopwords might be relevant.
        term, phrase, fuzzy = list(m("stopword_field"))

        # There was no new hypothesis, because our query doesn't
        # contain any stopwords.  Let's make it look like it does.
        query.contains_stopwords = True
        term, phrase, fuzzy, stopword = list(m("stopword_field"))

        # We have the term query, the phrase match query, and the
        # fuzzy query. Note that they're boosted relative to the base
        # weight for the stopword_field query, which is 3.
        validate_keyword("stopword_field", term, 3000)
        validate_minimal("stopword_field", phrase, 3)
        validate_fuzzy("stopword_field", fuzzy, 3)

        # We also have a new hypothesis which matches the version of
        # stopword_field that leaves the stopwords in place.  This
        # hypothesis is boosted just above the baseline hypothesis.
        hypothesis, weight = stopword
        assert hypothesis == MatchPhrase(**{"stopword_field.with_stopwords": "book"})
        assert weight == 3 * Mock.SLIGHTLY_ABOVE_BASELINE

        # Finally, let's try a stemmable field.
        term, phrase, fuzzy, stemmable = list(m("stemmable_field"))
        validate_keyword("stemmable_field", term, 4000)
        validate_minimal("stemmable_field", phrase, 4)
        validate_fuzzy("stemmable_field", fuzzy, 4)

        # The stemmable field becomes a Match hypothesis at 75% of the
        # baseline weight for this field. We set
        # minimum_should_match=2 here for the same reason we do it for
        # the fuzzy search -- a normal Match query is kind of loose.
        hypothesis, weight = stemmable
        assert hypothesis == Match(
            stemmable_field=dict(minimum_should_match=2, query="book")
        )
        assert weight == 4 * 0.75

    def test_match_author_hypotheses(self):
        # Test our ability to generate hypotheses that a query string
        # is an attempt to identify the author of a book. We do this
        # by calling _author_field_must_match several times -- that's
        # where most of the work happens.
        class Mock(Query):
            def _author_field_must_match(self, base_field, query_string=None):
                yield "%s must match %s" % (base_field, query_string)

        query = Mock("ursula le guin")
        hypotheses = list(query.match_author_hypotheses)

        # We test three hypotheses: the query string is the author's
        # display name, it's the author's sort name, or it matches the
        # author's sort name when automatically converted to a sort
        # name.
        assert [
            "display_name must match ursula le guin",
            "sort_name must match le guin, ursula",
        ] == hypotheses

        # If the string passed in already looks like a sort name, we
        # don't try to convert it -- but someone's name may contain a
        # comma, so we do check both fields.
        query = Mock("le guin, ursula")
        hypotheses = list(query.match_author_hypotheses)
        assert [
            "display_name must match le guin, ursula",
            "sort_name must match le guin, ursula",
        ] == hypotheses

    def test__author_field_must_match(self):
        class Mock(Query):
            def match_one_field_hypotheses(self, field_name, query_string):
                hypothesis = "maybe %s matches %s" % (field_name, query_string)
                yield hypothesis, 6

            def _role_must_also_match(self, hypothesis):
                return [hypothesis, "(but the role must be appropriate)"]

        query = Mock("ursula le guin")
        m = query._author_field_must_match

        # We call match_one_field_hypothesis with the field name, and
        # run the result through _role_must_also_match() to ensure we
        # only get works where this author made a major contribution.
        [(hypothesis, weight)] = list(m("display_name"))
        assert [
            "maybe contributors.display_name matches ursula le guin",
            "(but the role must be appropriate)",
        ] == hypothesis
        assert 6 == weight

        # We can pass in a different query string to override
        # .query_string. This is how we test a match against our guess
        # at an author's sort name.
        [(hypothesis, weight)] = list(m("sort_name", "le guin, ursula"))
        assert [
            "maybe contributors.sort_name matches le guin, ursula",
            "(but the role must be appropriate)",
        ] == hypothesis
        assert 6 == weight

    def test__role_must_also_match(self):
        class Mock(Query):
            @classmethod
            def _nest(cls, subdocument, base):
                return ("nested", subdocument, base)

        # Verify that _role_must_also_match() puts an appropriate
        # restriction on a match against a field in the 'contributors'
        # sub-document.
        original_query = Term(**{"contributors.sort_name": "ursula le guin"})
        modified = Mock._role_must_also_match(original_query)

        # The resulting query was run through Mock._nest. In a real
        # scenario this would turn it into a nested query against the
        # 'contributors' subdocument.
        nested, subdocument, modified_base = modified
        assert "nested" == nested
        assert "contributors" == subdocument

        # The original query was combined with an extra clause, which
        # only matches people if their contribution to a book was of
        # the type that library patrons are likely to search for.
        extra = Terms(**{"contributors.role": ["Primary Author", "Author", "Narrator"]})
        assert Bool(must=[original_query, extra]) == modified_base

    def test_match_topic_hypotheses(self):
        query = Query("whales")
        [(hypothesis, weight)] = list(query.match_topic_hypotheses)

        # There's a single hypothesis -- a MultiMatch covering both
        # summary text and classifications. The score for a book is
        # whichever of the two types of fields is a better match for
        # 'whales'.
        assert (
            MultiMatch(
                query="whales",
                fields=["summary", "classifications.term"],
                type="best_fields",
            )
            == hypothesis
        )
        # The weight of the hypothesis is the base weight associated
        # with the 'summary' field.
        assert Query.WEIGHT_FOR_FIELD["summary"] == weight

    def test_title_multi_match_for(self):
        # Test our ability to hypothesize that a query string might
        # contain some text from the title plus some text from
        # some other field.

        # If there's only one word in the query, then we don't bother
        # making this hypothesis at all.
        assert [] == list(Query("grasslands").title_multi_match_for("other field"))

        query = Query("grass lands")
        [(hypothesis, weight)] = list(query.title_multi_match_for("author"))

        expect = MultiMatch(
            query="grass lands",
            fields=["title.minimal", "author.minimal"],
            type="cross_fields",
            operator="and",
            minimum_should_match="100%",
        )
        assert expect == hypothesis

        # The weight of this hypothesis is between the weight of a
        # pure title match and the weight of a pure author match.
        title_weight = Query.WEIGHT_FOR_FIELD["title"]
        author_weight = Query.WEIGHT_FOR_FIELD["author"]
        assert weight == author_weight * (author_weight / title_weight)

    def test_parsed_query_matches(self):
        # Test our ability to take a query like "asteroids
        # nonfiction", and turn it into a single hypothesis
        # encapsulating the idea: "what if they meant to do a search
        # on 'asteroids' but with a nonfiction filter?

        query = Query("nonfiction asteroids")

        # The work of this method is simply delegated to QueryParser.
        parser = QueryParser(query.query_string)
        expect = (parser.match_queries, parser.filters)

        assert expect == query.parsed_query_matches

    def test_hypothesize(self):
        # Verify that _hypothesize() adds a query to a list,
        # boosting it if necessary.
        class Mock(Query):
            boost_extras = []

            @classmethod
            def _boost(cls, boost, queries, filters=None, **kwargs):
                if filters or kwargs:
                    cls.boost_extras.append((filters, kwargs))
                return "%s boosted by %d" % (queries, boost)

        hypotheses = []

        # _hypothesize() does nothing if it's not passed a real
        # query.
        Mock._hypothesize(hypotheses, None, 100)
        assert [] == hypotheses
        assert [] == Mock.boost_extras

        # If it is passed a real query, _boost() is called on the
        # query object.
        Mock._hypothesize(hypotheses, "query object", 10)
        assert ["query object boosted by 10"] == hypotheses
        assert [] == Mock.boost_extras

        Mock._hypothesize(hypotheses, "another query object", 1)
        assert [
            "query object boosted by 10",
            "another query object boosted by 1",
        ] == hypotheses
        assert [] == Mock.boost_extras

        # If a filter or any other arguments are passed in, those arguments
        # are propagated to _boost().
        hypotheses = []
        Mock._hypothesize(
            hypotheses,
            "query with filter",
            2,
            filters="some filters",
            extra="extra kwarg",
        )
        assert ["query with filter boosted by 2"] == hypotheses
        assert [("some filters", dict(extra="extra kwarg"))] == Mock.boost_extras


class TestQueryParser(DatabaseTest):
    """Test the class that tries to derive structure from freeform
    text search requests.
    """

    def test_constructor(self):
        # The constructor parses the query string, creates any
        # necessary query objects, and turns the remaining part of
        # the query into a 'simple query string'-type query.

        class MockQuery(Query):
            """Create 'query' objects that are easier to test than
            the ones the Query class makes.
            """

            @classmethod
            def _match_term(cls, field, query):
                return (field, query)

            @classmethod
            def make_target_age_query(cls, query, boost="default boost"):
                return ("target age (filter)", query), (
                    "target age (query)",
                    query,
                    boost,
                )

            @property
            def elasticsearch_query(self):
                # Mock the creation of an extremely complicated DisMax
                # query -- we just want to verify that such a query
                # was created.
                return "A huge DisMax for %r" % self.query_string

        parser = QueryParser("science fiction about dogs", MockQuery)

        # The original query string is always stored as .original_query_string.
        assert "science fiction about dogs" == parser.original_query_string

        # The part of the query that couldn't be parsed is always stored
        # as final_query_string.
        assert "about dogs" == parser.final_query_string

        # Leading and trailing whitespace is never regarded as
        # significant and it is stripped from the query string
        # immediately.
        whitespace = QueryParser(" abc ", MockQuery)
        assert "abc" == whitespace.original_query_string

        # parser.filters contains the filters that we think we were
        # able to derive from the query string.
        assert [("genres.name", "Science Fiction")] == parser.filters

        # parser.match_queries contains the result of putting the rest
        # of the query string into a Query object (or, here, our
        # MockQuery) and looking at its .elasticsearch_query. In a
        # real scenario, this will result in a huge DisMax query
        # that tries to consider all the things someone might be
        # searching for, _in addition to_ applying a filter.
        assert ["A huge DisMax for 'about dogs'"] == parser.match_queries

        # Now that you see how it works, let's define a helper
        # function which makes it easy to verify that a certain query
        # string becomes a certain set of filters, plus a certain set
        # of queries, plus a DisMax for some remainder string.
        def assert_parses_as(query_string, filters, remainder, extra_queries=None):
            if not isinstance(filters, list):
                filters = [filters]
            queries = extra_queries or []
            if not isinstance(queries, list):
                queries = [queries]
            parser = QueryParser(query_string, MockQuery)
            assert filters == parser.filters

            if remainder:
                queries.append(MockQuery(remainder).elasticsearch_query)
            assert queries == parser.match_queries

        # Here's the same test from before, using the new
        # helper function.
        assert_parses_as(
            "science fiction about dogs",
            ("genres.name", "Science Fiction"),
            "about dogs",
        )

        # Test audiences.

        assert_parses_as(
            "children's picture books", ("audience", "children"), "picture books"
        )

        # (It's possible for the entire query string to be eaten up,
        # such that there is no remainder match at all.)
        assert_parses_as(
            "young adult romance",
            [("genres.name", "Romance"), ("audience", "youngadult")],
            "",
        )

        # Test fiction/nonfiction status.
        assert_parses_as("fiction dinosaurs", ("fiction", "fiction"), "dinosaurs")

        # (Genres are parsed before fiction/nonfiction; otherwise
        # "science fiction" would be chomped by a search for "fiction"
        # and "nonfiction" would not be picked up.)
        assert_parses_as(
            "science fiction or nonfiction dinosaurs",
            [("genres.name", "Science Fiction"), ("fiction", "nonfiction")],
            "or  dinosaurs",
        )

        # Test target age.
        #
        # These are a little different because the target age
        # restriction shows up twice: once as a filter (to eliminate
        # all books that don't fit the target age restriction) and
        # once as a query (to boost books that cluster tightly around
        # the target age, at the expense of books that span a wider
        # age range).
        assert_parses_as(
            "grade 5 science",
            [("genres.name", "Science"), ("target age (filter)", (10, 10))],
            "",
            ("target age (query)", (10, 10), "default boost"),
        )

        assert_parses_as(
            "divorce ages 10 and up",
            ("target age (filter)", (10, 14)),
            "divorce  and up",  # TODO: not ideal
            ("target age (query)", (10, 14), "default boost"),
        )

        # Nothing can be parsed out from this query--it's an author's name
        # and will be handled by another query.
        parser = QueryParser("octavia butler")
        assert [] == parser.match_queries
        assert "octavia butler" == parser.final_query_string

        # Finally, try parsing a query without using MockQuery.
        query = QueryParser("nonfiction asteroids")
        [nonfiction] = query.filters
        [asteroids] = query.match_queries

        # It creates real Elasticsearch-DSL query objects.

        # The filter is a very simple Term query.
        assert Term(fiction="nonfiction") == nonfiction

        # The query part is an extremely complicated DisMax query, so
        # I won't test the whole thing, but it's what you would get if
        # you just tried a search for "asteroids".
        assert isinstance(asteroids, DisMax)
        assert asteroids == Query("asteroids").elasticsearch_query

    def test_add_match_term_filter(self):
        # TODO: this method could use a standalone test, but it's
        # already covered by the test_constructor.
        pass

    def test_add_target_age_filter(self):
        parser = QueryParser("")
        parser.filters = []
        parser.match_queries = []
        remainder = parser.add_target_age_filter(
            (10, 11), "penguins grade 5-6", "grade 5-6"
        )
        assert "penguins " == remainder

        # Here's the filter part: a book's age range must be include the
        # 10-11 range, or it gets filtered out.
        filter_clauses = [
            Range(**{"target_age.upper": dict(gte=10)}),
            Range(**{"target_age.lower": dict(lte=11)}),
        ]
        assert [Bool(must=filter_clauses)] == parser.filters

        # Here's the query part: a book gets boosted if its
        # age range fits _entirely_ within the target age range.
        query_clauses = [
            Range(**{"target_age.upper": dict(lte=11)}),
            Range(**{"target_age.lower": dict(gte=10)}),
        ]
        assert [
            Bool(boost=1.1, must=filter_clauses, should=query_clauses)
        ] == parser.match_queries

    def test__without_match(self):
        # Test our ability to remove matched text from a string.
        m = QueryParser._without_match
        assert " fiction" == m("young adult fiction", "young adult")
        assert " of dinosaurs" == m("science of dinosaurs", "science")

        # If the match cuts off in the middle of a word, we remove
        # everything up to the end of the word.
        assert " books" == m("children's books", "children")
        assert "" == m("adulting", "adult")


class TestFilter(DatabaseTest):
    def setup_method(self):
        super(TestFilter, self).setup_method()

        # Look up three Genre objects which can be used to make filters.
        self.literary_fiction, ignore = Genre.lookup(self._db, "Literary Fiction")
        self.fantasy, ignore = Genre.lookup(self._db, "Fantasy")
        self.horror, ignore = Genre.lookup(self._db, "Horror")

        # Create two empty CustomLists which can be used to make filters.
        self.best_sellers, ignore = self._customlist(num_entries=0)
        self.staff_picks, ignore = self._customlist(num_entries=0)

    def test_constructor(self):
        # Verify that the Filter constructor sets members with
        # minimal processing.
        collection = self._default_collection

        media = object()
        languages = object()
        fiction = object()
        audiences = ["somestring"]
        author = object()
        match_nothing = object()
        min_score = object()

        # Test the easy stuff -- these arguments just get stored on
        # the Filter object. If necessary, they'll be cleaned up
        # later, during build().
        filter = Filter(
            media=media,
            languages=languages,
            fiction=fiction,
            audiences=audiences,
            author=author,
            match_nothing=match_nothing,
            min_score=min_score,
        )
        assert media == filter.media
        assert languages == filter.languages
        assert fiction == filter.fiction
        assert audiences == filter.audiences
        assert author == filter.author
        assert match_nothing == filter.match_nothing
        assert min_score == filter.min_score

        # Test the `collections` argument.

        # If you pass in a library, you get all of its collections.
        library_filter = Filter(collections=self._default_library)
        assert [self._default_collection.id] == library_filter.collection_ids

        # If the library has no collections, the collection filter
        # will filter everything out.
        self._default_library.collections = []
        library_filter = Filter(collections=self._default_library)
        assert [] == library_filter.collection_ids

        # If you pass in Collection objects, you get their IDs.
        collection_filter = Filter(collections=self._default_collection)
        assert [self._default_collection.id] == collection_filter.collection_ids
        collection_filter = Filter(collections=[self._default_collection])
        assert [self._default_collection.id] == collection_filter.collection_ids

        # If you pass in IDs, they're left alone.
        ids = [10, 11, 22]
        collection_filter = Filter(collections=ids)
        assert ids == collection_filter.collection_ids

        # If you pass in nothing, there is no collection filter. This
        # is different from the case above, where the library had no
        # collections and everything was filtered out.
        empty_filter = Filter()
        assert None == empty_filter.collection_ids

        # Test the `target_age` argument.
        assert None == empty_filter.target_age

        one_year = Filter(target_age=8)
        assert (8, 8) == one_year.target_age

        year_range = Filter(target_age=(8, 10))
        assert (8, 10) == year_range.target_age

        year_range = Filter(target_age=NumericRange(3, 6, "()"))
        assert (4, 5) == year_range.target_age

        # Test genre_restriction_sets

        # In these three cases, there are no restrictions on genre.
        assert [] == empty_filter.genre_restriction_sets
        assert [] == Filter(genre_restriction_sets=[]).genre_restriction_sets
        assert [] == Filter(genre_restriction_sets=None).genre_restriction_sets

        # Restrict to books that are literary fiction AND (horror OR
        # fantasy).
        restricted = Filter(
            genre_restriction_sets=[
                [self.horror, self.fantasy],
                [self.literary_fiction],
            ]
        )
        assert [
            [self.horror.id, self.fantasy.id],
            [self.literary_fiction.id],
        ] == restricted.genre_restriction_sets

        # This is a restriction: 'only books that have no genre'
        assert [[]] == Filter(genre_restriction_sets=[[]]).genre_restriction_sets

        # Test customlist_restriction_sets

        # In these three cases, there are no restrictions.
        assert [] == empty_filter.customlist_restriction_sets
        assert (
            [] == Filter(customlist_restriction_sets=None).customlist_restriction_sets
        )
        assert [] == Filter(customlist_restriction_sets=[]).customlist_restriction_sets

        # Restrict to books that are on *both* the best sellers list and the
        # staff picks list.
        restricted = Filter(
            customlist_restriction_sets=[
                [self.best_sellers],
                [self.staff_picks],
            ]
        )
        assert [
            [self.best_sellers.id],
            [self.staff_picks.id],
        ] == restricted.customlist_restriction_sets

        # This is a restriction -- 'only books that are not on any lists'.
        assert [[]] == Filter(
            customlist_restriction_sets=[[]]
        ).customlist_restriction_sets

        # Test the license_datasource argument
        overdrive = DataSource.lookup(self._db, DataSource.OVERDRIVE)
        overdrive_only = Filter(license_datasource=overdrive)
        assert [overdrive.id] == overdrive_only.license_datasources

        overdrive_only = Filter(license_datasource=overdrive.id)
        assert [overdrive.id] == overdrive_only.license_datasources

        # If you pass in a Facets object, its modify_search_filter()
        # and scoring_functions() methods are called.
        class Mock(object):
            def modify_search_filter(self, filter):
                self.modify_search_filter_called_with = filter

            def scoring_functions(self, filter):
                self.scoring_functions_called_with = filter
                return ["some scoring functions"]

        facets = Mock()
        filter = Filter(facets=facets)
        assert filter == facets.modify_search_filter_called_with
        assert filter == facets.scoring_functions_called_with
        assert ["some scoring functions"] == filter.scoring_functions

        # Some arguments to the constructor only exist as keyword
        # arguments, but you can't pass in whatever keywords you want.
        with pytest.raises(ValueError) as excinfo:
            Filter(no_such_keyword="nope")
        assert "Unknown keyword arguments" in str(excinfo.value)

    def test_from_worklist(self):
        # Any WorkList can be converted into a Filter.
        #
        # WorkList.inherited_value() and WorkList.inherited_values()
        # are used to determine what should go into the constructor.

        # Disable any excluded audiobook data sources -- they will
        # introduce unwanted extra clauses into our filters.
        excluded_audio_sources = ConfigurationSetting.sitewide(
            self._db, Configuration.EXCLUDED_AUDIO_DATA_SOURCES
        )
        excluded_audio_sources.value = json.dumps([])

        library = self._default_library
        assert True == library.allow_holds

        parent = self._lane(display_name="Parent Lane", library=library)
        parent.media = Edition.AUDIO_MEDIUM
        parent.languages = ["eng", "fra"]
        parent.fiction = True
        parent.audiences = set([Classifier.AUDIENCE_CHILDREN])
        parent.target_age = NumericRange(10, 11, "[]")
        parent.genres = [self.horror, self.fantasy]
        parent.customlists = [self.best_sellers]
        parent.license_datasource = DataSource.lookup(self._db, DataSource.GUTENBERG)

        # This lane inherits most of its configuration from its parent.
        inherits = self._lane(display_name="Child who inherits", parent=parent)
        inherits.genres = [self.literary_fiction]
        inherits.customlists = [self.staff_picks]

        class Mock(object):
            def modify_search_filter(self, filter):
                self.called_with = filter

            def scoring_functions(self, filter):
                return []

        facets = Mock()

        filter = Filter.from_worklist(self._db, inherits, facets)
        assert [self._default_collection.id] == filter.collection_ids
        assert parent.media == filter.media
        assert parent.languages == filter.languages
        assert parent.fiction == filter.fiction
        assert parent.audiences + [Classifier.AUDIENCE_ALL_AGES] == filter.audiences
        assert [parent.license_datasource_id] == filter.license_datasources
        assert (parent.target_age.lower, parent.target_age.upper) == filter.target_age
        assert True == filter.allow_holds

        # Filter.from_worklist passed the mock Facets object in to
        # the Filter constructor, which called its modify_search_filter()
        # method.
        assert facets.called_with is not None

        # For genre and custom list restrictions, the child values are
        # appended to the parent's rather than replacing it.
        assert [parent.genre_ids, inherits.genre_ids] == [
            set(x) for x in filter.genre_restriction_sets
        ]

        assert [
            parent.customlist_ids,
            inherits.customlist_ids,
        ] == filter.customlist_restriction_sets

        # If any other value is set on the child lane, the parent value
        # is overridden.
        inherits.media = Edition.BOOK_MEDIUM
        filter = Filter.from_worklist(self._db, inherits, facets)
        assert inherits.media == filter.media

        # This lane doesn't inherit anything from its parent.
        does_not_inherit = self._lane(
            display_name="Child who does not inherit", parent=parent
        )
        does_not_inherit.inherit_parent_restrictions = False

        # Because of that, the final filter we end up with is
        # nearly empty. The only restriction here is the collection
        # restriction imposed by the fact that `does_not_inherit`
        # is, itself, associated with a specific library.
        filter = Filter.from_worklist(self._db, does_not_inherit, facets)

        built_filters, subfilters = self.assert_filter_builds_to([], filter)

        # The collection restriction is not reflected in the main
        # filter; rather it's in a subfilter that will be applied to the
        # 'licensepools' subdocument, where the collection ID lives.

        [subfilter] = subfilters.pop("licensepools")
        assert {
            "terms": {"licensepools.collection_id": [self._default_collection.id]}
        } == subfilter.to_dict()

        # No other subfilters were specified.
        assert {} == subfilters

        # If the library does not allow holds, this information is
        # propagated to its Filter.
        library.setting(library.ALLOW_HOLDS).value = False
        filter = Filter.from_worklist(self._db, parent, facets)
        assert False == library.allow_holds

        # Any excluded audio sources in the sitewide settings
        # will be propagated to all Filters.
        overdrive = DataSource.lookup(self._db, DataSource.OVERDRIVE)
        excluded_audio_sources.value = json.dumps([overdrive.name])
        filter = Filter.from_worklist(self._db, parent, facets)
        assert [overdrive.id] == filter.excluded_audiobook_data_sources

        # A bit of setup to test how WorkList.collection_ids affects
        # the resulting Filter.

        # Here's a collection associated with the default library.
        for_default_library = WorkList()
        for_default_library.initialize(self._default_library)

        # Its filter uses all the collections associated with that library.
        filter = Filter.from_worklist(self._db, for_default_library, None)
        assert [self._default_collection.id] == filter.collection_ids

        # Here's a child of that WorkList associated with a different
        # library.
        library2 = self._library()
        collection2 = self._collection()
        library2.collections.append(collection2)
        for_other_library = WorkList()
        for_other_library.initialize(library2)
        for_default_library.append_child(for_other_library)

        # Its filter uses the collection from the second library.
        filter = Filter.from_worklist(self._db, for_other_library, None)
        assert [collection2.id] == filter.collection_ids

        # If for whatever reason, collection_ids on the child is not set,
        # all collections associated with the WorkList's library will be used.
        for_other_library.collection_ids = None
        filter = Filter.from_worklist(self._db, for_other_library, None)
        assert [collection2.id] == filter.collection_ids

        # If no library is associated with a WorkList, we assume that
        # holds are allowed. (Usually this is controleld by a library
        # setting.)
        for_other_library.library_id = None
        filter = Filter.from_worklist(self._db, for_other_library, None)
        assert True == filter.allow_holds

    def assert_filter_builds_to(self, expect, filter, _chain_filters=None):
        """Helper method for the most common case, where a
        Filter.build() returns a main filter and no nested filters.
        """
        final_query = {"bool": {"must_not": [RESEARCH.to_dict()]}}

        if expect:
            final_query["bool"]["must"] = expect
        main, nested = filter.build(_chain_filters)
        assert final_query == main.to_dict()

        return main, nested

    def test_audiences(self):
        # Verify that the .audiences property correctly represents the
        # combination of what's in the ._audiences list and application
        # policies.
        filter = Filter()
        assert filter.audiences == None

        # The output is a list whether audiences is a string...
        filter = Filter(audiences=Classifier.AUDIENCE_ALL_AGES)
        assert filter.audiences == [Classifier.AUDIENCE_ALL_AGES]
        # ...or a list.
        filter = Filter(audiences=[Classifier.AUDIENCE_ALL_AGES])
        assert filter.audiences == [Classifier.AUDIENCE_ALL_AGES]

        # "all ages" should always be an audience if the audience is
        # young adult or adult.
        filter = Filter(audiences=Classifier.AUDIENCE_YOUNG_ADULT)
        assert filter.audiences == [
            Classifier.AUDIENCE_YOUNG_ADULT,
            Classifier.AUDIENCE_ALL_AGES,
        ]
        filter = Filter(audiences=Classifier.AUDIENCE_ADULT)
        assert filter.audiences == [
            Classifier.AUDIENCE_ADULT,
            Classifier.AUDIENCE_ALL_AGES,
        ]
        filter = Filter(
            audiences=[Classifier.AUDIENCE_ADULT, Classifier.AUDIENCE_YOUNG_ADULT]
        )
        assert filter.audiences == [
            Classifier.AUDIENCE_ADULT,
            Classifier.AUDIENCE_YOUNG_ADULT,
            Classifier.AUDIENCE_ALL_AGES,
        ]

        # If the audience is meant for adults, then "all ages" should not
        # be included
        for audience in (Classifier.AUDIENCE_ADULTS_ONLY, Classifier.AUDIENCE_RESEARCH):
            filter = Filter(audiences=audience)
            assert Classifier.AUDIENCE_ALL_AGES not in filter.audiences

        # If the audience and target age is meant for children, then the
        # audience should only be for children
        filter = Filter(audiences=Classifier.AUDIENCE_CHILDREN, target_age=5)
        assert filter.audiences == [Classifier.AUDIENCE_CHILDREN]

        # If the children's target age includes children older than
        # ALL_AGES_AGE_CUTOFF, or there is no target age, the
        # audiences includes "all ages".
        all_children = Filter(audiences=Classifier.AUDIENCE_CHILDREN)
        nine_years = Filter(audiences=Classifier.AUDIENCE_CHILDREN, target_age=9)
        for filter in (all_children, nine_years):
            assert filter.audiences == [
                Classifier.AUDIENCE_CHILDREN,
                Classifier.AUDIENCE_ALL_AGES,
            ]

    def test_build(self):
        # Test the ability to turn a Filter into an ElasticSearch
        # filter object.

        # build() takes the information in the Filter object, scrubs
        # it, and uses _chain_filters to chain together a number of
        # alternate hypotheses. It returns a 2-tuple with a main Filter
        # and a dictionary describing additional filters to be applied
        # to subdocuments.
        #
        # Let's try it with some simple cases before mocking
        # _chain_filters for a more detailed test.

        # Start with an empty filter. No filter is built and there are no
        # nested filters.
        filter = Filter()
        built_filters, subfilters = self.assert_filter_builds_to([], filter)
        assert {} == subfilters

        # Add a medium clause to the filter.
        filter.media = "a medium"
        medium_built = {"terms": {"medium": ["amedium"]}}
        built_filters, subfilters = self.assert_filter_builds_to([medium_built], filter)
        assert {} == subfilters

        # Add a language clause to the filter.
        filter.languages = ["lang1", "LANG2"]
        language_built = {"terms": {"language": ["lang1", "lang2"]}}

        # Now both the medium clause and the language clause must match.
        built_filters, subfilters = self.assert_filter_builds_to(
            [medium_built, language_built], filter
        )
        assert {} == subfilters

        chain = self._mock_chain

        filter.collection_ids = [self._default_collection]
        filter.fiction = True
        filter._audiences = "CHILDREN"
        filter.target_age = (2, 3)
        overdrive = DataSource.lookup(self._db, DataSource.OVERDRIVE)
        filter.excluded_audiobook_data_sources = [overdrive.id]
        filter.allow_holds = False
        last_update_time = datetime_utc(2019, 1, 1)
        i1 = self._identifier()
        i2 = self._identifier()
        filter.identifiers = [i1, i2]
        filter.updated_after = last_update_time

        # We want books from a specific license source.
        filter.license_datasources = overdrive

        # We want books by a specific author.
        filter.author = ContributorData(sort_name="Ebrity, Sel")

        # We want books that are literary fiction, *and* either
        # fantasy or horror.
        filter.genre_restriction_sets = [
            [self.literary_fiction],
            [self.fantasy, self.horror],
        ]

        # We want books that are on _both_ of the custom lists.
        filter.customlist_restriction_sets = [[self.best_sellers], [self.staff_picks]]

        # At this point every item on this Filter that can be set, has been
        # set. When we run build, we'll end up with the output of our mocked
        # chain() method -- a list of small filters.
        built, nested = filter.build(_chain_filters=chain)

        # This time we do see a nested filter. The information
        # necessary to enforce the 'current collection', 'excluded
        # audiobook sources', 'no holds', and 'license source'
        # restrictions is kept in the nested 'licensepools' document,
        # so those restrictions must be described in terms of nested
        # filters on that document.
        [
            licensepool_filter,
            datasource_filter,
            excluded_audiobooks_filter,
            no_holds_filter,
        ] = nested.pop("licensepools")

        # The 'current collection' filter.
        assert {
            "terms": {"licensepools.collection_id": [self._default_collection.id]}
        } == licensepool_filter.to_dict()

        # The 'only certain data sources' filter.
        assert {
            "terms": {"licensepools.data_source_id": [overdrive.id]}
        } == datasource_filter.to_dict()

        # The 'excluded audiobooks' filter.
        audio = Q("term", **{"licensepools.medium": Edition.AUDIO_MEDIUM})
        excluded_audio_source = Q(
            "terms", **{"licensepools.data_source_id": [overdrive.id]}
        )
        excluded_audio = Bool(must=[audio, excluded_audio_source])
        not_excluded_audio = Bool(must_not=excluded_audio)
        assert not_excluded_audio == excluded_audiobooks_filter

        # The 'no holds' filter.
        open_access = Q("term", **{"licensepools.open_access": True})
        licenses_available = Q("term", **{"licensepools.available": True})
        currently_available = Bool(should=[licenses_available, open_access])
        assert currently_available == no_holds_filter

        # The best-seller list and staff picks restrictions are also
        # expressed as nested filters.
        [best_sellers_filter, staff_picks_filter] = nested.pop("customlists")
        assert {
            "terms": {"customlists.list_id": [self.best_sellers.id]}
        } == best_sellers_filter.to_dict()
        assert {
            "terms": {"customlists.list_id": [self.staff_picks.id]}
        } == staff_picks_filter.to_dict()

        # The author restriction is also expressed as a nested filter.
        [contributor_filter] = nested.pop("contributors")

        # It's value is the value of .author_filter, which is tested
        # separately in test_author_filter.
        assert isinstance(filter.author_filter, Bool)
        assert filter.author_filter == contributor_filter

        # The genre restrictions are also expressed as nested filters.
        literary_fiction_filter, fantasy_or_horror_filter = nested.pop("genres")

        # There are two different restrictions on genre, because
        # genre_restriction_sets was set to two lists of genres.
        assert {
            "terms": {"genres.term": [self.literary_fiction.id]}
        } == literary_fiction_filter.to_dict()
        assert {
            "terms": {"genres.term": [self.fantasy.id, self.horror.id]}
        } == fantasy_or_horror_filter.to_dict()

        # There's a restriction on the identifier.
        [identifier_restriction] = nested.pop("identifiers")

        # The restriction includes subclases, each of which matches
        # the identifier and type of one of the Identifier objects.
        subclauses = [
            Bool(
                must=[
                    Term(identifiers__identifier=x.identifier),
                    Term(identifiers__type=x.type),
                ]
            )
            for x in [i1, i2]
        ]

        # Any identifier will work, but at least one must match.
        assert Bool(minimum_should_match=1, should=subclauses) == identifier_restriction

        # There are no other nested filters.
        assert {} == nested

        # Every other restriction imposed on the Filter object becomes an
        # Elasticsearch filter object in this list.
        (medium, language, fiction, audience, target_age, updated_after) = built

        # Test them one at a time.
        #
        # Throughout this test, notice that the data model objects --
        # Collections (above), Genres, and CustomLists -- have been
        # replaced with their database IDs. This is done by
        # filter_ids.
        #
        # Also, audience, medium, and language have been run through
        # scrub_list, which turns scalar values into lists, removes
        # spaces, and converts to lowercase.

        # These we tested earlier -- we're just making sure the same
        # documents are put into the full filter.
        assert medium_built == medium.to_dict()
        assert language_built == language.to_dict()

        assert {"term": {"fiction": "fiction"}} == fiction.to_dict()
        assert {"terms": {"audience": ["children"]}} == audience.to_dict()

        # The contents of target_age_filter are tested below -- this
        # just tests that the target_age_filter is included.
        assert filter.target_age_filter == target_age

        # There's a restriction on the last updated time for bibliographic
        # metadata. The datetime is converted to a number of seconds since
        # the epoch, since that's how we index times.
        expect = (last_update_time - from_timestamp(0)).total_seconds()
        assert {
            "bool": {"must": [{"range": {"last_update_time": {"gte": expect}}}]}
        } == updated_after.to_dict()

        # We tried fiction; now try nonfiction.
        filter = Filter()
        filter.fiction = False
        built_filters, subfilters = self.assert_filter_builds_to(
            [{"term": {"fiction": "nonfiction"}}], filter
        )
        assert {} == subfilters

    def test_build_series(self):
        # Test what happens when a series restriction is placed on a Filter.
        f = Filter(series="Talking Hedgehog Mysteries")
        built, nested = f.build()
        assert {} == nested

        # A match against a keyword field only matches on an exact
        # string match.
        assert built.to_dict()["bool"]["must"] == [
            {"term": {"series.keyword": "Talking Hedgehog Mysteries"}}
        ]

        # Find books that are in _some_ series--which one doesn't
        # matter.
        f = Filter(series=True)
        built, nested = f.build()

        assert {} == nested
        # The book must have an indexed series.
        assert built.to_dict()["bool"]["must"] == [{"exists": {"field": "series"}}]

        # But the 'series' that got indexed must not be the empty string.
        assert {"term": {"series.keyword": ""}} in built.to_dict()["bool"]["must_not"]

    def test_sort_order(self):
        # Test the Filter.sort_order property.

        # No sort order.
        f = Filter()
        assert [] == f.sort_order
        assert False == f.order_ascending

        def validate_sort_order(filter, main_field):
            """Validate the 'easy' part of the sort order -- the tiebreaker
            fields. Return the 'difficult' part.

            :return: The first part of the sort order -- the field that
            is potentially difficult.
            """

            # The tiebreaker fields are always in the same order, but
            # if the main sort field is one of the tiebreaker fields,
            # it's removed from the list -- there's no need to sort on
            # that field a second time.
            default_sort_fields = [
                {x: "asc"}
                for x in ["sort_author", "sort_title", "work_id"]
                if x != main_field
            ]
            assert default_sort_fields == filter.sort_order[1:]
            return filter.sort_order[0]

        # A simple field, either ascending or descending.
        f.order = "field"
        assert False == f.order_ascending
        first_field = validate_sort_order(f, "field")
        assert dict(field="desc") == first_field

        f.order_ascending = True
        first_field = validate_sort_order(f, "field")
        assert dict(field="asc") == first_field

        # When multiple fields are given, they are put at the
        # beginning and any remaining tiebreaker fields are added.
        f.order = ["series_position", "work_id", "some_other_field"]
        assert [
            dict(series_position="asc"),
            dict(work_id="asc"),
            dict(some_other_field="asc"),
            dict(sort_author="asc"),
            dict(sort_title="asc"),
        ] == f.sort_order

        # You can't sort by some random subdocument field, because there's
        # not enough information to know how to aggregate multiple values.
        #
        # You _can_ sort by license pool availability time and first
        # appearance on custom list -- those are tested below -- but it's
        # complicated.
        f.order = "subdocument.field"
        with pytest.raises(ValueError) as excinfo:
            f.sort_order()
        assert "I don't know how to sort by subdocument.field" in str(excinfo.value)

        # It's possible to sort by every field in
        # Facets.SORT_ORDER_TO_ELASTICSEARCH_FIELD_NAME.
        used_orders = Facets.SORT_ORDER_TO_ELASTICSEARCH_FIELD_NAME
        added_to_collection = used_orders[Facets.ORDER_ADDED_TO_COLLECTION]
        series_position = used_orders[Facets.ORDER_SERIES_POSITION]
        last_update = used_orders[Facets.ORDER_LAST_UPDATE]
        for sort_field in list(used_orders.values()):
            if sort_field in (added_to_collection, series_position, last_update):
                # These are complicated cases, tested below.
                continue
            f.order = sort_field
            first_field = validate_sort_order(f, sort_field)
            assert {sort_field: "asc"} == first_field

        # A slightly more complicated case is when a feed is ordered by
        # series position -- there the second field is title rather than
        # author.
        f.order = series_position
        assert [
            {x: "asc"}
            for x in ["series_position", "sort_title", "sort_author", "work_id"]
        ] == f.sort_order

        # A more complicated case is when a feed is ordered by date
        # added to the collection. This requires an aggregate function
        # and potentially a nested filter.
        f.order = added_to_collection
        first_field = validate_sort_order(f, added_to_collection)

        # Here there's no nested filter but there is an aggregate
        # function. If a book is available through multiple
        # collections, we sort by the _earliest_ availability time.
        simple_nested_configuration = {
            "licensepools.availability_time": {"mode": "min", "order": "asc"}
        }
        assert simple_nested_configuration == first_field

        # Setting a collection ID restriction will add a nested filter.
        f.collection_ids = [self._default_collection]
        first_field = validate_sort_order(f, "licensepools.availability_time")

        # The nested filter ensures that when sorting the results, we
        # only consider availability times from license pools that
        # match our collection filter.
        #
        # Filter.build() will apply the collection filter separately
        # to the 'filter' part of the query -- that's what actually
        # stops books from showing up if they're in the wrong collection.
        #
        # This just makes sure that the books show up in the right _order_
        # for any given set of collections.
        nested_filter = first_field["licensepools.availability_time"].pop("nested")
        assert {
            "path": "licensepools",
            "filter": {
                "terms": {"licensepools.collection_id": [self._default_collection.id]}
            },
        } == nested_filter

        # Apart from the nested filter, this is the same ordering
        # configuration as before.
        assert simple_nested_configuration == first_field

        # An ordering by "last update" may be simple, if there are no
        # collections or lists associated with the filter.
        f.order = last_update
        f.collection_ids = []
        first_field = validate_sort_order(f, last_update)
        assert dict(last_update_time="asc") == first_field

        # Or it can be *incredibly complicated*, if there _are_
        # collections or lists associated with the filter. Which,
        # unfortunately, is almost all the time.
        f.collection_ids = [self._default_collection.id]
        f.customlist_restriction_sets = [[1], [1, 2]]
        first_field = validate_sort_order(f, last_update)

        # Here, the ordering is done by a script that runs on the
        # ElasticSearch server.
        sort = first_field.pop("_script")
        assert {} == first_field

        # The script returns a numeric value and we want to sort those
        # values in ascending order.
        assert "asc" == sort.pop("order")
        assert "number" == sort.pop("type")

        script = sort.pop("script")
        assert {} == sort

        # The script is the 'simplified.work_last_update' stored script.
        assert CurrentMapping.script_name("work_last_update") == script.pop("stored")

        # Two parameters are passed into the script -- the IDs of the
        # collections and the lists relevant to the query. This is so
        # the query knows which updates should actually be considered
        # for purposes of this query.
        params = script.pop("params")
        assert {} == script

        assert [self._default_collection.id] == params.pop("collection_ids")
        assert [1, 2] == params.pop("list_ids")
        assert {} == params

    def test_author_filter(self):
        # Test an especially complex subfilter for authorship.

        # If no author filter is set up, there is no author filter.
        no_filter = Filter(author=None)
        assert None == no_filter.author_filter

        def check_filter(contributor, *shoulds):
            # Create a Filter with an author restriction and verify
            # that its .author_filter looks the way we expect.
            actual = Filter(author=contributor).author_filter

            # We only count contributions that were in one of the
            # matching roles.
            role_match = Terms(**{"contributors.role": Filter.AUTHOR_MATCH_ROLES})

            # Among the other restrictions on fields in the
            # 'contributors' subdocument (sort name, VIAF, etc.), at
            # least one must also be met.
            author_match = [Term(**should) for should in shoulds]
            expect = Bool(
                must=[role_match, Bool(minimum_should_match=1, should=author_match)]
            )
            assert expect == actual

        # You can apply the filter on any one of these four fields,
        # using a Contributor or a ContributorData
        for contributor_field in ("sort_name", "display_name", "viaf", "lc"):
            for cls in Contributor, ContributorData:
                contributor = cls(**{contributor_field: "value"})
                index_field = contributor_field
                if contributor_field in ("sort_name", "display_name"):
                    # Sort name and display name are indexed both as
                    # searchable text fields and filterable keywords.
                    # We're filtering, so we want to use the keyword
                    # version.
                    index_field += ".keyword"
                check_filter(contributor, {"contributors.%s" % index_field: "value"})

        # You can also apply the filter using a combination of these
        # fields.  At least one of the provided fields must match.
        for cls in Contributor, ContributorData:
            contributor = cls(
                display_name="Ann Leckie",
                sort_name="Leckie, Ann",
                viaf="73520345",
                lc="n2013008575",
            )
            check_filter(
                contributor,
                {"contributors.sort_name.keyword": contributor.sort_name},
                {"contributors.display_name.keyword": contributor.display_name},
                {"contributors.viaf": contributor.viaf},
                {"contributors.lc": contributor.lc},
            )

        # If an author's name is Edition.UNKNOWN_AUTHOR, matches
        # against that field are not counted; otherwise all works with
        # unknown authors would show up.
        unknown_viaf = ContributorData(
            sort_name=Edition.UNKNOWN_AUTHOR,
            display_name=Edition.UNKNOWN_AUTHOR,
            viaf="123",
        )
        check_filter(unknown_viaf, {"contributors.viaf": "123"})

        # This can result in a filter that will match nothing because
        # it has a Bool with a 'minimum_should_match' but no 'should'
        # clauses.
        totally_unknown = ContributorData(
            sort_name=Edition.UNKNOWN_AUTHOR,
            display_name=Edition.UNKNOWN_AUTHOR,
        )
        check_filter(totally_unknown)

        # This is fine -- if the search engine is asked for books by
        # an author about whom absolutely nothing is known, it's okay
        # to return no books.

    def test_target_age_filter(self):
        # Test an especially complex subfilter for target age.

        # We're going to test the construction of this subfilter using
        # a number of inputs.

        # First, let's create a filter that matches "ages 2 to 5".
        two_to_five = Filter(target_age=(2, 5))
        filter = two_to_five.target_age_filter

        # The result is the combination of two filters -- both must
        # match.
        #
        # One filter matches against the lower age range; the other
        # matches against the upper age range.
        assert "bool" == filter.name
        lower_match, upper_match = filter.must

        # We must establish that two-year-olds are not too old
        # for the book.
        def dichotomy(filter):
            """Verify that `filter` is a boolean filter that
            matches one of a number of possibilities. Return those
            possibilities.
            """
            assert "bool" == filter.name
            assert 1 == filter.minimum_should_match
            return filter.should

        more_than_two, no_upper_limit = dichotomy(upper_match)

        # Either the upper age limit must be greater than two...
        assert {"range": {"target_age.upper": {"gte": 2}}} == more_than_two.to_dict()

        # ...or the upper age limit must be missing entirely.
        def assert_matches_nonexistent_field(f, field):
            """Verify that a filter only matches when there is
            no value for the given field.
            """
            assert f.to_dict() == {"bool": {"must_not": [{"exists": {"field": field}}]}}

        assert_matches_nonexistent_field(no_upper_limit, "target_age.upper")

        # We must also establish that five-year-olds are not too young
        # for the book. Again, there are two ways of doing this.
        less_than_five, no_lower_limit = dichotomy(lower_match)

        # Either the lower age limit must be less than five...
        assert {"range": {"target_age.lower": {"lte": 5}}} == less_than_five.to_dict()

        # ...or the lower age limit must be missing entirely.
        assert_matches_nonexistent_field(no_lower_limit, "target_age.lower")

        # Now let's try a filter that matches "ten and under"
        ten_and_under = Filter(target_age=(None, 10))
        filter = ten_and_under.target_age_filter

        # There are two clauses, and one of the two must match.
        less_than_ten, no_lower_limit = dichotomy(filter)

        # Either the lower part of the age range must be <= ten, or
        # there must be no lower age limit. If neither of these are
        # true, then ten-year-olds are too young for the book.
        assert {"range": {"target_age.lower": {"lte": 10}}} == less_than_ten.to_dict()
        assert_matches_nonexistent_field(no_lower_limit, "target_age.lower")

        # Next, let's try a filter that matches "twelve and up".
        twelve_and_up = Filter(target_age=(12, None))
        filter = twelve_and_up.target_age_filter

        # There are two clauses, and one of the two must match.
        more_than_twelve, no_upper_limit = dichotomy(filter)

        # Either the upper part of the age range must be >= twelve, or
        # there must be no upper age limit. If neither of these are true,
        # then twelve-year-olds are too old for the book.
        assert {
            "range": {"target_age.upper": {"gte": 12}}
        } == more_than_twelve.to_dict()
        assert_matches_nonexistent_field(no_upper_limit, "target_age.upper")

        # Finally, test filters that put no restriction on target age.
        no_target_age = Filter()
        assert None == no_target_age.target_age_filter

        no_target_age = Filter(target_age=(None, None))
        assert None == no_target_age.target_age_filter

    def test__scrub(self):
        # Test the _scrub helper method, which transforms incoming strings
        # to the type of strings Elasticsearch uses.
        m = Filter._scrub
        assert None == m(None)
        assert "foo" == m("foo")
        assert "youngadult" == m("Young Adult")

    def test__scrub_list(self):
        # Test the _scrub_list helper method, which scrubs incoming
        # strings and makes sure they are in a list.
        m = Filter._scrub_list
        assert [] == m(None)
        assert [] == m([])
        assert ["foo"] == m("foo")
        assert ["youngadult", "adult"] == m(["Young Adult", "Adult"])

    def test__filter_ids(self):
        # Test the _filter_ids helper method, which converts database
        # objects to their IDs.
        m = Filter._filter_ids
        assert None == m(None)
        assert [] == m([])
        assert [1, 2, 3] == m([1, 2, 3])

        library = self._default_library
        assert [library.id] == m([library])

    def test__scrub_identifiers(self):
        # Test the _scrub_identifiers helper method, which converts
        # Identifier objects to IdentifierData.
        i1 = self._identifier()
        i2 = self._identifier()
        si1, si2 = Filter._scrub_identifiers([i1, i2])
        for before, after in ((i1, si1), (i2, si2)):
            assert isinstance(si1, IdentifierData)
            assert before.identifier == after.identifier
            assert before.type == after.type

        # If you pass in an IdentifierData you get it back.
        assert [si1] == list(Filter._scrub_identifiers([si1]))

    def test__chain_filters(self):
        # Test the _chain_filters method, which combines
        # two Elasticsearch filter objects.
        f1 = Q("term", key="value")
        f2 = Q("term", key2="value2")

        m = Filter._chain_filters

        # If this filter is the start of the chain, it's returned unaltered.
        assert f1 == m(None, f1)

        # Otherwise, a new filter is created.
        chained = m(f1, f2)

        # The chained filter is the conjunction of the two input
        # filters.
        assert chained == f1 & f2

    def test_universal_base_filter(self):
        # Test the base filters that are always applied.

        # We only want to show works that are presentation ready.
        base = Filter.universal_base_filter(self._mock_chain)
        assert [Term(presentation_ready=True)] == base

    def test_universal_nested_filters(self):
        # Test the nested filters that are always applied.

        nested = Filter.universal_nested_filters()

        # Currently all nested filters operate on the 'licensepools'
        # subdocument.
        [not_suppressed, currently_owned] = nested.pop("licensepools")
        assert {} == nested

        # Let's look at those filters.

        # The first one is simple -- the license pool must not be
        # suppressed.
        assert Term(**{"licensepools.suppressed": False}) == not_suppressed

        # The second one is a little more complex
        owned = Term(**{"licensepools.licensed": True})
        open_access = Term(**{"licensepools.open_access": True})

        # We only count license pools that are open-access _or_ that have
        # currently owned licenses.
        assert Bool(should=[owned, open_access]) == currently_owned

    def _mock_chain(self, filters, new_filter):
        """A mock of _chain_filters so we don't have to check
        test results against super-complicated Elasticsearch
        filter objects.

        Instead, we'll get a list of smaller filter objects.
        """
        if filters is None:
            # There are no active filters.
            filters = []
        if isinstance(filters, elasticsearch_dsl_query):
            # An initial filter was passed in. Convert it to a list.
            filters = [filters]
        filters.append(new_filter)
        return filters


class TestSortKeyPagination(DatabaseTest):
    """Test the Elasticsearch-implementation of Pagination that does
    pagination by tracking the last item on the previous page,
    rather than by tracking the number of items seen so far.
    """

    def test_from_request(self):
        # No arguments -> Class defaults.
        pagination = SortKeyPagination.from_request({}.get, None)
        assert isinstance(pagination, SortKeyPagination)
        assert SortKeyPagination.DEFAULT_SIZE == pagination.size
        assert None == pagination.pagination_key

        # Override the default page size.
        pagination = SortKeyPagination.from_request({}.get, 100)
        assert isinstance(pagination, SortKeyPagination)
        assert 100 == pagination.size
        assert None == pagination.pagination_key

        # The most common usages.
        pagination = SortKeyPagination.from_request(dict(size="4").get)
        assert isinstance(pagination, SortKeyPagination)
        assert 4 == pagination.size
        assert None == pagination.pagination_key

        pagination_key = json.dumps(["field 1", 2])

        pagination = SortKeyPagination.from_request(dict(key=pagination_key).get)
        assert isinstance(pagination, SortKeyPagination)
        assert SortKeyPagination.DEFAULT_SIZE == pagination.size
        assert pagination_key == pagination.pagination_key

        # Invalid size -> problem detail
        error = SortKeyPagination.from_request(dict(size="string").get)
        assert INVALID_INPUT.uri == error.uri
        assert "Invalid page size: string" == str(error.detail)

        # Invalid pagination key -> problem detail
        error = SortKeyPagination.from_request(dict(key="not json").get)
        assert INVALID_INPUT.uri == error.uri
        assert "Invalid page key: not json" == str(error.detail)

        # Size too large -> cut down to MAX_SIZE
        pagination = SortKeyPagination.from_request(dict(size="10000").get)
        assert isinstance(pagination, SortKeyPagination)
        assert SortKeyPagination.MAX_SIZE == pagination.size
        assert None == pagination.pagination_key

    def test_items(self):
        # Test the values added to URLs to propagate pagination
        # settings across requests.
        pagination = SortKeyPagination(size=20)
        assert [("size", 20)] == list(pagination.items())
        key = ["the last", "item"]
        pagination.last_item_on_previous_page = key
        assert [("key", json.dumps(key)), ("size", 20)] == list(pagination.items())

    def test_pagination_key(self):
        # SortKeyPagination has no pagination key until it knows
        # about the last item on the previous page.
        pagination = SortKeyPagination()
        assert None == pagination.pagination_key

        key = ["the last", "item"]
        pagination.last_item_on_previous_page = key
        assert pagination.pagination_key == json.dumps(key)

    def test_unimplemented_features(self):
        # Check certain features of a normal Pagination object that
        # are not implemented in SortKeyPagination.

        # Set up a realistic SortKeyPagination -- certain things
        # will remain undefined.
        pagination = SortKeyPagination(last_item_on_previous_page=object())
        pagination.this_page_size = 100
        pagination.last_item_on_this_page = object()

        # The offset is always zero.
        assert 0 == pagination.offset

        # The total size is always undefined, even though we could
        # theoretically track it.
        assert None == pagination.total_size

        # The previous page is always undefined, through theoretically
        # we could navigate backwards.
        assert None == pagination.previous_page

        with pytest.raises(NotImplementedError) as excinfo:
            pagination.modify_database_query(object())
        assert "SortKeyPagination does not work with database queries." in str(
            excinfo.value
        )

    def test_modify_search_query(self):
        class MockSearch(object):
            update_from_dict_called_with = "not called"
            getitem_called_with = "not called"

            def update_from_dict(self, dict):
                self.update_from_dict_called_with = dict
                return self

            def __getitem__(self, slice):
                self.getitem_called_with = slice
                return "modified search object"

        search = MockSearch()

        # We start off in a state where we don't know the last item on the
        # previous page.
        pagination = SortKeyPagination()

        # In this case, modify_search_query slices out the first
        # 'page' of results and returns a modified search object.
        assert "modified search object" == pagination.modify_search_query(search)
        assert slice(0, 50) == search.getitem_called_with

        # update_from_dict was not called. We don't know where to
        # start our search, so we start at the beginning.
        assert "not called" == search.update_from_dict_called_with

        # Now let's say we find out the last item on the previous page
        # -- in real life, this would be because we call page_loaded()
        # and then next_page().
        last_item = object()
        pagination.last_item_on_previous_page = last_item

        # Reset the object so we can verify __getitem__ gets called
        # again.
        search.getitem_called_with = "not called"

        # With .last_item_on_previous_page set, modify_search_query()
        # calls update_from_dict() on our mock ElasticSearch `Search`
        # object, passing in the last item on the previous page.

        # The return value of modify_search_query() becomes the active
        # Search object.
        assert "modified search object" == pagination.modify_search_query(search)

        # Now we can see that the Elasticsearch object was modified to
        # use the 'search_after' feature.
        assert dict(search_after=last_item) == search.update_from_dict_called_with

        # And the resulting object was modified _again_ to get the
        # first 'page' of results following last_item.
        assert slice(0, 50) == search.getitem_called_with

    def test_page_loaded(self):
        # Test what happens to a SortKeyPagination object when a page of
        # results is loaded.
        this_page = SortKeyPagination()

        # Mock an Elasticsearch 'hit' object -- we'll be accessing
        # hit.meta.sort.
        class MockMeta(object):
            def __init__(self, sort_key):
                self.sort = sort_key

        class MockItem(object):
            def __init__(self, sort_key):
                self.meta = MockMeta(sort_key)

        # Make a page of results, each with a unique sort key.
        hits = [MockItem(["sort", "key", num]) for num in range(5)]
        last_hit = hits[-1]

        # Tell the page about the results.
        assert False == this_page.page_has_loaded
        this_page.page_loaded(hits)
        assert True == this_page.page_has_loaded

        # We know the size.
        assert 5 == this_page.this_page_size

        # We know the sort key of the last item in the page.
        assert last_hit.meta.sort == this_page.last_item_on_this_page

        # This code has coverage elsewhere, but just so you see how it
        # works -- we can now get the next page...
        next_page = this_page.next_page

        # And it's defined in terms of the last item on its
        # predecessor. When we pass the new pagination object into
        # create_search_doc, it'll call this object's
        # modify_search_query method. The resulting search query will
        # pick up right where the previous page left off.
        assert last_hit.meta.sort == next_page.last_item_on_previous_page

    def test_next_page(self):

        # To start off, we can't say anything about the next page,
        # because we don't know anything about _this_ page.
        first_page = SortKeyPagination()
        assert None == first_page.next_page

        # Let's learn about this page.
        first_page.this_page_size = 10
        last_item = object()
        first_page.last_item_on_this_page = last_item

        # When we call next_page, the last item on this page becomes the
        # next page's "last item on previous_page"
        next_page = first_page.next_page
        assert last_item == next_page.last_item_on_previous_page

        # Again, we know nothing about this page, since we haven't
        # loaded it yet.
        assert None == next_page.this_page_size
        assert None == next_page.last_item_on_this_page

        # In the unlikely event that we know the last item on the
        # page, but the page size is zero, there is no next page.
        first_page.this_page_size = 0
        assert None == first_page.next_page


class TestBulkUpdate(DatabaseTest):
    def test_works_not_presentation_ready_kept_in_index(self):
        w1 = self._work()
        w1.set_presentation_ready()
        w2 = self._work()
        w2.set_presentation_ready()
        w3 = self._work()
        index = MockExternalSearchIndex()
        successes, failures = index.bulk_update([w1, w2, w3])

        # All three works are regarded as successes, because their
        # state was successfully mirrored to the index.
        assert set([w1, w2, w3]) == set(successes)
        assert [] == failures

        # All three works were inserted into the index, even the one
        # that's not presentation-ready.
        ids = set(x[-1] for x in list(index.docs.keys()))
        assert set([w1.id, w2.id, w3.id]) == ids

        # If a work stops being presentation-ready, it is kept in the
        # index.
        w2.presentation_ready = False
        successes, failures = index.bulk_update([w1, w2, w3])
        assert set([w1.id, w2.id, w3.id]) == set(
            [x[-1] for x in list(index.docs.keys())]
        )
        assert set([w1, w2, w3]) == set(successes)
        assert [] == failures


class TestSearchErrors(ExternalSearchTest):
    def test_search_connection_timeout(self):
        attempts = []

        def bulk_with_timeout(docs, raise_on_error=False, raise_on_exception=False):
            attempts.append(docs)

            def error(doc):
                return dict(
                    index=dict(
                        status="TIMEOUT",
                        exception="ConnectionTimeout",
                        error="Connection Timeout!",
                        _id=doc["_id"],
                        data=doc,
                    )
                )

            errors = list(map(error, docs))
            return 0, errors

        self.search.bulk = bulk_with_timeout

        work = self._work()
        work.set_presentation_ready()
        successes, failures = self.search.bulk_update([work])
        assert [] == successes
        assert 1 == len(failures)
        assert work == failures[0][0]
        assert "Connection Timeout!" == failures[0][1]

        # When all the documents fail, it tries again once with the same arguments.
        assert [work.id, work.id] == [docs[0]["_id"] for docs in attempts]

    def test_search_single_document_error(self):
        successful_work = self._work()
        successful_work.set_presentation_ready()
        failing_work = self._work()
        failing_work.set_presentation_ready()

        def bulk_with_error(docs, raise_on_error=False, raise_on_exception=False):
            failures = [
                dict(
                    data=dict(_id=failing_work.id),
                    error="There was an error!",
                    exception="Exception",
                )
            ]
            success_count = 1
            return success_count, failures

        self.search.bulk = bulk_with_error

        successes, failures = self.search.bulk_update([successful_work, failing_work])
        assert [successful_work] == successes
        assert 1 == len(failures)
        assert failing_work == failures[0][0]
        assert "There was an error!" == failures[0][1]


class TestWorkSearchResult(DatabaseTest):
    # Test the WorkSearchResult class, which wraps together a data
    # model Work and an ElasticSearch Hit into something that looks
    # like a Work.

    def test_constructor(self):
        work = self._work()
        hit = object()
        result = WorkSearchResult(work, hit)

        # The original Work object is available as ._work
        assert work == result._work

        # The Elasticsearch Hit object is available as ._hit
        assert hit == result._hit

        # Any other attributes are delegated to the Work.
        assert work.sort_title == result.sort_title


class TestSearchIndexCoverageProvider(DatabaseTest):
    def test_operation(self):
        index = MockExternalSearchIndex()
        provider = SearchIndexCoverageProvider(self._db, search_index_client=index)
        assert WorkCoverageRecord.UPDATE_SEARCH_INDEX_OPERATION == provider.operation

    def test_success(self):
        work = self._work()
        work.set_presentation_ready()
        index = MockExternalSearchIndex()
        provider = SearchIndexCoverageProvider(self._db, search_index_client=index)
        results = provider.process_batch([work])

        # We got one success and no failures.
        assert [work] == results

        # The work was added to the search index.
        assert 1 == len(index.docs)

    def test_failure(self):
        class DoomedExternalSearchIndex(MockExternalSearchIndex):
            """All documents sent to this index will fail."""

            def bulk(self, docs, **kwargs):
                return 0, [
                    dict(
                        data=dict(_id=failing_work["_id"]),
                        error="There was an error!",
                        exception="Exception",
                    )
                    for failing_work in docs
                ]

        work = self._work()
        work.set_presentation_ready()
        index = DoomedExternalSearchIndex()
        provider = SearchIndexCoverageProvider(self._db, search_index_client=index)
        results = provider.process_batch([work])

        # We have one transient failure.
        [record] = results
        assert work == record.obj
        assert True == record.transient
        assert "There was an error!" == record.exception<|MERGE_RESOLUTION|>--- conflicted
+++ resolved
@@ -2394,11 +2394,7 @@
 
         # But a number of other sort fields are also employed to act
         # as tiebreakers.
-<<<<<<< HEAD
-        for tiebreaker_field in ("sort_author", "sort_title", "work_id"):
-=======
         for tiebreaker_field in ("sort_title", "work_id"):
->>>>>>> 19507841
             assert {tiebreaker_field: "asc"} == order.pop(0)
         assert [] == order
 
