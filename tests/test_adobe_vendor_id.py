--- conflicted
+++ resolved
@@ -443,11 +443,7 @@
     def test_authdata_sign_in_request(self):
         parser = AdobeSignInRequestParser()
         data = parser.process(self.authdata_sign_in_request)
-<<<<<<< HEAD
-        eq_({'authData': b'this data was base64 encoded', 'method': 'authData'},
-=======
         assert ({'authData': 'this data was base64 encoded', 'method': 'authData'} ==
->>>>>>> ee0ba53a
             data)
 
     def test_accountinfo_request(self):
@@ -950,17 +946,10 @@
         # replacing the plus character, a semicolon replacing the
         # slash, an at sign replacing the equal sign and the final
         # newline stripped.
-<<<<<<< HEAD
-        eq_(
-            encoded.replace(":", "+").replace(";", "/").replace("@", "=") + "\n",
-            base64.encodestring(value)
-        )
-=======
         assert (
             encoded.replace(":", "+").replace(";", "/").replace("@", "=") + "\n" ==
             base64.encodestring(value))
 
->>>>>>> ee0ba53a
         # We can reverse the encoding to get the original value.
         assert value == AuthdataUtility.adobe_base64_decode(encoded)
 
@@ -1148,8 +1137,4 @@
         # The authdata returned is the one stored as a Credential
         # for the Patron.
         [credential] = patron.credentials
-<<<<<<< HEAD
-        eq_(credential.credential, response.get_data(as_text=True))
-=======
-        assert credential.credential == response.data
->>>>>>> ee0ba53a
+        assert credential.credential == response.get_data(as_text=True)