from __future__ import annotations

import random
from functools import partial
from io import StringIO
from unittest.mock import MagicMock, PropertyMock, patch

import pytest
import requests_mock
from lxml import etree
from psycopg2.extras import NumericRange

from api.circulation import CirculationAPI, FulfillmentInfo, LoanInfo
from api.circulation_exceptions import CurrentlyAvailable, FormatNotAvailable, NotOnHold
from api.saml.credential import SAMLCredentialManager
from api.saml.metadata.model import (
    SAMLAttributeStatement,
    SAMLNameID,
    SAMLNameIDFormat,
    SAMLSubject,
)
from core.coverage import CoverageFailure
from core.metadata_layer import LinkData
from core.model import (
    Collection,
    Contributor,
    CoverageRecord,
    DataSource,
    DeliveryMechanism,
    Edition,
    ExternalIntegration,
    Hyperlink,
    Identifier,
    LicensePool,
    LicensePoolDeliveryMechanism,
    Measurement,
    MediaTypes,
    Representation,
    Resource,
    RightsStatus,
    Subject,
    Work,
    WorkCoverageRecord,
)
from core.opds_import import OPDSAPI, OPDSImporter, OPDSImportMonitor, OPDSXMLParser
from core.saml.wayfless import SAMLWAYFlessFulfillmentError
from core.util import first_or_default
from core.util.datetime_helpers import datetime_utc
from core.util.http import BadResponseException
from core.util.opds_writer import AtomFeed, OPDSFeed, OPDSMessage
from tests.core.mock import DummyHTTPClient
from tests.fixtures.database import DatabaseTransactionFixture
from tests.fixtures.opds_files import OPDSFilesFixture


class DoomedOPDSImporter(OPDSImporter):
    def import_edition_from_metadata(self, metadata, *args):
        if metadata.title == "Johnny Crow's Party":
            # This import succeeds.
            return super().import_edition_from_metadata(metadata, *args)
        else:
            # Any other import fails.
            raise Exception("Utter failure!")


class DoomedWorkOPDSImporter(OPDSImporter):
    """An OPDS Importer that imports editions but can't create works."""

    def update_work_for_edition(self, edition, *args, **kwargs):
        if edition.title == "Johnny Crow's Party":
            # This import succeeds.
            return super().update_work_for_edition(edition, *args, **kwargs)
        else:
            # Any other import fails.
            raise Exception("Utter work failure!")


class OPDSImporterFixture:
    def __init__(
        self, db: DatabaseTransactionFixture, opds_files_fixture: OPDSFilesFixture
    ):
        self.db = db
        self.content_server_feed = opds_files_fixture.sample_data("content_server.opds")
        self.content_server_mini_feed = opds_files_fixture.sample_text(
            "content_server_mini.opds"
        )
        self.audiobooks_opds = opds_files_fixture.sample_data("audiobooks.opds")
        self.wayfless_feed = opds_files_fixture.sample_data("wayfless.opds")
        self.feed_with_id_and_dcterms_identifier = opds_files_fixture.sample_data(
            "feed_with_id_and_dcterms_identifier.opds"
        )
        self.importer = partial(
            OPDSImporter, _db=self.db.session, collection=self.db.default_collection()
        )
        db.set_settings(
            db.default_collection().integration_configuration,
            "data_source",
            DataSource.OA_CONTENT_SERVER,
        )


@pytest.fixture()
def opds_importer_fixture(
    db: DatabaseTransactionFixture,
    opds_files_fixture: OPDSFilesFixture,
) -> OPDSImporterFixture:
    data = OPDSImporterFixture(db, opds_files_fixture)
    return data


class TestOPDSImporter:
    def test_constructor(self, opds_importer_fixture: OPDSImporterFixture):
        data, db, session = (
            opds_importer_fixture,
            opds_importer_fixture.db,
            opds_importer_fixture.db.session,
        )

        # The default way of making HTTP requests is with
        # Representation.cautious_http_get.
        importer = opds_importer_fixture.importer()
        assert Representation.cautious_http_get == importer.http_get

        # But you can pass in anything you want.
        do_get = MagicMock()
        importer = OPDSImporter(
            session, collection=db.default_collection(), http_get=do_get
        )
        assert do_get == importer.http_get

    def test_data_source_autocreated(self, opds_importer_fixture: OPDSImporterFixture):
        data, db, session = (
            opds_importer_fixture,
            opds_importer_fixture.db,
            opds_importer_fixture.db.session,
        )

        name = "New data source " + db.fresh_str()
        importer = opds_importer_fixture.importer(data_source_name=name)
        source1 = importer.data_source
        assert name == source1.name

    def test_extract_next_links(self, opds_importer_fixture: OPDSImporterFixture):
        data, db, session = (
            opds_importer_fixture,
            opds_importer_fixture.db,
            opds_importer_fixture.db.session,
        )

        importer = opds_importer_fixture.importer()
        next_links = importer.extract_next_links(data.content_server_mini_feed)

        assert 1 == len(next_links)
        assert "http://localhost:5000/?after=327&size=100" == next_links[0]

    def test_extract_last_update_dates(
        self, opds_importer_fixture: OPDSImporterFixture
    ):
        data, db, session = (
            opds_importer_fixture,
            opds_importer_fixture.db,
            opds_importer_fixture.db.session,
        )

        importer = opds_importer_fixture.importer()

        # This file has two <entry> tags and one <simplified:message> tag.
        # The <entry> tags have their last update dates extracted,
        # the message is ignored.
        last_update_dates = importer.extract_last_update_dates(
            data.content_server_mini_feed
        )

        assert 2 == len(last_update_dates)

        identifier1, updated1 = last_update_dates[0]
        identifier2, updated2 = last_update_dates[1]

        assert "urn:librarysimplified.org/terms/id/Gutenberg%20ID/10441" == identifier1
        assert datetime_utc(2015, 1, 2, 16, 56, 40) == updated1

        assert "urn:librarysimplified.org/terms/id/Gutenberg%20ID/10557" == identifier2
        assert datetime_utc(2015, 1, 2, 16, 56, 40) == updated2

    def test_extract_last_update_dates_ignores_entries_with_no_update(
        self, opds_importer_fixture: OPDSImporterFixture
    ):
        data, db, session = (
            opds_importer_fixture,
            opds_importer_fixture.db,
            opds_importer_fixture.db.session,
        )

        importer = opds_importer_fixture.importer()

        # Rename the <updated> and <published> tags in the content
        # server so they don't show up.
        content = data.content_server_mini_feed.replace("updated>", "irrelevant>")
        content = content.replace("published>", "irrelevant>")
        last_update_dates = importer.extract_last_update_dates(content)

        # No updated dates!
        assert [] == last_update_dates

    def test_extract_metadata(self, opds_importer_fixture: OPDSImporterFixture):
        data, db, session = (
            opds_importer_fixture,
            opds_importer_fixture.db,
            opds_importer_fixture.db.session,
        )

        data_source_name = "Data source name " + db.fresh_str()
        importer = opds_importer_fixture.importer(data_source_name=data_source_name)
        metadata, failures = importer.extract_feed_data(data.content_server_mini_feed)

        m1 = metadata["http://www.gutenberg.org/ebooks/10441"]
        m2 = metadata["http://www.gutenberg.org/ebooks/10557"]
        c1 = metadata["http://www.gutenberg.org/ebooks/10441"]
        c2 = metadata["http://www.gutenberg.org/ebooks/10557"]

        assert "The Green Mouse" == m1.title
        assert "A Tale of Mousy Terror" == m1.subtitle

        assert data_source_name == m1._data_source
        assert data_source_name == m2._data_source
        assert data_source_name == c1._data_source
        assert data_source_name == c2._data_source

        [[failure]] = list(failures.values())
        assert isinstance(failure, CoverageFailure)
        assert (
            "202: I'm working to locate a source for this identifier."
            == failure.exception
        )

    def test_use_dcterm_identifier_as_id_with_id_and_dcterms_identifier(
        self, opds_importer_fixture: OPDSImporterFixture
    ):
        data, db, session = (
            opds_importer_fixture,
            opds_importer_fixture.db,
            opds_importer_fixture.db.session,
        )

        collection_to_test = db.collection(
            settings={
                "primary_identifier_source": ExternalIntegration.DCTERMS_IDENTIFIER,
            },
            data_source_name="OPDS",
        )
        importer = opds_importer_fixture.importer(collection=collection_to_test)

        metadata, failures = importer.extract_feed_data(
            data.feed_with_id_and_dcterms_identifier
        )

        # First book doesn't have <dcterms:identifier>, so <id> must be used as identifier
        book_1 = metadata.get("https://root.uri/1")
        assert book_1 is not None
        # Second book have <id> and <dcterms:identifier>, so <dcters:identifier> must be used as id
        book_2 = metadata.get("urn:isbn:9781468316438")
        assert book_2 is not None
        # Verify if id was add in the end of identifier
        book_2_identifiers = book_2.identifiers
        found = False
        for entry in book_2.identifiers:
            if entry.identifier == "https://root.uri/2":
                found = True
                break
        assert found is True
        # Third book has more than one dcterms:identifers, all of then must be present as metadata identifier
        book_3 = metadata.get("urn:isbn:9781683351993")
        assert book_3 is not None
        # Verify if id was add in the end of identifier
        book_3_identifiers = book_3.identifiers
        expected_identifier = [
            "9781683351993",
            "https://root.uri/3",
            "9781683351504",
            "9780312939458",
        ]
        result_identifier = [entry.identifier for entry in book_3.identifiers]
        assert set(expected_identifier) == set(result_identifier)

    def test_use_id_with_existing_dcterms_identifier(
        self, opds_importer_fixture: OPDSImporterFixture
    ):
        data, db, session = (
            opds_importer_fixture,
            opds_importer_fixture.db,
            opds_importer_fixture.db.session,
        )

        collection_to_test = db.default_collection()
        importer = opds_importer_fixture.importer(collection=collection_to_test)

        metadata, failures = importer.extract_feed_data(
            data.feed_with_id_and_dcterms_identifier
        )

        book_1 = metadata.get("https://root.uri/1")
        assert book_1 != None
        book_2 = metadata.get("https://root.uri/2")
        assert book_2 != None
        book_3 = metadata.get("https://root.uri/3")
        assert book_3 != None

    def test_extract_link(self):
        no_rel = AtomFeed.E.link(href="http://foo/")
        assert None == OPDSImporter.extract_link(no_rel)

        no_href = AtomFeed.E.link(href="", rel="foo")
        assert None == OPDSImporter.extract_link(no_href)

        good = AtomFeed.E.link(href="http://foo", rel="bar")
        link = OPDSImporter.extract_link(good)
        assert "http://foo" == link.href
        assert "bar" == link.rel

        relative = AtomFeed.E.link(href="/foo/bar", rel="self")
        link = OPDSImporter.extract_link(relative, "http://server")
        assert "http://server/foo/bar" == link.href

    def test_get_medium_from_links(self):
        audio_links = [
            LinkData(
                href="url",
                rel="http://opds-spec.org/acquisition/",
                media_type="application/audiobook+json;param=value",
            ),
            LinkData(href="url", rel="http://opds-spec.org/image"),
        ]
        book_links = [
            LinkData(href="url", rel="http://opds-spec.org/image"),
            LinkData(
                href="url",
                rel="http://opds-spec.org/acquisition/",
                media_type=random.choice(MediaTypes.BOOK_MEDIA_TYPES) + ";param=value",
            ),
        ]

        m = OPDSImporter.get_medium_from_links

        assert m(audio_links) == "Audio"
        assert m(book_links) == "Book"

    def test_extract_link_rights_uri(self):
        # Most of the time, a link's rights URI is inherited from the entry.
        entry_rights = RightsStatus.PUBLIC_DOMAIN_USA

        link_tag = AtomFeed.E.link(href="http://foo", rel="bar")
        link = OPDSImporter.extract_link(link_tag, entry_rights_uri=entry_rights)
        assert RightsStatus.PUBLIC_DOMAIN_USA == link.rights_uri

        # But a dcterms:rights tag beneath the link can override this.
        rights_attr = "{%s}rights" % AtomFeed.DCTERMS_NS
        link_tag.attrib[rights_attr] = RightsStatus.IN_COPYRIGHT
        link = OPDSImporter.extract_link(link_tag, entry_rights_uri=entry_rights)
        assert RightsStatus.IN_COPYRIGHT == link.rights_uri

    def test_extract_data_from_feedparser(
        self, opds_importer_fixture: OPDSImporterFixture
    ):
        data, db, session = (
            opds_importer_fixture,
            opds_importer_fixture.db,
            opds_importer_fixture.db.session,
        )

        data_source = DataSource.lookup(session, DataSource.OA_CONTENT_SERVER)
        importer = opds_importer_fixture.importer(data_source_name=data_source.name)
        values, failures = importer.extract_data_from_feedparser(
            data.content_server_mini_feed, data_source
        )

        # The <entry> tag became a Metadata object.
        metadata = values["urn:librarysimplified.org/terms/id/Gutenberg%20ID/10441"]
        assert "The Green Mouse" == metadata["title"]
        assert "A Tale of Mousy Terror" == metadata["subtitle"]
        assert "en" == metadata["language"]
        assert "Project Gutenberg" == metadata["publisher"]

        circulation = metadata["circulation"]
        assert DataSource.GUTENBERG == circulation["data_source"]

        # The <simplified:message> tag did not become a
        # CoverageFailure -- that's handled by
        # extract_metadata_from_elementtree.
        assert {} == failures

    def test_extract_data_from_feedparser_handles_exception(
        self, opds_importer_fixture: OPDSImporterFixture
    ):
        data, db, session = (
            opds_importer_fixture,
            opds_importer_fixture.db,
            opds_importer_fixture.db.session,
        )

        class DoomedFeedparserOPDSImporter(OPDSImporter):
            """An importer that can't extract metadata from feedparser."""

            @classmethod
            def _data_detail_for_feedparser_entry(cls, entry, data_source):
                raise Exception("Utter failure!")

        data_source = DataSource.lookup(session, DataSource.OA_CONTENT_SERVER)
        importer = DoomedFeedparserOPDSImporter(
            session, db.default_collection(), data_source_name=data_source.name
        )
        values, failures = importer.extract_data_from_feedparser(
            data.content_server_mini_feed, data_source
        )

        # No metadata was extracted.
        assert 0 == len(list(values.keys()))

        # There are 2 failures, both from exceptions. The 202 message
        # found in content_server_mini.opds is not extracted
        # here--it's extracted by extract_metadata_from_elementtree.
        assert 2 == len(failures)

        # The first error message became a CoverageFailure.
        failure = failures["urn:librarysimplified.org/terms/id/Gutenberg%20ID/10441"]
        assert isinstance(failure, CoverageFailure)
        assert True == failure.transient
        assert "Utter failure!" in failure.exception

        # The second error message became a CoverageFailure.
        failure = failures["urn:librarysimplified.org/terms/id/Gutenberg%20ID/10557"]
        assert isinstance(failure, CoverageFailure)
        assert True == failure.transient
        assert "Utter failure!" in failure.exception

    def test_extract_metadata_from_elementtree(
        self, opds_importer_fixture: OPDSImporterFixture
    ):
        fixture, db, session = (
            opds_importer_fixture,
            opds_importer_fixture.db,
            opds_importer_fixture.db.session,
        )

        data_source = DataSource.lookup(session, DataSource.OA_CONTENT_SERVER)

        data, failures = OPDSImporter.extract_metadata_from_elementtree(
            fixture.content_server_feed, data_source
        )

        # There are 76 entries in the feed, and we got metadata for
        # every one of them.
        assert 76 == len(data)
        assert 0 == len(failures)

        # We're going to do spot checks on a book and a periodical.

        # First, the book.
        book_id = "urn:librarysimplified.org/terms/id/Gutenberg%20ID/1022"
        book = data[book_id]
        assert Edition.BOOK_MEDIUM == book["medium"]

        [contributor] = book["contributors"]
        assert "Thoreau, Henry David" == contributor.sort_name
        assert [Contributor.AUTHOR_ROLE] == contributor.roles

        subjects = book["subjects"]
        assert ["LCSH", "LCSH", "LCSH", "LCC"] == [x.type for x in subjects]
        assert ["Essays", "Nature", "Walking", "PS"] == [x.identifier for x in subjects]
        assert [None, None, None, "American Literature"] == [
            x.name for x in book["subjects"]
        ]
        assert [1, 1, 1, 10] == [x.weight for x in book["subjects"]]

        assert [] == book["measurements"]

        assert datetime_utc(1862, 6, 1) == book["published"]

        [link] = book["links"]
        assert Hyperlink.OPEN_ACCESS_DOWNLOAD == link.rel
        assert "http://www.gutenberg.org/ebooks/1022.epub.noimages" == link.href
        assert Representation.EPUB_MEDIA_TYPE == link.media_type

        # And now, the periodical.
        periodical_id = "urn:librarysimplified.org/terms/id/Gutenberg%20ID/10441"
        periodical = data[periodical_id]
        assert Edition.PERIODICAL_MEDIUM == periodical["medium"]

        subjects = periodical["subjects"]
        assert [
            "LCSH",
            "LCSH",
            "LCSH",
            "LCSH",
            "LCC",
            "schema:audience",
            "schema:typicalAgeRange",
        ] == [x.type for x in subjects]
        assert [
            "Courtship -- Fiction",
            "New York (N.Y.) -- Fiction",
            "Fantasy fiction",
            "Magic -- Fiction",
            "PZ",
            "Children",
            "7",
        ] == [x.identifier for x in subjects]
        assert [1, 1, 1, 1, 1, 1, 1] == [x.weight for x in subjects]

        r1, r2, r3 = periodical["measurements"]

        assert Measurement.QUALITY == r1.quantity_measured
        assert 0.3333 == r1.value
        assert 1 == r1.weight

        assert Measurement.RATING == r2.quantity_measured
        assert 0.6 == r2.value
        assert 1 == r2.weight

        assert Measurement.POPULARITY == r3.quantity_measured
        assert 0.25 == r3.value
        assert 1 == r3.weight

        assert "Animal Colors" == periodical["series"]
        assert "1" == periodical["series_position"]

        assert datetime_utc(1910, 1, 1) == periodical["published"]

    def test_extract_metadata_from_elementtree_treats_message_as_failure(
        self,
        opds_importer_fixture: OPDSImporterFixture,
        opds_files_fixture: OPDSFilesFixture,
    ):
        data, db, session = (
            opds_importer_fixture,
            opds_importer_fixture.db,
            opds_importer_fixture.db.session,
        )

        data_source = DataSource.lookup(session, DataSource.OA_CONTENT_SERVER)

        feed = opds_files_fixture.sample_data("unrecognized_identifier.opds")
        values, failures = OPDSImporter.extract_metadata_from_elementtree(
            feed, data_source
        )

        # We have no Metadata objects and one CoverageFailure.
        assert {} == values

        # The CoverageFailure contains the information that was in a
        # <simplified:message> tag in unrecognized_identifier.opds.
        key = "http://www.gutenberg.org/ebooks/100"
        assert [key] == list(failures.keys())
        failure = failures[key]
        assert "404: I've never heard of this work." == failure.exception
        assert key == failure.obj.urn

    def test_extract_messages(self, opds_files_fixture: OPDSFilesFixture):
        parser = OPDSXMLParser()
        feed = opds_files_fixture.sample_text("unrecognized_identifier.opds")
        root = etree.parse(StringIO(feed))
        [message] = OPDSImporter.extract_messages(parser, root)
        assert "urn:librarysimplified.org/terms/id/Gutenberg ID/100" == message.urn
        assert 404 == message.status_code
        assert "I've never heard of this work." == message.message

    def test_extract_medium(self):
        m = OPDSImporter.extract_medium

        # No tag -- the default is used.
        assert "Default" == m(None, "Default")

        def medium(additional_type, format, default="Default"):
            # Make an <atom:entry> tag with the given tags.
            # Parse it and call extract_medium on it.
            entry = '<entry xmlns:schema="http://schema.org/" xmlns:dcterms="http://purl.org/dc/terms/"'
            if additional_type:
                entry += ' schema:additionalType="%s"' % additional_type
            entry += ">"
            if format:
                entry += "<dcterms:format>%s</dcterms:format>" % format
            entry += "</entry>"
            tag = etree.parse(StringIO(entry))
            return m(tag.getroot(), default=default)

        audio_type = random.choice(MediaTypes.AUDIOBOOK_MEDIA_TYPES) + ";param=value"
        ebook_type = random.choice(MediaTypes.BOOK_MEDIA_TYPES) + ";param=value"

        # schema:additionalType is checked first. If present, any
        # potentially contradictory information in dcterms:format is
        # ignored.
        assert Edition.AUDIO_MEDIUM == medium(
            "http://bib.schema.org/Audiobook", ebook_type
        )
        assert Edition.BOOK_MEDIUM == medium("http://schema.org/EBook", audio_type)

        # When schema:additionalType is missing or not useful, the
        # value of dcterms:format is mapped to a medium using
        # Edition.medium_from_media_type.
        assert Edition.AUDIO_MEDIUM == medium("something-else", audio_type)
        assert Edition.BOOK_MEDIUM == medium(None, ebook_type)

        # If both pieces of information are missing or useless, the
        # default is used.
        assert "Default" == medium(None, None)
        assert "Default" == medium("something-else", "image/jpeg")

    def test_handle_failure(self, opds_importer_fixture: OPDSImporterFixture):
        data, db, session = (
            opds_importer_fixture,
            opds_importer_fixture.db,
            opds_importer_fixture.db.session,
        )

        axis_id = db.identifier(identifier_type=Identifier.AXIS_360_ID)
        axis_isbn = db.identifier(Identifier.ISBN, "9781453219539")
        importer = opds_importer_fixture.importer(
            data_source_name=DataSource.OA_CONTENT_SERVER,
        )

        # The simplest case -- an identifier associated with a
        # CoverageFailure. The Identifier and CoverageFailure are
        # returned as-is.
        input_failure = CoverageFailure(object(), "exception")

        urn = "urn:isbn:9781449358068"
        expect_identifier, ignore = Identifier.parse_urn(session, urn)
        identifier, output_failure = importer.handle_failure(urn, input_failure)
        assert expect_identifier == identifier
        assert input_failure == output_failure

        # A normal OPDSImporter would consider this a failure, but
        # because the 'failure' is an Identifier, not a
        # CoverageFailure, we're going to treat it as a success.
        identifier, not_a_failure = importer.handle_failure(
            "urn:isbn:9781449358068", db.identifier()
        )
        assert expect_identifier == identifier
        assert identifier == not_a_failure
        # Note that the 'failure' object retuned is the Identifier that
        # was passed in, not the Identifier that substituted as the 'failure'.
        # (In real usage, though, they should be the same.)

    def test_coveragefailure_from_message(
        self, opds_importer_fixture: OPDSImporterFixture
    ):
        data, db, session = (
            opds_importer_fixture,
            opds_importer_fixture.db,
            opds_importer_fixture.db.session,
        )

        """Test all the different ways a <simplified:message> tag might
        become a CoverageFailure.
        """
        data_source = DataSource.lookup(session, DataSource.OA_CONTENT_SERVER)

        def f(*args):
            message = OPDSMessage(*args)
            return OPDSImporter.coveragefailure_from_message(data_source, message)

        # If the URN is invalid we can't create a CoverageFailure.
        invalid_urn = f("urnblah", "500", "description")
        assert invalid_urn == None

        identifier = db.identifier()

        # If the 'message' is that everything is fine, no CoverageFailure
        # is created.
        this_is_fine = f(identifier.urn, "200", "description")
        assert None == this_is_fine

        # Test the various ways the status code and message might be
        # transformed into CoverageFailure.exception.
        description_and_status_code = f(identifier.urn, "404", "description")
        assert "404: description" == description_and_status_code.exception
        assert identifier == description_and_status_code.obj

        description_only = f(identifier.urn, None, "description")
        assert "description" == description_only.exception

        status_code_only = f(identifier.urn, "404", None)
        assert "404" == status_code_only.exception

        no_information = f(identifier.urn, None, None)
        assert "No detail provided." == no_information.exception

    def test_extract_metadata_from_elementtree_handles_messages_that_become_identifiers(
        self, opds_importer_fixture: OPDSImporterFixture
    ):
        data, db, session = (
            opds_importer_fixture,
            opds_importer_fixture.db,
            opds_importer_fixture.db.session,
        )
        not_a_failure = db.identifier()

        class MockOPDSImporter(OPDSImporter):
            @classmethod
            def coveragefailures_from_messages(
                cls, data_source, message, success_on_200=False
            ):
                """No matter what input we get, we act as though there were
                a single simplified:message tag in the OPDS feed, which we
                decided to treat as success rather than failure.
                """
                return [not_a_failure]

        data_source = DataSource.lookup(session, DataSource.OA_CONTENT_SERVER)

        values, failures = MockOPDSImporter.extract_metadata_from_elementtree(
            data.content_server_mini_feed, data_source
        )
        assert {not_a_failure.urn: not_a_failure} == failures

    def test_extract_metadata_from_elementtree_handles_exception(
        self, opds_importer_fixture: OPDSImporterFixture
    ):
        data, db, session = (
            opds_importer_fixture,
            opds_importer_fixture.db,
            opds_importer_fixture.db.session,
        )

        class DoomedElementtreeOPDSImporter(OPDSImporter):
            """An importer that can't extract metadata from elementttree."""

            @classmethod
            def _detail_for_elementtree_entry(cls, *args, **kwargs):
                raise Exception("Utter failure!")

        data_source = DataSource.lookup(session, DataSource.OA_CONTENT_SERVER)

        (
            values,
            failures,
        ) = DoomedElementtreeOPDSImporter.extract_metadata_from_elementtree(
            data.content_server_mini_feed, data_source
        )

        # No metadata was extracted.
        assert 0 == len(list(values.keys()))

        # There are 3 CoverageFailures - every <entry> threw an
        # exception and the <simplified:message> indicated failure.
        assert 3 == len(failures)

        # The entry with the 202 message became an appropriate
        # CoverageFailure because its data was not extracted through
        # extract_metadata_from_elementtree.
        failure = failures["http://www.gutenberg.org/ebooks/1984"]
        assert isinstance(failure, CoverageFailure)
        assert True == failure.transient
        assert failure.exception.startswith("202")
        assert "Utter failure!" not in failure.exception

        # The other entries became generic CoverageFailures due to the failure
        # of extract_metadata_from_elementtree.
        failure = failures["urn:librarysimplified.org/terms/id/Gutenberg%20ID/10441"]
        assert isinstance(failure, CoverageFailure)
        assert True == failure.transient
        assert "Utter failure!" in failure.exception

        failure = failures["urn:librarysimplified.org/terms/id/Gutenberg%20ID/10557"]
        assert isinstance(failure, CoverageFailure)
        assert True == failure.transient
        assert "Utter failure!" in failure.exception

    def test_import_exception_if_unable_to_parse_feed(
        self, opds_importer_fixture: OPDSImporterFixture
    ):
        feed = "I am not a feed."
        importer = opds_importer_fixture.importer()

        pytest.raises(etree.XMLSyntaxError, importer.import_from_feed, feed)

    def test_import(self, opds_importer_fixture: OPDSImporterFixture):
        data, db, session = (
            opds_importer_fixture,
            opds_importer_fixture.db,
            opds_importer_fixture.db.session,
        )
        feed = data.content_server_mini_feed

        collection = db.default_collection()
        importer = opds_importer_fixture.importer(
            collection=collection, data_source_name=DataSource.METADATA_WRANGLER
        )
        imported_editions, pools, works, failures = importer.import_from_feed(feed)

        [crow, mouse] = sorted(imported_editions, key=lambda x: str(x.title))

        # Work was created for both books.
        assert crow.data_source.name == DataSource.METADATA_WRANGLER
        assert crow.work is not None
        assert crow.medium == Edition.BOOK_MEDIUM
        assert crow.license_pools[0].collection == db.default_collection()

        assert mouse.work is not None
        assert mouse.medium == Edition.PERIODICAL_MEDIUM

        # Four links have been added to the identifier of the 'mouse'
        # edition.
        acquisition, image, thumbnail, description = sorted(
            mouse.primary_identifier.links, key=lambda x: str(x.rel)
        )

        # A Representation was imported for the summary with known
        # content.
        description_rep = description.resource.representation
        assert b"This is a summary!" == description_rep.content
        assert Representation.TEXT_PLAIN == description_rep.media_type

        # A Representation was imported for the image with a media type
        # inferred from its URL.
        image_rep = image.resource.representation
        assert image_rep.url.endswith("_9.png")
        assert Representation.PNG_MEDIA_TYPE == image_rep.media_type

        # The thumbnail was imported similarly, and its representation
        # was marked as a thumbnail of the full-sized image.
        thumbnail_rep = thumbnail.resource.representation
        assert Representation.PNG_MEDIA_TYPE == thumbnail_rep.media_type
        assert image_rep == thumbnail_rep.thumbnail_of

        # Three links were added to the identifier of the 'crow' edition.
        broken_image, working_image, acquisition = sorted(
            crow.primary_identifier.links, key=lambda x: str(x.resource.url)
        )

        # Because these images did not have a specified media type or a
        # distinctive extension, and we have not actually retrieved
        # the URLs yet, we were not able to determine their media type,
        # so they have no associated Representation.
        assert broken_image.resource.url is not None
        assert broken_image.resource.url.endswith("/broken-cover-image")
        assert working_image.resource.url is not None
        assert working_image.resource.url.endswith("/working-cover-image")
        assert broken_image.resource.representation is None
        assert working_image.resource.representation is None

        # Three measurements have been added to the 'mouse' edition.
        popularity, quality, rating = sorted(
            (x for x in mouse.primary_identifier.measurements if x.is_most_recent),
            key=lambda x: str(x.quantity_measured),
        )

        assert DataSource.METADATA_WRANGLER == popularity.data_source.name
        assert Measurement.POPULARITY == popularity.quantity_measured
        assert 0.25 == popularity.value

        assert DataSource.METADATA_WRANGLER == quality.data_source.name
        assert Measurement.QUALITY == quality.quantity_measured
        assert 0.3333 == quality.value

        assert DataSource.METADATA_WRANGLER == rating.data_source.name
        assert Measurement.RATING == rating.quantity_measured
        assert 0.6 == rating.value

        seven, children, courtship, fantasy, pz, magic, new_york = sorted(
            mouse.primary_identifier.classifications, key=lambda x: str(x.subject.name)
        )

        pz_s = pz.subject
        assert "Juvenile Fiction" == pz_s.name
        assert "PZ" == pz_s.identifier

        new_york_s = new_york.subject
        assert "New York (N.Y.) -- Fiction" == new_york_s.name
        assert "sh2008108377" == new_york_s.identifier

        assert "7" == seven.subject.identifier
        assert 100 == seven.weight
        assert Subject.AGE_RANGE == seven.subject.type
        from core.classifier import Classifier

        classifier = Classifier.classifiers.get(seven.subject.type, None)
        classifier.classify(seven.subject)

        [crow_pool, mouse_pool] = sorted(
            pools, key=lambda x: x.presentation_edition.title
        )

        assert db.default_collection() == crow_pool.collection
        assert db.default_collection() == mouse_pool.collection
        assert crow_pool.work is not None
        assert mouse_pool.work is not None

        work = mouse_pool.work
        work.calculate_presentation()
        assert 0.4142 == round(work.quality, 4)
        assert Classifier.AUDIENCE_CHILDREN == work.audience
        assert NumericRange(7, 7, "[]") == work.target_age

        # Bonus: make sure that delivery mechanisms are set appropriately.
        [mech] = mouse_pool.delivery_mechanisms
        assert Representation.EPUB_MEDIA_TYPE == mech.delivery_mechanism.content_type
        assert DeliveryMechanism.NO_DRM == mech.delivery_mechanism.drm_scheme
        assert "http://www.gutenberg.org/ebooks/10441.epub.images" == mech.resource.url

        # If we import the same file again, we get the same list of Editions.
        imported_editions_2, pools_2, works_2, failures_2 = importer.import_from_feed(
            feed
        )
        assert imported_editions_2 == imported_editions

    def test_import_with_lendability(self, opds_importer_fixture: OPDSImporterFixture):
        data, db, session = (
            opds_importer_fixture,
            opds_importer_fixture.db,
            opds_importer_fixture.db.session,
        )
        """Test that OPDS import creates Edition, LicensePool, and Work
        objects, as appropriate.
        """
        feed = data.content_server_mini_feed

        # This import will create Editions, but not LicensePools or
        # Works, because there is no Collection.
        importer = opds_importer_fixture.importer()
        imported_editions, pools, works, failures = importer.import_from_feed(feed)

        # Both editions were imported, because they were new.
        assert 2 == len(imported_editions)

        # And pools and works were created
        assert 2 == len(pools)
        assert 2 == len(works)

        # 1 error message, corresponding to the <simplified:message> tag
        # at the end of content_server_mini.opds.
        assert 1 == len(failures)

        # The pools have presentation editions.
        assert {"The Green Mouse", "Johnny Crow's Party"} == {
            x.presentation_edition.title for x in pools
        }

        # The information used to create the first LicensePool said
        # that the licensing authority is Project Gutenberg, so that's used
        # as the DataSource for the first LicensePool. The information used
        # to create the second LicensePool didn't include a data source,
        # so the source of the OPDS feed (the open-access content server)
        # was used.
        assert {DataSource.GUTENBERG, DataSource.OA_CONTENT_SERVER} == {
            pool.data_source.name for pool in pools
        }

    def test_import_with_unrecognized_distributor_creates_distributor(
        self,
        opds_importer_fixture: OPDSImporterFixture,
        opds_files_fixture: OPDSFilesFixture,
    ):
        data, db, session = (
            opds_importer_fixture,
            opds_importer_fixture.db,
            opds_importer_fixture.db.session,
        )
        """We get a book from a previously unknown data source, with a license
        that comes from a second previously unknown data source. The
        book is imported and both DataSources are created.
        """
        feed = opds_files_fixture.sample_data("unrecognized_distributor.opds")
        DatabaseTransactionFixture.set_settings(
            db.default_collection().integration_configuration,
            "data_source",
            "some new source",
        )
        importer = opds_importer_fixture.importer()
        imported_editions, pools, works, failures = importer.import_from_feed(feed)
        assert {} == failures

        # We imported an Edition because there was metadata.
        [edition] = imported_editions
        new_data_source = edition.data_source
        assert "some new source" == new_data_source.name

        # We imported a LicensePool because there was an open-access
        # link, even though the ultimate source of the link was one
        # we'd never seen before.
        [pool] = pools
        assert "Unknown Source" == pool.data_source.name

        # From an Edition and a LicensePool we created a Work.
        assert 1 == len(works)

    def test_import_updates_metadata(
        self,
        opds_importer_fixture: OPDSImporterFixture,
        opds_files_fixture: OPDSFilesFixture,
    ):
        data, db, session = (
            opds_importer_fixture,
            opds_importer_fixture.db,
            opds_importer_fixture.db.session,
        )

        feed = opds_files_fixture.sample_text("metadata_wrangler_overdrive.opds")

        edition, is_new = db.edition(
            DataSource.OVERDRIVE, Identifier.OVERDRIVE_ID, with_license_pool=True
        )
        [old_license_pool] = edition.license_pools
        old_license_pool.calculate_work()
        work = old_license_pool.work

        feed = feed.replace("{OVERDRIVE ID}", edition.primary_identifier.identifier)

        DatabaseTransactionFixture.set_settings(
            db.default_collection().integration_configuration,
            "data_source",
            DataSource.OVERDRIVE,
        )
        (
            imported_editions,
            imported_pools,
            imported_works,
            failures,
        ) = opds_importer_fixture.importer().import_from_feed(feed)

        # The edition we created has had its metadata updated.
        [new_edition] = imported_editions
        assert new_edition == edition
        assert "The Green Mouse" == new_edition.title
        assert DataSource.OVERDRIVE == new_edition.data_source.name

        # But the license pools have not changed.
        assert edition.license_pools == [old_license_pool]
        assert work.license_pools == [old_license_pool]

    def test_import_from_license_source(
        self, opds_importer_fixture: OPDSImporterFixture
    ):
        data, db, session = (
            opds_importer_fixture,
            opds_importer_fixture.db,
            opds_importer_fixture.db.session,
        )
        # Instead of importing this data as though it came from the
        # metadata wrangler, let's import it as though it came from the
        # open-access content server.
        feed = data.content_server_mini_feed
        importer = opds_importer_fixture.importer()

        (
            imported_editions,
            imported_pools,
            imported_works,
            failures,
        ) = importer.import_from_feed(feed)

        # Two works have been created, because the content server
        # actually tells you how to get copies of these books.
        [crow, mouse] = sorted(imported_works, key=lambda x: x.title)

        # Each work has one license pool.
        [crow_pool] = crow.license_pools
        [mouse_pool] = mouse.license_pools

        # The OPDS importer sets the data source of the license pool
        # to Project Gutenberg, since that's the authority that grants
        # access to the book.
        assert DataSource.GUTENBERG == mouse_pool.data_source.name

        # But the license pool's presentation edition has a data
        # source associated with the Library Simplified open-access
        # content server, since that's where the metadata comes from.
        assert (
            DataSource.OA_CONTENT_SERVER
            == mouse_pool.presentation_edition.data_source.name
        )

        # Since the 'mouse' book came with an open-access link, the license
        # pool delivery mechanism has been marked as open access.
        assert True == mouse_pool.open_access
        assert (
            RightsStatus.GENERIC_OPEN_ACCESS
            == mouse_pool.delivery_mechanisms[0].rights_status.uri
        )

        # The 'mouse' work was marked presentation-ready immediately.
        assert True == mouse_pool.work.presentation_ready

        # The OPDS feed didn't actually say where the 'crow' book
        # comes from, but we did tell the importer to use the open access
        # content server as the data source, so both a Work and a LicensePool
        # were created, and their data source is the open access content server,
        # not Project Gutenberg.
        assert DataSource.OA_CONTENT_SERVER == crow_pool.data_source.name

    def test_import_from_feed_treats_message_as_failure(
        self,
        opds_importer_fixture: OPDSImporterFixture,
        opds_files_fixture: OPDSFilesFixture,
    ):
        data, db, session = (
            opds_importer_fixture,
            opds_importer_fixture.db,
            opds_importer_fixture.db.session,
        )
        feed = opds_files_fixture.sample_data("unrecognized_identifier.opds")
        (
            imported_editions,
            imported_pools,
            imported_works,
            failures,
        ) = opds_importer_fixture.importer().import_from_feed(feed)

        [[failure]] = list(failures.values())
        assert isinstance(failure, CoverageFailure)
        assert True == failure.transient
        assert "404: I've never heard of this work." == failure.exception

    def test_import_edition_failure_becomes_coverage_failure(
        self, opds_importer_fixture: OPDSImporterFixture
    ):
        data, db, session = (
            opds_importer_fixture,
            opds_importer_fixture.db,
            opds_importer_fixture.db.session,
        )
        # Make sure that an exception during import generates a
        # meaningful error message.

        feed = data.content_server_mini_feed
        imported_editions, pools, works, failures = DoomedOPDSImporter(
            session,
            collection=db.default_collection(),
        ).import_from_feed(feed)

        # Only one book was imported, the other failed.
        assert 1 == len(imported_editions)

        # The other failed to import, and became a CoverageFailure
        [failure] = failures["http://www.gutenberg.org/ebooks/10441"]
        assert isinstance(failure, CoverageFailure)
        assert False == failure.transient
        assert "Utter failure!" in failure.exception

    def test_import_work_failure_becomes_coverage_failure(
        self, opds_importer_fixture: OPDSImporterFixture
    ):
        data, db, session = (
            opds_importer_fixture,
            opds_importer_fixture.db,
            opds_importer_fixture.db.session,
        )
        # Make sure that an exception while updating a work for an
        # imported edition generates a meaningful error message.

        feed = data.content_server_mini_feed
        DatabaseTransactionFixture.set_settings(
            db.default_collection().integration_configuration,
            "data_source",
            DataSource.OA_CONTENT_SERVER,
        )
        importer = DoomedWorkOPDSImporter(session, collection=db.default_collection())

        imported_editions, pools, works, failures = importer.import_from_feed(feed)

        # One work was created, the other failed.
        assert 1 == len(works)

        # There's an error message for the work that failed.
        [failure] = failures["http://www.gutenberg.org/ebooks/10441"]
        assert isinstance(failure, CoverageFailure)
        assert False == failure.transient
        assert "Utter work failure!" in failure.exception

    def test_consolidate_links(self, opds_importer_fixture: OPDSImporterFixture):
        data, db, session = (
            opds_importer_fixture,
            opds_importer_fixture.db,
            opds_importer_fixture.db.session,
        )
        # If a link turns out to be a dud, consolidate_links()
        # gets rid of it.
        none_links = [None, None]
        assert [] == OPDSImporter.consolidate_links(none_links)

        links = [
            LinkData(href=db.fresh_url(), rel=rel, media_type="image/jpeg")
            for rel in [
                Hyperlink.OPEN_ACCESS_DOWNLOAD,
                Hyperlink.IMAGE,
                Hyperlink.THUMBNAIL_IMAGE,
                Hyperlink.OPEN_ACCESS_DOWNLOAD,
            ]
        ]
        old_link = links[2]
        links = OPDSImporter.consolidate_links(links)
        assert [
            Hyperlink.OPEN_ACCESS_DOWNLOAD,
            Hyperlink.IMAGE,
            Hyperlink.OPEN_ACCESS_DOWNLOAD,
        ] == [x.rel for x in links]
        link = links[1]
        assert old_link == link.thumbnail

        links = [
            LinkData(href=db.fresh_url(), rel=rel, media_type="image/jpeg")
            for rel in [
                Hyperlink.THUMBNAIL_IMAGE,
                Hyperlink.IMAGE,
                Hyperlink.THUMBNAIL_IMAGE,
                Hyperlink.IMAGE,
            ]
        ]
        t1, i1, t2, i2 = links
        links = OPDSImporter.consolidate_links(links)
        assert [Hyperlink.IMAGE, Hyperlink.IMAGE] == [x.rel for x in links]
        assert t1 == i1.thumbnail
        assert t2 == i2.thumbnail

        links = [
            LinkData(href=db.fresh_url(), rel=rel, media_type="image/jpeg")
            for rel in [Hyperlink.THUMBNAIL_IMAGE, Hyperlink.IMAGE, Hyperlink.IMAGE]
        ]
        t1, i1, i2 = links
        links = OPDSImporter.consolidate_links(links)
        assert [Hyperlink.IMAGE, Hyperlink.IMAGE] == [x.rel for x in links]
        assert t1 == i1.thumbnail
        assert None == i2.thumbnail

    def test_import_book_that_offers_no_license(
        self,
        opds_importer_fixture: OPDSImporterFixture,
        opds_files_fixture: OPDSFilesFixture,
    ):
        data, db, session = (
            opds_importer_fixture,
            opds_importer_fixture.db,
            opds_importer_fixture.db.session,
        )

        feed = opds_files_fixture.sample_data("book_without_license.opds")
        importer = OPDSImporter(session, db.default_collection())
        (
            imported_editions,
            imported_pools,
            imported_works,
            failures,
        ) = importer.import_from_feed(feed)

        # We got an Edition for this book, but no LicensePool and no Work.
        [edition] = imported_editions
        assert "Howards End" == edition.title
        assert [] == imported_pools
        assert [] == imported_works

        # We were able to figure out the medium of the Edition
        # based on its <dcterms:format> tag.
        assert Edition.AUDIO_MEDIUM == edition.medium

    def test_update_work_for_edition_having_no_work(
        self, db: DatabaseTransactionFixture, opds_importer_fixture: OPDSImporterFixture
    ):
        # We have an Edition and a LicensePool but no Work.
        edition, lp = db.edition(with_license_pool=True)
        assert None == lp.work

        importer = opds_importer_fixture.importer()
        returned_pool, returned_work = importer.update_work_for_edition(edition)

        # We now have a presentation-ready work.
        work = lp.work
        assert True == work.presentation_ready

        # The return value of update_work_for_edition is the affected
        # LicensePool and Work.
        assert returned_pool == lp
        assert returned_work == work

        # That happened because LicensePool.calculate_work() was
        # called. But now that there's a presentation-ready work,
        # further presentation recalculation happens in the
        # background. Calling update_work_for_edition() will not
        # immediately call LicensePool.calculate_work().
        def explode():
            raise Exception("boom!")

        lp.calculate_work = explode
        importer.update_work_for_edition(edition)

    def test_update_work_for_edition_having_incomplete_work(
        self, db: DatabaseTransactionFixture, opds_importer_fixture: OPDSImporterFixture
    ):
        session = db.session

        # We have a work, but it's not presentation-ready because
        # the title is missing.
        work = db.work(with_license_pool=True)
        [pool] = work.license_pools
        edition = work.presentation_edition
        edition.title = None
        work.presentation_ready = False

        # Fortunately, new data has come in that includes a title.
        i = edition.primary_identifier
        new_edition = db.edition(
            data_source_name=DataSource.METADATA_WRANGLER,
            identifier_type=i.type,
            identifier_id=i.identifier,
            title="A working title",
        )

        importer = opds_importer_fixture.importer()
        returned_pool, returned_work = importer.update_work_for_edition(edition)
        assert returned_pool == pool
        assert returned_work == work

        # We now have a presentation-ready work.
        assert "A working title" == work.title
        assert True == work.presentation_ready

    def test_update_work_for_edition_having_presentation_ready_work(
        self, db: DatabaseTransactionFixture, opds_importer_fixture: OPDSImporterFixture
    ):
        session = db.session

        # We have a presentation-ready work.
        work = db.work(with_license_pool=True, title="The old title")
        edition = work.presentation_edition
        [pool] = work.license_pools

        # The work's presentation edition has been chosen.
        work.calculate_presentation()
        op = WorkCoverageRecord.CHOOSE_EDITION_OPERATION

        # But we're about to find out a new title for the book.
        i = edition.primary_identifier
        new_edition = db.edition(
            data_source_name=DataSource.LIBRARY_STAFF,
            identifier_type=i.type,
            identifier_id=i.identifier,
            title="A new title",
        )

        importer = opds_importer_fixture.importer()
        returned_pool, returned_work = importer.update_work_for_edition(new_edition)

        # The existing LicensePool and Work were returned.
        assert returned_pool == pool
        assert returned_work == work

        # The work is still presentation-ready.
        assert True == work.presentation_ready

    def test_update_work_for_edition_having_multiple_license_pools(
        self, db: DatabaseTransactionFixture, opds_importer_fixture: OPDSImporterFixture
    ):
        session = db.session

        # There are two collections with a LicensePool associated with
        # this Edition.
        edition, lp = db.edition(with_license_pool=True)
        collection2 = db.collection()
        lp2 = db.licensepool(edition=edition, collection=collection2)
        importer = opds_importer_fixture.importer()

        # Calling update_work_for_edition creates a Work and associates
        # it with the edition.
        assert None == edition.work
        importer.update_work_for_edition(edition)
        work = edition.work
        assert isinstance(work, Work)

        # Both LicensePools are associated with that work.
        assert lp.work == work
        assert lp2.work == work

<<<<<<< HEAD
=======
    def test_assert_importable_content(self, db: DatabaseTransactionFixture):
        session = db.session
        collection = db.collection(
            protocol=ExternalIntegration.OPDS_IMPORT, data_source_name="OPDS"
        )

        class Mock(OPDSImporter):
            """An importer that may or may not be able to find
            real open-access content.
            """

            # Set this variable to control whether any open-access links
            # are "found" in the OPDS feed.
            open_access_links: Optional[list] = None

            extract_feed_data_called_with = None
            _is_open_access_link_called_with = []

            def extract_feed_data(self, feed, feed_url):
                # There's no need to return realistic metadata,
                # since _open_access_links is also mocked.
                self.extract_feed_data_called_with = (feed, feed_url)
                return {"some": "metadata"}, {}

            def _open_access_links(self, metadatas):
                self._open_access_links_called_with = metadatas
                yield from self.open_access_links

            def _is_open_access_link(self, url, type):
                self._is_open_access_link_called_with.append((url, type))
                return False

        class NoLinks(Mock):
            "Simulate an OPDS feed that contains no open-access links."
            open_access_links = []

        # We won't be making any HTTP requests, even simulated ones.
        do_get = MagicMock()

        # Here, there are no links at all.
        importer = NoLinks(session, collection, do_get)
        with pytest.raises(IntegrationException) as excinfo:
            importer.assert_importable_content("feed", "url")
        assert "No open-access links were found in the OPDS feed." in str(excinfo.value)

        # We extracted 'metadata' from the feed and URL.
        assert ("feed", "url") == importer.extract_feed_data_called_with

        # But there were no open-access links in the 'metadata',
        # so we had nothing to check.
        assert [] == importer._is_open_access_link_called_with

        oa = Hyperlink.OPEN_ACCESS_DOWNLOAD

        class BadLinks(Mock):
            """Simulate an OPDS feed that contains open-access links that
            don't actually work, because _is_open_access always returns False
            """

            open_access_links = [
                LinkData(href="url1", rel=oa, media_type="text/html"),
                LinkData(href="url2", rel=oa, media_type="application/json"),
                LinkData(
                    href="I won't be tested", rel=oa, media_type="application/json"
                ),
            ]

        bad_links_importer = BadLinks(session, collection, do_get)
        with pytest.raises(IntegrationException) as excinfo:
            bad_links_importer.assert_importable_content(
                "feed", "url", max_get_attempts=2
            )
        assert (
            "Was unable to GET supposedly open-access content such as url2 (tried 2 times)"
            in str(excinfo.value)
        )

        # We called _is_open_access_link on the first and second links
        # found in the 'metadata', but failed both times.
        #
        # We didn't bother with the third link because max_get_attempts was
        # set to 2.
        try1, try2 = bad_links_importer._is_open_access_link_called_with
        assert ("url1", "text/html") == try1
        assert ("url2", "application/json") == try2

        class GoodLink(Mock):
            """Simulate an OPDS feed that contains two bad open-access links
            and one good one.
            """

            _is_open_access_link_called_with = []
            open_access_links = [
                LinkData(href="bad", rel=oa, media_type="text/html"),
                LinkData(href="good", rel=oa, media_type="application/json"),
                LinkData(href="also bad", rel=oa, media_type="text/html"),
            ]

            def _is_open_access_link(self, url, type):
                self._is_open_access_link_called_with.append((url, type))
                if url == "bad":
                    return False
                return "this is a book"

        good_link_importer = GoodLink(session, collection, do_get)
        result = good_link_importer.assert_importable_content(
            "feed", "url", max_get_attempts=5
        )
        assert True == result

        # The first link didn't work, but the second one did,
        # so we didn't try the third one.
        try1, try2 = good_link_importer._is_open_access_link_called_with
        assert ("bad", "text/html") == try1
        assert ("good", "application/json") == try2

    def test__open_access_links(self, db: DatabaseTransactionFixture):
        session = db.session

        """Test our ability to find open-access links in Metadata objects."""
        m = OPDSImporter._open_access_links

        # No Metadata objects, no links.
        assert [] == list(m([]))

        # This Metadata has no associated CirculationData and will be
        # ignored.
        no_circulation = Metadata(DataSource.GUTENBERG)

        # This CirculationData has no open-access links, so it will be
        # ignored.
        circulation = CirculationData(DataSource.GUTENBERG, db.identifier())
        no_open_access_links = Metadata(DataSource.GUTENBERG, circulation=circulation)

        # This has three links, but only the open-access links
        # will be returned.
        circulation = CirculationData(DataSource.GUTENBERG, db.identifier())
        oa = Hyperlink.OPEN_ACCESS_DOWNLOAD
        for rel in [oa, Hyperlink.IMAGE, oa]:
            circulation.links.append(LinkData(href=db.fresh_url(), rel=rel))
        two_open_access_links = Metadata(DataSource.GUTENBERG, circulation=circulation)

        oa_only = [x for x in circulation.links if x.rel == oa]
        assert oa_only == list(
            m([no_circulation, two_open_access_links, no_open_access_links])
        )

    def test__is_open_access_link(
        self, db: DatabaseTransactionFixture, opds_importer_fixture: OPDSImporterFixture
    ):
        session = db.session
        http = DummyHTTPClient()

        # We only check that the response entity-body isn't tiny. 11
        # kilobytes of data is enough.
        enough_content = "a" * (1024 * 11)

        # Set up an HTTP response that looks enough like a book
        # to convince _is_open_access_link.
        http.queue_response(200, content=enough_content)
        monitor = opds_importer_fixture.importer(http_get=http.do_get)

        url = db.fresh_url()
        type = "text/html"
        assert "Found a book-like thing at %s" % url == monitor._is_open_access_link(
            url, type
        )

        # We made a GET request to the appropriate URL.
        assert url == http.requests.pop()

        # This HTTP response looks OK but it's not big enough to be
        # any kind of book.
        http.queue_response(200, content="not enough content")
        monitor = opds_importer_fixture.importer(http_get=http.do_get)
        assert False == monitor._is_open_access_link(url, None)

        # This HTTP response is clearly an error page.
        http.queue_response(404, content=enough_content)
        monitor = opds_importer_fixture.importer(http_get=http.do_get)
        assert False == monitor._is_open_access_link(url, None)

>>>>>>> 7c2d0eeb
    def test_import_open_access_audiobook(
        self, opds_importer_fixture: OPDSImporterFixture
    ):
        data, db, session = (
            opds_importer_fixture,
            opds_importer_fixture.db,
            opds_importer_fixture.db.session,
        )

        feed = data.audiobooks_opds
        download_manifest_url = "https://api.archivelab.org/books/kniga_zitij_svjatyh_na_mesjac_avgust_eu_0811_librivox/opds_audio_manifest"

        importer = OPDSImporter(
            session,
            collection=db.default_collection(),
        )

        (
            imported_editions,
            imported_pools,
            imported_works,
            failures,
        ) = importer.import_from_feed(feed)

        assert 1 == len(imported_editions)

        [august] = imported_editions
        assert "Zhitiia Sviatykh, v. 12 - August" == august.title

        [august_pool] = imported_pools
        assert True == august_pool.open_access
        assert download_manifest_url == august_pool._open_access_download_url

        [lpdm] = august_pool.delivery_mechanisms
        assert (
            Representation.AUDIOBOOK_MANIFEST_MEDIA_TYPE
            == lpdm.delivery_mechanism.content_type
        )
        assert DeliveryMechanism.NO_DRM == lpdm.delivery_mechanism.drm_scheme

    @pytest.fixture()
    def wayfless_circulation_api(self, opds_importer_fixture: OPDSImporterFixture):
        db, session = (
            opds_importer_fixture.db,
            opds_importer_fixture.db.session,
        )

        def _wayfless_circulation_api(
            has_saml_entity_id=True,
            has_saml_credential=True,
        ):
            idp_entityID = (
                "https://mycompany.com/adfs/services/trust"
                if has_saml_entity_id
                else None
            )

            feed = opds_importer_fixture.wayfless_feed
            library = db.library("Test library with SAML authentication", "SAML")
            patron = db.patron(library=library)
            saml_subject = SAMLSubject(
                idp_entityID,
                SAMLNameID(
                    SAMLNameIDFormat.PERSISTENT.value, "", "", "patron@university.com"
                ),
                SAMLAttributeStatement([]),
            )
            saml_credential_manager = SAMLCredentialManager()
            if has_saml_credential:
                saml_credential_manager.create_saml_token(session, patron, saml_subject)

            collection = db.collection(
                "OPDS collection with a WAYFless acquisition link",
                ExternalIntegration.OPDS_IMPORT,
                data_source_name="test",
            )
            collection.libraries.append(library)

            DatabaseTransactionFixture.set_settings(
                collection.integration_configuration,
                "saml_wayfless_url_template",
                "https://fsso.springer.com/saml/login?idp={idp}&targetUrl={targetUrl}",
            )

            imported_editions, pools, works, failures = OPDSImporter(
                session, collection=collection
            ).import_from_feed(feed)

            pool = pools[0]
            pool.loan_to(patron)

            return CirculationAPI(session, library), patron, pool

        yield _wayfless_circulation_api

    def test_wayfless_url(self, wayfless_circulation_api):
        circulation, patron, pool = wayfless_circulation_api()
        fulfilment = circulation.fulfill(
            patron, "test", pool, first_or_default(pool.delivery_mechanisms)
        )
        assert (
            "https://fsso.springer.com/saml/login?idp=https%3A%2F%2Fmycompany.com%2Fadfs%2Fservices%2Ftrust&targetUrl=http%3A%2F%2Fwww.gutenberg.org%2Febooks%2F10441.epub.images"
            == fulfilment.content_link
        )

    def test_wayfless_url_no_saml_credential(self, wayfless_circulation_api):
        circulation, patron, pool = wayfless_circulation_api(has_saml_credential=False)
        with pytest.raises(SAMLWAYFlessFulfillmentError) as excinfo:
            circulation.fulfill(
                patron, "test", pool, first_or_default(pool.delivery_mechanisms)
            )
        assert str(excinfo.value).startswith(
            "There are no existing SAML credentials for patron"
        )

    def test_wayfless_url_no_saml_entity_id(self, wayfless_circulation_api):
        circulation, patron, pool = wayfless_circulation_api(has_saml_entity_id=False)
        with pytest.raises(SAMLWAYFlessFulfillmentError) as excinfo:
            circulation.fulfill(
                patron, "test", pool, first_or_default(pool.delivery_mechanisms)
            )
        assert str(excinfo.value).startswith("SAML subject")
        assert str(excinfo.value).endswith("does not contain an IdP's entityID")


class TestCombine:
    """Test that OPDSImporter.combine combines dictionaries in sensible
    ways.
    """

    def test_combine(self):
        """An overall test that duplicates a lot of functionality
        in the more specific tests.
        """
        d1 = dict(
            a_list=[1],
            a_scalar="old value",
            a_dict=dict(key1=None, key2=[2], key3="value3"),
        )

        d2 = dict(
            a_list=[2],
            a_scalar="new value",
            a_dict=dict(key1="finally a value", key4="value4", key2=[200]),
        )

        combined = OPDSImporter.combine(d1, d2)

        # Dictionaries get combined recursively.
        d = combined["a_dict"]

        # Normal scalar values can be overridden once set.
        assert "new value" == combined["a_scalar"]

        # Missing values are filled in.
        assert "finally a value" == d["key1"]
        assert "value3" == d["key3"]
        assert "value4" == d["key4"]

        # Lists get extended.
        assert [1, 2] == combined["a_list"]
        assert [2, 200] == d["key2"]

    def test_combine_null_cases(self):
        """Test combine()'s ability to handle empty and null dictionaries."""
        c = OPDSImporter.combine
        empty = dict()
        nonempty = dict(a=1)
        assert nonempty == c(empty, nonempty)
        assert empty == c(None, None)
        assert nonempty == c(nonempty, None)
        assert nonempty == c(None, nonempty)

    def test_combine_missing_value_is_replaced(self):
        c = OPDSImporter.combine
        a_is_missing = dict(b=None)
        a_is_present = dict(a=None, b=None)
        expect = dict(a=None, b=None)
        assert expect == c(a_is_missing, a_is_present)

        a_is_present["a"] = True
        expect = dict(a=True, b=None)
        assert expect == c(a_is_missing, a_is_present)

    def test_combine_present_value_replaced(self):
        """When both dictionaries define a scalar value, the second
        dictionary's value takes presedence.
        """
        c = OPDSImporter.combine
        a_is_true = dict(a=True)
        a_is_false = dict(a=False)
        assert a_is_false == c(a_is_true, a_is_false)
        assert a_is_true == c(a_is_false, a_is_true)

        a_is_old = dict(a="old value")
        a_is_new = dict(a="new value")
        assert "new value" == c(a_is_old, a_is_new)["a"]

    def test_combine_present_value_not_replaced_with_none(self):
        """When combining a dictionary where a key is set to None
        with a dictionary where that key is present, the value
        is left alone.
        """
        a_is_present = dict(a=True)
        a_is_none = dict(a=None, b=True)
        expect = dict(a=True, b=True)
        assert expect == OPDSImporter.combine(a_is_present, a_is_none)

    def test_combine_present_value_extends_list(self):
        """When both dictionaries define a list, the combined value
        is a combined list.
        """
        a_is_true = dict(a=[True])
        a_is_false = dict(a=[False])
        assert dict(a=[True, False]) == OPDSImporter.combine(a_is_true, a_is_false)

    def test_combine_present_value_extends_dictionary(self):
        """When both dictionaries define a dictionary, the combined value is
        the result of combining the two dictionaries with a recursive
        combine() call.
        """
        a_is_true = dict(a=dict(b=[True]))
        a_is_false = dict(a=dict(b=[False]))
        assert dict(a=dict(b=[True, False])) == OPDSImporter.combine(
            a_is_true, a_is_false
        )


class OPDSImportMonitorFixture:
    def collection(self, feed_url: str | None = None) -> Collection:
        feed_url = feed_url or "http://fake.opds/"
        settings = {"external_account_id": feed_url, "data_source": "OPDS"}
        return self.db.collection(
            protocol=ExternalIntegration.OPDS_IMPORT, settings=settings
        )

    def __init__(self, db: DatabaseTransactionFixture):
        self.db = db


@pytest.fixture()
def opds_import_monitor_fixture(
    db: DatabaseTransactionFixture,
) -> OPDSImportMonitorFixture:
    return OPDSImportMonitorFixture(db)


class TestOPDSImportMonitor:
    def test_constructor(self, db: DatabaseTransactionFixture):
        session = db.session

        with pytest.raises(ValueError) as excinfo:
            OPDSImportMonitor(session, None, OPDSImporter)  # type: ignore[arg-type]
        assert (
            "OPDSImportMonitor can only be run in the context of a Collection."
            in str(excinfo.value)
        )
        c1 = db.collection(protocol=ExternalIntegration.OVERDRIVE)
        with pytest.raises(ValueError) as excinfo:
            OPDSImportMonitor(session, c1, OPDSImporter)
        assert (
            f"Collection {c1.name} is configured for protocol Overdrive, not OPDS Import."
            in str(excinfo.value)
        )

        c2 = db.collection(
            protocol=ExternalIntegration.OPDS_IMPORT, settings={"data_source": None}
        )
        with pytest.raises(ValueError) as excinfo:
            OPDSImportMonitor(session, c2, OPDSImporter)
        assert f"Collection {c2.name} has no associated data source." in str(
            excinfo.value
        )

        c3 = db.collection(
            protocol=ExternalIntegration.OPDS_IMPORT,
            settings={
                "data_source": "OPDS",
                "external_account_id": "https://opds.import.com/feed?size=100",
            },
        )
        monitor = OPDSImportMonitor(session, c3, OPDSImporter)
        assert monitor._feed_base_url == "https://opds.import.com/"

    def test_get(
        self,
        db: DatabaseTransactionFixture,
    ):
        session = db.session

        ## Test whether relative urls work
        collection = db.collection(
            external_account_id="https://opds.import.com:9999/feed",
            data_source_name="OPDS",
        )
        monitor = OPDSImportMonitor(session, collection, OPDSImporter)

        with patch("core.opds_import.HTTP.get_with_timeout") as mock_get:
            monitor._get("/absolute/path", {})
            assert mock_get.call_args[0] == (
                "https://opds.import.com:9999/absolute/path",
            )

            mock_get.reset_mock()
            monitor._get("relative/path", {})
            assert mock_get.call_args[0] == (
                "https://opds.import.com:9999/relative/path",
            )

    def test_hook_methods(self, db: DatabaseTransactionFixture):
        """By default, the OPDS URL and data source used by the importer
        come from the collection configuration.
        """
        collection = db.collection(
            external_account_id="http://url/", data_source_name="OPDS"
        )
        monitor = OPDSImportMonitor(
            db.session,
            collection,
            import_class=OPDSImporter,
        )

        assert collection.data_source == monitor.data_source(collection)

    def test_feed_contains_new_data(
        self,
        opds_importer_fixture: OPDSImporterFixture,
    ):
        data, db, session = (
            opds_importer_fixture,
            opds_importer_fixture.db,
            opds_importer_fixture.db.session,
        )

        feed = data.content_server_mini_feed

        class MockOPDSImportMonitor(OPDSImportMonitor):
            def _get(self, url, headers):
                return 200, {"content-type": AtomFeed.ATOM_TYPE}, feed

        data_source_name = "OPDS"
        collection = db.collection(
            external_account_id="http://url/", data_source_name=data_source_name
        )
        monitor = OPDSImportMonitor(
            session,
            collection,
            import_class=OPDSImporter,
        )
        timestamp = monitor.timestamp()

        # Nothing has been imported yet, so all data is new.
        assert monitor.feed_contains_new_data(feed) is True
        assert timestamp.start is None

        # Now import the editions.
        monitor = MockOPDSImportMonitor(
            session,
            collection=collection,
            import_class=OPDSImporter,
        )
        monitor.run()

        # Editions have been imported.
        assert 2 == session.query(Edition).count()

        # The timestamp has been updated, although unlike most
        # Monitors the timestamp is purely informational.
        assert timestamp.finish is not None

        editions = session.query(Edition).all()
        data_source = DataSource.lookup(session, data_source_name)

        # If there are CoverageRecords that record work are after the updated
        # dates, there's nothing new.
        record, ignore = CoverageRecord.add_for(
            editions[0],
            data_source,
            CoverageRecord.IMPORT_OPERATION,
            collection=collection,
        )
        record.timestamp = datetime_utc(2016, 1, 1, 1, 1, 1)

        record2, ignore = CoverageRecord.add_for(
            editions[1],
            data_source,
            CoverageRecord.IMPORT_OPERATION,
            collection=collection,
        )
        record2.timestamp = datetime_utc(2016, 1, 1, 1, 1, 1)

        assert monitor.feed_contains_new_data(feed) is False

        # If the monitor is set up to force reimport, it doesn't
        # matter that there's nothing new--we act as though there is.
        monitor.force_reimport = True
        assert monitor.feed_contains_new_data(feed) is True
        monitor.force_reimport = False

        # If an entry was updated after the date given in that entry's
        # CoverageRecord, there's new data.
        record2.timestamp = datetime_utc(1970, 1, 1, 1, 1, 1)
        assert monitor.feed_contains_new_data(feed) is True

        # If a CoverageRecord is a transient failure, we try again
        # regardless of whether it's been updated.
        for r in [record, record2]:
            r.timestamp = datetime_utc(2016, 1, 1, 1, 1, 1)
            r.exception = "Failure!"
            r.status = CoverageRecord.TRANSIENT_FAILURE
        assert monitor.feed_contains_new_data(feed) is True

        # If a CoverageRecord is a persistent failure, we don't try again...
        for r in [record, record2]:
            r.status = CoverageRecord.PERSISTENT_FAILURE
        assert monitor.feed_contains_new_data(feed) is False

        # ...unless the feed updates.
        record.timestamp = datetime_utc(1970, 1, 1, 1, 1, 1)
        assert monitor.feed_contains_new_data(feed) is True

    def test_follow_one_link(self, opds_importer_fixture: OPDSImporterFixture):
        data, db, session = (
            opds_importer_fixture,
            opds_importer_fixture.db,
            opds_importer_fixture.db.session,
        )
        data_source_name = "OPDS"
        collection = db.collection(
            external_account_id="http://url/", data_source_name=data_source_name
        )
        monitor = OPDSImportMonitor(
            session,
            collection=collection,
            import_class=OPDSImporter,
        )
        feed = data.content_server_mini_feed

        http = DummyHTTPClient()

        # If there's new data, follow_one_link extracts the next links.
        def follow():
            return monitor.follow_one_link("http://url", do_get=http.do_get)

        http.queue_response(200, OPDSFeed.ACQUISITION_FEED_TYPE, content=feed)
        next_links, content = follow()
        assert 1 == len(next_links)
        assert "http://localhost:5000/?after=327&size=100" == next_links[0]

        assert feed.encode("utf-8") == content

        # Now import the editions and add coverage records.
        monitor.importer.import_from_feed(feed)
        assert 2 == session.query(Edition).count()

        editions = session.query(Edition).all()
        data_source = DataSource.lookup(session, data_source_name)

        for edition in editions:
            record, ignore = CoverageRecord.add_for(
                edition,
                data_source,
                CoverageRecord.IMPORT_OPERATION,
                collection=collection,
            )
            record.timestamp = datetime_utc(2016, 1, 1, 1, 1, 1)

        # If there's no new data, follow_one_link returns no next
        # links and no content.
        #
        # Note that this works even when the media type is imprecisely
        # specified as Atom or bare XML.
        for imprecise_media_type in OPDSFeed.ATOM_LIKE_TYPES:
            http.queue_response(200, imprecise_media_type, content=feed)
            next_links, content = follow()
            assert 0 == len(next_links)
            assert None == content

        http.queue_response(200, AtomFeed.ATOM_TYPE, content=feed)
        next_links, content = follow()
        assert 0 == len(next_links)
        assert None == content

        # If the media type is missing or is not an Atom feed,
        # an exception is raised.
        http.queue_response(200, None, content=feed)
        with pytest.raises(BadResponseException) as excinfo:
            follow()
        assert "Expected Atom feed, got None" in str(excinfo.value)

        http.queue_response(200, "not/atom", content=feed)
        with pytest.raises(BadResponseException) as excinfo:
            follow()
        assert "Expected Atom feed, got not/atom" in str(excinfo.value)

    def test_import_one_feed(self, opds_importer_fixture: OPDSImporterFixture):
        data, db, session = (
            opds_importer_fixture,
            opds_importer_fixture.db,
            opds_importer_fixture.db.session,
        )
        # Check coverage records are created.
        data_source_name = "OPDS"
        collection = db.collection(
            external_account_id="http://root-url/index.xml",
            data_source_name=data_source_name,
        )
        monitor = OPDSImportMonitor(
            session,
            collection=collection,
            import_class=DoomedOPDSImporter,
        )
        data_source = DataSource.lookup(session, data_source_name)

        feed = data.content_server_mini_feed

        imported, failures = monitor.import_one_feed(feed)

        editions = session.query(Edition).all()

        # One edition has been imported
        assert 1 == len(editions)
        [edition] = editions

        # The return value of import_one_feed includes the imported
        # editions.
        assert [edition] == imported

        # That edition has a CoverageRecord.
        record = CoverageRecord.lookup(
            editions[0].primary_identifier,
            data_source,
            operation=CoverageRecord.IMPORT_OPERATION,
            collection=collection,
        )
        assert CoverageRecord.SUCCESS == record.status
        assert record.exception is None

        # The edition's primary identifier has some cover links whose
        # relative URL have been resolved relative to the Collection's
        # external_account_id.
        covers = {
            x.resource.url
            for x in editions[0].primary_identifier.links
            if x.rel == Hyperlink.IMAGE
        }
        assert covers == {
            "http://root-url/broken-cover-image",
            "http://root-url/working-cover-image",
        }

        # The 202 status message in the feed caused a transient failure.
        # The exception caused a persistent failure.

        coverage_records = session.query(CoverageRecord).filter(
            CoverageRecord.operation == CoverageRecord.IMPORT_OPERATION,
            CoverageRecord.status != CoverageRecord.SUCCESS,
        )
        assert sorted(
            [CoverageRecord.TRANSIENT_FAILURE, CoverageRecord.PERSISTENT_FAILURE]
        ) == sorted(x.status for x in coverage_records)

        identifier, ignore = Identifier.parse_urn(
            session, "urn:librarysimplified.org/terms/id/Gutenberg%20ID/10441"
        )
        failure = CoverageRecord.lookup(
            identifier,
            data_source,
            operation=CoverageRecord.IMPORT_OPERATION,
            collection=collection,
        )
        assert "Utter failure!" in failure.exception

        # Both failures were reported in the return value from
        # import_one_feed
        assert 2 == len(failures)

    def test_run_once(self, db: DatabaseTransactionFixture):
        class MockOPDSImportMonitor(OPDSImportMonitor):
            def __init__(self, *args, **kwargs):
                super().__init__(*args, **kwargs)
                self.responses = []
                self.imports = []

            def queue_response(self, response):
                self.responses.append(response)

            def follow_one_link(self, link, cutoff_date=None, do_get=None):
                return self.responses.pop()

            def import_one_feed(self, feed):
                # Simulate two successes and one failure on every page.
                self.imports.append(feed)
                return [object(), object()], {"identifier": "Failure"}

        data_source_name = "OPDS"
        collection = db.collection(
            external_account_id="http://url/", data_source_name=data_source_name
        )

        monitor = MockOPDSImportMonitor(
            db.session,
            collection=collection,
            import_class=OPDSImporter,
        )

        monitor.queue_response([[], "last page"])
        monitor.queue_response([["second next link"], "second page"])
        monitor.queue_response([["next link"], "first page"])

        progress = monitor.run_once(MagicMock())

        # Feeds are imported in reverse order
        assert ["last page", "second page", "first page"] == monitor.imports

        # Every page of the import had two successes and one failure.
        assert "Items imported: 6. Failures: 3." == progress.achievements

        # The TimestampData returned by run_once does not include any
        # timing information; that's provided by run().
        assert progress.start is None
        assert progress.finish is None

    def test_update_headers(self, db: DatabaseTransactionFixture):
        data_source_name = "OPDS"
        collection = db.collection(
            external_account_id="http://url/", data_source_name=data_source_name
        )

        # Test the _update_headers helper method.
        monitor = OPDSImportMonitor(
            db.session,
            collection=collection,
            import_class=OPDSImporter,
        )

        # _update_headers return a new dictionary. An Accept header will be setted
        # using the value of custom_accept_header. If the value is not set a
        # default value will be used.
        headers = {"Some other": "header"}
        new_headers = monitor._update_headers(headers)
        assert ["Some other"] == list(headers.keys())
        assert ["Accept", "Some other"] == sorted(list(new_headers.keys()))

        # If a custom_accept_header exist, will be used instead a default value
        new_headers = monitor._update_headers(headers)
        old_value = new_headers["Accept"]
        target_value = old_value + "more characters"
        monitor.custom_accept_header = target_value
        new_headers = monitor._update_headers(headers)
        assert new_headers["Accept"] == target_value
        assert old_value != target_value

        # If the monitor has a username and password, an Authorization
        # header using HTTP Basic Authentication is also added.
        monitor.username = "a user"
        monitor.password = "a password"
        headers = {}
        new_headers = monitor._update_headers(headers)
        assert new_headers["Authorization"].startswith("Basic")

        # However, if the Authorization and/or Accept headers have been
        # filled in by some other piece of code, _update_headers does
        # not touch them.
        expect = dict(Accept="text/html", Authorization="Bearer abc")
        headers = dict(expect)
        new_headers = monitor._update_headers(headers)
        assert headers == expect

    def test_retry(self, opds_importer_fixture: OPDSImporterFixture):
        data, db, session = (
            opds_importer_fixture,
            opds_importer_fixture.db,
            opds_importer_fixture.db.session,
        )

        retry_count = 15
        feed = data.content_server_mini_feed
        feed_url = "https://example.com/feed.opds"

        data_source_name = "OPDS"
        collection = db.collection(
            external_account_id="http://url/",
            data_source_name=data_source_name,
            settings={"connection_max_retry_count": retry_count},
        )

        # The importer takes its retry count from the collection settings.
        monitor = OPDSImportMonitor(
            session,
            collection=collection,
            import_class=OPDSImporter,
        )

        # We mock Retry class to ensure that the correct retry count had been passed.
        with patch("core.util.http.Retry") as retry_constructor_mock:
            with requests_mock.Mocker() as request_mock:
                request_mock.get(
                    feed_url,
                    text=feed,
                    status_code=200,
                    headers={"content-type": OPDSFeed.ACQUISITION_FEED_TYPE},
                )

                monitor.follow_one_link(feed_url)

                # Ensure that the correct retry count had been passed.
                retry_constructor_mock.assert_called_once_with(
                    total=retry_count,
                    status_forcelist=[429, 500, 502, 503, 504],
                    backoff_factor=1.0,
                )


class OPDSAPIFixture:
    def __init__(self, db: DatabaseTransactionFixture):
        self.db = db
        self.session = db.session
        self.collection = db.collection(
            protocol=OPDSAPI.label(), data_source_name="OPDS"
        )
        self.api = OPDSAPI(self.session, self.collection)

        self.mock_patron = MagicMock()
        self.mock_pin = MagicMock(spec=str)
        self.mock_licensepool = MagicMock(spec=LicensePool)
        self.mock_licensepool.collection = self.collection


@pytest.fixture
def opds_api_fixture(db: DatabaseTransactionFixture) -> OPDSAPIFixture:
    return OPDSAPIFixture(db)


class TestOPDSAPI:
    def test_checkin(self, opds_api_fixture: OPDSAPIFixture) -> None:
        # Make sure we can call checkin() without getting an exception.
        # The function is a no-op for this api, so we don't need to
        # test anything else.
        opds_api_fixture.api.checkin(
            opds_api_fixture.mock_patron,
            opds_api_fixture.mock_pin,
            opds_api_fixture.mock_licensepool,
        )

    def test_release_hold(self, opds_api_fixture: OPDSAPIFixture) -> None:
        # This api doesn't support holds. So we expect an exception.
        with pytest.raises(NotOnHold):
            opds_api_fixture.api.release_hold(
                opds_api_fixture.mock_patron,
                opds_api_fixture.mock_pin,
                opds_api_fixture.mock_licensepool,
            )

    def test_place_hold(self, opds_api_fixture: OPDSAPIFixture) -> None:
        # This api doesn't support holds. So we expect an exception.
        with pytest.raises(CurrentlyAvailable):
            opds_api_fixture.api.place_hold(
                opds_api_fixture.mock_patron,
                opds_api_fixture.mock_pin,
                opds_api_fixture.mock_licensepool,
                None,
            )

    def test_update_availability(self, opds_api_fixture: OPDSAPIFixture) -> None:
        # This function is a no-op since we already know the availability
        # of the license pool for any OPDS content. So we just make sure
        # we can call it without getting an exception.
        opds_api_fixture.api.update_availability(opds_api_fixture.mock_licensepool)

    def test_checkout(self, opds_api_fixture: OPDSAPIFixture) -> None:
        # Make sure checkout returns a LoanInfo object with the correct
        # collection id.
        mock_collection_property = PropertyMock(
            return_value=opds_api_fixture.collection
        )
        type(opds_api_fixture.mock_licensepool).collection = mock_collection_property
        delivery_mechanism = MagicMock(spec=LicensePoolDeliveryMechanism)
        loan = opds_api_fixture.api.checkout(
            opds_api_fixture.mock_patron,
            opds_api_fixture.mock_pin,
            opds_api_fixture.mock_licensepool,
            delivery_mechanism,
        )
        assert isinstance(loan, LoanInfo)
        assert mock_collection_property.call_count == 1
        assert loan.collection_id == opds_api_fixture.collection.id

    def test_can_fulfill_without_loan(self, opds_api_fixture: OPDSAPIFixture) -> None:
        # This should always return True.
        mock_lpdm = MagicMock(spec=LicensePoolDeliveryMechanism)
        assert (
            opds_api_fixture.api.can_fulfill_without_loan(
                opds_api_fixture.mock_patron,
                opds_api_fixture.mock_licensepool,
                mock_lpdm,
            )
            is True
        )

    def test_fulfill(self, opds_api_fixture: OPDSAPIFixture) -> None:
        # We only fulfill if the requested format matches an available format
        # for the license pool.
        mock_mechanism = MagicMock(spec=DeliveryMechanism)
        mock_lpdm = MagicMock(spec=LicensePoolDeliveryMechanism)
        mock_lpdm.delivery_mechanism = mock_mechanism

        # This license pool has no available formats.
        opds_api_fixture.mock_licensepool.delivery_mechanisms = []
        with pytest.raises(FormatNotAvailable):
            opds_api_fixture.api.fulfill(
                opds_api_fixture.mock_patron,
                opds_api_fixture.mock_pin,
                opds_api_fixture.mock_licensepool,
                mock_lpdm,
            )

        # This license pool has a delivery mechanism, but it's not the one
        # we're looking for.
        opds_api_fixture.mock_licensepool.delivery_mechanisms = [
            MagicMock(),
            MagicMock(),
        ]
        with pytest.raises(FormatNotAvailable):
            opds_api_fixture.api.fulfill(
                opds_api_fixture.mock_patron,
                opds_api_fixture.mock_pin,
                opds_api_fixture.mock_licensepool,
                mock_lpdm,
            )

        # This license pool has the delivery mechanism we're looking for, but
        # it does not have a resource.
        mock_lpdm.resource = None
        opds_api_fixture.mock_licensepool.delivery_mechanisms = [mock_lpdm]
        with pytest.raises(FormatNotAvailable):
            opds_api_fixture.api.fulfill(
                opds_api_fixture.mock_patron,
                opds_api_fixture.mock_pin,
                opds_api_fixture.mock_licensepool,
                mock_lpdm,
            )

        # This license pool has the delivery mechanism we're looking for, and
        # it has a resource, but the resource doesn't have a representation.
        mock_lpdm.resource = MagicMock(spec=Resource)
        mock_lpdm.resource.representation = None
        opds_api_fixture.mock_licensepool.delivery_mechanisms = [mock_lpdm]
        with pytest.raises(FormatNotAvailable):
            opds_api_fixture.api.fulfill(
                opds_api_fixture.mock_patron,
                opds_api_fixture.mock_pin,
                opds_api_fixture.mock_licensepool,
                mock_lpdm,
            )

        # This license pool has the delivery mechanism we're looking for, and
        # it has a resource, the resource has a representation, but the
        # representation doesn't have a URL.
        mock_lpdm.resource.representation = MagicMock(spec=Representation)
        mock_lpdm.resource.representation.public_url = None
        opds_api_fixture.mock_licensepool.delivery_mechanisms = [mock_lpdm]
        with pytest.raises(FormatNotAvailable):
            opds_api_fixture.api.fulfill(
                opds_api_fixture.mock_patron,
                opds_api_fixture.mock_pin,
                opds_api_fixture.mock_licensepool,
                mock_lpdm,
            )

        # This license pool has everything we need, so we can fulfill.
        mock_lpdm.resource.representation.public_url = "http://foo.com/bar.epub"
        opds_api_fixture.mock_licensepool.delivery_mechanisms = [
            MagicMock(),
            MagicMock(),
            mock_lpdm,
        ]
        fulfillment = opds_api_fixture.api.fulfill(
            opds_api_fixture.mock_patron,
            opds_api_fixture.mock_pin,
            opds_api_fixture.mock_licensepool,
            mock_lpdm,
        )
        assert isinstance(fulfillment, FulfillmentInfo)
        assert fulfillment.content_link == mock_lpdm.resource.representation.public_url
        assert fulfillment.content_type == mock_lpdm.resource.representation.media_type
        assert fulfillment.content is None
        assert fulfillment.content_expires is None
        assert fulfillment.collection_id == opds_api_fixture.collection.id<|MERGE_RESOLUTION|>--- conflicted
+++ resolved
@@ -247,6 +247,7 @@
                 "primary_identifier_source": ExternalIntegration.DCTERMS_IDENTIFIER,
             },
             data_source_name="OPDS",
+            external_account_id="http://root.uri",
         )
         importer = opds_importer_fixture.importer(collection=collection_to_test)
 
@@ -1368,191 +1369,6 @@
         assert lp.work == work
         assert lp2.work == work
 
-<<<<<<< HEAD
-=======
-    def test_assert_importable_content(self, db: DatabaseTransactionFixture):
-        session = db.session
-        collection = db.collection(
-            protocol=ExternalIntegration.OPDS_IMPORT, data_source_name="OPDS"
-        )
-
-        class Mock(OPDSImporter):
-            """An importer that may or may not be able to find
-            real open-access content.
-            """
-
-            # Set this variable to control whether any open-access links
-            # are "found" in the OPDS feed.
-            open_access_links: Optional[list] = None
-
-            extract_feed_data_called_with = None
-            _is_open_access_link_called_with = []
-
-            def extract_feed_data(self, feed, feed_url):
-                # There's no need to return realistic metadata,
-                # since _open_access_links is also mocked.
-                self.extract_feed_data_called_with = (feed, feed_url)
-                return {"some": "metadata"}, {}
-
-            def _open_access_links(self, metadatas):
-                self._open_access_links_called_with = metadatas
-                yield from self.open_access_links
-
-            def _is_open_access_link(self, url, type):
-                self._is_open_access_link_called_with.append((url, type))
-                return False
-
-        class NoLinks(Mock):
-            "Simulate an OPDS feed that contains no open-access links."
-            open_access_links = []
-
-        # We won't be making any HTTP requests, even simulated ones.
-        do_get = MagicMock()
-
-        # Here, there are no links at all.
-        importer = NoLinks(session, collection, do_get)
-        with pytest.raises(IntegrationException) as excinfo:
-            importer.assert_importable_content("feed", "url")
-        assert "No open-access links were found in the OPDS feed." in str(excinfo.value)
-
-        # We extracted 'metadata' from the feed and URL.
-        assert ("feed", "url") == importer.extract_feed_data_called_with
-
-        # But there were no open-access links in the 'metadata',
-        # so we had nothing to check.
-        assert [] == importer._is_open_access_link_called_with
-
-        oa = Hyperlink.OPEN_ACCESS_DOWNLOAD
-
-        class BadLinks(Mock):
-            """Simulate an OPDS feed that contains open-access links that
-            don't actually work, because _is_open_access always returns False
-            """
-
-            open_access_links = [
-                LinkData(href="url1", rel=oa, media_type="text/html"),
-                LinkData(href="url2", rel=oa, media_type="application/json"),
-                LinkData(
-                    href="I won't be tested", rel=oa, media_type="application/json"
-                ),
-            ]
-
-        bad_links_importer = BadLinks(session, collection, do_get)
-        with pytest.raises(IntegrationException) as excinfo:
-            bad_links_importer.assert_importable_content(
-                "feed", "url", max_get_attempts=2
-            )
-        assert (
-            "Was unable to GET supposedly open-access content such as url2 (tried 2 times)"
-            in str(excinfo.value)
-        )
-
-        # We called _is_open_access_link on the first and second links
-        # found in the 'metadata', but failed both times.
-        #
-        # We didn't bother with the third link because max_get_attempts was
-        # set to 2.
-        try1, try2 = bad_links_importer._is_open_access_link_called_with
-        assert ("url1", "text/html") == try1
-        assert ("url2", "application/json") == try2
-
-        class GoodLink(Mock):
-            """Simulate an OPDS feed that contains two bad open-access links
-            and one good one.
-            """
-
-            _is_open_access_link_called_with = []
-            open_access_links = [
-                LinkData(href="bad", rel=oa, media_type="text/html"),
-                LinkData(href="good", rel=oa, media_type="application/json"),
-                LinkData(href="also bad", rel=oa, media_type="text/html"),
-            ]
-
-            def _is_open_access_link(self, url, type):
-                self._is_open_access_link_called_with.append((url, type))
-                if url == "bad":
-                    return False
-                return "this is a book"
-
-        good_link_importer = GoodLink(session, collection, do_get)
-        result = good_link_importer.assert_importable_content(
-            "feed", "url", max_get_attempts=5
-        )
-        assert True == result
-
-        # The first link didn't work, but the second one did,
-        # so we didn't try the third one.
-        try1, try2 = good_link_importer._is_open_access_link_called_with
-        assert ("bad", "text/html") == try1
-        assert ("good", "application/json") == try2
-
-    def test__open_access_links(self, db: DatabaseTransactionFixture):
-        session = db.session
-
-        """Test our ability to find open-access links in Metadata objects."""
-        m = OPDSImporter._open_access_links
-
-        # No Metadata objects, no links.
-        assert [] == list(m([]))
-
-        # This Metadata has no associated CirculationData and will be
-        # ignored.
-        no_circulation = Metadata(DataSource.GUTENBERG)
-
-        # This CirculationData has no open-access links, so it will be
-        # ignored.
-        circulation = CirculationData(DataSource.GUTENBERG, db.identifier())
-        no_open_access_links = Metadata(DataSource.GUTENBERG, circulation=circulation)
-
-        # This has three links, but only the open-access links
-        # will be returned.
-        circulation = CirculationData(DataSource.GUTENBERG, db.identifier())
-        oa = Hyperlink.OPEN_ACCESS_DOWNLOAD
-        for rel in [oa, Hyperlink.IMAGE, oa]:
-            circulation.links.append(LinkData(href=db.fresh_url(), rel=rel))
-        two_open_access_links = Metadata(DataSource.GUTENBERG, circulation=circulation)
-
-        oa_only = [x for x in circulation.links if x.rel == oa]
-        assert oa_only == list(
-            m([no_circulation, two_open_access_links, no_open_access_links])
-        )
-
-    def test__is_open_access_link(
-        self, db: DatabaseTransactionFixture, opds_importer_fixture: OPDSImporterFixture
-    ):
-        session = db.session
-        http = DummyHTTPClient()
-
-        # We only check that the response entity-body isn't tiny. 11
-        # kilobytes of data is enough.
-        enough_content = "a" * (1024 * 11)
-
-        # Set up an HTTP response that looks enough like a book
-        # to convince _is_open_access_link.
-        http.queue_response(200, content=enough_content)
-        monitor = opds_importer_fixture.importer(http_get=http.do_get)
-
-        url = db.fresh_url()
-        type = "text/html"
-        assert "Found a book-like thing at %s" % url == monitor._is_open_access_link(
-            url, type
-        )
-
-        # We made a GET request to the appropriate URL.
-        assert url == http.requests.pop()
-
-        # This HTTP response looks OK but it's not big enough to be
-        # any kind of book.
-        http.queue_response(200, content="not enough content")
-        monitor = opds_importer_fixture.importer(http_get=http.do_get)
-        assert False == monitor._is_open_access_link(url, None)
-
-        # This HTTP response is clearly an error page.
-        http.queue_response(404, content=enough_content)
-        monitor = opds_importer_fixture.importer(http_get=http.do_get)
-        assert False == monitor._is_open_access_link(url, None)
-
->>>>>>> 7c2d0eeb
     def test_import_open_access_audiobook(
         self, opds_importer_fixture: OPDSImporterFixture
     ):
@@ -1628,6 +1444,7 @@
                 "OPDS collection with a WAYFless acquisition link",
                 ExternalIntegration.OPDS_IMPORT,
                 data_source_name="test",
+                external_account_id="http://wayfless.example.com/feed",
             )
             collection.libraries.append(library)
 
@@ -2272,7 +2089,9 @@
         self.db = db
         self.session = db.session
         self.collection = db.collection(
-            protocol=OPDSAPI.label(), data_source_name="OPDS"
+            protocol=OPDSAPI.label(),
+            data_source_name="OPDS",
+            external_account_id="http://opds.example.com/feed",
         )
         self.api = OPDSAPI(self.session, self.collection)
 
