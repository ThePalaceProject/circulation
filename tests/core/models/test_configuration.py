import json
from enum import Enum
from unittest.mock import MagicMock, create_autospec

import pytest
import sqlalchemy
from flask_babel import lazy_gettext as _
from parameterized import parameterized
from sqlalchemy.exc import IntegrityError

from core.config import CannotLoadConfiguration, Configuration
from core.model import create, get_one
from core.model.collection import Collection
from core.model.configuration import (
    ConfigurationAttribute,
    ConfigurationAttributeType,
    ConfigurationGrouping,
    ConfigurationMetadata,
    ConfigurationOption,
    ConfigurationSetting,
    ConfigurationStorage,
    ExternalIntegration,
    ExternalIntegrationLink,
    HasExternalIntegration,
)
from core.model.datasource import DataSource
from tests.fixtures.database import DatabaseTransactionFixture


class TestConfigurationSetting:
    def test_is_secret(self, db: DatabaseTransactionFixture):
        """Some configuration settings are considered secrets,
        and some are not.
        """
        session = db.session()

        m = ConfigurationSetting._is_secret
        assert True == m("secret")
        assert True == m("password")
        assert True == m("its_a_secret_to_everybody")
        assert True == m("the_password")
        assert True == m("password_for_the_account")
        assert False == m("public_information")

        assert True == ConfigurationSetting.sitewide(session, "secret_key").is_secret
        assert False == ConfigurationSetting.sitewide(session, "public_key").is_secret

    def test_value_or_default(self, db: DatabaseTransactionFixture):
        session = db.session()

        integration, ignore = create(
            session,
            ExternalIntegration,
            goal=db.fresh_str(),
            protocol=db.fresh_str(),
        )
        setting = integration.setting("key")
        assert None == setting.value

        # If the setting has no value, value_or_default sets the value to
        # the default, and returns the default.
        assert "default value" == setting.value_or_default("default value")
        assert "default value" == setting.value

        # Once the value is set, value_or_default returns the value.
        assert "default value" == setting.value_or_default("new default")

        # If the setting has any value at all, even the empty string,
        # it's returned instead of the default.
        setting.value = ""
        assert "" == setting.value_or_default("default")

    def test_value_inheritance(self, db: DatabaseTransactionFixture):
        session = db.session()
        key = "SomeKey"

        # Here's a sitewide configuration setting.
        sitewide_conf = ConfigurationSetting.sitewide(session, key)

        # Its value is not set.
        assert None == sitewide_conf.value

        # Set it.
        sitewide_conf.value = "Sitewide value"
        assert "Sitewide value" == sitewide_conf.value

        # Here's an integration, let's say the SIP2 authentication mechanism
        sip, ignore = create(
            session,
            ExternalIntegration,
            goal=ExternalIntegration.PATRON_AUTH_GOAL,
            protocol="SIP2",
        )

        # It happens to a ConfigurationSetting for the same key used
        # in the sitewide configuration.
        sip_conf = ConfigurationSetting.for_externalintegration(key, sip)

        # But because the meaning of a configuration key differ so
        # widely across integrations, the SIP2 integration does not
        # inherit the sitewide value for the key.
        assert None == sip_conf.value
        sip_conf.value = "SIP2 value"

        # Here's a library which has a ConfigurationSetting for the same
        # key used in the sitewide configuration.
        library = db.default_library()
        library_conf = ConfigurationSetting.for_library(key, library)

        # Since all libraries use a given ConfigurationSetting to mean
        # the same thing, a library _does_ inherit the sitewide value
        # for a configuration setting.
        assert "Sitewide value" == library_conf.value

        # Change the site-wide configuration, and the default also changes.
        sitewide_conf.value = "New site-wide value"
        assert "New site-wide value" == library_conf.value

        # The per-library value takes precedence over the site-wide
        # value.
        library_conf.value = "Per-library value"
        assert "Per-library value" == library_conf.value

        # Now let's consider a setting like the patron identifier
        # prefix.  This is set on the combination of a library and a
        # SIP2 integration.
        key = "patron_identifier_prefix"
        library_patron_prefix_conf = (
            ConfigurationSetting.for_library_and_externalintegration(
                session, key, library, sip
            )
        )
        assert None == library_patron_prefix_conf.value

        # If the SIP2 integration has a value set for this
        # ConfigurationSetting, that value is inherited for every
        # individual library that uses the integration.
        generic_patron_prefix_conf = ConfigurationSetting.for_externalintegration(
            key, sip
        )
        assert None == generic_patron_prefix_conf.value
        generic_patron_prefix_conf.value = "Integration-specific value"
        assert "Integration-specific value" == library_patron_prefix_conf.value

        # Change the value on the integration, and the default changes
        # for each individual library.
        generic_patron_prefix_conf.value = "New integration-specific value"
        assert "New integration-specific value" == library_patron_prefix_conf.value

        # The library+integration setting takes precedence over the
        # integration setting.
        library_patron_prefix_conf.value = "Library-specific value"
        assert "Library-specific value" == library_patron_prefix_conf.value

    def test_duplicate(self, db: DatabaseTransactionFixture):
        """You can't have two ConfigurationSettings for the same key,
        library, and external integration.

        (test_relationships shows that you can have two settings for the same
        key as long as library or integration is different.)
        """
        session = db.session()
        key = db.fresh_str()
        integration, ignore = create(
            session,
            ExternalIntegration,
            goal=db.fresh_str(),
            protocol=db.fresh_str(),
        )
        library = db.default_library()
        setting = ConfigurationSetting.for_library_and_externalintegration(
            session, key, library, integration
        )
        setting2 = ConfigurationSetting.for_library_and_externalintegration(
            session, key, library, integration
        )
        assert setting.id == setting2.id
        pytest.raises(
            IntegrityError,
            create,
            session,
            ConfigurationSetting,
            key=key,
            library=library,
            external_integration=integration,
        )

    def test_relationships(self, db: DatabaseTransactionFixture):
        session = db.session()
        integration, ignore = create(
            session,
            ExternalIntegration,
            goal=db.fresh_str(),
            protocol=db.fresh_str(),
        )
        assert [] == integration.settings

        library = db.default_library()
        assert [] == library.settings

        # Create four different ConfigurationSettings with the same key.
        cs = ConfigurationSetting
        key = db.fresh_str()

        for_neither = cs.sitewide(session, key)
        assert None == for_neither.library
        assert None == for_neither.external_integration

        for_library = cs.for_library(key, library)
        assert library == for_library.library
        assert None == for_library.external_integration

        for_integration = cs.for_externalintegration(key, integration)
        assert None == for_integration.library
        assert integration == for_integration.external_integration

        for_both = cs.for_library_and_externalintegration(
            session, key, library, integration
        )
        assert library == for_both.library
        assert integration == for_both.external_integration

        # We got four distinct objects with the same key.
        objs = [for_neither, for_library, for_integration, for_both]
        assert 4 == len(set(objs))
        for o in objs:
            assert o.key == key

        assert [for_library, for_both] == library.settings
        assert [for_integration, for_both] == integration.settings
        assert library == for_both.library
        assert integration == for_both.external_integration

        # If we delete the integration, all configuration settings
        # associated with it are deleted, even the one that's also
        # associated with the library.
        session.delete(integration)
        session.commit()
        assert [for_library.id] == [x.id for x in library.settings]

    def test_no_orphan_delete_cascade(self, db: DatabaseTransactionFixture):
        # Disconnecting a ConfigurationSetting from a Library or
        # ExternalIntegration doesn't delete it, because it's fine for
        # a ConfigurationSetting to have no associated Library or
        # ExternalIntegration.
        session = db.session()
        library = db.default_library()
        for_library = ConfigurationSetting.for_library(db.fresh_str(), library)

        integration = db.external_integration(db.fresh_str())
        for_integration = ConfigurationSetting.for_externalintegration(
            db.fresh_str(), integration
        )

        # Remove library and external_integration.
        for_library.library = None
        for_integration.external_integration = None
        session.commit()

        # That was a weird thing to do, but the ConfigurationSettings
        # are still in the database.
        for cs in for_library, for_integration:
            assert cs == get_one(session, ConfigurationSetting, id=cs.id)

    @pytest.mark.parametrize(
        "set_to,expect",
        [(None, None), (1, "1"), ("snowman", "snowman"), ("☃".encode(), "☃")],
    )
    def test_setter_parameterized(self, db, set_to, expect):
        # Values are converted into Unicode strings on the way in to
        # the 'value' setter.
        setting = ConfigurationSetting.sitewide(db.session(), "setting")
        setting.value = set_to
        assert setting.value == expect

    def test_stored_bytes_value(self, db: DatabaseTransactionFixture):
        session = db.session()
        bytes_setting = ConfigurationSetting.sitewide(session, "bytes_setting")
        assert bytes_setting.value is None

        bytes_setting.value = "1234 ☃".encode()
        assert "1234 ☃" == bytes_setting.value

        with pytest.raises(UnicodeDecodeError):
            bytes_setting.value = b"\x80"

    def test_int_value(self, db: DatabaseTransactionFixture):
        session = db.session()
        number = ConfigurationSetting.sitewide(session, "number")
        assert None == number.int_value

        number.value = "1234"
        assert 1234 == number.int_value

        number.value = "tra la la"
        pytest.raises(ValueError, lambda: number.int_value)

    def test_float_value(self, db: DatabaseTransactionFixture):
        session = db.session()
        number = ConfigurationSetting.sitewide(session, "number")
        assert None == number.int_value

        number.value = "1234.5"
        assert 1234.5 == number.float_value

        number.value = "tra la la"
        pytest.raises(ValueError, lambda: number.float_value)

    def test_json_value(self, db: DatabaseTransactionFixture):
        session = db.session()
        jsondata = ConfigurationSetting.sitewide(session, "json")
        assert None == jsondata.int_value

        jsondata.value = "[1,2]"
        assert [1, 2] == jsondata.json_value

        jsondata.value = "tra la la"
        pytest.raises(ValueError, lambda: jsondata.json_value)

    def test_excluded_audio_data_sources(self, db: DatabaseTransactionFixture):
        # Get a handle on the underlying ConfigurationSetting
        session = db.session()
        setting = ConfigurationSetting.sitewide(
            session, Configuration.EXCLUDED_AUDIO_DATA_SOURCES
        )
        m = ConfigurationSetting.excluded_audio_data_sources
        # When no explicit value is set for the ConfigurationSetting,
        # the return value of the method is AUDIO_EXCLUSIONS -- whatever
        # the default is for the current version of the circulation manager.
        assert None == setting.value
        assert ConfigurationSetting.EXCLUDED_AUDIO_DATA_SOURCES_DEFAULT == m(session)
        # When an explicit value for the ConfigurationSetting, is set, that
        # value is interpreted as JSON and returned.
        setting.value = "[]"
        assert [] == m(session)

    def test_explain(self, db: DatabaseTransactionFixture):
        """Test that ConfigurationSetting.explain gives information
        about all site-wide configuration settings.
        """
        session = db.session()
        ConfigurationSetting.sitewide(session, "a_secret").value = "1"
        ConfigurationSetting.sitewide(session, "nonsecret_setting").value = "2"

        integration = db.external_integration("a protocol", "a goal")

        actual = ConfigurationSetting.explain(session, include_secrets=True)
        expect = """Site-wide configuration settings:
---------------------------------
a_secret='1'
nonsecret_setting='2'"""
        assert expect == "\n".join(actual)

        without_secrets = "\n".join(
            ConfigurationSetting.explain(session, include_secrets=False)
        )
        assert "a_secret" not in without_secrets
        assert "nonsecret_setting" in without_secrets


class TestUniquenessConstraints:
    def test_duplicate_sitewide_setting(self, db: DatabaseTransactionFixture):
        # You can't create two sitewide settings with the same key.
        session = db.session()
        c1 = ConfigurationSetting(key="key", value="value1")
        session.add(c1)
        session.flush()
        c2 = ConfigurationSetting(key="key", value="value2")
        session.add(c2)
        pytest.raises(IntegrityError, session.flush)

    def test_duplicate_library_setting(self, db: DatabaseTransactionFixture):
        # A library can't have two settings with the same key.
        session = db.session()
        c1 = ConfigurationSetting(
            key="key", value="value1", library=db.default_library()
        )
        session.add(c1)
        session.flush()
        c2 = ConfigurationSetting(
            key="key", value="value2", library=db.default_library()
        )
        session.add(c2)
        pytest.raises(IntegrityError, session.flush)

    def test_duplicate_integration_setting(self, db: DatabaseTransactionFixture):
        # An external integration can't have two settings with the
        # same key.
        session = db.session()
        integration = db.external_integration(db.fresh_str())
        c1 = ConfigurationSetting(
            key="key", value="value1", external_integration=integration
        )
        session.add(c1)
        session.flush()
        c2 = ConfigurationSetting(
            key="key", value="value1", external_integration=integration
        )
        session.add(c2)
        pytest.raises(IntegrityError, session.flush)

    def test_duplicate_library_integration_setting(
        self, db: DatabaseTransactionFixture
    ):
        # A library can't configure an external integration two
        # different ways for the same key.
        session = db.session()
        integration = db.external_integration(db.fresh_str())
        c1 = ConfigurationSetting(
            key="key",
            value="value1",
            library=db.default_library(),
            external_integration=integration,
        )
        session.add(c1)
        session.flush()
        c2 = ConfigurationSetting(
            key="key",
            value="value1",
            library=db.default_library(),
            external_integration=integration,
        )
        session.add(c2)
        pytest.raises(IntegrityError, session.flush)


class TestExternalIntegrationLink:
    def test_collection_mirror_settings(self):
        settings = ExternalIntegrationLink.COLLECTION_MIRROR_SETTINGS

        assert settings[0]["key"] == ExternalIntegrationLink.COVERS_KEY
        assert settings[0]["label"] == "Covers Mirror"
        assert (
            settings[0]["options"][0]["key"]
            == ExternalIntegrationLink.NO_MIRROR_INTEGRATION
        )
        assert settings[0]["options"][0]["label"] == _(
            "None - Do not mirror cover images"
        )

        assert settings[1]["key"] == ExternalIntegrationLink.OPEN_ACCESS_BOOKS_KEY
        assert settings[1]["label"] == "Open Access Books Mirror"
        assert (
            settings[1]["options"][0]["key"]
            == ExternalIntegrationLink.NO_MIRROR_INTEGRATION
        )
        assert settings[1]["options"][0]["label"] == _(
            "None - Do not mirror free books"
        )

        assert settings[2]["key"] == ExternalIntegrationLink.PROTECTED_ACCESS_BOOKS_KEY
        assert settings[2]["label"] == "Protected Access Books Mirror"
        assert (
            settings[2]["options"][0]["key"]
            == ExternalIntegrationLink.NO_MIRROR_INTEGRATION
        )
        assert settings[2]["options"][0]["label"] == _(
            "None - Do not mirror self-hosted, commercially licensed books"
        )

    def test_relationships(self, db: DatabaseTransactionFixture):
        # Create a collection with two storage external integrations.
        session = db.session()

        collection = db.collection(
            name="Collection",
            protocol=ExternalIntegration.OVERDRIVE,
        )

        storage1 = db.external_integration(
            name="integration1",
            protocol=ExternalIntegration.S3,
        )
        storage2 = db.external_integration(
            name="integration2",
            protocol=ExternalIntegration.S3,
            goal=ExternalIntegration.STORAGE_GOAL,
            username="username",
            password="password",
        )

        # Two external integration links need to be created to associate
        # the collection's external integration with the two storage
        # external integrations.
        s1_external_integration_link = db.external_integration_link(
            integration=collection.external_integration,
            other_integration=storage1,
            purpose="covers_mirror",
        )
        s2_external_integration_link = db.external_integration_link(
            integration=collection.external_integration,
            other_integration=storage2,
            purpose="books_mirror",
        )

        qu = session.query(ExternalIntegrationLink).order_by(
            ExternalIntegrationLink.other_integration_id
        )
        external_integration_links = qu.all()

        assert len(external_integration_links) == 2
        assert external_integration_links[0].other_integration_id == storage1.id
        assert external_integration_links[1].other_integration_id == storage2.id

        # When a storage integration is deleted, the related external
        # integration link row is deleted, and the relationship with the
        # collection is removed.
        session.delete(storage1)

        qu = session.query(ExternalIntegrationLink)
        external_integration_links = qu.all()

        assert len(external_integration_links) == 1
        assert external_integration_links[0].other_integration_id == storage2.id


class ExampleExternalIntegrationFixture:
    external_integration: ExternalIntegration
    database_fixture: DatabaseTransactionFixture

    def __init__(
        self,
        external_integration: ExternalIntegration,
        database_transaction: DatabaseTransactionFixture,
    ):
        self.external_integration = external_integration
        self.database_fixture = database_transaction


@pytest.fixture()
def example_externalintegration_fixture(
    db,
) -> ExampleExternalIntegrationFixture:
    e = db.external_integration(goal=db.fresh_str(), protocol=db.fresh_str())
    return ExampleExternalIntegrationFixture(e, db)


class TestExternalIntegration:
    def test_for_library_and_goal(
        self, example_externalintegration_fixture: ExampleExternalIntegrationFixture
    ):
        db = example_externalintegration_fixture.database_fixture
        session = db.session()
        external_integration = example_externalintegration_fixture.external_integration

        goal = external_integration.goal
        qu = ExternalIntegration.for_library_and_goal(
            session, db.default_library(), goal
        )

        # This matches nothing because the ExternalIntegration is not
        # associated with the Library.
        assert [] == qu.all()
        get_one = ExternalIntegration.one_for_library_and_goal
        assert None == get_one(session, db.default_library(), goal)

        # Associate the library with the ExternalIntegration and
        # the query starts matching it. one_for_library_and_goal
        # also starts returning it.
        external_integration.libraries.append(db.default_library())
        assert [external_integration] == qu.all()
        assert external_integration == get_one(session, db.default_library(), goal)

        # Create another, similar ExternalIntegration. By itself, this
        # has no effect.
        integration2, ignore = create(
            session, ExternalIntegration, goal=goal, protocol=db.fresh_str()
        )
        assert [external_integration] == qu.all()
        assert external_integration == get_one(session, db.default_library(), goal)

        # Associate that ExternalIntegration with the library, and
        # the query starts picking it up, and one_for_library_and_goal
        # starts raising an exception.
        integration2.libraries.append(db.default_library())
        assert {external_integration, integration2} == set(qu.all())
        with pytest.raises(CannotLoadConfiguration) as excinfo:
            get_one(session, db.default_library(), goal)
        assert "Library {} defines multiple integrations with goal {}".format(
            db.default_library().name, goal
        ) in str(excinfo.value)

    def test_for_collection_and_purpose(
        self, example_externalintegration_fixture: ExampleExternalIntegrationFixture
    ):
        db = example_externalintegration_fixture.database_fixture
        session = db.session()
        wrong_purpose = "isbn"
        collection = db.collection()

        with pytest.raises(CannotLoadConfiguration) as excinfo:
            ExternalIntegration.for_collection_and_purpose(
                session, collection, wrong_purpose
            )
        assert (
            "No storage integration for collection '%s' and purpose '%s' is configured"
            % (collection.name, wrong_purpose)
            in str(excinfo.value)
        )

        external_integration = db.external_integration("some protocol")
        collection.external_integration_id = external_integration.id
        purpose = "covers_mirror"
        db.external_integration_link(integration=external_integration, purpose=purpose)

        integration = ExternalIntegration.for_collection_and_purpose(
            session, collection=collection, purpose=purpose
        )
        assert isinstance(integration, ExternalIntegration)

    def test_with_setting_value(
        self, example_externalintegration_fixture: ExampleExternalIntegrationFixture
    ):
        db = example_externalintegration_fixture.database_fixture
        session = db.session()

        def results():
            # Run the query and return all results.
            return ExternalIntegration.with_setting_value(
                session, "protocol", "goal", "key", "value"
            ).all()

        # We start off with no results.
        assert [] == results()

        # This ExternalIntegration will not match the result,
        # even though protocol and goal match, because it
        # doesn't have the 'key' ConfigurationSetting set.
        integration = db.external_integration("protocol", "goal")
        assert [] == results()

        # Now 'key' is set, but set to the wrong value.
        setting = integration.setting("key")
        setting.value = "wrong"
        assert [] == results()

        # Now it's set to the right value, so we get a result.
        setting.value = "value"
        assert [integration] == results()

        # Create another, identical integration.
        integration2, is_new = create(
            session, ExternalIntegration, protocol="protocol", goal="goal"
        )
        assert integration2 != integration
        integration2.setting("key").value = "value"

        # Both integrations show up.
        assert {integration, integration2} == set(results())

        # If the integration's goal doesn't match, it doesn't show up.
        integration2.goal = "wrong"
        assert [integration] == results()

        # If the integration's protocol doesn't match, it doesn't show up.
        integration.protocol = "wrong"
        assert [] == results()

    def test_data_source(
        self, example_externalintegration_fixture: ExampleExternalIntegrationFixture
    ):
        db = example_externalintegration_fixture.database_fixture

        # For most collections, the protocol determines the
        # data source.
        collection = db.collection(protocol=ExternalIntegration.OVERDRIVE)
        assert DataSource.OVERDRIVE == collection.data_source.name

        # For OPDS Import collections, data source is a setting which
        # might not be present.
        assert None == db.default_collection().data_source

        # data source will be automatically created if necessary.
        db.default_collection().external_integration.setting(
            Collection.DATA_SOURCE_NAME_SETTING
        ).value = "New Data Source"
        assert "New Data Source" == db.default_collection().data_source.name

    def test_set_key_value_pair(
        self, example_externalintegration_fixture: ExampleExternalIntegrationFixture
    ):
        """Test the ability to associate extra key-value pairs with
        an ExternalIntegration.
        """
        integration = example_externalintegration_fixture.external_integration
        assert [] == integration.settings

        setting = integration.set_setting("website_id", "id1")
        assert "website_id" == setting.key
        assert "id1" == setting.value

        # Calling set() again updates the key-value pair.
        assert [setting.id] == [x.id for x in integration.settings]
        setting2 = integration.set_setting("website_id", "id2")
        assert setting.id == setting2.id
        assert "id2" == setting2.value

        assert setting2 == integration.setting("website_id")

    def test_explain(
        self, example_externalintegration_fixture: ExampleExternalIntegrationFixture
    ):
        db = example_externalintegration_fixture.database_fixture
        session = db.session()

        integration = db.external_integration("protocol", "goal")
        integration.name = "The Integration"
        integration.url = "http://url/"
        integration.username = "someuser"
        integration.password = "somepass"
        integration.setting("somesetting").value = "somevalue"

        # Two different libraries have slightly different
        # configurations for this integration.
        db.default_library().name = "First Library"
        db.default_library().integrations.append(integration)
        ConfigurationSetting.for_library_and_externalintegration(
            session, "library-specific", db.default_library(), integration
        ).value = "value1"

        library2 = db.library()
        library2.name = "Second Library"
        library2.integrations.append(integration)
        ConfigurationSetting.for_library_and_externalintegration(
            session, "library-specific", library2, integration
        ).value = "value2"

        # If we decline to pass in a library, we get information about how
        # each library in the system configures this integration.

        expect = (
            """ID: %s
Name: The Integration
Protocol/Goal: protocol/goal
library-specific='value1' (applies only to First Library)
library-specific='value2' (applies only to Second Library)
somesetting='somevalue'
url='http://url/'
username='someuser'"""
            % integration.id
        )
        actual = integration.explain()
        assert expect == "\n".join(actual)

        # If we pass in a library, we only get information about
        # how that specific library configures the integration.
        for_library_2 = "\n".join(integration.explain(library=library2))
        assert "applies only to First Library" not in for_library_2
        assert "applies only to Second Library" in for_library_2

        # If we pass in True for include_secrets, we see the passwords.
        with_secrets = integration.explain(include_secrets=True)
        assert "password='somepass'" in with_secrets

    def test_custom_accept_header(
        self, example_externalintegration_fixture: ExampleExternalIntegrationFixture
    ):
        db = example_externalintegration_fixture.database_fixture

        integration = db.external_integration("protocol", "goal")
        # Must be empty if not set
        assert integration.custom_accept_header == None

        # Must be the same value if set
        integration.custom_accept_header = "custom header"
        assert integration.custom_accept_header == "custom header"

    def test_delete(
        self, example_externalintegration_fixture: ExampleExternalIntegrationFixture
    ):
        """Ensure that ExternalIntegration.delete clears all orphan ExternalIntegrationLinks."""
        session = example_externalintegration_fixture.database_fixture.session()
        db = example_externalintegration_fixture.database_fixture

        integration1 = db.external_integration(
            ExternalIntegration.MANUAL,
            ExternalIntegration.LICENSE_GOAL,
            libraries=[db.default_library()],
        )
        integration2 = db.external_integration(
            ExternalIntegration.S3,
            ExternalIntegration.STORAGE_GOAL,
            libraries=[db.default_library()],
        )

        # Set up a a link associating integration2 with integration1.
        link1 = db.external_integration_link(
            integration1,
            db.default_library(),
            integration2,
            ExternalIntegrationLink.PROTECTED_ACCESS_BOOKS,
        )
        link2 = db.external_integration_link(
            integration1,
            db.default_library(),
            integration2,
            ExternalIntegrationLink.COVERS,
        )

        # Delete integration1.
        session.delete(integration1)

        # Ensure that there are no orphan links.
        links = session.query(ExternalIntegrationLink).all()
        for link in (link1, link2):
            assert link not in links

        # Ensure that the first integration was successfully removed.
        external_integrations = session.query(ExternalIntegration).all()
        assert integration1 not in external_integrations
        assert integration2 in external_integrations


SETTING1_KEY = "setting1"
SETTING1_LABEL = "Setting 1's label"
SETTING1_DESCRIPTION = "Setting 1's description"
SETTING1_TYPE = ConfigurationAttributeType.TEXT
SETTING1_REQUIRED = False
SETTING1_DEFAULT = "12345"
SETTING1_CATEGORY = "Settings"

SETTING2_KEY = "setting2"
SETTING2_LABEL = "Setting 2's label"
SETTING2_DESCRIPTION = "Setting 2's description"
SETTING2_TYPE = ConfigurationAttributeType.SELECT
SETTING2_REQUIRED = False
SETTING2_DEFAULT = "value1"
SETTING2_OPTIONS = [
    ConfigurationOption("key1", "value1"),
    ConfigurationOption("key2", "value2"),
    ConfigurationOption("key3", "value3"),
]
SETTING2_CATEGORY = "Settings"

SETTING3_KEY = "setting3"
SETTING3_LABEL = "Setting 3's label"
SETTING3_DESCRIPTION = "Setting 3's description"
SETTING3_TYPE = ConfigurationAttributeType.MENU
SETTING3_REQUIRED = False
SETTING3_OPTIONS = [
    ConfigurationOption("key1", "value1"),
    ConfigurationOption("key2", "value2"),
    ConfigurationOption("key3", "value3"),
]
SETTING3_DEFAULT = [SETTING3_OPTIONS[0].key, SETTING3_OPTIONS[1].key]
SETTING3_CATEGORY = "Settings"


SETTING4_KEY = "setting4"
SETTING4_LABEL = "Setting 4's label"
SETTING4_DESCRIPTION = "Setting 4's description"
SETTING4_TYPE = ConfigurationAttributeType.LIST
SETTING4_REQUIRED = False
SETTING4_OPTIONS = None
SETTING4_DEFAULT = None
SETTING4_CATEGORY = "Settings"

SETTING5_KEY = "setting5"
SETTING5_LABEL = "Setting 5's label"
SETTING5_DESCRIPTION = "Setting 5's description"
SETTING5_TYPE = ConfigurationAttributeType.NUMBER
SETTING5_REQUIRED = False
SETTING5_DEFAULT = 12345
SETTING5_CATEGORY = "Settings"


class MockConfiguration(ConfigurationGrouping):
    setting1 = ConfigurationMetadata(
        key=SETTING1_KEY,
        label=SETTING1_LABEL,
        description=SETTING1_DESCRIPTION,
        type=SETTING1_TYPE,
        required=SETTING1_REQUIRED,
        default=SETTING1_DEFAULT,
        category=SETTING1_CATEGORY,
    )

    setting2 = ConfigurationMetadata(
        key=SETTING2_KEY,
        label=SETTING2_LABEL,
        description=SETTING2_DESCRIPTION,
        type=SETTING2_TYPE,
        required=SETTING2_REQUIRED,
        default=SETTING2_DEFAULT,
        options=SETTING2_OPTIONS,
        category=SETTING2_CATEGORY,
    )

    setting3 = ConfigurationMetadata(
        key=SETTING3_KEY,
        label=SETTING3_LABEL,
        description=SETTING3_DESCRIPTION,
        type=SETTING3_TYPE,
        required=SETTING3_REQUIRED,
        default=SETTING3_DEFAULT,
        options=SETTING3_OPTIONS,
        category=SETTING3_CATEGORY,
    )

    setting4 = ConfigurationMetadata(
        key=SETTING4_KEY,
        label=SETTING4_LABEL,
        description=SETTING4_DESCRIPTION,
        type=SETTING4_TYPE,
        required=SETTING4_REQUIRED,
        default=SETTING4_DEFAULT,
        options=SETTING4_OPTIONS,
        category=SETTING4_CATEGORY,
    )

    setting5 = ConfigurationMetadata(
        key=SETTING5_KEY,
        label=SETTING5_LABEL,
        description=SETTING5_DESCRIPTION,
        type=SETTING5_TYPE,
        required=SETTING5_REQUIRED,
        default=SETTING5_DEFAULT,
        category=SETTING5_CATEGORY,
    )


class ConfigurationWithBooleanProperty(ConfigurationGrouping):
    boolean_setting = ConfigurationMetadata(
        key="boolean_setting",
        label="Boolean Setting",
        description="Boolean Setting",
        type=ConfigurationAttributeType.SELECT,
        required=True,
        default="true",
        options=[
            ConfigurationOption("true", "True"),
            ConfigurationOption("false", "False"),
        ],
    )


class MockConfiguration2(ConfigurationGrouping):
    setting1 = ConfigurationMetadata(
        key="setting1",
        label=SETTING1_LABEL,
        description=SETTING1_DESCRIPTION,
        type=SETTING1_TYPE,
        required=SETTING1_REQUIRED,
        default=SETTING1_DEFAULT,
        category=SETTING1_CATEGORY,
        index=1,
    )

    setting2 = ConfigurationMetadata(
        key="setting2",
        label=SETTING2_LABEL,
        description=SETTING2_DESCRIPTION,
        type=SETTING2_TYPE,
        required=SETTING2_REQUIRED,
        default=SETTING2_DEFAULT,
        options=SETTING2_OPTIONS,
        category=SETTING2_CATEGORY,
        index=0,
    )


class TestConfigurationOption:
    def test_to_settings(self):
        # Arrange
        option = ConfigurationOption("key1", "value1")
        expected_result = {"key": "key1", "label": "value1"}

        # Act
        result = option.to_settings()

        # Assert
        assert result == expected_result

    def test_from_enum(self):
        # Arrange
        class TestEnum(Enum):
            LABEL1 = "KEY1"
            LABEL2 = "KEY2"

        expected_result = [
            ConfigurationOption("KEY1", "LABEL1"),
            ConfigurationOption("KEY2", "LABEL2"),
        ]

        # Act
        result = ConfigurationOption.from_enum(TestEnum)

        # Assert
        assert result == expected_result


class TestConfigurationGrouping:
    @parameterized.expand(
        [("setting1", "setting1", 12345), ("setting2", "setting2", "12345")]
    )
    def test_getters(self, _, setting_name, expected_value):
        # Arrange
        configuration_storage = create_autospec(spec=ConfigurationStorage)
        configuration_storage.load = MagicMock(return_value=expected_value)
        db = create_autospec(spec=sqlalchemy.orm.session.Session)
        configuration = MockConfiguration(configuration_storage, db)

        # Act
        setting_value = getattr(configuration, setting_name)

        # Assert
        assert setting_value == expected_value
        configuration_storage.load.assert_called_once_with(db, setting_name)

    @parameterized.expand(
        [
            (
                "default_menu_value",
                MockConfiguration.setting3.key,
                None,
                MockConfiguration.setting3.default,
            ),
            (
                "menu_value",
                MockConfiguration.setting3.key,
                json.dumps(
                    [
                        MockConfiguration.setting3.options[0].key,
                        MockConfiguration.setting3.options[1].key,
                    ]
                ),
                [
                    MockConfiguration.setting3.options[0].key,
                    MockConfiguration.setting3.options[1].key,
                ],
            ),
            (
                "default_list_value",
                MockConfiguration.setting4.key,
                None,
                MockConfiguration.setting4.default,
            ),
            (
                "menu_value",
                MockConfiguration.setting4.key,
                json.dumps(["value1", "value2"]),
                ["value1", "value2"],
            ),
        ]
    )
    def test_menu_and_list_getters(self, _, setting_name, db_value, expected_value):
        # Arrange
        configuration_storage = create_autospec(spec=ConfigurationStorage)
        configuration_storage.load = MagicMock(return_value=db_value)
        db = create_autospec(spec=sqlalchemy.orm.session.Session)
        configuration = MockConfiguration(configuration_storage, db)

        # Act
        setting_value = getattr(configuration, setting_name)

        # Assert
        assert setting_value == expected_value
        configuration_storage.load.assert_called_once_with(db, setting_name)

    def test_getter_return_default_value(self):
        # Arrange
        configuration_storage = create_autospec(spec=ConfigurationStorage)
        configuration_storage.load = MagicMock(return_value=None)
        db = create_autospec(spec=sqlalchemy.orm.session.Session)
        configuration = MockConfiguration(configuration_storage, db)

        # Act
        setting1_value = configuration.setting1
        setting5_value = configuration.setting5

        # Assert
        assert SETTING1_DEFAULT == setting1_value
        assert SETTING5_DEFAULT == setting5_value

    @parameterized.expand(
        [("setting1", "setting1", 12345), ("setting2", "setting2", "12345")]
    )
    def test_setters(self, _, setting_name, expected_value):
        # Arrange
        configuration_storage = create_autospec(spec=ConfigurationStorage)
        configuration_storage.save = MagicMock(return_value=expected_value)
        db = create_autospec(spec=sqlalchemy.orm.session.Session)
        configuration = MockConfiguration(configuration_storage, db)

        # Act
        setattr(configuration, setting_name, expected_value)

        # Assert
        configuration_storage.save.assert_called_once_with(
            db, setting_name, expected_value
        )

    def test_to_settings_considers_default_indices(self):
        # Act
        settings = MockConfiguration.to_settings()

        # Assert
        assert len(settings) == 5

        assert settings[0][ConfigurationAttribute.KEY.value] == SETTING1_KEY
        assert settings[0][ConfigurationAttribute.LABEL.value] == SETTING1_LABEL
        assert (
            settings[0][ConfigurationAttribute.DESCRIPTION.value]
            == SETTING1_DESCRIPTION
        )
        assert settings[0][ConfigurationAttribute.TYPE.value] == None
        assert settings[0][ConfigurationAttribute.REQUIRED.value] == SETTING1_REQUIRED
        assert settings[0][ConfigurationAttribute.DEFAULT.value] == SETTING1_DEFAULT
        assert settings[0][ConfigurationAttribute.CATEGORY.value] == SETTING1_CATEGORY

        assert settings[1][ConfigurationAttribute.KEY.value] == SETTING2_KEY
        assert settings[1][ConfigurationAttribute.LABEL.value] == SETTING2_LABEL
        assert (
            settings[1][ConfigurationAttribute.DESCRIPTION.value]
            == SETTING2_DESCRIPTION
        )
        assert settings[1][ConfigurationAttribute.TYPE.value] == SETTING2_TYPE.value
        assert settings[1][ConfigurationAttribute.REQUIRED.value] == SETTING2_REQUIRED
        assert settings[1][ConfigurationAttribute.DEFAULT.value] == SETTING2_DEFAULT
        assert settings[1][ConfigurationAttribute.OPTIONS.value] == [
            option.to_settings() for option in SETTING2_OPTIONS
        ]
        assert settings[1][ConfigurationAttribute.CATEGORY.value] == SETTING2_CATEGORY

        assert settings[2][ConfigurationAttribute.KEY.value] == SETTING3_KEY
        assert settings[2][ConfigurationAttribute.LABEL.value] == SETTING3_LABEL
        assert (
            settings[2][ConfigurationAttribute.DESCRIPTION.value]
            == SETTING3_DESCRIPTION
        )
        assert settings[2][ConfigurationAttribute.TYPE.value] == SETTING3_TYPE.value
        assert settings[2][ConfigurationAttribute.REQUIRED.value] == SETTING3_REQUIRED
        assert settings[2][ConfigurationAttribute.DEFAULT.value] == SETTING3_DEFAULT
        assert settings[2][ConfigurationAttribute.OPTIONS.value] == [
            option.to_settings() for option in SETTING3_OPTIONS
        ]
        assert settings[2][ConfigurationAttribute.CATEGORY.value] == SETTING3_CATEGORY

        assert settings[3][ConfigurationAttribute.KEY.value] == SETTING4_KEY
        assert settings[3][ConfigurationAttribute.LABEL.value] == SETTING4_LABEL
        assert (
            settings[3][ConfigurationAttribute.DESCRIPTION.value]
            == SETTING4_DESCRIPTION
        )
        assert settings[3][ConfigurationAttribute.TYPE.value] == SETTING4_TYPE.value
        assert settings[3][ConfigurationAttribute.REQUIRED.value] == SETTING4_REQUIRED
        assert settings[3][ConfigurationAttribute.DEFAULT.value] == SETTING4_DEFAULT
        assert settings[3][ConfigurationAttribute.CATEGORY.value] == SETTING4_CATEGORY

    def test_to_settings_considers_explicit_indices(self):
        # Act
        settings = MockConfiguration2.to_settings()

        # Assert
        assert len(settings) == 2

        assert settings[0][ConfigurationAttribute.KEY.value] == SETTING2_KEY
        assert settings[0][ConfigurationAttribute.LABEL.value] == SETTING2_LABEL
        assert (
            settings[0][ConfigurationAttribute.DESCRIPTION.value]
            == SETTING2_DESCRIPTION
        )
        assert settings[0][ConfigurationAttribute.TYPE.value] == SETTING2_TYPE.value
        assert settings[0][ConfigurationAttribute.REQUIRED.value] == SETTING2_REQUIRED
        assert settings[0][ConfigurationAttribute.DEFAULT.value] == SETTING2_DEFAULT
        assert settings[0][ConfigurationAttribute.OPTIONS.value] == [
            option.to_settings() for option in SETTING2_OPTIONS
        ]
        assert settings[0][ConfigurationAttribute.CATEGORY.value] == SETTING2_CATEGORY

        assert settings[1][ConfigurationAttribute.KEY.value] == SETTING1_KEY
        assert settings[1][ConfigurationAttribute.LABEL.value] == SETTING1_LABEL
        assert (
            settings[1][ConfigurationAttribute.DESCRIPTION.value]
            == SETTING1_DESCRIPTION
        )
        assert settings[1][ConfigurationAttribute.TYPE.value] == None
        assert settings[1][ConfigurationAttribute.REQUIRED.value] == SETTING1_REQUIRED
        assert settings[1][ConfigurationAttribute.DEFAULT.value] == SETTING1_DEFAULT
        assert settings[1][ConfigurationAttribute.CATEGORY.value] == SETTING1_CATEGORY


<<<<<<< HEAD
class TestBooleanConfigurationMetadata:
    @pytest.mark.parametrize(
        "provided,expected",
=======
class TestNumberConfigurationMetadata(DatabaseTest):
    def test_number_type_getter(self):
        # Arrange
        external_integration = self._external_integration("test")
        external_integration_association = create_autospec(spec=HasExternalIntegration)
        external_integration_association.external_integration = MagicMock(
            return_value=external_integration
        )
        configuration_storage = ConfigurationStorage(external_integration_association)
        configuration = MockConfiguration(configuration_storage, self._db)

        configuration.setting5 = "abc"
        with pytest.raises(CannotLoadConfiguration):
            configuration.setting5

        configuration.setting5 = "123"
        assert configuration.setting5 == 123.0

        configuration.setting5 = ""
        assert configuration.setting5 == SETTING5_DEFAULT


class TestBooleanConfigurationMetadata(DatabaseTest):
    @parameterized.expand(
>>>>>>> b30cf5a2
        [
            ("true", True),
            ("t", True),
            ("yes", True),
            ("y", True),
            (1, False),
            ("false", False),
        ],
    )
    def test_configuration_metadata_correctly_cast_bool_values(
        self, db, provided, expected
    ):
        """Ensure that ConfigurationMetadata.to_bool correctly translates different values into boolean (True/False)."""
        # Arrange
        external_integration = db.external_integration("test")

        external_integration_association = create_autospec(spec=HasExternalIntegration)
        external_integration_association.external_integration = MagicMock(
            return_value=external_integration
        )

        configuration_storage = ConfigurationStorage(external_integration_association)

        configuration = ConfigurationWithBooleanProperty(
            configuration_storage, db.session()
        )

        # We set a new value using ConfigurationMetadata.__set__
        configuration.boolean_setting = provided

        # Act
        # We read the existing value using ConfigurationMetadata.__get__
        result = ConfigurationMetadata.to_bool(configuration.boolean_setting)

        # Assert
        assert expected == result<|MERGE_RESOLUTION|>--- conflicted
+++ resolved
@@ -1180,36 +1180,31 @@
         assert settings[1][ConfigurationAttribute.CATEGORY.value] == SETTING1_CATEGORY
 
 
-<<<<<<< HEAD
+class TestNumberConfigurationMetadata:
+    def test_number_type_getter(self, db: DatabaseTransactionFixture):
+        # Arrange
+        external_integration = db.external_integration("test")
+        external_integration_association = create_autospec(spec=HasExternalIntegration)
+        external_integration_association.external_integration = MagicMock(
+            return_value=external_integration
+        )
+        configuration_storage = ConfigurationStorage(external_integration_association)
+        configuration = MockConfiguration(configuration_storage, db.session())
+
+        configuration.setting5 = "abc"
+        with pytest.raises(CannotLoadConfiguration):
+            configuration.setting5
+
+        configuration.setting5 = "123"
+        assert configuration.setting5 == 123.0
+
+        configuration.setting5 = ""
+        assert configuration.setting5 == SETTING5_DEFAULT
+
+
 class TestBooleanConfigurationMetadata:
     @pytest.mark.parametrize(
         "provided,expected",
-=======
-class TestNumberConfigurationMetadata(DatabaseTest):
-    def test_number_type_getter(self):
-        # Arrange
-        external_integration = self._external_integration("test")
-        external_integration_association = create_autospec(spec=HasExternalIntegration)
-        external_integration_association.external_integration = MagicMock(
-            return_value=external_integration
-        )
-        configuration_storage = ConfigurationStorage(external_integration_association)
-        configuration = MockConfiguration(configuration_storage, self._db)
-
-        configuration.setting5 = "abc"
-        with pytest.raises(CannotLoadConfiguration):
-            configuration.setting5
-
-        configuration.setting5 = "123"
-        assert configuration.setting5 == 123.0
-
-        configuration.setting5 = ""
-        assert configuration.setting5 == SETTING5_DEFAULT
-
-
-class TestBooleanConfigurationMetadata(DatabaseTest):
-    @parameterized.expand(
->>>>>>> b30cf5a2
         [
             ("true", True),
             ("t", True),
@@ -1220,7 +1215,7 @@
         ],
     )
     def test_configuration_metadata_correctly_cast_bool_values(
-        self, db, provided, expected
+        self, db: DatabaseTransactionFixture, provided, expected
     ):
         """Ensure that ConfigurationMetadata.to_bool correctly translates different values into boolean (True/False)."""
         # Arrange
