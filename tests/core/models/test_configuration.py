import pytest
from sqlalchemy.exc import IntegrityError

from core.config import CannotLoadConfiguration, Configuration
from core.model import create, get_one
from core.model.collection import Collection
from core.model.configuration import (
    ConfigurationSetting,
    ExternalIntegration,
<<<<<<< HEAD
    HasExternalIntegration,
=======
    ExternalIntegrationLink,
>>>>>>> 5484028f
)
from core.model.datasource import DataSource
from tests.fixtures.database import DatabaseTransactionFixture


class TestConfigurationSetting:
    def test_is_secret(self, db: DatabaseTransactionFixture):
        """Some configuration settings are considered secrets,
        and some are not.
        """
        m = ConfigurationSetting._is_secret
        assert True == m("secret")
        assert True == m("password")
        assert True == m("its_a_secret_to_everybody")
        assert True == m("the_password")
        assert True == m("password_for_the_account")
        assert False == m("public_information")

        assert True == ConfigurationSetting.sitewide(db.session, "secret_key").is_secret
        assert (
            False == ConfigurationSetting.sitewide(db.session, "public_key").is_secret
        )

    def test_value_or_default(self, db: DatabaseTransactionFixture):
        integration, ignore = create(
            db.session,
            ExternalIntegration,
            goal=db.fresh_str(),
            protocol=db.fresh_str(),
        )
        setting = integration.setting("key")
        assert None == setting.value

        # If the setting has no value, value_or_default sets the value to
        # the default, and returns the default.
        assert "default value" == setting.value_or_default("default value")
        assert "default value" == setting.value

        # Once the value is set, value_or_default returns the value.
        assert "default value" == setting.value_or_default("new default")

        # If the setting has any value at all, even the empty string,
        # it's returned instead of the default.
        setting.value = ""
        assert "" == setting.value_or_default("default")

    def test_value_inheritance(self, db: DatabaseTransactionFixture):
        key = "SomeKey"

        # Here's a sitewide configuration setting.
        sitewide_conf = ConfigurationSetting.sitewide(db.session, key)

        # Its value is not set.
        assert None == sitewide_conf.value

        # Set it.
        sitewide_conf.value = "Sitewide value"
        assert "Sitewide value" == sitewide_conf.value

        # Here's an integration, let's say the SIP2 authentication mechanism
        sip, ignore = create(
            db.session,
            ExternalIntegration,
            goal=ExternalIntegration.PATRON_AUTH_GOAL,
            protocol="SIP2",
        )

        # It happens to a ConfigurationSetting for the same key used
        # in the sitewide configuration.
        sip_conf = ConfigurationSetting.for_externalintegration(key, sip)

        # But because the meaning of a configuration key differ so
        # widely across integrations, the SIP2 integration does not
        # inherit the sitewide value for the key.
        assert None == sip_conf.value
        sip_conf.value = "SIP2 value"

        # Here's a library which has a ConfigurationSetting for the same
        # key used in the sitewide configuration.
        library = db.default_library()
        library_conf = ConfigurationSetting.for_library_and_externalintegration(
            db.session, key, library, None
        )

        # Since all libraries use a given ConfigurationSetting to mean
        # the same thing, a library _does_ inherit the sitewide value
        # for a configuration setting.
        assert "Sitewide value" == library_conf.value

        # Change the site-wide configuration, and the default also changes.
        sitewide_conf.value = "New site-wide value"
        assert "New site-wide value" == library_conf.value

        # The per-library value takes precedence over the site-wide
        # value.
        library_conf.value = "Per-library value"
        assert "Per-library value" == library_conf.value

        # Now let's consider a setting like the patron identifier
        # prefix.  This is set on the combination of a library and a
        # SIP2 integration.
        key = "patron_identifier_prefix"
        library_patron_prefix_conf = (
            ConfigurationSetting.for_library_and_externalintegration(
                db.session, key, library, sip
            )
        )
        assert None == library_patron_prefix_conf.value

        # If the SIP2 integration has a value set for this
        # ConfigurationSetting, that value is inherited for every
        # individual library that uses the integration.
        generic_patron_prefix_conf = ConfigurationSetting.for_externalintegration(
            key, sip
        )
        assert None == generic_patron_prefix_conf.value
        generic_patron_prefix_conf.value = "Integration-specific value"
        assert "Integration-specific value" == library_patron_prefix_conf.value

        # Change the value on the integration, and the default changes
        # for each individual library.
        generic_patron_prefix_conf.value = "New integration-specific value"
        assert "New integration-specific value" == library_patron_prefix_conf.value

        # The library+integration setting takes precedence over the
        # integration setting.
        library_patron_prefix_conf.value = "Library-specific value"
        assert "Library-specific value" == library_patron_prefix_conf.value

    def test_duplicate(self, db: DatabaseTransactionFixture):
        """You can't have two ConfigurationSettings for the same key,
        library, and external integration.

        (test_relationships shows that you can have two settings for the same
        key as long as library or integration is different.)
        """
        key = db.fresh_str()
        integration, ignore = create(
            db.session,
            ExternalIntegration,
            goal=db.fresh_str(),
            protocol=db.fresh_str(),
        )
        library = db.default_library()
        setting = ConfigurationSetting.for_library_and_externalintegration(
            db.session, key, library, integration
        )
        setting2 = ConfigurationSetting.for_library_and_externalintegration(
            db.session, key, library, integration
        )
        assert setting.id == setting2.id
        pytest.raises(
            IntegrityError,
            create,
            db.session,
            ConfigurationSetting,
            key=key,
            library=library,
            external_integration=integration,
        )

    def test_relationships(self, db: DatabaseTransactionFixture):
        integration, ignore = create(
            db.session,
            ExternalIntegration,
            goal=db.fresh_str(),
            protocol=db.fresh_str(),
        )
        assert [] == integration.settings

        library = db.default_library()

        # Create four different ConfigurationSettings with the same key.
        cs = ConfigurationSetting
        key = db.fresh_str()

        for_neither = cs.sitewide(db.session, key)
        assert None == for_neither.library
        assert None == for_neither.external_integration

        for_library = cs.for_library_and_externalintegration(
            db.session, key, library, None
        )
        assert library == for_library.library
        assert None == for_library.external_integration

        for_integration = cs.for_externalintegration(key, integration)
        assert None == for_integration.library
        assert integration == for_integration.external_integration

        for_both = cs.for_library_and_externalintegration(
            db.session, key, library, integration
        )
        assert library == for_both.library
        assert integration == for_both.external_integration

        # We got four distinct objects with the same key.
        objs = [for_neither, for_library, for_integration, for_both]
        assert 4 == len(set(objs))
        for o in objs:
            assert o.key == key

        assert [for_library, for_both] == library.external_integration_settings
        assert [for_integration, for_both] == integration.settings
        assert library == for_both.library
        assert integration == for_both.external_integration

        # If we delete the integration, all configuration settings
        # associated with it are deleted, even the one that's also
        # associated with the library.
        db.session.delete(integration)
        db.session.commit()
        assert [for_library.id] == [x.id for x in library.external_integration_settings]

    def test_no_orphan_delete_cascade(self, db: DatabaseTransactionFixture):
        # Disconnecting a ConfigurationSetting from a Library or
        # ExternalIntegration doesn't delete it, because it's fine for
        # a ConfigurationSetting to have no associated Library or
        # ExternalIntegration.
        library = db.default_library()
        for_library = ConfigurationSetting.for_library_and_externalintegration(
            db.session, db.fresh_str(), library, None
        )

        integration = db.external_integration(db.fresh_str())
        for_integration = ConfigurationSetting.for_externalintegration(
            db.fresh_str(), integration
        )

        # Remove library and external_integration.
        for_library.library = None
        for_integration.external_integration = None
        db.session.commit()

        # That was a weird thing to do, but the ConfigurationSettings
        # are still in the database.
        for cs in for_library, for_integration:
            assert cs == get_one(db.session, ConfigurationSetting, id=cs.id)

    @pytest.mark.parametrize(
        "set_to,expect",
        [(None, None), (1, "1"), ("snowman", "snowman"), ("☃".encode(), "☃")],
    )
    def test_setter_parameterized(self, db, set_to, expect):
        # Values are converted into Unicode strings on the way in to
        # the 'value' setter.
        setting = ConfigurationSetting.sitewide(db.session, "setting")
        setting.value = set_to
        assert setting.value == expect

    def test_stored_bytes_value(self, db: DatabaseTransactionFixture):
        bytes_setting = ConfigurationSetting.sitewide(db.session, "bytes_setting")
        assert bytes_setting.value is None

        bytes_setting.value = "1234 ☃".encode()
        assert "1234 ☃" == bytes_setting.value

        with pytest.raises(UnicodeDecodeError):
            bytes_setting.value = b"\x80"

    def test_int_value(self, db: DatabaseTransactionFixture):
        number = ConfigurationSetting.sitewide(db.session, "number")
        assert None == number.int_value

        number.value = "1234"
        assert 1234 == number.int_value

        number.value = "tra la la"
        pytest.raises(ValueError, lambda: number.int_value)

    def test_float_value(self, db: DatabaseTransactionFixture):
        number = ConfigurationSetting.sitewide(db.session, "number")
        assert None == number.int_value

        number.value = "1234.5"
        assert 1234.5 == number.float_value

        number.value = "tra la la"
        pytest.raises(ValueError, lambda: number.float_value)

    def test_json_value(self, db: DatabaseTransactionFixture):
        jsondata = ConfigurationSetting.sitewide(db.session, "json")
        assert None == jsondata.int_value

        jsondata.value = "[1,2]"
        assert [1, 2] == jsondata.json_value

        jsondata.value = "tra la la"
        pytest.raises(ValueError, lambda: jsondata.json_value)

    def test_excluded_audio_data_sources(self, db: DatabaseTransactionFixture):
        # Get a handle on the underlying ConfigurationSetting
        setting = ConfigurationSetting.sitewide(
            db.session, Configuration.EXCLUDED_AUDIO_DATA_SOURCES
        )
        m = ConfigurationSetting.excluded_audio_data_sources
        # When no explicit value is set for the ConfigurationSetting,
        # the return value of the method is AUDIO_EXCLUSIONS -- whatever
        # the default is for the current version of the circulation manager.
        assert None == setting.value
        assert ConfigurationSetting.EXCLUDED_AUDIO_DATA_SOURCES_DEFAULT == m(db.session)
        # When an explicit value for the ConfigurationSetting, is set, that
        # value is interpreted as JSON and returned.
        setting.value = "[]"
        assert [] == m(db.session)

    def test_explain(self, db: DatabaseTransactionFixture):
        """Test that ConfigurationSetting.explain gives information
        about all site-wide configuration settings.
        """
        ConfigurationSetting.sitewide(db.session, "a_secret").value = "1"
        ConfigurationSetting.sitewide(db.session, "nonsecret_setting").value = "2"

        integration = db.external_integration("a protocol", "a goal")

        actual = ConfigurationSetting.explain(db.session, include_secrets=True)
        expect = """Site-wide configuration settings:
---------------------------------
a_secret='1'
nonsecret_setting='2'"""
        assert expect == "\n".join(actual)

        without_secrets = "\n".join(
            ConfigurationSetting.explain(db.session, include_secrets=False)
        )
        assert "a_secret" not in without_secrets
        assert "nonsecret_setting" in without_secrets


class TestUniquenessConstraints:
    def test_duplicate_sitewide_setting(self, db: DatabaseTransactionFixture):
        # You can't create two sitewide settings with the same key.
        c1 = ConfigurationSetting(key="key", _value="value1")
        db.session.add(c1)
        db.session.flush()
        c2 = ConfigurationSetting(key="key", _value="value2")
        db.session.add(c2)
        pytest.raises(IntegrityError, db.session.flush)

    def test_duplicate_library_setting(self, db: DatabaseTransactionFixture):
        # A library can't have two settings with the same key.
        c1 = ConfigurationSetting(
            key="key", _value="value1", library=db.default_library()
        )
        db.session.add(c1)
        db.session.flush()
        c2 = ConfigurationSetting(
            key="key", _value="value2", library=db.default_library()
        )
        db.session.add(c2)
        pytest.raises(IntegrityError, db.session.flush)

    def test_duplicate_integration_setting(self, db: DatabaseTransactionFixture):
        # An external integration can't have two settings with the
        # same key.
        integration = db.external_integration(db.fresh_str())
        c1 = ConfigurationSetting(
            key="key", _value="value1", external_integration=integration
        )
        db.session.add(c1)
        db.session.flush()
        c2 = ConfigurationSetting(
            key="key", _value="value1", external_integration=integration
        )
        db.session.add(c2)
        pytest.raises(IntegrityError, db.session.flush)

    def test_duplicate_library_integration_setting(
        self, db: DatabaseTransactionFixture
    ):
        # A library can't configure an external integration two
        # different ways for the same key.
        integration = db.external_integration(db.fresh_str())
        c1 = ConfigurationSetting(
            key="key",
            _value="value1",
            library=db.default_library(),
            external_integration=integration,
        )
        db.session.add(c1)
        db.session.flush()
        c2 = ConfigurationSetting(
            key="key",
            _value="value1",
            library=db.default_library(),
            external_integration=integration,
        )
        db.session.add(c2)
        pytest.raises(IntegrityError, db.session.flush)


class ExampleExternalIntegrationFixture:
    external_integration: ExternalIntegration
    database_fixture: DatabaseTransactionFixture

    def __init__(
        self,
        external_integration: ExternalIntegration,
        database_transaction: DatabaseTransactionFixture,
    ):
        self.external_integration = external_integration
        self.database_fixture = database_transaction


@pytest.fixture()
def example_externalintegration_fixture(
    db,
) -> ExampleExternalIntegrationFixture:
    e = db.external_integration(goal=db.fresh_str(), protocol=db.fresh_str())
    return ExampleExternalIntegrationFixture(e, db)


class TestExternalIntegration:
    def test_for_library_and_goal(
        self, example_externalintegration_fixture: ExampleExternalIntegrationFixture
    ):
        db = example_externalintegration_fixture.database_fixture
        external_integration = example_externalintegration_fixture.external_integration

        goal = external_integration.goal
        qu = ExternalIntegration.for_library_and_goal(
            db.session, db.default_library(), goal
        )

        # This matches nothing because the ExternalIntegration is not
        # associated with the Library.
        assert [] == qu.all()
        get_one = ExternalIntegration.one_for_library_and_goal
        assert None == get_one(db.session, db.default_library(), goal)

        # Associate the library with the ExternalIntegration and
        # the query starts matching it. one_for_library_and_goal
        # also starts returning it.
        external_integration.libraries.append(db.default_library())
        assert [external_integration] == qu.all()
        assert external_integration == get_one(db.session, db.default_library(), goal)

        # Create another, similar ExternalIntegration. By itself, this
        # has no effect.
        integration2, ignore = create(
            db.session, ExternalIntegration, goal=goal, protocol=db.fresh_str()
        )
        assert [external_integration] == qu.all()
        assert external_integration == get_one(db.session, db.default_library(), goal)

        # Associate that ExternalIntegration with the library, and
        # the query starts picking it up, and one_for_library_and_goal
        # starts raising an exception.
        integration2.libraries.append(db.default_library())
        assert {external_integration, integration2} == set(qu.all())
        with pytest.raises(CannotLoadConfiguration) as excinfo:
            get_one(db.session, db.default_library(), goal)
        assert "Library {} defines multiple integrations with goal {}".format(
            db.default_library().name, goal
        ) in str(excinfo.value)

    def test_with_setting_value(
        self, example_externalintegration_fixture: ExampleExternalIntegrationFixture
    ):
        db = example_externalintegration_fixture.database_fixture

        def results():
            # Run the query and return all results.
            return ExternalIntegration.with_setting_value(
                db.session, "protocol", "goal", "key", "value"
            ).all()

        # We start off with no results.
        assert [] == results()

        # This ExternalIntegration will not match the result,
        # even though protocol and goal match, because it
        # doesn't have the 'key' ConfigurationSetting set.
        integration = db.external_integration("protocol", "goal")
        assert [] == results()

        # Now 'key' is set, but set to the wrong value.
        setting = integration.setting("key")
        setting.value = "wrong"
        assert [] == results()

        # Now it's set to the right value, so we get a result.
        setting.value = "value"
        assert [integration] == results()

        # Create another, identical integration.
        integration2, is_new = create(
            db.session, ExternalIntegration, protocol="protocol", goal="goal"
        )
        assert integration2 != integration
        integration2.setting("key").value = "value"

        # Both integrations show up.
        assert {integration, integration2} == set(results())

        # If the integration's goal doesn't match, it doesn't show up.
        integration2.goal = "wrong"
        assert [integration] == results()

        # If the integration's protocol doesn't match, it doesn't show up.
        integration.protocol = "wrong"
        assert [] == results()

    def test_data_source(
        self, example_externalintegration_fixture: ExampleExternalIntegrationFixture
    ):
        db = example_externalintegration_fixture.database_fixture

        # For most collections, the protocol determines the
        # data source.
        collection = db.collection(protocol=ExternalIntegration.OVERDRIVE)
        assert DataSource.OVERDRIVE == collection.data_source.name

        # For OPDS Import collections, data source is a setting which
        # might not be present.
        assert None == db.default_collection().data_source

        # data source will be automatically created if necessary.
        DatabaseTransactionFixture.set_settings(
            db.default_collection().integration_configuration,
            **{Collection.DATA_SOURCE_NAME_SETTING: "New Data Source"}
        )
        assert "New Data Source" == db.default_collection().data_source.name

    def test_set_key_value_pair(
        self, example_externalintegration_fixture: ExampleExternalIntegrationFixture
    ):
        """Test the ability to associate extra key-value pairs with
        an ExternalIntegration.
        """
        integration = example_externalintegration_fixture.external_integration
        assert [] == integration.settings

        setting = integration.set_setting("website_id", "id1")
        assert "website_id" == setting.key
        assert "id1" == setting.value

        # Calling set() again updates the key-value pair.
        assert [setting.id] == [x.id for x in integration.settings]
        setting2 = integration.set_setting("website_id", "id2")
        assert setting.id == setting2.id
        assert "id2" == setting2.value

        assert setting2 == integration.setting("website_id")

    def test_explain(
        self, example_externalintegration_fixture: ExampleExternalIntegrationFixture
    ):
        db = example_externalintegration_fixture.database_fixture
        integration = db.external_integration("protocol", "goal")
        integration.name = "The Integration"
        integration.url = "http://url/"
        integration.username = "someuser"
        integration.password = "somepass"
        integration.setting("somesetting").value = "somevalue"

        # Two different libraries have slightly different
        # configurations for this integration.
        db.default_library().name = "First Library"
        db.default_library().integrations.append(integration)
        ConfigurationSetting.for_library_and_externalintegration(
            db.session, "library-specific", db.default_library(), integration
        ).value = "value1"

        library2 = db.library()
        library2.name = "Second Library"
        library2.integrations.append(integration)
        ConfigurationSetting.for_library_and_externalintegration(
            db.session, "library-specific", library2, integration
        ).value = "value2"

        # If we decline to pass in a library, we get information about how
        # each library in the system configures this integration.

        expect = (
            """ID: %s
Name: The Integration
Protocol/Goal: protocol/goal
library-specific='value1' (applies only to First Library)
library-specific='value2' (applies only to Second Library)
somesetting='somevalue'
url='http://url/'
username='someuser'"""
            % integration.id
        )
        actual = integration.explain()
        assert expect == "\n".join(actual)

        # If we pass in a library, we only get information about
        # how that specific library configures the integration.
        for_library_2 = "\n".join(integration.explain(library=library2))
        assert "applies only to First Library" not in for_library_2
        assert "applies only to Second Library" in for_library_2

        # If we pass in True for include_secrets, we see the passwords.
        with_secrets = integration.explain(include_secrets=True)
        assert "password='somepass'" in with_secrets

    def test_custom_accept_header(
        self, example_externalintegration_fixture: ExampleExternalIntegrationFixture
    ):
        db = example_externalintegration_fixture.database_fixture

        integration = db.external_integration("protocol", "goal")
        # Must be empty if not set
        assert integration.custom_accept_header == None

        # Must be the same value if set
        integration.custom_accept_header = "custom header"
        assert integration.custom_accept_header == "custom header"

<<<<<<< HEAD

SETTING1_KEY = "setting1"
SETTING1_LABEL = "Setting 1's label"
SETTING1_DESCRIPTION = "Setting 1's description"
SETTING1_TYPE = ConfigurationAttributeType.TEXT
SETTING1_REQUIRED = False
SETTING1_DEFAULT = "12345"
SETTING1_CATEGORY = "Settings"

SETTING2_KEY = "setting2"
SETTING2_LABEL = "Setting 2's label"
SETTING2_DESCRIPTION = "Setting 2's description"
SETTING2_TYPE = ConfigurationAttributeType.SELECT
SETTING2_REQUIRED = False
SETTING2_DEFAULT = "value1"
SETTING2_OPTIONS = [
    ConfigurationOption("key1", "value1"),
    ConfigurationOption("key2", "value2"),
    ConfigurationOption("key3", "value3"),
]
SETTING2_CATEGORY = "Settings"

SETTING3_KEY = "setting3"
SETTING3_LABEL = "Setting 3's label"
SETTING3_DESCRIPTION = "Setting 3's description"
SETTING3_TYPE = ConfigurationAttributeType.MENU
SETTING3_REQUIRED = False
SETTING3_OPTIONS = [
    ConfigurationOption("key1", "value1"),
    ConfigurationOption("key2", "value2"),
    ConfigurationOption("key3", "value3"),
]
SETTING3_DEFAULT = [SETTING3_OPTIONS[0].key, SETTING3_OPTIONS[1].key]
SETTING3_CATEGORY = "Settings"


SETTING4_KEY = "setting4"
SETTING4_LABEL = "Setting 4's label"
SETTING4_DESCRIPTION = "Setting 4's description"
SETTING4_TYPE = ConfigurationAttributeType.LIST
SETTING4_REQUIRED = False
SETTING4_OPTIONS = None
SETTING4_DEFAULT = None
SETTING4_CATEGORY = "Settings"

SETTING5_KEY = "setting5"
SETTING5_LABEL = "Setting 5's label"
SETTING5_DESCRIPTION = "Setting 5's description"
SETTING5_TYPE = ConfigurationAttributeType.NUMBER
SETTING5_REQUIRED = False
SETTING5_DEFAULT = 12345
SETTING5_CATEGORY = "Settings"


class MockConfiguration(ConfigurationGrouping):
    setting1 = ConfigurationMetadata(
        key=SETTING1_KEY,
        label=SETTING1_LABEL,
        description=SETTING1_DESCRIPTION,
        type=SETTING1_TYPE,
        required=SETTING1_REQUIRED,
        default=SETTING1_DEFAULT,
        category=SETTING1_CATEGORY,
    )

    setting2 = ConfigurationMetadata(
        key=SETTING2_KEY,
        label=SETTING2_LABEL,
        description=SETTING2_DESCRIPTION,
        type=SETTING2_TYPE,
        required=SETTING2_REQUIRED,
        default=SETTING2_DEFAULT,
        options=SETTING2_OPTIONS,
        category=SETTING2_CATEGORY,
    )

    setting3 = ConfigurationMetadata(
        key=SETTING3_KEY,
        label=SETTING3_LABEL,
        description=SETTING3_DESCRIPTION,
        type=SETTING3_TYPE,
        required=SETTING3_REQUIRED,
        default=SETTING3_DEFAULT,
        options=SETTING3_OPTIONS,
        category=SETTING3_CATEGORY,
    )

    setting4 = ConfigurationMetadata(
        key=SETTING4_KEY,
        label=SETTING4_LABEL,
        description=SETTING4_DESCRIPTION,
        type=SETTING4_TYPE,
        required=SETTING4_REQUIRED,
        default=SETTING4_DEFAULT,
        options=SETTING4_OPTIONS,
        category=SETTING4_CATEGORY,
    )

    setting5 = ConfigurationMetadata(
        key=SETTING5_KEY,
        label=SETTING5_LABEL,
        description=SETTING5_DESCRIPTION,
        type=SETTING5_TYPE,
        required=SETTING5_REQUIRED,
        default=SETTING5_DEFAULT,
        category=SETTING5_CATEGORY,
    )


class ConfigurationWithBooleanProperty(ConfigurationGrouping):
    boolean_setting = ConfigurationMetadata(
        key="boolean_setting",
        label="Boolean Setting",
        description="Boolean Setting",
        type=ConfigurationAttributeType.SELECT,
        required=True,
        default="true",
        options=[
            ConfigurationOption("true", "True"),
            ConfigurationOption("false", "False"),
        ],
    )


class MockConfiguration2(ConfigurationGrouping):
    setting1 = ConfigurationMetadata(
        key="setting1",
        label=SETTING1_LABEL,
        description=SETTING1_DESCRIPTION,
        type=SETTING1_TYPE,
        required=SETTING1_REQUIRED,
        default=SETTING1_DEFAULT,
        category=SETTING1_CATEGORY,
        index=1,
    )

    setting2 = ConfigurationMetadata(
        key="setting2",
        label=SETTING2_LABEL,
        description=SETTING2_DESCRIPTION,
        type=SETTING2_TYPE,
        required=SETTING2_REQUIRED,
        default=SETTING2_DEFAULT,
        options=SETTING2_OPTIONS,
        category=SETTING2_CATEGORY,
        index=0,
    )


class TestConfigurationOption:
    def test_to_settings(self):
        # Arrange
        option = ConfigurationOption("key1", "value1")
        expected_result = {"key": "key1", "label": "value1"}

        # Act
        result = option.to_settings()

        # Assert
        assert result == expected_result

    def test_from_enum(self):
        # Arrange
        class TestEnum(Enum):
            LABEL1 = "KEY1"
            LABEL2 = "KEY2"

        expected_result = [
            ConfigurationOption("KEY1", "LABEL1"),
            ConfigurationOption("KEY2", "LABEL2"),
        ]

        # Act
        result = ConfigurationOption.from_enum(TestEnum)

        # Assert
        assert result == expected_result


class TestConfigurationGrouping:
    @pytest.mark.parametrize(
        "_,setting_name,expected_value",
        [("setting1", "setting1", 12345), ("setting2", "setting2", "12345")],
    )
    def test_getters(self, _, setting_name, expected_value):
        # Arrange
        configuration_storage = create_autospec(spec=ConfigurationStorage)
        configuration_storage.load = MagicMock(return_value=expected_value)
        db = create_autospec(spec=sqlalchemy.orm.session.Session)
        configuration = MockConfiguration(configuration_storage, db)

        # Act
        setting_value = getattr(configuration, setting_name)

        # Assert
        assert setting_value == expected_value
        configuration_storage.load.assert_called_once_with(db, setting_name)

    @pytest.mark.parametrize(
        "_,setting_name,db_value,expected_value",
        [
            (
                "default_menu_value",
                MockConfiguration.setting3.key,
                None,
                MockConfiguration.setting3.default,
            ),
            (
                "menu_value",
                MockConfiguration.setting3.key,
                json.dumps(
                    [
                        MockConfiguration.setting3.options[0].key,
                        MockConfiguration.setting3.options[1].key,
                    ]
                ),
                [
                    MockConfiguration.setting3.options[0].key,
                    MockConfiguration.setting3.options[1].key,
                ],
            ),
            (
                "default_list_value",
                MockConfiguration.setting4.key,
                None,
                MockConfiguration.setting4.default,
            ),
            (
                "menu_value",
                MockConfiguration.setting4.key,
                json.dumps(["value1", "value2"]),
                ["value1", "value2"],
            ),
        ],
    )
    def test_menu_and_list_getters(self, _, setting_name, db_value, expected_value):
        # Arrange
        configuration_storage = create_autospec(spec=ConfigurationStorage)
        configuration_storage.load = MagicMock(return_value=db_value)
        db = create_autospec(spec=sqlalchemy.orm.session.Session)
        configuration = MockConfiguration(configuration_storage, db)

        # Act
        setting_value = getattr(configuration, setting_name)

        # Assert
        assert setting_value == expected_value
        configuration_storage.load.assert_called_once_with(db, setting_name)

    def test_getter_return_default_value(self):
        # Arrange
        configuration_storage = create_autospec(spec=ConfigurationStorage)
        configuration_storage.load = MagicMock(return_value=None)
        db = create_autospec(spec=sqlalchemy.orm.session.Session)
        configuration = MockConfiguration(configuration_storage, db)

        # Act
        setting1_value = configuration.setting1
        setting5_value = configuration.setting5

        # Assert
        assert SETTING1_DEFAULT == setting1_value
        assert SETTING5_DEFAULT == setting5_value

    @pytest.mark.parametrize(
        "_,setting_name,expected_value",
        [("setting1", "setting1", 12345), ("setting2", "setting2", "12345")],
    )
    def test_setters(self, _, setting_name, expected_value):
        # Arrange
        configuration_storage = create_autospec(spec=ConfigurationStorage)
        configuration_storage.save = MagicMock(return_value=expected_value)
        db = create_autospec(spec=sqlalchemy.orm.session.Session)
        configuration = MockConfiguration(configuration_storage, db)

        # Act
        setattr(configuration, setting_name, expected_value)

        # Assert
        configuration_storage.save.assert_called_once_with(
            db, setting_name, expected_value
        )

    def test_to_settings_considers_default_indices(self):
        # Act
        settings = MockConfiguration.to_settings()

        # Assert
        assert len(settings) == 5

        assert settings[0][ConfigurationAttribute.KEY.value] == SETTING1_KEY
        assert settings[0][ConfigurationAttribute.LABEL.value] == SETTING1_LABEL
        assert (
            settings[0][ConfigurationAttribute.DESCRIPTION.value]
            == SETTING1_DESCRIPTION
        )
        assert settings[0][ConfigurationAttribute.TYPE.value] == None
        assert settings[0][ConfigurationAttribute.REQUIRED.value] == SETTING1_REQUIRED
        assert settings[0][ConfigurationAttribute.DEFAULT.value] == SETTING1_DEFAULT
        assert settings[0][ConfigurationAttribute.CATEGORY.value] == SETTING1_CATEGORY

        assert settings[1][ConfigurationAttribute.KEY.value] == SETTING2_KEY
        assert settings[1][ConfigurationAttribute.LABEL.value] == SETTING2_LABEL
        assert (
            settings[1][ConfigurationAttribute.DESCRIPTION.value]
            == SETTING2_DESCRIPTION
        )
        assert settings[1][ConfigurationAttribute.TYPE.value] == SETTING2_TYPE.value
        assert settings[1][ConfigurationAttribute.REQUIRED.value] == SETTING2_REQUIRED
        assert settings[1][ConfigurationAttribute.DEFAULT.value] == SETTING2_DEFAULT
        assert settings[1][ConfigurationAttribute.OPTIONS.value] == [
            option.to_settings() for option in SETTING2_OPTIONS
        ]
        assert settings[1][ConfigurationAttribute.CATEGORY.value] == SETTING2_CATEGORY

        assert settings[2][ConfigurationAttribute.KEY.value] == SETTING3_KEY
        assert settings[2][ConfigurationAttribute.LABEL.value] == SETTING3_LABEL
        assert (
            settings[2][ConfigurationAttribute.DESCRIPTION.value]
            == SETTING3_DESCRIPTION
        )
        assert settings[2][ConfigurationAttribute.TYPE.value] == SETTING3_TYPE.value
        assert settings[2][ConfigurationAttribute.REQUIRED.value] == SETTING3_REQUIRED
        assert settings[2][ConfigurationAttribute.DEFAULT.value] == SETTING3_DEFAULT
        assert settings[2][ConfigurationAttribute.OPTIONS.value] == [
            option.to_settings() for option in SETTING3_OPTIONS
        ]
        assert settings[2][ConfigurationAttribute.CATEGORY.value] == SETTING3_CATEGORY

        assert settings[3][ConfigurationAttribute.KEY.value] == SETTING4_KEY
        assert settings[3][ConfigurationAttribute.LABEL.value] == SETTING4_LABEL
        assert (
            settings[3][ConfigurationAttribute.DESCRIPTION.value]
            == SETTING4_DESCRIPTION
        )
        assert settings[3][ConfigurationAttribute.TYPE.value] == SETTING4_TYPE.value
        assert settings[3][ConfigurationAttribute.REQUIRED.value] == SETTING4_REQUIRED
        assert settings[3][ConfigurationAttribute.DEFAULT.value] == SETTING4_DEFAULT
        assert settings[3][ConfigurationAttribute.CATEGORY.value] == SETTING4_CATEGORY

    def test_to_settings_considers_explicit_indices(self):
        # Act
        settings = MockConfiguration2.to_settings()

        # Assert
        assert len(settings) == 2

        assert settings[0][ConfigurationAttribute.KEY.value] == SETTING2_KEY
        assert settings[0][ConfigurationAttribute.LABEL.value] == SETTING2_LABEL
        assert (
            settings[0][ConfigurationAttribute.DESCRIPTION.value]
            == SETTING2_DESCRIPTION
        )
        assert settings[0][ConfigurationAttribute.TYPE.value] == SETTING2_TYPE.value
        assert settings[0][ConfigurationAttribute.REQUIRED.value] == SETTING2_REQUIRED
        assert settings[0][ConfigurationAttribute.DEFAULT.value] == SETTING2_DEFAULT
        assert settings[0][ConfigurationAttribute.OPTIONS.value] == [
            option.to_settings() for option in SETTING2_OPTIONS
        ]
        assert settings[0][ConfigurationAttribute.CATEGORY.value] == SETTING2_CATEGORY

        assert settings[1][ConfigurationAttribute.KEY.value] == SETTING1_KEY
        assert settings[1][ConfigurationAttribute.LABEL.value] == SETTING1_LABEL
        assert (
            settings[1][ConfigurationAttribute.DESCRIPTION.value]
            == SETTING1_DESCRIPTION
        )
        assert settings[1][ConfigurationAttribute.TYPE.value] == None
        assert settings[1][ConfigurationAttribute.REQUIRED.value] == SETTING1_REQUIRED
        assert settings[1][ConfigurationAttribute.DEFAULT.value] == SETTING1_DEFAULT
        assert settings[1][ConfigurationAttribute.CATEGORY.value] == SETTING1_CATEGORY


class TestNumberConfigurationMetadata:
    def test_number_type_getter(self, db: DatabaseTransactionFixture):
        # Arrange
        external_integration = db.external_integration("test")
        external_integration_association = create_autospec(spec=HasExternalIntegration)
        external_integration_association.external_integration = MagicMock(
            return_value=external_integration
        )
        configuration_storage = ConfigurationStorage(external_integration_association)
        configuration = MockConfiguration(configuration_storage, db.session)

        configuration.setting5 = "abc"
        with pytest.raises(CannotLoadConfiguration):
            configuration.setting5

        configuration.setting5 = "123"
        assert configuration.setting5 == 123.0

        configuration.setting5 = ""
        assert configuration.setting5 == SETTING5_DEFAULT


class TestBooleanConfigurationMetadata:
    @pytest.mark.parametrize(
        "provided,expected",
        [
            ("true", True),
            ("t", True),
            ("yes", True),
            ("y", True),
            (1, False),
            ("false", False),
        ],
    )
    def test_configuration_metadata_correctly_cast_bool_values(
        self, db: DatabaseTransactionFixture, provided, expected
    ):
        """Ensure that ConfigurationMetadata.to_bool correctly translates different values into boolean (True/False)."""
        # Arrange
        external_integration = db.external_integration("test")

        external_integration_association = create_autospec(spec=HasExternalIntegration)
        external_integration_association.external_integration = MagicMock(
            return_value=external_integration
        )

        configuration_storage = ConfigurationStorage(external_integration_association)

        configuration = ConfigurationWithBooleanProperty(
            configuration_storage, db.session
        )

        # We set a new value using ConfigurationMetadata.__set__
        configuration.boolean_setting = provided

        # Act
        # We read the existing value using ConfigurationMetadata.__get__
        result = ConfigurationMetadata.to_bool(configuration.boolean_setting)

        # Assert
        assert expected == result
=======
    def test_delete(
        self, example_externalintegration_fixture: ExampleExternalIntegrationFixture
    ):
        """Ensure that ExternalIntegration.delete clears all orphan ExternalIntegrationLinks."""
        session = example_externalintegration_fixture.database_fixture.session
        db = example_externalintegration_fixture.database_fixture

        integration1 = db.external_integration(
            "protocol",
            ExternalIntegration.LICENSE_GOAL,
            libraries=[db.default_library()],
        )
        integration2 = db.external_integration(
            "storage",
            "storage goal",
            libraries=[db.default_library()],
        )

        # Set up a link associating integration2 with integration1.
        link1 = db.external_integration_link(
            integration1,
            db.default_library(),
            integration2,
            ExternalIntegrationLink.PROTECTED_ACCESS_BOOKS,
        )
        link2 = db.external_integration_link(
            integration1,
            db.default_library(),
            integration2,
            ExternalIntegrationLink.COVERS,
        )

        # Delete integration1.
        session.delete(integration1)

        # Ensure that there are no orphan links.
        links = session.query(ExternalIntegrationLink).all()
        for link in (link1, link2):
            assert link not in links

        # Ensure that the first integration was successfully removed.
        external_integrations = session.query(ExternalIntegration).all()
        assert integration1 not in external_integrations
        assert integration2 in external_integrations
>>>>>>> 5484028f
<|MERGE_RESOLUTION|>--- conflicted
+++ resolved
@@ -4,15 +4,7 @@
 from core.config import CannotLoadConfiguration, Configuration
 from core.model import create, get_one
 from core.model.collection import Collection
-from core.model.configuration import (
-    ConfigurationSetting,
-    ExternalIntegration,
-<<<<<<< HEAD
-    HasExternalIntegration,
-=======
-    ExternalIntegrationLink,
->>>>>>> 5484028f
-)
+from core.model.configuration import ConfigurationSetting, ExternalIntegration
 from core.model.datasource import DataSource
 from tests.fixtures.database import DatabaseTransactionFixture
 
@@ -621,486 +613,4 @@
 
         # Must be the same value if set
         integration.custom_accept_header = "custom header"
-        assert integration.custom_accept_header == "custom header"
-
-<<<<<<< HEAD
-
-SETTING1_KEY = "setting1"
-SETTING1_LABEL = "Setting 1's label"
-SETTING1_DESCRIPTION = "Setting 1's description"
-SETTING1_TYPE = ConfigurationAttributeType.TEXT
-SETTING1_REQUIRED = False
-SETTING1_DEFAULT = "12345"
-SETTING1_CATEGORY = "Settings"
-
-SETTING2_KEY = "setting2"
-SETTING2_LABEL = "Setting 2's label"
-SETTING2_DESCRIPTION = "Setting 2's description"
-SETTING2_TYPE = ConfigurationAttributeType.SELECT
-SETTING2_REQUIRED = False
-SETTING2_DEFAULT = "value1"
-SETTING2_OPTIONS = [
-    ConfigurationOption("key1", "value1"),
-    ConfigurationOption("key2", "value2"),
-    ConfigurationOption("key3", "value3"),
-]
-SETTING2_CATEGORY = "Settings"
-
-SETTING3_KEY = "setting3"
-SETTING3_LABEL = "Setting 3's label"
-SETTING3_DESCRIPTION = "Setting 3's description"
-SETTING3_TYPE = ConfigurationAttributeType.MENU
-SETTING3_REQUIRED = False
-SETTING3_OPTIONS = [
-    ConfigurationOption("key1", "value1"),
-    ConfigurationOption("key2", "value2"),
-    ConfigurationOption("key3", "value3"),
-]
-SETTING3_DEFAULT = [SETTING3_OPTIONS[0].key, SETTING3_OPTIONS[1].key]
-SETTING3_CATEGORY = "Settings"
-
-
-SETTING4_KEY = "setting4"
-SETTING4_LABEL = "Setting 4's label"
-SETTING4_DESCRIPTION = "Setting 4's description"
-SETTING4_TYPE = ConfigurationAttributeType.LIST
-SETTING4_REQUIRED = False
-SETTING4_OPTIONS = None
-SETTING4_DEFAULT = None
-SETTING4_CATEGORY = "Settings"
-
-SETTING5_KEY = "setting5"
-SETTING5_LABEL = "Setting 5's label"
-SETTING5_DESCRIPTION = "Setting 5's description"
-SETTING5_TYPE = ConfigurationAttributeType.NUMBER
-SETTING5_REQUIRED = False
-SETTING5_DEFAULT = 12345
-SETTING5_CATEGORY = "Settings"
-
-
-class MockConfiguration(ConfigurationGrouping):
-    setting1 = ConfigurationMetadata(
-        key=SETTING1_KEY,
-        label=SETTING1_LABEL,
-        description=SETTING1_DESCRIPTION,
-        type=SETTING1_TYPE,
-        required=SETTING1_REQUIRED,
-        default=SETTING1_DEFAULT,
-        category=SETTING1_CATEGORY,
-    )
-
-    setting2 = ConfigurationMetadata(
-        key=SETTING2_KEY,
-        label=SETTING2_LABEL,
-        description=SETTING2_DESCRIPTION,
-        type=SETTING2_TYPE,
-        required=SETTING2_REQUIRED,
-        default=SETTING2_DEFAULT,
-        options=SETTING2_OPTIONS,
-        category=SETTING2_CATEGORY,
-    )
-
-    setting3 = ConfigurationMetadata(
-        key=SETTING3_KEY,
-        label=SETTING3_LABEL,
-        description=SETTING3_DESCRIPTION,
-        type=SETTING3_TYPE,
-        required=SETTING3_REQUIRED,
-        default=SETTING3_DEFAULT,
-        options=SETTING3_OPTIONS,
-        category=SETTING3_CATEGORY,
-    )
-
-    setting4 = ConfigurationMetadata(
-        key=SETTING4_KEY,
-        label=SETTING4_LABEL,
-        description=SETTING4_DESCRIPTION,
-        type=SETTING4_TYPE,
-        required=SETTING4_REQUIRED,
-        default=SETTING4_DEFAULT,
-        options=SETTING4_OPTIONS,
-        category=SETTING4_CATEGORY,
-    )
-
-    setting5 = ConfigurationMetadata(
-        key=SETTING5_KEY,
-        label=SETTING5_LABEL,
-        description=SETTING5_DESCRIPTION,
-        type=SETTING5_TYPE,
-        required=SETTING5_REQUIRED,
-        default=SETTING5_DEFAULT,
-        category=SETTING5_CATEGORY,
-    )
-
-
-class ConfigurationWithBooleanProperty(ConfigurationGrouping):
-    boolean_setting = ConfigurationMetadata(
-        key="boolean_setting",
-        label="Boolean Setting",
-        description="Boolean Setting",
-        type=ConfigurationAttributeType.SELECT,
-        required=True,
-        default="true",
-        options=[
-            ConfigurationOption("true", "True"),
-            ConfigurationOption("false", "False"),
-        ],
-    )
-
-
-class MockConfiguration2(ConfigurationGrouping):
-    setting1 = ConfigurationMetadata(
-        key="setting1",
-        label=SETTING1_LABEL,
-        description=SETTING1_DESCRIPTION,
-        type=SETTING1_TYPE,
-        required=SETTING1_REQUIRED,
-        default=SETTING1_DEFAULT,
-        category=SETTING1_CATEGORY,
-        index=1,
-    )
-
-    setting2 = ConfigurationMetadata(
-        key="setting2",
-        label=SETTING2_LABEL,
-        description=SETTING2_DESCRIPTION,
-        type=SETTING2_TYPE,
-        required=SETTING2_REQUIRED,
-        default=SETTING2_DEFAULT,
-        options=SETTING2_OPTIONS,
-        category=SETTING2_CATEGORY,
-        index=0,
-    )
-
-
-class TestConfigurationOption:
-    def test_to_settings(self):
-        # Arrange
-        option = ConfigurationOption("key1", "value1")
-        expected_result = {"key": "key1", "label": "value1"}
-
-        # Act
-        result = option.to_settings()
-
-        # Assert
-        assert result == expected_result
-
-    def test_from_enum(self):
-        # Arrange
-        class TestEnum(Enum):
-            LABEL1 = "KEY1"
-            LABEL2 = "KEY2"
-
-        expected_result = [
-            ConfigurationOption("KEY1", "LABEL1"),
-            ConfigurationOption("KEY2", "LABEL2"),
-        ]
-
-        # Act
-        result = ConfigurationOption.from_enum(TestEnum)
-
-        # Assert
-        assert result == expected_result
-
-
-class TestConfigurationGrouping:
-    @pytest.mark.parametrize(
-        "_,setting_name,expected_value",
-        [("setting1", "setting1", 12345), ("setting2", "setting2", "12345")],
-    )
-    def test_getters(self, _, setting_name, expected_value):
-        # Arrange
-        configuration_storage = create_autospec(spec=ConfigurationStorage)
-        configuration_storage.load = MagicMock(return_value=expected_value)
-        db = create_autospec(spec=sqlalchemy.orm.session.Session)
-        configuration = MockConfiguration(configuration_storage, db)
-
-        # Act
-        setting_value = getattr(configuration, setting_name)
-
-        # Assert
-        assert setting_value == expected_value
-        configuration_storage.load.assert_called_once_with(db, setting_name)
-
-    @pytest.mark.parametrize(
-        "_,setting_name,db_value,expected_value",
-        [
-            (
-                "default_menu_value",
-                MockConfiguration.setting3.key,
-                None,
-                MockConfiguration.setting3.default,
-            ),
-            (
-                "menu_value",
-                MockConfiguration.setting3.key,
-                json.dumps(
-                    [
-                        MockConfiguration.setting3.options[0].key,
-                        MockConfiguration.setting3.options[1].key,
-                    ]
-                ),
-                [
-                    MockConfiguration.setting3.options[0].key,
-                    MockConfiguration.setting3.options[1].key,
-                ],
-            ),
-            (
-                "default_list_value",
-                MockConfiguration.setting4.key,
-                None,
-                MockConfiguration.setting4.default,
-            ),
-            (
-                "menu_value",
-                MockConfiguration.setting4.key,
-                json.dumps(["value1", "value2"]),
-                ["value1", "value2"],
-            ),
-        ],
-    )
-    def test_menu_and_list_getters(self, _, setting_name, db_value, expected_value):
-        # Arrange
-        configuration_storage = create_autospec(spec=ConfigurationStorage)
-        configuration_storage.load = MagicMock(return_value=db_value)
-        db = create_autospec(spec=sqlalchemy.orm.session.Session)
-        configuration = MockConfiguration(configuration_storage, db)
-
-        # Act
-        setting_value = getattr(configuration, setting_name)
-
-        # Assert
-        assert setting_value == expected_value
-        configuration_storage.load.assert_called_once_with(db, setting_name)
-
-    def test_getter_return_default_value(self):
-        # Arrange
-        configuration_storage = create_autospec(spec=ConfigurationStorage)
-        configuration_storage.load = MagicMock(return_value=None)
-        db = create_autospec(spec=sqlalchemy.orm.session.Session)
-        configuration = MockConfiguration(configuration_storage, db)
-
-        # Act
-        setting1_value = configuration.setting1
-        setting5_value = configuration.setting5
-
-        # Assert
-        assert SETTING1_DEFAULT == setting1_value
-        assert SETTING5_DEFAULT == setting5_value
-
-    @pytest.mark.parametrize(
-        "_,setting_name,expected_value",
-        [("setting1", "setting1", 12345), ("setting2", "setting2", "12345")],
-    )
-    def test_setters(self, _, setting_name, expected_value):
-        # Arrange
-        configuration_storage = create_autospec(spec=ConfigurationStorage)
-        configuration_storage.save = MagicMock(return_value=expected_value)
-        db = create_autospec(spec=sqlalchemy.orm.session.Session)
-        configuration = MockConfiguration(configuration_storage, db)
-
-        # Act
-        setattr(configuration, setting_name, expected_value)
-
-        # Assert
-        configuration_storage.save.assert_called_once_with(
-            db, setting_name, expected_value
-        )
-
-    def test_to_settings_considers_default_indices(self):
-        # Act
-        settings = MockConfiguration.to_settings()
-
-        # Assert
-        assert len(settings) == 5
-
-        assert settings[0][ConfigurationAttribute.KEY.value] == SETTING1_KEY
-        assert settings[0][ConfigurationAttribute.LABEL.value] == SETTING1_LABEL
-        assert (
-            settings[0][ConfigurationAttribute.DESCRIPTION.value]
-            == SETTING1_DESCRIPTION
-        )
-        assert settings[0][ConfigurationAttribute.TYPE.value] == None
-        assert settings[0][ConfigurationAttribute.REQUIRED.value] == SETTING1_REQUIRED
-        assert settings[0][ConfigurationAttribute.DEFAULT.value] == SETTING1_DEFAULT
-        assert settings[0][ConfigurationAttribute.CATEGORY.value] == SETTING1_CATEGORY
-
-        assert settings[1][ConfigurationAttribute.KEY.value] == SETTING2_KEY
-        assert settings[1][ConfigurationAttribute.LABEL.value] == SETTING2_LABEL
-        assert (
-            settings[1][ConfigurationAttribute.DESCRIPTION.value]
-            == SETTING2_DESCRIPTION
-        )
-        assert settings[1][ConfigurationAttribute.TYPE.value] == SETTING2_TYPE.value
-        assert settings[1][ConfigurationAttribute.REQUIRED.value] == SETTING2_REQUIRED
-        assert settings[1][ConfigurationAttribute.DEFAULT.value] == SETTING2_DEFAULT
-        assert settings[1][ConfigurationAttribute.OPTIONS.value] == [
-            option.to_settings() for option in SETTING2_OPTIONS
-        ]
-        assert settings[1][ConfigurationAttribute.CATEGORY.value] == SETTING2_CATEGORY
-
-        assert settings[2][ConfigurationAttribute.KEY.value] == SETTING3_KEY
-        assert settings[2][ConfigurationAttribute.LABEL.value] == SETTING3_LABEL
-        assert (
-            settings[2][ConfigurationAttribute.DESCRIPTION.value]
-            == SETTING3_DESCRIPTION
-        )
-        assert settings[2][ConfigurationAttribute.TYPE.value] == SETTING3_TYPE.value
-        assert settings[2][ConfigurationAttribute.REQUIRED.value] == SETTING3_REQUIRED
-        assert settings[2][ConfigurationAttribute.DEFAULT.value] == SETTING3_DEFAULT
-        assert settings[2][ConfigurationAttribute.OPTIONS.value] == [
-            option.to_settings() for option in SETTING3_OPTIONS
-        ]
-        assert settings[2][ConfigurationAttribute.CATEGORY.value] == SETTING3_CATEGORY
-
-        assert settings[3][ConfigurationAttribute.KEY.value] == SETTING4_KEY
-        assert settings[3][ConfigurationAttribute.LABEL.value] == SETTING4_LABEL
-        assert (
-            settings[3][ConfigurationAttribute.DESCRIPTION.value]
-            == SETTING4_DESCRIPTION
-        )
-        assert settings[3][ConfigurationAttribute.TYPE.value] == SETTING4_TYPE.value
-        assert settings[3][ConfigurationAttribute.REQUIRED.value] == SETTING4_REQUIRED
-        assert settings[3][ConfigurationAttribute.DEFAULT.value] == SETTING4_DEFAULT
-        assert settings[3][ConfigurationAttribute.CATEGORY.value] == SETTING4_CATEGORY
-
-    def test_to_settings_considers_explicit_indices(self):
-        # Act
-        settings = MockConfiguration2.to_settings()
-
-        # Assert
-        assert len(settings) == 2
-
-        assert settings[0][ConfigurationAttribute.KEY.value] == SETTING2_KEY
-        assert settings[0][ConfigurationAttribute.LABEL.value] == SETTING2_LABEL
-        assert (
-            settings[0][ConfigurationAttribute.DESCRIPTION.value]
-            == SETTING2_DESCRIPTION
-        )
-        assert settings[0][ConfigurationAttribute.TYPE.value] == SETTING2_TYPE.value
-        assert settings[0][ConfigurationAttribute.REQUIRED.value] == SETTING2_REQUIRED
-        assert settings[0][ConfigurationAttribute.DEFAULT.value] == SETTING2_DEFAULT
-        assert settings[0][ConfigurationAttribute.OPTIONS.value] == [
-            option.to_settings() for option in SETTING2_OPTIONS
-        ]
-        assert settings[0][ConfigurationAttribute.CATEGORY.value] == SETTING2_CATEGORY
-
-        assert settings[1][ConfigurationAttribute.KEY.value] == SETTING1_KEY
-        assert settings[1][ConfigurationAttribute.LABEL.value] == SETTING1_LABEL
-        assert (
-            settings[1][ConfigurationAttribute.DESCRIPTION.value]
-            == SETTING1_DESCRIPTION
-        )
-        assert settings[1][ConfigurationAttribute.TYPE.value] == None
-        assert settings[1][ConfigurationAttribute.REQUIRED.value] == SETTING1_REQUIRED
-        assert settings[1][ConfigurationAttribute.DEFAULT.value] == SETTING1_DEFAULT
-        assert settings[1][ConfigurationAttribute.CATEGORY.value] == SETTING1_CATEGORY
-
-
-class TestNumberConfigurationMetadata:
-    def test_number_type_getter(self, db: DatabaseTransactionFixture):
-        # Arrange
-        external_integration = db.external_integration("test")
-        external_integration_association = create_autospec(spec=HasExternalIntegration)
-        external_integration_association.external_integration = MagicMock(
-            return_value=external_integration
-        )
-        configuration_storage = ConfigurationStorage(external_integration_association)
-        configuration = MockConfiguration(configuration_storage, db.session)
-
-        configuration.setting5 = "abc"
-        with pytest.raises(CannotLoadConfiguration):
-            configuration.setting5
-
-        configuration.setting5 = "123"
-        assert configuration.setting5 == 123.0
-
-        configuration.setting5 = ""
-        assert configuration.setting5 == SETTING5_DEFAULT
-
-
-class TestBooleanConfigurationMetadata:
-    @pytest.mark.parametrize(
-        "provided,expected",
-        [
-            ("true", True),
-            ("t", True),
-            ("yes", True),
-            ("y", True),
-            (1, False),
-            ("false", False),
-        ],
-    )
-    def test_configuration_metadata_correctly_cast_bool_values(
-        self, db: DatabaseTransactionFixture, provided, expected
-    ):
-        """Ensure that ConfigurationMetadata.to_bool correctly translates different values into boolean (True/False)."""
-        # Arrange
-        external_integration = db.external_integration("test")
-
-        external_integration_association = create_autospec(spec=HasExternalIntegration)
-        external_integration_association.external_integration = MagicMock(
-            return_value=external_integration
-        )
-
-        configuration_storage = ConfigurationStorage(external_integration_association)
-
-        configuration = ConfigurationWithBooleanProperty(
-            configuration_storage, db.session
-        )
-
-        # We set a new value using ConfigurationMetadata.__set__
-        configuration.boolean_setting = provided
-
-        # Act
-        # We read the existing value using ConfigurationMetadata.__get__
-        result = ConfigurationMetadata.to_bool(configuration.boolean_setting)
-
-        # Assert
-        assert expected == result
-=======
-    def test_delete(
-        self, example_externalintegration_fixture: ExampleExternalIntegrationFixture
-    ):
-        """Ensure that ExternalIntegration.delete clears all orphan ExternalIntegrationLinks."""
-        session = example_externalintegration_fixture.database_fixture.session
-        db = example_externalintegration_fixture.database_fixture
-
-        integration1 = db.external_integration(
-            "protocol",
-            ExternalIntegration.LICENSE_GOAL,
-            libraries=[db.default_library()],
-        )
-        integration2 = db.external_integration(
-            "storage",
-            "storage goal",
-            libraries=[db.default_library()],
-        )
-
-        # Set up a link associating integration2 with integration1.
-        link1 = db.external_integration_link(
-            integration1,
-            db.default_library(),
-            integration2,
-            ExternalIntegrationLink.PROTECTED_ACCESS_BOOKS,
-        )
-        link2 = db.external_integration_link(
-            integration1,
-            db.default_library(),
-            integration2,
-            ExternalIntegrationLink.COVERS,
-        )
-
-        # Delete integration1.
-        session.delete(integration1)
-
-        # Ensure that there are no orphan links.
-        links = session.query(ExternalIntegrationLink).all()
-        for link in (link1, link2):
-            assert link not in links
-
-        # Ensure that the first integration was successfully removed.
-        external_integrations = session.query(ExternalIntegration).all()
-        assert integration1 not in external_integrations
-        assert integration2 in external_integrations
->>>>>>> 5484028f
+        assert integration.custom_accept_header == "custom header"