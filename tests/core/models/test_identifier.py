--- conflicted
+++ resolved
@@ -775,25 +775,6 @@
             Equivalency(input_id=idn[1].id, output_id=idn[0].id, strength=1),
         ]
         self._db.add_all(self.equivalencies)
-<<<<<<< HEAD
-
-        eq = self.equivalencies[0]
-        self.rec_eq = RecursiveEquivalencyCache(
-            parent_identifier_id=eq.input_id, identifier_id=eq.output_id
-        )
-        self._db.add(self.rec_eq)
-
-        self._db.commit()
-
-    def test_is_parent(self):
-        assert self.rec_eq.is_parent == False
-
-    def test_identifier_delete_cascade_parent(self):
-        assert self.rec_eq.parent_identifier_id == self.idens[0].id
-
-        all_recursives = self._db.query(RecursiveEquivalencyCache).all()
-        assert len(all_recursives) == 1
-=======
         self._db.commit()
 
     def test_is_parent(self):
@@ -807,15 +788,10 @@
     def test_identifier_delete_cascade_parent(self):
         all_recursives = self._db.query(RecursiveEquivalencyCache).all()
         assert len(all_recursives) == 4  # all selfs
->>>>>>> e6a570f1
 
         self._db.delete(self.idens[0])
         self._db.commit()
 
         # RecursiveEquivalencyCache was deleted by cascade
         all_recursives = self._db.query(RecursiveEquivalencyCache).all()
-<<<<<<< HEAD
-        assert len(all_recursives) == 0
-=======
-        assert len(all_recursives) == 3
->>>>>>> e6a570f1
+        assert len(all_recursives) == 3