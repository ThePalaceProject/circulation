from __future__ import annotations

import datetime
import json
import random
from io import StringIO
from unittest.mock import MagicMock, patch

import pytest
from freezegun import freeze_time
from sqlalchemy.exc import InvalidRequestError
from sqlalchemy.orm import Session

from api.lanes import create_default_lanes
from core.classifier import Classifier
from core.config import CannotLoadConfiguration
from core.external_search import Filter, MockExternalSearchIndex
from core.lane import Lane, WorkList
from core.metadata_layer import LinkData, TimestampData
from core.mirror import MirrorUploader
from core.model import (
    CachedFeed,
    Collection,
    ConfigurationSetting,
    Contributor,
    CoverageRecord,
    DataSource,
    ExternalIntegration,
    Hyperlink,
    Identifier,
    Library,
    RightsStatus,
    Timestamp,
    Work,
    WorkCoverageRecord,
    create,
    get_one,
)
from core.model.classification import Subject
from core.model.configuration import ExternalIntegrationLink
from core.model.customlist import CustomList
from core.monitor import CollectionMonitor, Monitor, ReaperMonitor
from core.opds_import import OPDSImportMonitor
from core.s3 import MinIOUploader, MinIOUploaderConfiguration, S3Uploader
from core.scripts import (
    AddClassificationScript,
    CheckContributorNamesInDB,
    CollectionArgumentsScript,
    CollectionInputScript,
    CollectionType,
    ConfigureCollectionScript,
    ConfigureIntegrationScript,
    ConfigureLaneScript,
    ConfigureLibraryScript,
    ConfigureSiteScript,
    CustomListUpdateEntriesScript,
<<<<<<< HEAD
=======
    DatabaseMigrationInitializationScript,
    DatabaseMigrationScript,
    DeleteInvisibleLanesScript,
>>>>>>> bf188d43
    Explain,
    IdentifierInputScript,
    LaneSweeperScript,
    LibraryInputScript,
    ListCollectionMetadataIdentifiersScript,
    MirrorResourcesScript,
    MockStdin,
    OPDSImportScript,
    PatronInputScript,
    RebuildSearchIndexScript,
    ReclassifyWorksForUncheckedSubjectsScript,
    RunCollectionMonitorScript,
    RunCoverageProviderScript,
    RunMonitorScript,
    RunMultipleMonitorsScript,
    RunReaperMonitorsScript,
    RunThreadedCollectionCoverageProviderScript,
    RunWorkCoverageProviderScript,
    Script,
    SearchIndexCoverageRemover,
    ShowCollectionsScript,
    ShowIntegrationsScript,
    ShowLanesScript,
    ShowLibrariesScript,
    TimestampScript,
    UpdateCustomListSizeScript,
    UpdateLaneSizeScript,
    WhereAreMyBooksScript,
    WorkClassificationScript,
    WorkProcessingScript,
)
from core.testing import (
    AlwaysSuccessfulCollectionCoverageProvider,
    AlwaysSuccessfulWorkCoverageProvider,
)
from core.util.datetime_helpers import datetime_utc, utc_now
from core.util.worker_pools import DatabasePool
from tests.fixtures.database import DatabaseTransactionFixture
from tests.fixtures.search import EndToEndSearchFixture, ExternalSearchPatchFixture


class TestScript:
    def test_parse_time(self):
        reference_date = datetime_utc(2016, 1, 1)

        assert Script.parse_time("2016-01-01") == reference_date
        assert Script.parse_time("2016-1-1") == reference_date
        assert Script.parse_time("1/1/2016") == reference_date
        assert Script.parse_time("20160101") == reference_date

        pytest.raises(ValueError, Script.parse_time, "201601-01")

    def test_script_name(self, db: DatabaseTransactionFixture):
        session = db.session

        class Sample(Script):
            pass

        # If a script does not define .name, its class name
        # is treated as the script name.
        script = Sample(session)
        assert "Sample" == script.script_name

        # If a script does define .name, that's used instead.
        script.name = "I'm a script"
        assert script.name == script.script_name


class TestTimestampScript:
    @staticmethod
    def _ts(session: Session, script):
        """Convenience method to look up the Timestamp for a script.

        We don't use Timestamp.stamp() because we want to make sure
        that Timestamps are being created by the actual code, not test
        code.
        """
        return get_one(session, Timestamp, service=script.script_name)

    def test_update_timestamp(self, db: DatabaseTransactionFixture):
        # Test the Script subclass that sets a timestamp after a
        # script is run.
        class Noisy(TimestampScript):
            def do_run(self):
                pass

        script = Noisy(db.session)
        script.run()

        timestamp = self._ts(db.session, script)

        # The start and end points of do_run() have become
        # Timestamp.start and Timestamp.finish.
        now = utc_now()
        assert (now - timestamp.start).total_seconds() < 5
        assert (now - timestamp.finish).total_seconds() < 5
        assert timestamp.start < timestamp.finish
        assert None == timestamp.collection

    def test_update_timestamp_with_collection(self, db: DatabaseTransactionFixture):
        # A script can indicate that it is operating on a specific
        # collection.
        class MyCollection(TimestampScript):
            def do_run(self):
                pass

        script = MyCollection(db.session)
        script.timestamp_collection = db.default_collection()
        script.run()
        timestamp = self._ts(db.session, script)
        assert db.default_collection() == timestamp.collection

    def test_update_timestamp_on_failure(self, db: DatabaseTransactionFixture):
        # A TimestampScript that fails to complete still has its
        # Timestamp set -- the timestamp just records the time that
        # the script stopped running.
        #
        # This is different from Monitors, where the timestamp
        # is only updated when the Monitor runs to completion.
        # The difference is that Monitors are frequently responsible for
        # keeping track of everything that happened since a certain
        # time, and Scripts generally aren't.
        class Broken(TimestampScript):
            def do_run(self):
                raise Exception("i'm broken")

        script = Broken(db.session)
        with pytest.raises(Exception) as excinfo:
            script.run()
        assert "i'm broken" in str(excinfo.value)
        timestamp = self._ts(db.session, script)

        now = utc_now()
        assert (now - timestamp.finish).total_seconds() < 5

        # A stack trace for the exception has been recorded in the
        # Timestamp object.
        assert "Exception: i'm broken" in timestamp.exception

    def test_normal_script_has_no_timestamp(self, db: DatabaseTransactionFixture):
        # Running a normal script does _not_ set a Timestamp.
        class Silent(Script):
            def do_run(self):
                pass

        script = Silent(db.session)
        script.run()
        assert None == self._ts(db.session, script)


class TestCheckContributorNamesInDB:
    def test_process_contribution_local(self, db: DatabaseTransactionFixture):
        stdin = MockStdin()
        cmd_args = []

        edition_alice, pool_alice = db.edition(
            data_source_name=DataSource.GUTENBERG,
            identifier_type=Identifier.GUTENBERG_ID,
            identifier_id="1",
            with_open_access_download=True,
            title="Alice Writes Books",
        )

        alice, new = db.contributor(sort_name="Alice Alrighty")
        alice._sort_name = "Alice Alrighty"
        alice.display_name = "Alice Alrighty"

        edition_alice.add_contributor(alice, [Contributor.PRIMARY_AUTHOR_ROLE])
        edition_alice.sort_author = "Alice Rocks"

        # everything is set up as we expect
        assert "Alice Alrighty" == alice.sort_name
        assert "Alice Alrighty" == alice.display_name
        assert "Alice Rocks" == edition_alice.sort_author

        edition_bob, pool_bob = db.edition(
            data_source_name=DataSource.GUTENBERG,
            identifier_type=Identifier.GUTENBERG_ID,
            identifier_id="2",
            with_open_access_download=True,
            title="Bob Writes Books",
        )

        bob, new = db.contributor(sort_name="Bob")
        bob.display_name = "Bob Bitshifter"

        edition_bob.add_contributor(bob, [Contributor.PRIMARY_AUTHOR_ROLE])
        edition_bob.sort_author = "Bob Rocks"

        assert "Bob" == bob.sort_name
        assert "Bob Bitshifter" == bob.display_name
        assert "Bob Rocks" == edition_bob.sort_author

        contributor_fixer = CheckContributorNamesInDB(
            _db=db.session, cmd_args=cmd_args, stdin=stdin
        )
        contributor_fixer.do_run()

        # Alice got fixed up.
        assert "Alrighty, Alice" == alice.sort_name
        assert "Alice Alrighty" == alice.display_name
        assert "Alrighty, Alice" == edition_alice.sort_author

        # Bob's repairs were too extensive to make.
        assert "Bob" == bob.sort_name
        assert "Bob Bitshifter" == bob.display_name
        assert "Bob Rocks" == edition_bob.sort_author


class TestIdentifierInputScript:
    def test_parse_list_as_identifiers(self, db: DatabaseTransactionFixture):
        i1 = db.identifier()
        i2 = db.identifier()
        args = [i1.identifier, "no-such-identifier", i2.identifier]
        identifiers = IdentifierInputScript.parse_identifier_list(
            db.session, i1.type, None, args
        )
        assert [i1, i2] == identifiers

        assert [] == IdentifierInputScript.parse_identifier_list(
            db.session, i1.type, None, []
        )

    def test_parse_list_as_identifiers_with_autocreate(
        self, db: DatabaseTransactionFixture
    ):
        type = Identifier.OVERDRIVE_ID
        args = ["brand-new-identifier"]
        [i] = IdentifierInputScript.parse_identifier_list(
            db.session, type, None, args, autocreate=True
        )
        assert type == i.type
        assert "brand-new-identifier" == i.identifier

    def test_parse_list_as_identifiers_with_data_source(
        self, db: DatabaseTransactionFixture
    ):
        lp1 = db.licensepool(None, data_source_name=DataSource.UNGLUE_IT)
        lp2 = db.licensepool(None, data_source_name=DataSource.FEEDBOOKS)
        lp3 = db.licensepool(None, data_source_name=DataSource.FEEDBOOKS)

        i1, i2, i3 = (lp.identifier for lp in [lp1, lp2, lp3])
        i1.type = i2.type = Identifier.URI
        source = DataSource.lookup(db.session, DataSource.FEEDBOOKS)

        # Only URIs with a FeedBooks LicensePool are selected.
        identifiers = IdentifierInputScript.parse_identifier_list(
            db.session, Identifier.URI, source, []
        )
        assert [i2] == identifiers

    def test_parse_list_as_identifiers_by_database_id(
        self, db: DatabaseTransactionFixture
    ):
        id1 = db.identifier()
        id2 = db.identifier()

        # Make a list containing two Identifier database IDs,
        # as well as two strings which are not existing Identifier database
        # IDs.
        ids = [id1.id, "10000000", "abcde", id2.id]

        identifiers = IdentifierInputScript.parse_identifier_list(
            db.session, IdentifierInputScript.DATABASE_ID, None, ids
        )
        assert [id1, id2] == identifiers

    def test_parse_command_line(self, db: DatabaseTransactionFixture):
        i1 = db.identifier()
        i2 = db.identifier()
        # We pass in one identifier on the command line...
        cmd_args = ["--identifier-type", i1.type, i1.identifier]
        # ...and another one into standard input.
        stdin = MockStdin(i2.identifier)
        parsed = IdentifierInputScript.parse_command_line(db.session, cmd_args, stdin)
        assert [i1, i2] == parsed.identifiers
        assert i1.type == parsed.identifier_type

    def test_parse_command_line_no_identifiers(self, db: DatabaseTransactionFixture):
        cmd_args = [
            "--identifier-type",
            Identifier.OVERDRIVE_ID,
            "--identifier-data-source",
            DataSource.STANDARD_EBOOKS,
        ]
        parsed = IdentifierInputScript.parse_command_line(
            db.session, cmd_args, MockStdin()
        )
        assert [] == parsed.identifiers
        assert Identifier.OVERDRIVE_ID == parsed.identifier_type
        assert DataSource.STANDARD_EBOOKS == parsed.identifier_data_source


class SuccessMonitor(Monitor):
    """A simple Monitor that alway succeeds."""

    SERVICE_NAME = "Success"

    def run(self):
        self.ran = True


class OPDSCollectionMonitor(CollectionMonitor):
    """Mock Monitor for use in tests of Run*MonitorScript."""

    SERVICE_NAME = "Test Monitor"
    PROTOCOL = ExternalIntegration.OPDS_IMPORT

    def __init__(self, _db, test_argument=None, **kwargs):
        self.test_argument = test_argument
        super().__init__(_db, **kwargs)

    def run_once(self, progress):
        self.collection.ran_with_argument = self.test_argument


class DoomedCollectionMonitor(CollectionMonitor):
    """Mock CollectionMonitor that always raises an exception."""

    SERVICE_NAME = "Doomed Monitor"
    PROTOCOL = ExternalIntegration.OPDS_IMPORT

    def run(self, *args, **kwargs):
        self.ran = True
        self.collection.doomed = True
        raise Exception("Doomed!")


class TestCollectionMonitorWithDifferentRunners:
    """CollectionMonitors are usually run by a RunCollectionMonitorScript.
    It's not ideal, but you can also run a CollectionMonitor script from a
    RunMonitorScript. In either case, if no collection argument is specified,
    the monitor will run on every appropriate Collection. If any collection
    names are specified, then the monitor will be run only on the ones specified.
    """

    @pytest.mark.parametrize(
        "name,script_runner",
        [
            ("run CollectionMonitor from RunMonitorScript", RunMonitorScript),
            (
                "run CollectionMonitor from RunCollectionMonitorScript",
                RunCollectionMonitorScript,
            ),
        ],
    )
    def test_run_collection_monitor_with_no_args(self, db, name, script_runner):
        # Run CollectionMonitor via RunMonitor for all applicable collections.
        c1 = db.collection()
        c2 = db.collection()
        script = script_runner(
            OPDSCollectionMonitor, db.session, cmd_args=[], test_argument="test value"
        )
        script.run()
        for c in [c1, c2]:
            assert "test value" == c.ran_with_argument

    @pytest.mark.parametrize(
        "name,script_runner",
        [
            (
                "run CollectionMonitor with collection args from RunMonitorScript",
                RunMonitorScript,
            ),
            (
                "run CollectionMonitor with collection args from RunCollectionMonitorScript",
                RunCollectionMonitorScript,
            ),
        ],
    )
    def test_run_collection_monitor_with_collection_args(self, db, name, script_runner):
        # Run CollectionMonitor via RunMonitor for only specified collections.
        c1 = db.collection(name="Collection 1")
        c2 = db.collection(name="Collection 2")
        c3 = db.collection(name="Collection 3")

        all_collections = [c1, c2, c3]
        monitored_collections = [c1, c3]
        monitored_names = [c.name for c in monitored_collections]
        script = script_runner(
            OPDSCollectionMonitor,
            db.session,
            cmd_args=monitored_names,
            test_argument="test value",
        )
        script.run()
        for c in monitored_collections:
            assert hasattr(c, "ran_with_argument")
            assert "test value" == c.ran_with_argument
        for c in [
            collection
            for collection in all_collections
            if collection not in monitored_collections
        ]:
            assert not hasattr(c, "ran_with_argument")


class TestRunMultipleMonitorsScript:
    def test_do_run(self, db: DatabaseTransactionFixture):
        m1 = SuccessMonitor(db.session)
        m2 = DoomedCollectionMonitor(db.session, db.default_collection())
        m3 = SuccessMonitor(db.session)

        class MockScript(RunMultipleMonitorsScript):
            name = "Run three monitors"

            def monitors(self, **kwargs):
                self.kwargs = kwargs
                return [m1, m2, m3]

        # Run the script.
        script = MockScript(db.session, kwarg="value")
        script.do_run()

        # The kwarg we passed in to the MockScript constructor was
        # propagated into the monitors() method.
        assert dict(kwarg="value") == script.kwargs

        # All three monitors were run, even though the
        # second one raised an exception.
        assert True == m1.ran
        assert True == m2.ran
        assert True == m3.ran

        # The exception that crashed the second monitor was stored as
        # .exception, in case we want to look at it.
        assert "Doomed!" == str(m2.exception)
        assert None == getattr(m1, "exception", None)


class TestRunCollectionMonitorScript:
    def test_monitors(self, db: DatabaseTransactionFixture):
        # Here we have three OPDS import Collections...
        o1 = db.collection()
        o2 = db.collection()
        o3 = db.collection()

        # ...and a Bibliotheca collection.
        b1 = db.collection(protocol=ExternalIntegration.BIBLIOTHECA)

        script = RunCollectionMonitorScript(
            OPDSCollectionMonitor, db.session, cmd_args=[]
        )

        # Calling monitors() instantiates an OPDSCollectionMonitor
        # for every OPDS import collection. The Bibliotheca collection
        # is unaffected.
        monitors = script.monitors()
        collections = [x.collection for x in monitors]
        assert set(collections) == {o1, o2, o3}
        for monitor in monitors:
            assert isinstance(monitor, OPDSCollectionMonitor)


class TestRunReaperMonitorsScript:
    def test_monitors(self, db: DatabaseTransactionFixture):
        """This script instantiates a Monitor for every class in
        ReaperMonitor.REGISTRY.
        """
        old_registry = ReaperMonitor.REGISTRY
        ReaperMonitor.REGISTRY = [SuccessMonitor]
        script = RunReaperMonitorsScript(db.session)
        [monitor] = script.monitors()
        assert isinstance(monitor, SuccessMonitor)
        ReaperMonitor.REGISTRY = old_registry


class TestPatronInputScript:
    def test_parse_patron_list(self, db: DatabaseTransactionFixture):
        """Test that patrons can be identified with any unique identifier."""
        l1 = db.library()
        l2 = db.library()
        p1 = db.patron()
        p1.authorization_identifier = db.fresh_str()
        p1.library_id = l1.id
        p2 = db.patron()
        p2.username = db.fresh_str()
        p2.library_id = l1.id
        p3 = db.patron()
        p3.external_identifier = db.fresh_str()
        p3.library_id = l1.id
        p4 = db.patron()
        p4.external_identifier = db.fresh_str()
        p4.library_id = l2.id
        args = [
            p1.authorization_identifier,
            "no-such-patron",
            "",
            p2.username,
            p3.external_identifier,
        ]
        patrons = PatronInputScript.parse_patron_list(db.session, l1, args)
        assert [p1, p2, p3] == patrons
        assert [] == PatronInputScript.parse_patron_list(db.session, l1, [])
        assert [p1] == PatronInputScript.parse_patron_list(
            db.session, l1, [p1.external_identifier, p4.external_identifier]
        )
        assert [p4] == PatronInputScript.parse_patron_list(
            db.session, l2, [p1.external_identifier, p4.external_identifier]
        )

    def test_parse_command_line(self, db: DatabaseTransactionFixture):
        l1 = db.library()
        p1 = db.patron()
        p2 = db.patron()
        p1.authorization_identifier = db.fresh_str()
        p2.authorization_identifier = db.fresh_str()
        p1.library_id = l1.id
        p2.library_id = l1.id
        # We pass in one patron identifier on the command line...
        cmd_args = [l1.short_name, p1.authorization_identifier]
        # ...and another one into standard input.
        stdin = MockStdin(p2.authorization_identifier)
        parsed = PatronInputScript.parse_command_line(db.session, cmd_args, stdin)
        assert [p1, p2] == parsed.patrons

    def test_patron_different_library(self, db: DatabaseTransactionFixture):
        l1 = db.library()
        l2 = db.library()
        p1 = db.patron()
        p2 = db.patron()
        p1.authorization_identifier = db.fresh_str()
        p2.authorization_identifier = p1.authorization_identifier
        p1.library_id = l1.id
        p2.library_id = l2.id
        cmd_args = [l1.short_name, p1.authorization_identifier]
        parsed = PatronInputScript.parse_command_line(db.session, cmd_args, None)
        assert [p1] == parsed.patrons
        cmd_args = [l2.short_name, p2.authorization_identifier]
        parsed = PatronInputScript.parse_command_line(db.session, cmd_args, None)
        assert [p2] == parsed.patrons

    def test_do_run(self, db: DatabaseTransactionFixture):
        """Test that PatronInputScript.do_run() calls process_patron()
        for every patron designated by the command-line arguments.
        """

        class MockPatronInputScript(PatronInputScript):
            def process_patron(self, patron):
                patron.processed = True

        l1 = db.library()
        p1 = db.patron()
        p2 = db.patron()
        p3 = db.patron()
        p1.library_id = l1.id
        p2.library_id = l1.id
        p3.library_id = l1.id
        p1.processed = False
        p2.processed = False
        p3.processed = False
        p1.authorization_identifier = db.fresh_str()
        p2.authorization_identifier = db.fresh_str()
        cmd_args = [l1.short_name, p1.authorization_identifier]
        stdin = MockStdin(p2.authorization_identifier)
        script = MockPatronInputScript(db.session)
        script.do_run(cmd_args=cmd_args, stdin=stdin)
        assert True == p1.processed
        assert True == p2.processed
        assert False == p3.processed


class TestLibraryInputScript:
    def test_parse_library_list(self, db: DatabaseTransactionFixture):
        """Test that libraries can be identified with their full name or short name."""
        l1 = db.library()
        l2 = db.library()
        args = [l1.name, "no-such-library", "", l2.short_name]
        libraries = LibraryInputScript.parse_library_list(db.session, args)
        assert [l1, l2] == libraries

        assert [] == LibraryInputScript.parse_library_list(db.session, [])

    def test_parse_command_line(self, db: DatabaseTransactionFixture):
        l1 = db.library()
        # We pass in one library identifier on the command line...
        cmd_args = [l1.name]
        parsed = LibraryInputScript.parse_command_line(db.session, cmd_args)

        # And here it is.
        assert [l1] == parsed.libraries

    def test_parse_command_line_no_identifiers(self, db: DatabaseTransactionFixture):
        """If you don't specify any libraries on the command
        line, we will process all libraries in the system.
        """
        parsed = LibraryInputScript.parse_command_line(db.session, [])
        assert db.session.query(Library).all() == parsed.libraries

    def test_do_run(self, db: DatabaseTransactionFixture):
        """Test that LibraryInputScript.do_run() calls process_library()
        for every library designated by the command-line arguments.
        """

        class MockLibraryInputScript(LibraryInputScript):
            def process_library(self, library):
                library.processed = True

        l1 = db.library()
        l2 = db.library()
        l2.processed = False
        cmd_args = [l1.name]
        script = MockLibraryInputScript(db.session)
        script.do_run(cmd_args=cmd_args)
        assert True == l1.processed
        assert False == l2.processed


class TestLaneSweeperScript:
    def test_process_library(self, db: DatabaseTransactionFixture):
        class Mock(LaneSweeperScript):
            def __init__(self, _db):
                super().__init__(_db)
                self.considered = []
                self.processed = []

            def should_process_lane(self, lane):
                self.considered.append(lane)
                return lane.display_name == "process me"

            def process_lane(self, lane):
                self.processed.append(lane)

        good = db.lane(display_name="process me")
        bad = db.lane(display_name="don't process me")
        good_child = db.lane(display_name="process me", parent=bad)

        script = Mock(db.session)
        script.do_run(cmd_args=[])

        # The first item considered for processing was an ad hoc
        # WorkList representing the library's entire collection.
        worklist = script.considered.pop(0)
        assert db.default_library() == worklist.get_library(db.session)
        assert db.default_library().name == worklist.display_name
        assert {good, bad} == set(worklist.children)

        # After that, every lane was considered for processing, with
        # top-level lanes considered first.
        assert {good, bad, good_child} == set(script.considered)

        # But a lane was processed only if should_process_lane
        # returned True.
        assert {good, good_child} == set(script.processed)


class TestRunCoverageProviderScript:
    def test_parse_command_line(self, db: DatabaseTransactionFixture):
        identifier = db.identifier()
        cmd_args = [
            "--cutoff-time",
            "2016-05-01",
            "--identifier-type",
            identifier.type,
            identifier.identifier,
        ]
        parsed = RunCoverageProviderScript.parse_command_line(
            db.session, cmd_args, MockStdin()
        )
        assert datetime_utc(2016, 5, 1) == parsed.cutoff_time
        assert [identifier] == parsed.identifiers
        assert identifier.type == parsed.identifier_type


class TestRunThreadedCollectionCoverageProviderScript:
    def test_run(self, db: DatabaseTransactionFixture):
        provider = AlwaysSuccessfulCollectionCoverageProvider
        script = RunThreadedCollectionCoverageProviderScript(
            provider, worker_size=2, _db=db.session
        )

        # If there are no collections for the provider, run does nothing.
        # Pass a mock pool that will raise an error if it's used.
        pool = object()
        collection = db.collection(protocol=ExternalIntegration.ENKI)

        # Run exits without a problem because the pool is never touched.
        script.run(pool=pool)

        # Create some identifiers that need coverage.
        collection = db.collection()
        ed1, lp1 = db.edition(collection=collection, with_license_pool=True)
        ed2, lp2 = db.edition(collection=collection, with_license_pool=True)
        ed3 = db.edition()

        [id1, id2, id3] = [e.primary_identifier for e in (ed1, ed2, ed3)]

        # Set a timestamp for the provider.
        timestamp = Timestamp.stamp(
            db.session,
            provider.SERVICE_NAME,
            Timestamp.COVERAGE_PROVIDER_TYPE,
            collection=collection,
        )
        original_timestamp = timestamp.finish
        db.session.commit()

        pool = DatabasePool(2, script.session_factory)
        script.run(pool=pool)
        db.session.commit()

        # The expected number of workers and jobs have been created.
        assert 2 == len(pool.workers)
        assert 1 == pool.job_total

        # All relevant identifiers have been given coverage.
        source = DataSource.lookup(db.session, provider.DATA_SOURCE_NAME)
        identifiers_missing_coverage = Identifier.missing_coverage_from(
            db.session,
            provider.INPUT_IDENTIFIER_TYPES,
            source,
        )
        assert [id3] == identifiers_missing_coverage.all()

        record1, was_registered1 = provider.register(id1)
        record2, was_registered2 = provider.register(id2)
        assert CoverageRecord.SUCCESS == record1.status
        assert CoverageRecord.SUCCESS == record2.status
        assert (False, False) == (was_registered1, was_registered2)

        # The timestamp for the provider has been updated.
        new_timestamp = Timestamp.value(
            db.session,
            provider.SERVICE_NAME,
            Timestamp.COVERAGE_PROVIDER_TYPE,
            collection,
        )
        assert new_timestamp != original_timestamp
        assert new_timestamp > original_timestamp


class TestRunWorkCoverageProviderScript:
    def test_constructor(self, db: DatabaseTransactionFixture):
        script = RunWorkCoverageProviderScript(
            AlwaysSuccessfulWorkCoverageProvider, _db=db.session, batch_size=123
        )
        [provider] = script.providers
        assert isinstance(provider, AlwaysSuccessfulWorkCoverageProvider)
        assert 123 == provider.batch_size


class TestWorkProcessingScript:
    def test_make_query(self, db: DatabaseTransactionFixture):
        # Create two Gutenberg works and one Overdrive work
        g1 = db.work(with_license_pool=True, with_open_access_download=True)
        g2 = db.work(with_license_pool=True, with_open_access_download=True)

        overdrive_edition = db.edition(
            data_source_name=DataSource.OVERDRIVE,
            identifier_type=Identifier.OVERDRIVE_ID,
            with_license_pool=True,
        )[0]
        overdrive_work = db.work(presentation_edition=overdrive_edition)

        ugi_edition = db.edition(
            data_source_name=DataSource.UNGLUE_IT,
            identifier_type=Identifier.URI,
            with_license_pool=True,
        )[0]
        unglue_it = db.work(presentation_edition=ugi_edition)

        se_edition = db.edition(
            data_source_name=DataSource.STANDARD_EBOOKS,
            identifier_type=Identifier.URI,
            with_license_pool=True,
        )[0]
        standard_ebooks = db.work(presentation_edition=se_edition)

        everything = WorkProcessingScript.make_query(db.session, None, None, None)
        assert {g1, g2, overdrive_work, unglue_it, standard_ebooks} == set(
            everything.all()
        )

        all_gutenberg = WorkProcessingScript.make_query(
            db.session, Identifier.GUTENBERG_ID, [], None
        )
        assert {g1, g2} == set(all_gutenberg.all())

        one_gutenberg = WorkProcessingScript.make_query(
            db.session, Identifier.GUTENBERG_ID, [g1.license_pools[0].identifier], None
        )
        assert [g1] == one_gutenberg.all()

        one_standard_ebook = WorkProcessingScript.make_query(
            db.session, Identifier.URI, [], DataSource.STANDARD_EBOOKS
        )
        assert [standard_ebooks] == one_standard_ebook.all()


class TestAddClassificationScript:
    def test_end_to_end(self, db: DatabaseTransactionFixture):
        work = db.work(with_license_pool=True)
        identifier = work.license_pools[0].identifier
        stdin = MockStdin(identifier.identifier)
        assert Classifier.AUDIENCE_ADULT == work.audience

        cmd_args = [
            "--identifier-type",
            identifier.type,
            "--subject-type",
            Classifier.FREEFORM_AUDIENCE,
            "--subject-identifier",
            Classifier.AUDIENCE_CHILDREN,
            "--weight",
            "42",
            "--create-subject",
        ]
        script = AddClassificationScript(_db=db.session, cmd_args=cmd_args, stdin=stdin)
        script.do_run()

        # The identifier has been classified under 'children'.
        [classification] = identifier.classifications
        assert 42 == classification.weight
        subject = classification.subject
        assert Classifier.FREEFORM_AUDIENCE == subject.type
        assert Classifier.AUDIENCE_CHILDREN == subject.identifier

        # The work has been reclassified and is now known as a
        # children's book.
        assert Classifier.AUDIENCE_CHILDREN == work.audience

    def test_autocreate(self, db: DatabaseTransactionFixture):
        work = db.work(with_license_pool=True)
        identifier = work.license_pools[0].identifier
        stdin = MockStdin(identifier.identifier)
        assert Classifier.AUDIENCE_ADULT == work.audience

        cmd_args = [
            "--identifier-type",
            identifier.type,
            "--subject-type",
            Classifier.TAG,
            "--subject-identifier",
            "some random tag",
        ]
        script = AddClassificationScript(_db=db.session, cmd_args=cmd_args, stdin=stdin)
        script.do_run()

        # Nothing has happened. There was no Subject with that
        # identifier, so we assumed there was a typo and did nothing.
        assert [] == identifier.classifications

        # If we stick the 'create-subject' onto the end of the
        # command-line arguments, the Subject is created and the
        # classification happens.
        stdin = MockStdin(identifier.identifier)
        cmd_args.append("--create-subject")
        script = AddClassificationScript(_db=db.session, cmd_args=cmd_args, stdin=stdin)
        script.do_run()

        [classification] = identifier.classifications
        subject = classification.subject
        assert "some random tag" == subject.identifier


class TestShowLibrariesScript:
    def test_with_no_libraries(self, db: DatabaseTransactionFixture):
        output = StringIO()
        ShowLibrariesScript().do_run(db.session, output=output)
        assert "No libraries found.\n" == output.getvalue()

    def test_with_multiple_libraries(self, db: DatabaseTransactionFixture):
        l1, ignore = create(
            db.session,
            Library,
            name="Library 1",
            short_name="L1",
        )
        l1.library_registry_shared_secret = "a"
        l2, ignore = create(
            db.session,
            Library,
            name="Library 2",
            short_name="L2",
        )
        l2.library_registry_shared_secret = "b"

        # The output of this script is the result of running explain()
        # on both libraries.
        output = StringIO()
        ShowLibrariesScript().do_run(db.session, output=output)
        expect_1 = "\n".join(l1.explain(include_secrets=False))
        expect_2 = "\n".join(l2.explain(include_secrets=False))

        assert expect_1 + "\n" + expect_2 + "\n" == output.getvalue()

        # We can tell the script to only list a single library.
        output = StringIO()
        ShowLibrariesScript().do_run(
            db.session, cmd_args=["--short-name=L2"], output=output
        )
        assert expect_2 + "\n" == output.getvalue()

        # We can tell the script to include the library registry
        # shared secret.
        output = StringIO()
        ShowLibrariesScript().do_run(
            db.session, cmd_args=["--show-secrets"], output=output
        )
        expect_1 = "\n".join(l1.explain(include_secrets=True))
        expect_2 = "\n".join(l2.explain(include_secrets=True))
        assert expect_1 + "\n" + expect_2 + "\n" == output.getvalue()


class TestConfigureSiteScript:
    def test_unknown_setting(self, db: DatabaseTransactionFixture):
        script = ConfigureSiteScript()
        with pytest.raises(ValueError) as excinfo:
            script.do_run(db.session, ["--setting=setting1=value1"])
        assert (
            "'setting1' is not a known site-wide setting. Use --force to set it anyway."
            in str(excinfo.value)
        )

        assert None == ConfigurationSetting.sitewide(db.session, "setting1").value

        # Running with --force sets the setting.
        script.do_run(
            db.session,
            [
                "--setting=setting1=value1",
                "--force",
            ],
        )

        assert "value1" == ConfigurationSetting.sitewide(db.session, "setting1").value

    def test_settings(self, db: DatabaseTransactionFixture):
        class TestConfig:
            SITEWIDE_SETTINGS = [
                {"key": "setting1"},
                {"key": "setting2"},
                {"key": "setting_secret"},
            ]

        script = ConfigureSiteScript(config=TestConfig)
        output = StringIO()
        script.do_run(
            db.session,
            [
                "--setting=setting1=value1",
                '--setting=setting2=[1,2,"3"]',
                "--setting=setting_secret=secretvalue",
            ],
            output,
        )
        # The secret was set, but is not shown.
        expect = "\n".join(
            ConfigurationSetting.explain(db.session, include_secrets=False)
        )
        assert expect == output.getvalue()
        assert "setting_secret" not in expect
        assert "value1" == ConfigurationSetting.sitewide(db.session, "setting1").value
        assert (
            '[1,2,"3"]' == ConfigurationSetting.sitewide(db.session, "setting2").value
        )
        assert (
            "secretvalue"
            == ConfigurationSetting.sitewide(db.session, "setting_secret").value
        )

        # If we run again with --show-secrets, the secret is shown.
        output = StringIO()
        script.do_run(db.session, ["--show-secrets"], output)
        expect = "\n".join(
            ConfigurationSetting.explain(db.session, include_secrets=True)
        )
        assert expect == output.getvalue()
        assert "setting_secret" in expect


class TestConfigureLibraryScript:
    def test_bad_arguments(self, db: DatabaseTransactionFixture):
        script = ConfigureLibraryScript()
        library, ignore = create(
            db.session,
            Library,
            name="Library 1",
            short_name="L1",
        )
        library.library_registry_shared_secret = "secret"
        db.session.commit()
        with pytest.raises(ValueError) as excinfo:
            script.do_run(db.session, [])
        assert "You must identify the library by its short name." in str(excinfo.value)

        with pytest.raises(ValueError) as excinfo:
            script.do_run(db.session, ["--short-name=foo"])
        assert "Could not locate library 'foo'" in str(excinfo.value)

    def test_create_library(self, db: DatabaseTransactionFixture):
        # There is no library.
        assert [] == db.session.query(Library).all()

        script = ConfigureLibraryScript()
        output = StringIO()
        script.do_run(
            db.session,
            [
                "--short-name=L1",
                "--name=Library 1",
                "--setting=customkey=value",
            ],
            output,
        )

        # Now there is one library.
        [library] = db.session.query(Library).all()
        assert "Library 1" == library.name
        assert "L1" == library.short_name
        assert "value" == library.setting("customkey").value
        expect_output = (
            "Configuration settings stored.\n" + "\n".join(library.explain()) + "\n"
        )
        assert expect_output == output.getvalue()

    def test_reconfigure_library(self, db: DatabaseTransactionFixture):
        # The library exists.
        library, ignore = create(
            db.session,
            Library,
            name="Library 1",
            short_name="L1",
        )
        script = ConfigureLibraryScript()
        output = StringIO()

        # We're going to change one value and add a setting.
        script.do_run(
            db.session,
            [
                "--short-name=L1",
                "--name=Library 1 New Name",
                "--setting=customkey=value",
            ],
            output,
        )

        assert "Library 1 New Name" == library.name
        assert "value" == library.setting("customkey").value

        expect_output = (
            "Configuration settings stored.\n" + "\n".join(library.explain()) + "\n"
        )
        assert expect_output == output.getvalue()


class TestShowCollectionsScript:
    def test_with_no_collections(self, db: DatabaseTransactionFixture):
        output = StringIO()
        ShowCollectionsScript().do_run(db.session, output=output)
        assert "No collections found.\n" == output.getvalue()

    def test_with_multiple_collections(self, db: DatabaseTransactionFixture):
        c1 = db.collection(name="Collection 1", protocol=ExternalIntegration.OVERDRIVE)
        c1.collection_password = "a"
        c2 = db.collection(
            name="Collection 2", protocol=ExternalIntegration.BIBLIOTHECA
        )
        c2.collection_password = "b"

        # The output of this script is the result of running explain()
        # on both collections.
        output = StringIO()
        ShowCollectionsScript().do_run(db.session, output=output)
        expect_1 = "\n".join(c1.explain(include_secrets=False))
        expect_2 = "\n".join(c2.explain(include_secrets=False))

        assert expect_1 + "\n" + expect_2 + "\n" == output.getvalue()

        # We can tell the script to only list a single collection.
        output = StringIO()
        ShowCollectionsScript().do_run(
            db.session, cmd_args=["--name=Collection 2"], output=output
        )
        assert expect_2 + "\n" == output.getvalue()

        # We can tell the script to include the collection password
        output = StringIO()
        ShowCollectionsScript().do_run(
            db.session, cmd_args=["--show-secrets"], output=output
        )
        expect_1 = "\n".join(c1.explain(include_secrets=True))
        expect_2 = "\n".join(c2.explain(include_secrets=True))
        assert expect_1 + "\n" + expect_2 + "\n" == output.getvalue()


class TestConfigureCollectionScript:
    def test_bad_arguments(self, db: DatabaseTransactionFixture):
        script = ConfigureCollectionScript()
        library, ignore = create(
            db.session,
            Library,
            name="Library 1",
            short_name="L1",
        )
        db.session.commit()

        # Reference to a nonexistent collection without the information
        # necessary to create it.
        with pytest.raises(ValueError) as excinfo:
            script.do_run(db.session, ["--name=collection"])
        assert (
            'No collection called "collection". You can create it, but you must specify a protocol.'
            in str(excinfo.value)
        )

        # Incorrect format for the 'setting' argument.
        with pytest.raises(ValueError) as excinfo:
            script.do_run(
                db.session,
                ["--name=collection", "--protocol=Overdrive", "--setting=key"],
            )
        assert 'Incorrect format for setting: "key". Should be "key=value"' in str(
            excinfo.value
        )

        # Try to add the collection to a nonexistent library.
        with pytest.raises(ValueError) as excinfo:
            script.do_run(
                db.session,
                [
                    "--name=collection",
                    "--protocol=Overdrive",
                    "--library=nosuchlibrary",
                ],
            )
        assert 'No such library: "nosuchlibrary". I only know about: "L1"' in str(
            excinfo.value
        )

    def test_success(self, db: DatabaseTransactionFixture):
        script = ConfigureCollectionScript()
        l1, ignore = create(
            db.session,
            Library,
            name="Library 1",
            short_name="L1",
        )
        l2, ignore = create(
            db.session,
            Library,
            name="Library 2",
            short_name="L2",
        )
        l3, ignore = create(
            db.session,
            Library,
            name="Library 3",
            short_name="L3",
        )
        db.session.commit()

        # Create a collection, set all its attributes, set a custom
        # setting, and associate it with two libraries.
        output = StringIO()
        script.do_run(
            db.session,
            [
                "--name=New Collection",
                "--protocol=Overdrive",
                "--library=L2",
                "--library=L1",
                "--setting=library_id=1234",
                "--external-account-id=acctid",
                "--url=url",
                "--username=username",
                "--password=password",
            ],
            output,
        )

        # The collection was created and configured properly.
        collection = get_one(db.session, Collection)
        assert "New Collection" == collection.name
        assert "url" == collection.external_integration.url
        assert "acctid" == collection.external_account_id
        assert "username" == collection.external_integration.username
        assert "password" == collection.external_integration.password

        # Two libraries now have access to the collection.
        assert [collection] == l1.collections
        assert [collection] == l2.collections
        assert [] == l3.collections

        # One CollectionSetting was set on the collection, in addition
        # to url, username, and password.
        setting = collection.external_integration.setting("library_id")
        assert "library_id" == setting.key
        assert "1234" == setting.value

        # The output explains the collection settings.
        expect = (
            "Configuration settings stored.\n" + "\n".join(collection.explain()) + "\n"
        )
        assert expect == output.getvalue()

    def test_reconfigure_collection(self, db: DatabaseTransactionFixture):
        # The collection exists.
        collection = db.collection(
            name="Collection 1", protocol=ExternalIntegration.OVERDRIVE
        )
        script = ConfigureCollectionScript()
        output = StringIO()

        # We're going to change one value and add a new one.
        script.do_run(
            db.session,
            [
                "--name=Collection 1",
                "--url=foo",
                "--protocol=%s" % ExternalIntegration.BIBLIOTHECA,
            ],
            output,
        )

        # The collection has been changed.
        assert "foo" == collection.external_integration.url
        assert ExternalIntegration.BIBLIOTHECA == collection.protocol

        expect = (
            "Configuration settings stored.\n" + "\n".join(collection.explain()) + "\n"
        )

        assert expect == output.getvalue()


class TestShowIntegrationsScript:
    def test_with_no_integrations(self, db: DatabaseTransactionFixture):
        output = StringIO()
        ShowIntegrationsScript().do_run(db.session, output=output)
        assert "No integrations found.\n" == output.getvalue()

    def test_with_multiple_integrations(self, db: DatabaseTransactionFixture):
        i1 = db.external_integration(
            name="Integration 1", goal="Goal", protocol=ExternalIntegration.OVERDRIVE
        )
        i1.password = "a"
        i2 = db.external_integration(
            name="Integration 2", goal="Goal", protocol=ExternalIntegration.BIBLIOTHECA
        )
        i2.password = "b"

        # The output of this script is the result of running explain()
        # on both integrations.
        output = StringIO()
        ShowIntegrationsScript().do_run(db.session, output=output)
        expect_1 = "\n".join(i1.explain(include_secrets=False))
        expect_2 = "\n".join(i2.explain(include_secrets=False))

        assert expect_1 + "\n" + expect_2 + "\n" == output.getvalue()

        # We can tell the script to only list a single integration.
        output = StringIO()
        ShowIntegrationsScript().do_run(
            db.session, cmd_args=["--name=Integration 2"], output=output
        )
        assert expect_2 + "\n" == output.getvalue()

        # We can tell the script to include the integration secrets
        output = StringIO()
        ShowIntegrationsScript().do_run(
            db.session, cmd_args=["--show-secrets"], output=output
        )
        expect_1 = "\n".join(i1.explain(include_secrets=True))
        expect_2 = "\n".join(i2.explain(include_secrets=True))
        assert expect_1 + "\n" + expect_2 + "\n" == output.getvalue()


class TestConfigureIntegrationScript:
    def test_load_integration(self, db: DatabaseTransactionFixture):
        m = ConfigureIntegrationScript._integration

        with pytest.raises(ValueError) as excinfo:
            m(db.session, None, None, "protocol", None)
        assert (
            "An integration must by identified by either ID, name, or the combination of protocol and goal."
            in str(excinfo.value)
        )

        with pytest.raises(ValueError) as excinfo:
            m(db.session, "notanid", None, None, None)
        assert "No integration with ID notanid." in str(excinfo.value)

        with pytest.raises(ValueError) as excinfo:
            m(db.session, None, "Unknown integration", None, None)
        assert (
            'No integration with name "Unknown integration". To create it, you must also provide protocol and goal.'
            in str(excinfo.value)
        )

        integration = db.external_integration(protocol="Protocol", goal="Goal")
        integration.name = "An integration"
        assert integration == m(db.session, integration.id, None, None, None)

        assert integration == m(db.session, None, integration.name, None, None)

        assert integration == m(db.session, None, None, "Protocol", "Goal")

        # An integration may be created given a protocol and goal.
        integration2 = m(db.session, None, "I exist now", "Protocol", "Goal2")
        assert integration2 != integration
        assert "Protocol" == integration2.protocol
        assert "Goal2" == integration2.goal
        assert "I exist now" == integration2.name

    def test_add_settings(self, db: DatabaseTransactionFixture):
        script = ConfigureIntegrationScript()
        output = StringIO()

        script.do_run(
            db.session,
            [
                "--protocol=aprotocol",
                "--goal=agoal",
                "--setting=akey=avalue",
            ],
            output,
        )

        # An ExternalIntegration was created and configured.
        integration = get_one(
            db.session, ExternalIntegration, protocol="aprotocol", goal="agoal"
        )

        expect_output = (
            "Configuration settings stored.\n" + "\n".join(integration.explain()) + "\n"
        )
        assert expect_output == output.getvalue()


class TestShowLanesScript:
    def test_with_no_lanes(self, db: DatabaseTransactionFixture):
        output = StringIO()
        ShowLanesScript().do_run(db.session, output=output)
        assert "No lanes found.\n" == output.getvalue()

    def test_with_multiple_lanes(self, db: DatabaseTransactionFixture):
        l1 = db.lane()
        l2 = db.lane()

        # The output of this script is the result of running explain()
        # on both lanes.
        output = StringIO()
        ShowLanesScript().do_run(db.session, output=output)
        expect_1 = "\n".join(l1.explain())
        expect_2 = "\n".join(l2.explain())

        assert expect_1 + "\n\n" + expect_2 + "\n\n" == output.getvalue()

        # We can tell the script to only list a single lane.
        output = StringIO()
        ShowLanesScript().do_run(
            db.session, cmd_args=["--id=%s" % l2.id], output=output
        )
        assert expect_2 + "\n\n" == output.getvalue()


class TestConfigureLaneScript:
    def test_bad_arguments(self, db: DatabaseTransactionFixture):
        script = ConfigureLaneScript()

        # No lane id but no library short name for creating it either.
        with pytest.raises(ValueError) as excinfo:
            script.do_run(db.session, [])
        assert "Library short name is required to create a new lane" in str(
            excinfo.value
        )

        # Try to create a lane for a nonexistent library.
        with pytest.raises(ValueError) as excinfo:
            script.do_run(db.session, ["--library-short-name=nosuchlibrary"])
        assert 'No such library: "nosuchlibrary".' in str(excinfo.value)

    def test_create_lane(self, db: DatabaseTransactionFixture):
        script = ConfigureLaneScript()
        parent = db.lane()

        # Create a lane and set its attributes.
        output = StringIO()
        script.do_run(
            db.session,
            [
                "--library-short-name=%s" % db.default_library().short_name,
                "--parent-id=%s" % parent.id,
                "--priority=3",
                "--display-name=NewLane",
            ],
            output,
        )

        # The lane was created and configured properly.
        lane = get_one(db.session, Lane, display_name="NewLane")
        assert db.default_library() == lane.library
        assert parent == lane.parent
        assert 3 == lane.priority

        # The output explains the lane settings.
        expect = "Lane settings stored.\n" + "\n".join(lane.explain()) + "\n"
        assert expect == output.getvalue()

    def test_reconfigure_lane(self, db: DatabaseTransactionFixture):
        # The lane exists.
        lane = db.lane(display_name="Name")
        lane.priority = 3

        parent = db.lane()

        script = ConfigureLaneScript()
        output = StringIO()

        script.do_run(
            db.session,
            [
                "--id=%s" % lane.id,
                "--priority=1",
                "--parent-id=%s" % parent.id,
            ],
            output,
        )

        # The lane has been changed.
        assert 1 == lane.priority
        assert parent == lane.parent
        expect = "Lane settings stored.\n" + "\n".join(lane.explain()) + "\n"

        assert expect == output.getvalue()


class TestCollectionInputScript:
    """Test the ability to name collections on the command line."""

    def test_parse_command_line(self, db: DatabaseTransactionFixture):
        def collections(cmd_args):
            parsed = CollectionInputScript.parse_command_line(db.session, cmd_args)
            return parsed.collections

        # No collections named on command line -> no collections
        assert [] == collections([])

        # Nonexistent collection -> ValueError
        with pytest.raises(ValueError) as excinfo:
            collections(['--collection="no such collection"'])
        assert 'Unknown collection: "no such collection"' in str(excinfo.value)

        # Collections are presented in the order they were encountered
        # on the command line.
        c2 = db.collection()
        expect = [c2, db.default_collection()]
        args = ["--collection=" + c.name for c in expect]
        actual = collections(args)
        assert expect == actual


class TestCollectionArgumentsScript:
    """Test the ability to take collection arguments on the command line."""

    def test_parse_command_line(self, db: DatabaseTransactionFixture):
        def collections(cmd_args):
            parsed = CollectionArgumentsScript.parse_command_line(db.session, cmd_args)
            return parsed.collections

        # No collections named on command line -> no collections
        assert [] == collections([])

        # Nonexistent collection -> ValueError
        with pytest.raises(ValueError) as excinfo:
            collections(["no such collection"])
        assert "Unknown collection: no such collection" in str(excinfo.value)

        # Collections are presented in the order they were encountered
        # on the command line.
        c2 = db.collection()
        expect = [c2, db.default_collection()]
        args = [c.name for c in expect]
        actual = collections(args)
        assert expect == actual

        # It is okay to not specify any collections.
        expect = []
        args = [c.name for c in expect]
        actual = collections(args)
        assert expect == actual


# Mock classes used by TestOPDSImportScript
class MockOPDSImportMonitor:
    """Pretend to monitor an OPDS feed for new titles."""

    INSTANCES: list[MockOPDSImportMonitor] = []

    def __init__(self, _db, collection, *args, **kwargs):
        self.collection = collection
        self.args = args
        self.kwargs = kwargs
        self.INSTANCES.append(self)
        self.was_run = False

    def run(self):
        self.was_run = True


class MockOPDSImporter:
    """Pretend to import titles from an OPDS feed."""


class MockOPDSImportScript(OPDSImportScript):
    """Actually instantiate a monitor that will pretend to do something."""

    MONITOR_CLASS: type[OPDSImportMonitor] = MockOPDSImportMonitor  # type: ignore
    IMPORTER_CLASS = MockOPDSImporter  # type: ignore


class TestOPDSImportScript:
    def test_do_run(self, db: DatabaseTransactionFixture):
        db.default_collection().external_integration.setting(
            Collection.DATA_SOURCE_NAME_SETTING
        ).value = DataSource.OA_CONTENT_SERVER

        script = MockOPDSImportScript(db.session)
        script.do_run([])

        # Since we provided no collection, a MockOPDSImportMonitor
        # was instantiated for each OPDS Import collection in the database.
        monitor = MockOPDSImportMonitor.INSTANCES.pop()
        assert db.default_collection() == monitor.collection

        args = ["--collection=%s" % db.default_collection().name]
        script.do_run(args)

        # If we provide the collection name, a MockOPDSImportMonitor is
        # also instantiated.
        monitor = MockOPDSImportMonitor.INSTANCES.pop()
        assert db.default_collection() == monitor.collection
        assert True == monitor.was_run

        # Our replacement OPDS importer class was passed in to the
        # monitor constructor. If this had been a real monitor, that's the
        # code we would have used to import OPDS feeds.
        assert MockOPDSImporter == monitor.kwargs["import_class"]
        assert False == monitor.kwargs["force_reimport"]

        # Setting --force changes the 'force_reimport' argument
        # passed to the monitor constructor.
        args.append("--force")
        script.do_run(args)
        monitor = MockOPDSImportMonitor.INSTANCES.pop()
        assert db.default_collection() == monitor.collection
        assert True == monitor.kwargs["force_reimport"]


class MockWhereAreMyBooks(WhereAreMyBooksScript):
    """A mock script that keeps track of its output in an easy-to-test
    form, so we don't have to mess around with StringIO.
    """

    def __init__(self, _db=None, output=None, search=None):
        # In most cases a list will do fine for `output`.
        output = output or []

        # In most tests an empty mock will do for `search`.
        search = search or MockExternalSearchIndex()

        super().__init__(_db, output, search)
        self.output = []

    def out(self, s, *args):
        if args:
            self.output.append((s, list(args)))
        else:
            self.output.append(s)


class TestWhereAreMyBooksScript:
    def test_no_search_integration(self, db: DatabaseTransactionFixture):
        # We can't even get started without a working search integration.

        # We'll also test the out() method by mocking the script's
        # standard output and using the normal out() implementation.
        # In other tests, which have more complicated output, we mock
        # out(), so this verifies that output actually gets written
        # out.
        output = StringIO()
        pytest.raises(
            CannotLoadConfiguration, WhereAreMyBooksScript, db.session, output=output
        )
        assert (
            "Here's your problem: the search integration is missing or misconfigured.\n"
            == output.getvalue()
        )

    def test_overall_structure(self, db: DatabaseTransactionFixture):
        # Verify that run() calls the methods we expect.

        class Mock(MockWhereAreMyBooks):
            """Used to verify that the correct methods are called."""

            def __init__(self, *args, **kwargs):
                super().__init__(*args, **kwargs)
                self.delete_cached_feeds_called = False
                self.checked_libraries = []
                self.explained_collections = []

            def check_library(self, library):
                self.checked_libraries.append(library)

            def delete_cached_feeds(self):
                self.delete_cached_feeds_called = True

            def explain_collection(self, collection):
                self.explained_collections.append(collection)

        # If there are no libraries in the system, that's a big problem.
        script = Mock(db.session)
        script.run()
        assert [
            "There are no libraries in the system -- that's a problem.",
            "\n",
        ] == script.output

        # We still run the other checks, though.
        assert True == script.delete_cached_feeds_called

        # Make some libraries and some collections, and try again.
        library1 = db.default_library()
        library2 = db.library()

        collection1 = db.default_collection()
        collection2 = db.collection()

        script = Mock(db.session)
        script.run()

        # Every library in the collection was checked.
        assert {library1, library2} == set(script.checked_libraries)

        # delete_cached_feeds() was called.
        assert True == script.delete_cached_feeds_called

        # Every collection in the database was explained.
        assert {collection1, collection2} == set(script.explained_collections)

        # There only output were the newlines after the five method
        # calls. All other output happened inside the methods we
        # mocked.
        assert ["\n"] * 5 == script.output

        # Finally, verify the ability to use the command line to limit
        # the check to specific collections. (This isn't terribly useful
        # since checks now run very quickly.)
        script = Mock(db.session)
        script.run(cmd_args=["--collection=%s" % collection2.name])
        assert [collection2] == script.explained_collections

    def test_check_library(self, db: DatabaseTransactionFixture):
        # Give the default library a collection and a lane.
        library = db.default_library()
        collection = db.default_collection()
        lane = db.lane(library=library)

        script = MockWhereAreMyBooks(db.session)
        script.check_library(library)

        checking, has_collection, has_lanes = script.output
        assert ("Checking library %s", [library.name]) == checking
        assert (" Associated with collection %s.", [collection.name]) == has_collection
        assert (" Associated with %s lanes.", [1]) == has_lanes

        # This library has no collections and no lanes.
        library2 = db.library()
        script.output = []
        script.check_library(library2)
        checking, no_collection, no_lanes = script.output
        assert ("Checking library %s", [library2.name]) == checking
        assert " This library has no collections -- that's a problem." == no_collection
        assert " This library has no lanes -- that's a problem." == no_lanes

    def test_delete_cached_feeds(self, db: DatabaseTransactionFixture):
        groups = CachedFeed(type=CachedFeed.GROUPS_TYPE, pagination="")
        db.session.add(groups)
        not_groups = CachedFeed(type=CachedFeed.PAGE_TYPE, pagination="")
        db.session.add(not_groups)

        assert 2 == db.session.query(CachedFeed).count()

        script = MockWhereAreMyBooks(db.session)
        script.delete_cached_feeds()
        how_many, theyre_gone = script.output
        assert (
            "%d feeds in cachedfeeds table, not counting grouped feeds.",
            [1],
        ) == how_many
        assert " Deleting them all." == theyre_gone

        # Call it again, and we don't see "Deleting them all". There aren't
        # any to delete.
        script.output = []
        script.delete_cached_feeds()
        [how_many] = script.output
        assert (
            "%d feeds in cachedfeeds table, not counting grouped feeds.",
            [0],
        ) == how_many

    @staticmethod
    def check_explanation(
        db: DatabaseTransactionFixture,
        presentation_ready=1,
        not_presentation_ready=0,
        no_delivery_mechanisms=0,
        suppressed=0,
        not_owned=0,
        in_search_index=0,
        **kwargs,
    ):
        """Runs explain_collection() and verifies expected output."""
        script = MockWhereAreMyBooks(db.session, **kwargs)
        script.explain_collection(db.default_collection())
        out = script.output

        # This always happens.
        assert (
            'Examining collection "%s"',
            [db.default_collection().name],
        ) == out.pop(0)
        assert (" %d presentation-ready works.", [presentation_ready]) == out.pop(0)
        assert (
            " %d works not presentation-ready.",
            [not_presentation_ready],
        ) == out.pop(0)

        # These totals are only given if the numbers are nonzero.
        #
        if no_delivery_mechanisms:
            assert (
                " %d works are missing delivery mechanisms and won't show up.",
                [no_delivery_mechanisms],
            ) == out.pop(0)

        if suppressed:
            assert (
                " %d works have suppressed LicensePools and won't show up.",
                [suppressed],
            ) == out.pop(0)

        if not_owned:
            assert (
                " %d non-open-access works have no owned licenses and won't show up.",
                [not_owned],
            ) == out.pop(0)

        # Search engine statistics are always shown.
        assert (
            " %d works in the search index, expected around %d.",
            [in_search_index, presentation_ready],
        ) == out.pop(0)

    def test_no_presentation_ready_works(self, db: DatabaseTransactionFixture):
        # This work is not presentation-ready.
        work = db.work(with_license_pool=True)
        work.presentation_ready = False
        script = MockWhereAreMyBooks(db.session)
        self.check_explanation(
            presentation_ready=0,
            not_presentation_ready=1,
            db=db,
        )

    def test_no_delivery_mechanisms(self, db: DatabaseTransactionFixture):
        # This work has a license pool, but no delivery mechanisms.
        work = db.work(with_license_pool=True)
        for lpdm in work.license_pools[0].delivery_mechanisms:
            db.session.delete(lpdm)
        self.check_explanation(no_delivery_mechanisms=1, db=db)

    def test_suppressed_pool(self, db: DatabaseTransactionFixture):
        # This work has a license pool, but it's suppressed.
        work = db.work(with_license_pool=True)
        work.license_pools[0].suppressed = True
        self.check_explanation(suppressed=1, db=db)

    def test_no_licenses(self, db: DatabaseTransactionFixture):
        # This work has a license pool, but no licenses owned.
        work = db.work(with_license_pool=True)
        work.license_pools[0].licenses_owned = 0
        self.check_explanation(not_owned=1, db=db)

    def test_search_engine(self, db: DatabaseTransactionFixture):
        output = StringIO()
        search = MockExternalSearchIndex()
        work = db.work(with_license_pool=True)
        work.presentation_ready = True
        search.bulk_update([work])

        # This MockExternalSearchIndex will always claim there is one
        # result.
        self.check_explanation(search=search, in_search_index=1, db=db)


class TestExplain:
    def test_explain(self, db: DatabaseTransactionFixture):
        """Make sure the Explain script runs without crashing."""
        work = db.work(with_license_pool=True, genre="Science Fiction")
        [pool] = work.license_pools
        edition = work.presentation_edition
        identifier = pool.identifier
        source = DataSource.lookup(db.session, DataSource.OCLC_LINKED_DATA)
        CoverageRecord.add_for(identifier, source, "an operation")
        input = StringIO()
        output = StringIO()
        args = ["--identifier-type", "Database ID", str(identifier.id)]
        Explain(db.session).do_run(cmd_args=args, stdin=input, stdout=output)
        output = output.getvalue()

        # The script ran. Spot-check that it provided various
        # information about the work, without testing the exact
        # output.
        assert pool.collection.name in output
        assert "Available to libraries: default" in output
        assert work.title in output
        assert "Science Fiction" in output
        for contributor in edition.contributors:
            assert contributor.sort_name in output

        # CoverageRecords associated with the primary identifier were
        # printed out.
        assert "OCLC Linked Data | an operation | success" in output

        # WorkCoverageRecords associated with the work were
        # printed out.
        assert "generate-opds | success" in output

        # There is an active LicensePool that is fulfillable and has
        # copies owned.
        assert "%s owned" % pool.licenses_owned in output
        assert "Fulfillable" in output
        assert "ACTIVE" in output


class TestReclassifyWorksForUncheckedSubjectsScript:
    def test_constructor(self, db: DatabaseTransactionFixture):
        """Make sure that we're only going to classify works
        with unchecked subjects.
        """
        script = ReclassifyWorksForUncheckedSubjectsScript(db.session)
        assert (
            WorkClassificationScript.policy
            == ReclassifyWorksForUncheckedSubjectsScript.policy
        )
        assert 100 == script.batch_size

        # Assert all joins have been included in the Order By
        ordered_by = script.query._order_by
        for join in script.query._join_entities:
            assert join.columns.id in ordered_by
        assert Work.id in ordered_by

    def test_paginate(self, db: DatabaseTransactionFixture):
        """Pagination is changed to be row-wise comparison
        Ensure we are paginating correctly within the same Subject page"""
        subject = db.subject(Subject.AXIS_360_AUDIENCE, "Any")
        works = []
        for i in range(20):
            work: Work = db.work(with_license_pool=True)
            db.classification(
                work.presentation_edition.primary_identifier,
                subject,
                work.license_pools[0].data_source,
            )
            works.append(work)

        script = ReclassifyWorksForUncheckedSubjectsScript(db.session)
        script.batch_size = 1
        for ix, [work] in enumerate(script.paginate_query(script.query)):
            # We are coming in via "id" order
            assert work == works[ix]
        assert ix == 19

        other_subject = db.subject(Subject.BISAC, "Any")
        last_work = works[-1]
        db.classification(
            last_work.presentation_edition.primary_identifier,
            other_subject,
            last_work.license_pools[0].data_source,
        )
        script.batch_size = 100
        next_works = next(script.paginate_query(script.query))
        # Works are only iterated over ONCE per loop
        assert len(next_works) == 20

        # A checked subjects work is not included
        not_work = db.work(with_license_pool=True)
        another_subject = db.subject(Subject.DDC, "Any")
        db.classification(
            not_work.presentation_edition.primary_identifier,
            another_subject,
            not_work.license_pools[0].data_source,
        )
        another_subject.checked = True
        db.session.commit()
        next_works = next(script.paginate_query(script.query))
        assert len(next_works) == 20
        assert not_work not in next_works

    def test_subject_checked(self, db: DatabaseTransactionFixture):
        subject = db.subject(Subject.AXIS_360_AUDIENCE, "Any")
        assert subject.checked == False

        works = []
        for i in range(10):
            work: Work = db.work(with_license_pool=True)
            db.classification(
                work.presentation_edition.primary_identifier,
                subject,
                work.license_pools[0].data_source,
            )
            works.append(work)

        script = ReclassifyWorksForUncheckedSubjectsScript(db.session)
        script.run()
        db.session.refresh(subject)
        assert subject.checked == True


class TestListCollectionMetadataIdentifiersScript:
    def test_do_run(self, db: DatabaseTransactionFixture):
        output = StringIO()
        script = ListCollectionMetadataIdentifiersScript(_db=db.session, output=output)

        # Create two collections.
        c1 = db.collection(external_account_id=db.fresh_url())
        c2 = db.collection(
            name="Local Over",
            protocol=ExternalIntegration.OVERDRIVE,
            external_account_id="banana",
        )

        script.do_run()

        def expected(c):
            return "({}) {}/{} => {}\n".format(
                str(c.id),
                c.name,
                c.protocol,
                c.metadata_identifier,
            )

        # In the output, there's a header, a line describing the format,
        # metdata identifiers for each collection, and a count of the
        # collections found.
        output = output.getvalue()
        assert "COLLECTIONS" in output
        assert "(id) name/protocol => metadata_identifier\n" in output
        assert expected(c1) in output
        assert expected(c2) in output
        assert "2 collections found.\n" in output


class TestMirrorResourcesScript:
    def test_do_run(self, db: DatabaseTransactionFixture):
        has_uploader = db.collection()
        mock_uploader = object()

        class Mock(MirrorResourcesScript):

            processed = []

            def collections_with_uploader(self, collections, collection_type):
                # Pretend that `has_uploader` is the only Collection
                # with an uploader.
                for collection in collections:
                    if collection == has_uploader:
                        yield collection, mock_uploader

            def process_collection(self, collection, policy):
                self.processed.append((collection, policy))

        script = Mock(db.session)

        # If there are no command-line arguments, process_collection
        # is called on every Collection in the system that is okayed
        # by collections_with_uploader.
        script.do_run(cmd_args=[])
        processed = script.processed.pop()
        assert (has_uploader, mock_uploader) == processed
        assert [] == script.processed

        # If a Collection is named on the command line,
        # process_collection is called on that Collection _if_ it has
        # an uploader.
        args = ["--collection=%s" % db.default_collection().name]
        script.do_run(cmd_args=args)
        assert [] == script.processed

        script.do_run(cmd_args=["--collection=%s" % has_uploader.name])
        processed = script.processed.pop()
        assert (has_uploader, mock_uploader) == processed

    @pytest.mark.parametrize(
        "name,collection_type,book_mirror_type,protocol,uploader_class,settings",
        [
            (
                "containing_open_access_books_with_s3_uploader",
                CollectionType.OPEN_ACCESS,
                ExternalIntegrationLink.OPEN_ACCESS_BOOKS,
                ExternalIntegration.S3,
                S3Uploader,
                None,
            ),
            (
                "containing_protected_access_books_with_s3_uploader",
                CollectionType.PROTECTED_ACCESS,
                ExternalIntegrationLink.PROTECTED_ACCESS_BOOKS,
                ExternalIntegration.S3,
                S3Uploader,
                None,
            ),
            (
                "containing_open_access_books_with_minio_uploader",
                CollectionType.OPEN_ACCESS,
                ExternalIntegrationLink.OPEN_ACCESS_BOOKS,
                ExternalIntegration.MINIO,
                MinIOUploader,
                {MinIOUploaderConfiguration.ENDPOINT_URL: "http://localhost"},
            ),
            (
                "containing_protected_access_books_with_minio_uploader",
                CollectionType.PROTECTED_ACCESS,
                ExternalIntegrationLink.PROTECTED_ACCESS_BOOKS,
                ExternalIntegration.MINIO,
                MinIOUploader,
                {MinIOUploaderConfiguration.ENDPOINT_URL: "http://localhost"},
            ),
        ],
    )
    def test_collections(
        self,
        db,
        name,
        collection_type,
        book_mirror_type,
        protocol,
        uploader_class,
        settings,
    ):
        class Mock(MirrorResourcesScript):

            mock_policy = object()

            @classmethod
            def replacement_policy(cls, uploader):
                cls.replacement_policy_called_with = uploader
                return cls.mock_policy

        script = Mock()

        # The default collection does not have an uploader.
        # This new collection does.
        has_uploader = db.collection()
        mirror = db.external_integration(protocol, ExternalIntegration.STORAGE_GOAL)

        if settings:
            for key, value in settings.items():
                mirror.setting(key).value = value

        integration_link = db.external_integration_link(
            integration=has_uploader._external_integration,
            other_integration=mirror,
            purpose=ExternalIntegrationLink.COVERS,
        )

        # Calling collections_with_uploader will do nothing for collections
        # that don't have an uploader. It will make a MirrorUploader for
        # the other collection, pass it into replacement_policy,
        # and yield the result.
        result = script.collections_with_uploader(
            [
                db.default_collection(),
                has_uploader,
                db.default_collection(),
            ],
            collection_type,
        )

        [(collection, policy)] = result
        assert has_uploader == collection
        assert Mock.mock_policy == policy
        # The mirror uploader was associated with a purpose of "covers", so we only
        # expect to have one MirrorUploader.
        assert Mock.replacement_policy_called_with[book_mirror_type] == None
        assert isinstance(
            Mock.replacement_policy_called_with[ExternalIntegrationLink.COVERS],
            MirrorUploader,
        )

        # Add another storage for books.
        another_mirror = db.external_integration(
            protocol, ExternalIntegration.STORAGE_GOAL
        )

        integration_link = db.external_integration_link(
            integration=has_uploader._external_integration,
            other_integration=another_mirror,
            purpose=book_mirror_type,
        )

        result = script.collections_with_uploader(
            [
                db.default_collection(),
                has_uploader,
                db.default_collection(),
            ],
            collection_type,
        )

        [(collection, policy)] = result
        assert has_uploader == collection
        assert Mock.mock_policy == policy
        # There should be two MirrorUploaders, one for each purpose.
        assert isinstance(
            Mock.replacement_policy_called_with[ExternalIntegrationLink.COVERS],
            uploader_class,
        )
        assert isinstance(
            Mock.replacement_policy_called_with[book_mirror_type], uploader_class
        )

    def test_replacement_policy(self):
        uploader = object()
        p = MirrorResourcesScript.replacement_policy(uploader)
        assert uploader == p.mirrors
        assert True == p.link_content
        assert True == p.even_if_not_apparently_updated
        assert False == p.rights

    def test_process_collection(self, db: DatabaseTransactionFixture):
        class MockScript(MirrorResourcesScript):
            process_item_called_with = []

            def process_item(self, collection, link, policy):
                self.process_item_called_with.append((collection, link, policy))

        # Mock the Hyperlink.unmirrored method
        link1 = object()
        link2 = object()

        def unmirrored(collection):
            assert collection == db.default_collection()
            yield link1
            yield link2

        script = MockScript(db.session)
        policy = object()
        script.process_collection(db.default_collection(), policy, unmirrored)

        # Process_collection called unmirrored() and then called process_item
        # on every item yielded by unmirrored()
        call1, call2 = script.process_item_called_with
        assert (db.default_collection(), link1, policy) == call1
        assert (db.default_collection(), link2, policy) == call2

    def test_derive_rights_status(self, db: DatabaseTransactionFixture):
        """Test our ability to determine the rights status of a Resource,
        in the absence of immediate information from the server.
        """
        m = MirrorResourcesScript.derive_rights_status
        work = db.work(with_open_access_download=True)
        [pool] = work.license_pools
        [lpdm] = pool.delivery_mechanisms
        resource = lpdm.resource

        expect = lpdm.rights_status.uri

        # Given the LicensePool, we can figure out the Resource's
        # rights status based on what was previously recovered. This lets
        # us know whether it's okay to mirror that Resource.
        assert expect == m(pool, resource)

        # In theory, a Resource can be associated with several
        # LicensePoolDeliveryMechanisms. That's why a LicensePool is
        # necessary -- to see which LicensePoolDeliveryMechanism we're
        # looking at.
        assert None == m(None, resource)

        # If there's no Resource-specific information, but a
        # LicensePool has only one rights URI among all of its
        # LicensePoolDeliveryMechanisms, then we can assume all Resources
        # for that LicensePool use that same set of rights.
        w2 = db.work(with_license_pool=True)
        [pool2] = w2.license_pools
        assert pool2.delivery_mechanisms[0].rights_status.uri == m(pool2, None)

        # If there's more than one possibility, or the LicensePool has
        # no LicensePoolDeliveryMechanisms at all, then we just don't
        # know.
        pool2.set_delivery_mechanism(
            content_type="text/plain", drm_scheme=None, rights_uri=RightsStatus.CC_BY_ND
        )
        assert None == m(pool2, None)

        pool2.delivery_mechanisms = []
        assert None == m(pool2, None)

    def test_process_item(self, db: DatabaseTransactionFixture):
        """Test the code that actually sets up the mirror operation."""
        # Every time process_item() is called, it's either going to ask
        # this thing to mirror the item, or it's going to decide not to.
        class MockMirrorUtility:
            def __init__(self):
                self.mirrored = []

            def mirror_link(self, **kwargs):
                self.mirrored.append(kwargs)

        mirror = MockMirrorUtility()

        class MockScript(MirrorResourcesScript):
            MIRROR_UTILITY = mirror
            RIGHTS_STATUS = None

            def derive_rights_status(self, license_pool, resource):
                """Always return the same rights status information.
                To start out, act like no rights information is available.
                """
                self.derive_rights_status_called_with = (license_pool, resource)
                return self.RIGHTS_STATUS

        # Resource and Hyperlink are a pain to use for real, so here
        # are some cheap mocks.
        class MockResource:
            def __init__(self, url):
                self.url = url

        class MockLink:
            def __init__(self, rel, href, identifier):
                self.rel = rel
                self.resource = MockResource(href)
                self.identifier = identifier

        script = MockScript(db.session)
        m = script.process_item

        # If we can't tie the Hyperlink to a LicensePool in the given
        # Collection, no upload happens. (This shouldn't happen
        # because Hyperlink.unmirrored only finds Hyperlinks
        # associated with Identifiers licensed through a Collection.)
        identifier = db.identifier()
        policy = object()
        download_link = MockLink(
            Hyperlink.OPEN_ACCESS_DOWNLOAD, db.fresh_url(), identifier
        )
        db.default_collection().data_source = DataSource.GUTENBERG
        m(db.default_collection(), download_link, policy)
        assert [] == mirror.mirrored

        # This HyperLink does match a LicensePool, but it's not
        # in the collection we're mirroring, so mirroring it might not be
        # appropriate.
        work = db.work(
            with_open_access_download=True, collection=db.default_collection()
        )
        pool = work.license_pools[0]
        download_link.identifier = pool.identifier
        wrong_collection = db.collection()
        wrong_collection.data_source = DataSource.GUTENBERG
        m(wrong_collection, download_link, policy)
        assert [] == mirror.mirrored

        # For "open-access" downloads of actual books, if we can't
        # determine the actual rights status of the book, then we
        # don't do anything.
        m(db.default_collection(), download_link, policy)
        assert [] == mirror.mirrored
        assert (pool, download_link.resource) == script.derive_rights_status_called_with

        # If we _can_ determine the rights status, a mirror attempt is made.
        script.RIGHTS_STATUS = object()
        m(db.default_collection(), download_link, policy)
        attempt = mirror.mirrored.pop()
        assert policy == attempt["policy"]
        assert pool.data_source == attempt["data_source"]
        assert pool == attempt["model_object"]
        assert download_link == attempt["link_obj"]

        link = attempt["link"]
        assert isinstance(link, LinkData)
        assert download_link.resource.url == link.href

        # For other types of links, we rely on fair use, so the "rights
        # status" doesn't matter.
        script.RIGHTS_STATUS = None
        thumb_link = MockLink(
            Hyperlink.THUMBNAIL_IMAGE, db.fresh_url(), pool.identifier
        )
        m(db.default_collection(), thumb_link, policy)
        attempt = mirror.mirrored.pop()
        assert thumb_link.resource.url == attempt["link"].href


class TestRebuildSearchIndexScript:
    def test_do_run(self, db: DatabaseTransactionFixture):
        class MockSearchIndex:
            def setup_index(self):
                # This is where the search index is deleted and recreated.
                self.setup_index_called = True

            def bulk_update(self, works):
                self.bulk_update_called_with = list(works)
                return works, []

        index = MockSearchIndex()
        work = db.work(with_license_pool=True)
        work2 = db.work(with_license_pool=True)
        wcr = WorkCoverageRecord
        decoys = [wcr.QUALITY_OPERATION, wcr.GENERATE_MARC_OPERATION]

        # Set up some coverage records.
        for operation in decoys + [wcr.UPDATE_SEARCH_INDEX_OPERATION]:
            for w in (work, work2):
                wcr.add_for(w, operation, status=random.choice(wcr.ALL_STATUSES))

        coverage_qu = db.session.query(wcr).filter(
            wcr.operation == wcr.UPDATE_SEARCH_INDEX_OPERATION
        )
        original_coverage = [x.id for x in coverage_qu]

        # Run the script.
        script = RebuildSearchIndexScript(db.session, search_index_client=index)
        [progress] = script.do_run()

        # The mock methods were called with the values we expect.
        assert True == index.setup_index_called
        assert {work, work2} == set(index.bulk_update_called_with)

        # The script returned a list containing a single
        # CoverageProviderProgress object containing accurate
        # information about what happened (from the CoverageProvider's
        # point of view).
        assert (
            "Items processed: 2. Successes: 2, transient failures: 0, persistent failures: 0"
            == progress.achievements
        )

        # The old WorkCoverageRecords for the works were deleted. Then
        # the CoverageProvider did its job and new ones were added.
        new_coverage = [x.id for x in coverage_qu]
        assert 2 == len(new_coverage)
        assert set(new_coverage) != set(original_coverage)


class TestSearchIndexCoverageRemover:

    SERVICE_NAME = "Search Index Coverage Remover"

    def test_do_run(self, db: DatabaseTransactionFixture):
        work = db.work()
        work2 = db.work()
        wcr = WorkCoverageRecord
        decoys = [wcr.QUALITY_OPERATION, wcr.GENERATE_MARC_OPERATION]

        # Set up some coverage records.
        for operation in decoys + [wcr.UPDATE_SEARCH_INDEX_OPERATION]:
            for w in (work, work2):
                wcr.add_for(w, operation, status=random.choice(wcr.ALL_STATUSES))

        # Run the script.
        script = SearchIndexCoverageRemover(db.session)
        result = script.do_run()
        assert isinstance(result, TimestampData)
        assert "Coverage records deleted: 2" == result.achievements

        # UPDATE_SEARCH_INDEX_OPERATION records have been removed.
        # No other records are affected.
        for w in (work, work2):
            remaining = [x.operation for x in w.coverage_records]
            assert sorted(remaining) == sorted(decoys)


class TestUpdateLaneSizeScript:
    def test_do_run(
        self,
        db,
        external_search_patch_fixture: ExternalSearchPatchFixture,
    ):
        lane = db.lane()
        lane.size = 100
        UpdateLaneSizeScript(db.session).do_run(cmd_args=[])
        assert 0 == lane.size

    def test_should_process_lane(self, db: DatabaseTransactionFixture):
        """Only Lane objects can have their size updated."""
        lane = db.lane()
        script = UpdateLaneSizeScript(db.session)
        assert True == script.should_process_lane(lane)

        worklist = WorkList()
        assert False == script.should_process_lane(worklist)

    def test_site_configuration_has_changed(
        self,
        db: DatabaseTransactionFixture,
        external_search_patch_fixture: ExternalSearchPatchFixture,
    ):
        lane1 = db.lane()
        lane2 = db.lane()
        lane1.size = 100
        lane2.size = 50

        # Commit changes to the DB so the lane creation listeners are fired
        db.session.commit()

        with patch("core.lane.site_configuration_has_changed") as lane_changed:
            with patch(
                "core.scripts.site_configuration_has_changed"
            ) as scripts_changed:
                UpdateLaneSizeScript(db.session).do_run(cmd_args=[])

        assert 0 == lane1.size
        assert 0 == lane2.size

        # The listeners in lane.py shouldn't call site_configuration_has_changed
        lane_changed.assert_not_called()

        # The script should call site_configuration_has_changed once when it is done
        scripts_changed.assert_called_once()


class TestUpdateCustomListSizeScript:
    def test_do_run(self, db: DatabaseTransactionFixture):
        customlist, ignore = db.customlist(num_entries=1)
        customlist.library = db.default_library()
        customlist.size = 100
        UpdateCustomListSizeScript(db.session).do_run(cmd_args=[])
        assert 1 == customlist.size


class TestDeleteInvisibleLanesScript:
    def test_do_run(self, db: DatabaseTransactionFixture):
        """Test that invisible lanes and their visible children are deleted."""
        # create a library
        short_name = "TESTLIB"
        l1 = db.library("test library", short_name=short_name)
        # with a set of default lanes
        create_default_lanes(db.session, l1)

        # verify there is a top level visible Fiction lane
        top_level_fiction_lane: Lane = (
            db.session.query(Lane)
            .filter(Lane.library == l1)
            .filter(Lane.parent == None)
            .filter(Lane.display_name == "Fiction")
            .order_by(Lane.priority)
            .one()
        )

        first_child_id = top_level_fiction_lane.children[0].id

        assert top_level_fiction_lane is not None
        assert top_level_fiction_lane.visible == True
        assert first_child_id is not None

        # run script and verify that it had no effect:
        DeleteInvisibleLanesScript(_db=db.session).do_run([short_name])
        top_level_fiction_lane: Lane = (
            db.session.query(Lane)
            .filter(Lane.library == l1)
            .filter(Lane.parent == None)
            .filter(Lane.display_name == "Fiction")
            .order_by(Lane.priority)
            .one()
        )
        assert top_level_fiction_lane is not None

        # flag as deleted
        top_level_fiction_lane.visible = False

        # and now run script.
        DeleteInvisibleLanesScript(_db=db.session).do_run([short_name])

        # verify the lane has now been deleted.
        deleted_lane = (
            db.session.query(Lane)
            .filter(Lane.library == l1)
            .filter(Lane.parent == None)
            .filter(Lane.display_name == "Fiction")
            .order_by(Lane.priority)
            .all()
        )

        assert deleted_lane == []

        # verify the first child was also deleted:

        first_child_lane = (
            db.session.query(Lane).filter(Lane.id == first_child_id).all()
        )

        assert first_child_lane == []


class TestCustomListUpdateEntriesScriptData:
    populated_books: list[Work]
    unpopular_books: list[Work]


class TestCustomListUpdateEntriesScript:
    @staticmethod
    def _populate_works(
        data: EndToEndSearchFixture,
    ) -> TestCustomListUpdateEntriesScriptData:
        db = data.external_search.db

        result = TestCustomListUpdateEntriesScriptData()
        result.populated_books = [
            db.work(with_license_pool=True, title="Populated Book") for _ in range(5)
        ]
        result.unpopular_books = [
            db.work(with_license_pool=True, title="Unpopular Book") for _ in range(3)
        ]
        # This is for back population only
        result.populated_books[0].license_pools[
            0
        ].availability_time = datetime.datetime(1900, 1, 1)
        db.session.commit()
        return result

    def test_process_custom_list(
        self,
        end_to_end_search_fixture: EndToEndSearchFixture,
    ):
        fixture = end_to_end_search_fixture
        db, session = (
            fixture.external_search.db,
            fixture.external_search.db.session,
        )
        data = self._populate_works(fixture)
        fixture.populate_search_index()

        last_updated = datetime.datetime.now() - datetime.timedelta(hours=1)
        custom_list, _ = db.customlist()
        custom_list.library = db.default_library()
        custom_list.auto_update_enabled = True
        custom_list.auto_update_query = json.dumps(
            dict(query=dict(key="title", value="Populated Book"))
        )
        custom_list.auto_update_last_update = last_updated
        custom_list.auto_update_status = CustomList.UPDATED

        custom_list1, _ = db.customlist()
        custom_list1.library = db.default_library()
        custom_list1.auto_update_enabled = True
        custom_list1.auto_update_query = json.dumps(
            dict(query=dict(key="title", value="Unpopular Book"))
        )
        custom_list1.auto_update_last_update = last_updated
        custom_list1.auto_update_status = CustomList.UPDATED

        # Do the process
        script = CustomListUpdateEntriesScript(session)
        mock_parse = MagicMock()
        mock_parse.return_value.libraries = [db.default_library()]
        script.parse_command_line = mock_parse

        with freeze_time("2022-01-01") as frozen_time:
            script.run()

        session.refresh(custom_list)
        session.refresh(custom_list1)
        assert (
            len(custom_list.entries) == 1 + len(data.populated_books) - 1
        )  # default + new - one past availability time
        assert custom_list.size == 1 + len(data.populated_books) - 1
        assert len(custom_list1.entries) == 1 + len(
            data.unpopular_books
        )  # default + new
        assert custom_list1.size == 1 + len(data.unpopular_books)
        # last updated time has updated correctly
        assert custom_list.auto_update_last_update == frozen_time.time_to_freeze
        assert custom_list1.auto_update_last_update == frozen_time.time_to_freeze

    def test_search_facets(self, end_to_end_search_fixture: EndToEndSearchFixture):
        with patch("core.query.customlist.ExternalSearchIndex") as mock_index:
            fixture = end_to_end_search_fixture
            db, session = (
                fixture.external_search.db,
                fixture.external_search.db.session,
            )
            data = self._populate_works(fixture)
            fixture.populate_search_index()

            last_updated = datetime.datetime.now() - datetime.timedelta(hours=1)
            custom_list, _ = db.customlist()
            custom_list.library = db.default_library()
            custom_list.auto_update_enabled = True
            custom_list.auto_update_query = json.dumps(
                dict(query=dict(key="title", value="Populated Book"))
            )
            custom_list.auto_update_facets = json.dumps(
                dict(order="title", languages="fr", media=["book", "audio"])
            )
            custom_list.auto_update_last_update = last_updated

            script = CustomListUpdateEntriesScript(session)
            script.process_custom_list(custom_list)

            assert mock_index().query_works.call_count == 1
            filter: Filter = mock_index().query_works.call_args_list[0][0][1]
            assert filter.sort_order[0] == {
                "sort_title": "asc"
            }  # since we asked for title ordering this should come up first
            assert filter.languages == ["fr"]
            assert filter.media == ["book", "audio"]

    @freeze_time("2022-01-01", as_kwarg="frozen_time")
    def test_no_last_update(
        self,
        end_to_end_search_fixture: EndToEndSearchFixture,
        frozen_time=None,
    ):
        fixture = end_to_end_search_fixture
        db, session = (
            fixture.external_search.db,
            fixture.external_search.db.session,
        )
        data = self._populate_works(fixture)
        fixture.populate_search_index()

        # No previous timestamp
        custom_list, _ = db.customlist()
        custom_list.library = db.default_library()
        custom_list.auto_update_enabled = True
        custom_list.auto_update_query = json.dumps(
            dict(query=dict(key="title", value="Populated Book"))
        )
        script = CustomListUpdateEntriesScript(session)
        script.process_custom_list(custom_list)
        assert custom_list.auto_update_last_update == frozen_time.time_to_freeze

    def test_init_backpopulates(
        self,
        end_to_end_search_fixture: EndToEndSearchFixture,
    ):
        with patch("core.scripts.CustomListQueries") as mock_queries:
            fixture = end_to_end_search_fixture
            db, session = (
                fixture.external_search.db,
                fixture.external_search.db.session,
            )
            data = self._populate_works(fixture)
            fixture.populate_search_index()

            custom_list, _ = db.customlist()
            custom_list.library = db.default_library()
            custom_list.auto_update_enabled = True
            custom_list.auto_update_query = json.dumps(
                dict(query=dict(key="title", value="Populated Book"))
            )
            script = CustomListUpdateEntriesScript(session)
            script.process_custom_list(custom_list)

            args = mock_queries.populate_query_pages.call_args_list[0]
            assert args[1]["json_query"] == None
            assert args[1]["start_page"] == 2
            assert custom_list.auto_update_status == CustomList.UPDATED

    def test_repopulate_state(
        self,
        end_to_end_search_fixture: EndToEndSearchFixture,
    ):
        """The repopulate deletes all entries and runs the query again"""
        fixture = end_to_end_search_fixture
        db, session = (
            fixture.external_search.db,
            fixture.external_search.db.session,
        )
        data = self._populate_works(fixture)
        fixture.populate_search_index()

        custom_list, _ = db.customlist()
        custom_list.library = db.default_library()
        custom_list.auto_update_enabled = True
        custom_list.auto_update_query = json.dumps(
            dict(query=dict(key="title", value="Populated Book"))
        )
        custom_list.auto_update_status = CustomList.REPOPULATE

        # Previously the list would have had Unpopular books
        for w in data.unpopular_books:
            custom_list.add_entry(w)
        prev_entry = custom_list.entries[0]

        script = CustomListUpdateEntriesScript(session)
        script.process_custom_list(custom_list)
        # Commit the process changes and refresh the list
        session.commit()
        session.refresh(custom_list)

        # Now the entries are only the Popular books
        assert {e.work_id for e in custom_list.entries} == {
            w.id for w in data.populated_books
        }
        # The previous entries should have been deleted, not just un-related
        with pytest.raises(InvalidRequestError):
            session.refresh(prev_entry)
        assert custom_list.auto_update_status == CustomList.UPDATED
        assert custom_list.size == len(data.populated_books)


class TestWorkConsolidationScript:
    """TODO"""


class TestWorkPresentationScript:
    """TODO"""


class TestWorkClassificationScript:
    """TODO"""


class TestWorkOPDSScript:
    """TODO"""


class TestCustomListManagementScript:
    """TODO"""


class TestNYTBestSellerListsScript:
    """TODO"""<|MERGE_RESOLUTION|>--- conflicted
+++ resolved
@@ -54,12 +54,7 @@
     ConfigureLibraryScript,
     ConfigureSiteScript,
     CustomListUpdateEntriesScript,
-<<<<<<< HEAD
-=======
-    DatabaseMigrationInitializationScript,
-    DatabaseMigrationScript,
     DeleteInvisibleLanesScript,
->>>>>>> bf188d43
     Explain,
     IdentifierInputScript,
     LaneSweeperScript,
