import importlib
import json
import logging
import re
import sys
<<<<<<< HEAD
from abc import ABCMeta
from typing import Iterable, Optional
=======
import urllib.error
import urllib.parse
import urllib.request
from abc import ABC, ABCMeta
from typing import Any, Dict, Iterable, List, Optional, Union
>>>>>>> 0a923641

import flask
import jwt
from flask import url_for
from flask_babel import lazy_gettext as _
from money import Money
from sqlalchemy.orm.exc import NoResultFound
from sqlalchemy.sql.expression import or_
from werkzeug.datastructures import Headers

from api.adobe_vendor_id import AuthdataUtility
from api.annotations import AnnotationWriter
from api.announcements import Announcements
from api.custom_patron_catalog import CustomPatronCatalog
from api.opds import LibraryAnnotator
from api.saml.configuration.model import SAMLSettings
from core.analytics import Analytics
from core.model import (
    CirculationEvent,
    ConfigurationSetting,
    ExternalIntegration,
    Library,
    Patron,
    PatronProfileStorage,
    Session,
    get_one,
    get_one_or_create,
)
from core.model.hybrid import hybrid_property
from core.opds import OPDSFeed
from core.selftest import HasSelfTests
from core.user_profile import ProfileController
from core.util.authentication_for_opds import (
    AuthenticationForOPDSDocument,
    OPDSAuthenticationFlow,
)
from core.util.datetime_helpers import utc_now
from core.util.http import RemoteIntegrationException
from core.util.log import elapsed_time_logging, log_elapsed_time
from core.util.problem_detail import ProblemDetail

from .config import CannotLoadConfiguration, Configuration, IntegrationException
from .problem_details import *
from .util.patron import PatronUtility


class CannotCreateLocalPatron(Exception):
    """A remote system provided information about a patron, but we could
    not put it into our database schema.

    Probably because it was too vague.
    """


class PatronData:
    """A container for basic information about a patron.

    Like Metadata and CirculationData, this offers a layer of
    abstraction between various account managment systems and the
    circulation manager database. Unlike with those classes, some of
    this data cannot be written to the database for data retention
    reasons. But it can be passed from the account management system
    to the client application.
    """

    # Used to distinguish between "value has been unset" and "value
    # has not changed".
    class NoValue:
        def __bool__(self):
            """We want this object to act like None or False."""
            return False

    NO_VALUE = NoValue()

    # Reasons why a patron might be blocked.
    UNKNOWN_BLOCK = "unknown"
    CARD_REPORTED_LOST = "card reported lost"
    EXCESSIVE_FINES = "excessive fines"
    EXCESSIVE_FEES = "excessive fees"
    NO_BORROWING_PRIVILEGES = "no borrowing privileges"
    TOO_MANY_LOANS = "too many active loans"
    TOO_MANY_RENEWALS = "too many renewals"
    TOO_MANY_OVERDUE = "too many items overdue"
    TOO_MANY_LOST = "too many items lost"

    # Patron is being billed for too many items (as opposed to
    # excessive fines, which means patron's fines have exceeded a
    # certain amount).
    TOO_MANY_ITEMS_BILLED = "too many items billed"

    # Patron was asked to return an item so someone else could borrow it,
    # but didn't return the item.
    RECALL_OVERDUE = "recall overdue"

    def __init__(
        self,
        permanent_id=None,
        authorization_identifier=None,
        username=None,
        personal_name=None,
        email_address=None,
        authorization_expires=None,
        external_type=None,
        fines=None,
        block_reason=None,
        library_identifier=None,
        neighborhood=None,
        cached_neighborhood=None,
        complete=True,
    ):
        """Store basic information about a patron.

        :param permanent_id: A unique and unchanging identifier for
        the patron, as used by the account management system and
        probably never seen by the patron. This is not required, but
        it is very useful to have because other identifiers tend to
        change.

        :param authorization_identifier: One or more assigned
        identifiers (usually numeric) the patron may use to identify
        themselves. This may be a list, because patrons may have
        multiple authorization identifiers. For example, an NYPL
        patron may have an NYPL library card, a Brooklyn Public
        Library card, and an IDNYC card: three different barcodes that
        all authenticate the same patron.

        The circulation manager does the best it can to maintain
        continuity of the patron's identity in the face of changes to
        this list. The two assumptions made are:

        1) A patron tends to pick one of their authorization
        identifiers and stick with it until it stops working, rather
        than switching back and forth. This identifier is the one
        stored in Patron.authorization_identifier.

        2) In the absence of any other information, the authorization
        identifier at the _beginning_ of this list is the one that
        should be stored in Patron.authorization_identifier.

        :param username: An identifier (usually alphanumeric) chosen
        by the patron and used to identify themselves.

        :param personal_name: The name of the patron. This information
        is not stored in the circulation manager database but may be
        passed on to the client.

        :param authorization_expires: The date, if any, at which the patron's
        authorization to borrow items from the library expires.

        :param external_type: A string classifying the patron
        according to some library-specific scheme.

        :param fines: A Money object representing the amount the
        patron owes in fines. Note that only the value portion of the
        Money object will be stored in the database; the currency portion
        will be ignored. (e.g. "20 USD" will become 20)

        :param block_reason: A string indicating why the patron is
        blocked from borrowing items. (Even if this is set to None, it
        may turn out the patron cannot borrow items because their card
        has expired or their fines are excessive.)

        :param library_identifier: A string pulled from the ILS that
        is used to determine if this user belongs to the current library.

        :param neighborhood: A string pulled from the ILS that
        identifies the patron's geographic location in a deliberately
        imprecise way that makes sense to the library -- maybe the
        patron's ZIP code or the name of their home branch. This data
        is never stored in a way that can be associated with an
        individual patron. Depending on library policy, this data may
        be associated with circulation events -- but a circulation
        event is not associated with the patron who triggered it.

        :param cached_neighborhood: This is the same as neighborhood,
        but it _will_ be cached in the patron's database record, for
        up to twelve hours. This should only be used by ILS systems
        that would have performance problems fetching patron
        neighborhood on demand.

        If cached_neighborhood is set but neighborhood is not,
        cached_neighborhood will be used as neighborhood.

        :param complete: Does this PatronData represent the most
        complete data we are likely to get for this patron from this
        data source, or is it an abbreviated version of more complete
        data we could get some other way?
        """
        self.permanent_id = permanent_id

        self.set_authorization_identifier(authorization_identifier)
        self.username = username
        self.authorization_expires = authorization_expires
        self.external_type = external_type
        self.fines = fines
        self.block_reason = block_reason
        self.library_identifier = library_identifier
        self.complete = complete

        # We do not store personal_name in the database, but we provide
        # it to the client if possible.
        self.personal_name = personal_name

        # We do not store email address in the database, but we need
        # to have it available for notifications.
        self.email_address = email_address

        # If cached_neighborhood (cached in the database) is provided
        # but neighborhood (destroyed at end of request) is not, use
        # cached_neighborhood as neighborhood.
        self.neighborhood = neighborhood or cached_neighborhood
        self.cached_neighborhood = cached_neighborhood

    def __eq__(self, other):
        """
        Compares two PatronData objects

        :param other: PatronData object
        :type other: PatronData

        :return: Boolean value indicating whether two items are equal
        :rtype: bool
        """

        if not isinstance(other, PatronData):
            return False

        return (
            self.permanent_id == other.permanent_id
            and self.username == other.username
            and self.authorization_expires == other.authorization_expires
            and self.external_type == other.external_type
            and self.fines == other.fines
            and self.block_reason == other.block_reason
            and self.library_identifier == other.library_identifier
            and self.complete == other.complete
            and self.personal_name == other.personal_name
            and self.email_address == other.email_address
            and self.neighborhood == other.neighborhood
            and self.cached_neighborhood == other.cached_neighborhood
        )

    def __repr__(self):
        return (
            "<PatronData permanent_id=%r authorization_identifier=%r username=%r>"
            % (self.permanent_id, self.authorization_identifier, self.username)
        )

    @hybrid_property
    def fines(self):
        return self._fines

    @fines.setter
    def fines(self, value):
        """When setting patron fines, only store the numeric portion of
        a Money object.
        """
        if isinstance(value, Money):
            value = value.amount
        self._fines = value

    def apply(self, patron):
        """Take the portion of this data that can be stored in the database
        and write it to the given Patron record.
        """

        # First, handle the easy stuff -- everything except authorization
        # identifier.
        self.set_value(patron, "external_identifier", self.permanent_id)
        self.set_value(patron, "username", self.username)
        self.set_value(patron, "external_type", self.external_type)
        self.set_value(patron, "authorization_expires", self.authorization_expires)
        self.set_value(patron, "fines", self.fines)
        self.set_value(patron, "block_reason", self.block_reason)
        self.set_value(patron, "cached_neighborhood", self.cached_neighborhood)

        # Patron neighborhood (not a database field) is set as a
        # convenience.
        patron.neighborhood = self.neighborhood or self.cached_neighborhood

        # Now handle authorization identifier.
        if self.complete:
            # We have a complete picture of data from the ILS,
            # so we can be comfortable setting the authorization
            # identifier if necessary.
            if (
                patron.authorization_identifier is None
                or patron.authorization_identifier not in self.authorization_identifiers
            ):
                # The patron's authorization_identifier is not set, or is
                # set to a value that is no longer valid. Set it again.
                self.set_value(
                    patron, "authorization_identifier", self.authorization_identifier
                )
        elif patron.authorization_identifier != self.authorization_identifier:
            # It looks like we need to change
            # Patron.authorization_identifier.  However, we do not
            # have a complete picture of the patron's record. We don't
            # know if the current identifier is better than the one
            # the patron provided.

            # However, we can provisionally
            # Patron.authorization_identifier if it's not already set.
            if not patron.authorization_identifier:
                self.set_value(
                    patron, "authorization_identifier", self.authorization_identifier
                )

            if patron.username and self.authorization_identifier == patron.username:
                # This should be fine. It looks like the patron's
                # .authorization_identifier is set to their barcode,
                # and they authenticated with their username. In this
                # case we can be confident there is no need to change
                # Patron.authorization_identifier.
                pass
            else:
                # We don't know what's going on and we need to sync
                # with the remote ASAP.
                patron.last_external_sync = None

        # Note that we do not store personal_name or email_address in the
        # database model.
        if self.complete:
            # We got a complete dataset from the ILS, which is what an
            # external sync does, so we can reset the timer on
            # external sync.
            patron.last_external_sync = utc_now()

    def set_value(self, patron, field_name, value):
        if value is None:
            # Do nothing
            return
        elif value is self.NO_VALUE:
            # Unset a previous value.
            value = None
        setattr(patron, field_name, value)

    def get_or_create_patron(self, _db, library_id, analytics=None):
        """Create a Patron with this information.

        TODO: I'm concerned in the general case with race
        conditions. It's theoretically possible that two newly created
        patrons could have the same username or authorization
        identifier, violating a uniqueness constraint. This could
        happen if one was identified by permanent ID and the other had
        no permanent ID and was identified by username. (This would
        only come up if the authentication provider has permanent IDs
        for some patrons but not others.)

        Something similar can happen if the authentication provider
        provides username and authorization identifier, but not
        permanent ID, and the patron's authorization identifier (but
        not their username) changes while two different circulation
        manager authentication requests are pending.

        When these race conditions do happen, I think the worst that
        will happen is the second request will fail. But it's very
        important that authorization providers give some unique,
        preferably unchanging way of identifying patrons.

        :param library_id: Database ID of the Library with which this
            patron is associated.

        :param analytics: Analytics instance to track the new patron
            creation event.
        """

        # We must be very careful when checking whether the patron
        # already exists because three different fields might be in use
        # as the patron identifier.
        if self.permanent_id:
            search_by = dict(external_identifier=self.permanent_id)
        elif self.username:
            search_by = dict(username=self.username)
        elif self.authorization_identifier:
            search_by = dict(authorization_identifier=self.authorization_identifier)
        else:
            raise CannotCreateLocalPatron(
                "Cannot create patron without some way of identifying them uniquely."
            )
        search_by["library_id"] = library_id
        __transaction = _db.begin_nested()
        patron, is_new = get_one_or_create(_db, Patron, **search_by)

        if is_new and analytics:
            # Send out an analytics event to record the fact
            # that a new patron was created.
            analytics.collect_event(patron.library, None, CirculationEvent.NEW_PATRON)

        # This makes sure the Patron is brought into sync with the
        # other fields of this PatronData object, regardless of
        # whether or not it is newly created.
        if patron:
            self.apply(patron)
        __transaction.commit()

        return patron, is_new

    @property
    def to_response_parameters(self):
        """Return information about this patron which the client might
        find useful.

        This information will be sent to the client immediately after
        a patron's credentials are verified by an OAuth provider.
        """
        if self.personal_name:
            return dict(name=self.personal_name)
        return {}

    @property
    def to_dict(self):
        """Convert the information in this PatronData to a dictionary
        which can be converted to JSON and sent out to a client.
        """

        def scrub(value, default=None):
            if value is self.NO_VALUE:
                return default
            return value

        data = dict(
            permanent_id=self.permanent_id,
            authorization_identifier=self.authorization_identifier,
            username=self.username,
            external_type=self.external_type,
            block_reason=self.block_reason,
            personal_name=self.personal_name,
            email_address=self.email_address,
        )
        data = {k: scrub(v) for k, v in list(data.items())}

        # Handle the data items that aren't just strings.

        # A date
        expires = scrub(self.authorization_expires)
        if expires:
            expires = self.authorization_expires.strftime("%Y-%m-%d")
        data["authorization_expires"] = expires

        # A Money
        fines = scrub(self.fines)
        if fines is not None:
            fines = str(fines)
        data["fines"] = fines

        # A list
        data["authorization_identifiers"] = scrub(self.authorization_identifiers, [])
        return data

    def set_authorization_identifier(self, authorization_identifier):
        """Helper method to set both .authorization_identifier
        and .authorization_identifiers appropriately.
        """
        # The first authorization identifier in the list is the one
        # we should use for Patron.authorization_identifier, assuming
        # Patron.authorization_identifier needs to be updated.
        if isinstance(authorization_identifier, list):
            authorization_identifiers = authorization_identifier
            authorization_identifier = authorization_identifiers[0]
        elif authorization_identifier is None:
            authorization_identifiers = []
            authorization_identifier = None
        elif authorization_identifier is self.NO_VALUE:
            authorization_identifiers = []
            authorization_identifier = self.NO_VALUE
        else:
            authorization_identifiers = [authorization_identifier]
        self.authorization_identifier = authorization_identifier
        self.authorization_identifiers = authorization_identifiers


class CirculationPatronProfileStorage(PatronProfileStorage):
    """A patron profile storage that can also provide short client tokens"""

    @property
    def profile_document(self):
        doc = super().profile_document
        drm = []
        links = []
        device_link = {}

        authdata = AuthdataUtility.from_config(self.patron.library)
        if authdata:
            vendor_id, token = authdata.short_client_token_for_patron(self.patron)
            adobe_drm = {}
            adobe_drm["drm:vendor"] = vendor_id
            adobe_drm["drm:clientToken"] = token
            adobe_drm[
                "drm:scheme"
            ] = "http://librarysimplified.org/terms/drm/scheme/ACS"
            drm.append(adobe_drm)

            device_link["rel"] = "http://librarysimplified.org/terms/drm/rel/devices"
            device_link["href"] = self.url_for(
                "adobe_drm_devices",
                library_short_name=self.patron.library.short_name,
                _external=True,
            )
            links.append(device_link)

            annotations_link = dict(
                rel="http://www.w3.org/ns/oa#annotationService",
                type=AnnotationWriter.CONTENT_TYPE,
                href=self.url_for(
                    "annotations",
                    library_short_name=self.patron.library.short_name,
                    _external=True,
                ),
            )
            links.append(annotations_link)

            doc["links"] = links

        if drm:
            doc["drm"] = drm

        return doc


class Authenticator:
    """Route requests to the appropriate LibraryAuthenticator."""

    log = logging.getLogger("api.authenticator.Authenticator")

    def __init__(
        self, _db, libraries: Iterable[Library], analytics: Optional[Analytics] = None
    ):
        # Create authenticators
        self.library_authenticators: Dict[str, LibraryAuthenticator] = {}
        self.populate_authenticators(_db, libraries, analytics)

    @property
    def current_library_short_name(self):
        return flask.request.library.short_name

    @log_elapsed_time(log_method=log.debug, message_prefix="populate_authenticators")
    def populate_authenticators(
        self, _db, libraries: Iterable[Library], analytics: Optional[Analytics]
    ):
        for library in libraries:
            self.library_authenticators[
                library.short_name
            ] = LibraryAuthenticator.from_config(_db, library, analytics)

    def invoke_authenticator_method(self, method_name, *args, **kwargs):
        short_name = self.current_library_short_name
        if short_name not in self.library_authenticators:
            return LIBRARY_NOT_FOUND
        return getattr(self.library_authenticators[short_name], method_name)(
            *args, **kwargs
        )

    def authenticated_patron(self, _db, header):
        return self.invoke_authenticator_method("authenticated_patron", _db, header)

    def create_authentication_document(self):
        return self.invoke_authenticator_method("create_authentication_document")

    def create_authentication_headers(self):
        return self.invoke_authenticator_method("create_authentication_headers")

    def get_credential_from_header(self, header):
        return self.invoke_authenticator_method("get_credential_from_header", header)

    def create_bearer_token(self, *args, **kwargs):
        return self.invoke_authenticator_method("create_bearer_token", *args, **kwargs)

    def saml_provider_lookup(self, *args, **kwargs):
        return self.invoke_authenticator_method("saml_provider_lookup", *args, **kwargs)

    def decode_bearer_token(self, *args, **kwargs):
        return self.invoke_authenticator_method("decode_bearer_token", *args, **kwargs)


class LibraryAuthenticator:
    """Use the registered AuthenticationProviders to turn incoming
    credentials into Patron objects.
    """

    @classmethod
    def from_config(
        cls, _db, library, analytics=None, custom_catalog_source=CustomPatronCatalog
    ):
        """Initialize an Authenticator for the given Library based on its
        configured ExternalIntegrations.

        :param custom_catalog_source: The lookup class for CustomPatronCatalogs.
            Intended for mocking during tests.
        """

        custom_catalog = custom_catalog_source.for_library(library)

        # Start with an empty list of authenticators.
        authenticator = cls(
            _db=_db, library=library, authentication_document_annotator=custom_catalog
        )

        # Find all of this library's ExternalIntegrations set up with
        # the goal of authenticating patrons.
        integrations = ExternalIntegration.for_library_and_goal(
            _db, library, ExternalIntegration.PATRON_AUTH_GOAL
        )
        # Turn each such ExternalIntegration into an
        # AuthenticationProvider.
        for integration in integrations:
            try:
                authenticator.register_provider(integration, analytics)
            except (ImportError, CannotLoadConfiguration) as e:
                # These are the two types of error that might be caused
                # by misconfiguration, as opposed to bad code.
                logging.error(
                    "Error registering authentication provider %r (%s)",
                    integration.name,
                    integration.protocol,
                    exc_info=e,
                )
                authenticator.initialization_exceptions[integration.id] = e

        if authenticator.saml_providers_by_name:
            # NOTE: this will immediately commit the database session,
            # which may not be what you want during a test. To avoid
            # this, you can create the bearer token signing secret as
            # a regular site-wide ConfigurationSetting.
            authenticator.bearer_token_signing_secret = (
                BearerTokenSigner.bearer_token_signing_secret(_db)
            )

        authenticator.assert_ready_for_token_signing()

        return authenticator

    def __init__(
        self,
        _db,
        library,
        basic_auth_provider=None,
        saml_providers=None,
        bearer_token_signing_secret=None,
        authentication_document_annotator=None,
    ):
        """Initialize a LibraryAuthenticator from a list of AuthenticationProviders.

        :param _db: A database session (probably a scoped session, which is
            why we can't derive it from `library`)

        :param library: The Library to which this LibraryAuthenticator guards
        access.

        :param basic_auth_provider: The AuthenticatonProvider that handles
        HTTP Basic Auth requests.

        :param saml_providers: A list of AuthenticationProviders that handle
        SAML requests.

        :param bearer_token_signing_secret: The secret to use when
        signing JWTs for use as bearer tokens.

        """
        self._db = _db
        self.library_id = library.id
        self.library_uuid = library.uuid
        self.library_name = library.name
        self.library_short_name = library.short_name
        self.authentication_document_annotator = authentication_document_annotator

        self.basic_auth_provider = basic_auth_provider
        self.saml_providers_by_name = dict()
        self.bearer_token_signing_secret = bearer_token_signing_secret
        self.initialization_exceptions = dict()

        # Make sure there's a public/private key pair for this
        # library. This makes it possible to register the library with
        # discovery services. Store the public key here for
        # convenience; leave the private key in the database.
        self.public_key, ignore = self.key_pair

        if saml_providers:
            for provider in saml_providers:
                self.saml_providers_by_name[provider.NAME] = provider

        self.assert_ready_for_token_signing()

    @property
    def supports_patron_authentication(self):
        """Does this library have any way of authenticating patrons at all?"""
        if self.basic_auth_provider or self.saml_providers_by_name:
            return True
        return False

    @property
    def identifies_individuals(self):
        """Does this library require that individual patrons be identified?

        Most libraries require authentication as an individual. Some
        libraries don't identify patrons at all; others may have a way
        of identifying the patron population without identifying
        individuals, such as an IP gate.

        If some of a library's authentication mechanisms identify individuals,
        and others do not, the library does not identify individuals.
        """
        if not self.supports_patron_authentication:
            return False
        matches = list(self.providers)
        return matches and all([x.IDENTIFIES_INDIVIDUALS for x in matches])

    @property
    def library(self):
        return Library.by_id(self._db, self.library_id)

    def assert_ready_for_token_signing(self):
        """If this LibraryAuthenticator has SAML providers, ensure that it
        also has a secret it can use to sign bearer tokens.
        """
        if self.saml_providers_by_name and not self.bearer_token_signing_secret:
            raise CannotLoadConfiguration(
                _(
                    "SAML providers are configured, but secret for signing bearer tokens is not."
                )
            )

    def register_provider(self, integration, analytics=None):
        """Turn an ExternalIntegration object into an AuthenticationProvider
        object, and register it.

        :param integration: An ExternalIntegration that configures
            a way of authenticating patrons.
        """
        if integration.goal != integration.PATRON_AUTH_GOAL:
            raise CannotLoadConfiguration(
                "Was asked to register an integration with goal=%s as though it were a way of authenticating patrons."
                % integration.goal
            )

        library = self.library
        if library not in integration.libraries:
            raise CannotLoadConfiguration(
                "Was asked to register an integration with library %s, which doesn't use it."
                % library.name
            )

        module_name = integration.protocol
        if not module_name:
            # This should be impossible since protocol is not nullable.
            raise CannotLoadConfiguration(
                "Authentication provider configuration does not specify protocol."
            )
        if module_name not in sys.modules:
            provider_module = importlib.import_module(module_name)
        else:
            provider_module = sys.modules[module_name]
        provider_class = getattr(provider_module, "AuthenticationProvider", None)
        if not provider_class:
            raise CannotLoadConfiguration(
                "Loaded module %s but could not find a class called AuthenticationProvider inside."
                % module_name
            )
        try:
            provider = provider_class(self.library, integration, analytics)
        except RemoteIntegrationException as e:
            raise CannotLoadConfiguration(
                "Could not instantiate %s authentication provider for library %s, possibly due to a network connection problem."
                % (provider_class, self.library.short_name)
            )
            return
        if issubclass(provider_class, BasicAuthenticationProvider):
            self.register_basic_auth_provider(provider)
            # TODO: Run a self-test, or at least check that we have
            # the ability to run one.
        elif issubclass(provider_class, BaseSAMLAuthenticationProvider):
            self.register_saml_provider(provider)
        else:
            raise CannotLoadConfiguration(
                "Authentication provider %s is neither a BasicAuthenticationProvider nor an OAuthAuthenticationProvider. I can create it, but not sure where to put it."
                % provider_class
            )

    def register_basic_auth_provider(self, provider):
        if self.basic_auth_provider != None and self.basic_auth_provider != provider:
            raise CannotLoadConfiguration("Two basic auth providers configured")
        self.basic_auth_provider = provider

    def register_saml_provider(self, provider):
        already_registered = self.saml_providers_by_name.get(provider.NAME)
        if already_registered and already_registered != provider:
            raise CannotLoadConfiguration(
                'Two different SAML providers claim the name "%s"' % (provider.NAME)
            )
        self.saml_providers_by_name[provider.NAME] = provider

    @property
    def providers(self):
        """An iterator over all registered AuthenticationProviders."""
        if self.basic_auth_provider:
            yield self.basic_auth_provider
<<<<<<< HEAD
        for provider in list(self.saml_providers_by_name.values()):
            yield provider
=======
        yield from list(self.oauth_providers_by_name.values())
        yield from list(self.saml_providers_by_name.values())
>>>>>>> 0a923641

    def authenticated_patron(self, _db, header):
        """Go from an Authorization header value to a Patron object.

        :param header: If Basic Auth is in use, this is a dictionary
            with 'user' and 'password' components, derived from the HTTP
            header `Authorization`. Otherwise, this is the literal value
            of the `Authorization` HTTP header.

        :return: A Patron, if one can be authenticated. None, if the
            credentials do not authenticate any particular patron. A
            ProblemDetail if an error occurs.
        """
        if (
            self.basic_auth_provider
            and isinstance(header, dict)
            and "username" in header
        ):
            # The patron wants to authenticate with the
            # BasicAuthenticationProvider.
            return self.basic_auth_provider.authenticated_patron(_db, header)
        elif (
            self.saml_providers_by_name
            and isinstance(header, (bytes, str))
            and "bearer" in header.lower()
        ):

            # The patron wants to use an
            # SAMLAuthenticationProvider. Figure out which one.
            try:
                provider_name, provider_token = self.decode_bearer_token_from_header(
                    header
                )
            except jwt.exceptions.InvalidTokenError as e:
                return INVALID_SAML_BEARER_TOKEN
            provider = self.saml_provider_lookup(provider_name)
            if isinstance(provider, ProblemDetail):
                # There was a problem turning the provider name into
                # a registered SAMLAuthenticationProvider.
                return provider

            # Ask the SAMLAuthenticationProvider to turn its token
            # into a Patron.
            return provider.authenticated_patron(_db, provider_token)

        # We were unable to determine what was going on with the
        # Authenticate header.
        return UNSUPPORTED_AUTHENTICATION_MECHANISM

    def get_credential_from_header(self, header):
        """Extract a password credential from a WWW-Authenticate header
        (or equivalent).

        This is used to pass on a patron's credential to a content provider,
        such as Overdrive, which performs independent validation of
        a patron's credentials.

        :return: The patron's password, or None if not available.
        """
        credential = None
        for provider in self.providers:
            credential = provider.get_credential_from_header(header)
            if credential is not None:
                break

        return credential

    def saml_provider_lookup(self, provider_name):
        """Look up the SAMLAuthenticationProvider with the given name. If that
        doesn't work, return an appropriate ProblemDetail.
        """
        if not self.saml_providers_by_name:
            # We don't support OAuth at all.
            return UNKNOWN_SAML_PROVIDER.detailed(
                _("No SAML providers are configured.")
            )

        if not provider_name or not provider_name in self.saml_providers_by_name:
            # The patron neglected to specify a provider, or specified
            # one we don't support.
            possibilities = ", ".join(list(self.saml_providers_by_name.keys()))
            return UNKNOWN_SAML_PROVIDER.detailed(
                UNKNOWN_SAML_PROVIDER.detail
                + _(" The known providers are: %s") % possibilities
            )
        return self.saml_providers_by_name[provider_name]

    def create_bearer_token(self, provider_name, provider_token):
        """Create a JSON web token with the given provider name and access
        token.

        The patron will use this as a bearer token in lieu of the
        token we got from their OAuth provider. The big advantage of
        this token is that it tells us _which_ OAuth provider the
        patron authenticated against.

        When the patron uses the bearer token in the Authenticate header,
        it will be decoded with `decode_bearer_token_from_header`.
        """
        payload = dict(
            token=provider_token,
            # I'm not sure this is the correct way to use an
            # Issuer claim (https://tools.ietf.org/html/rfc7519#section-4.1.1).
            # Maybe we should use something custom instead.
            iss=provider_name,
        )
        return jwt.encode(payload, self.bearer_token_signing_secret, algorithm="HS256")

    def decode_bearer_token_from_header(self, header):
        """Extract auth provider name and access token from an Authenticate
        header value.
        """
        simplified_token = header.split(" ")[1]
        return self.decode_bearer_token(simplified_token)

    def decode_bearer_token(self, token):
        """Extract auth provider name and access token from JSON web token."""
        decoded = jwt.decode(
            token, self.bearer_token_signing_secret, algorithms=["HS256"]
        )
        provider_name = decoded["iss"]
        token = decoded["token"]
        return (provider_name, token)

    def authentication_document_url(self, library):
        """Return the URL of the authentication document for the
        given library.
        """
        return url_for(
            "authentication_document",
            library_short_name=library.short_name,
            _external=True,
        )

    def create_authentication_document(self):
        """Create the Authentication For OPDS document to be used when
        a request comes in with no authentication.
        """
        links = []
        library = self.library

        # Add the same links that we would show in an OPDS feed, plus
        # some extra like 'registration' that are specific to Authentication
        # For OPDS.
        for rel in (
            LibraryAnnotator.CONFIGURATION_LINKS
            + Configuration.AUTHENTICATION_FOR_OPDS_LINKS
        ):
            value = ConfigurationSetting.for_library(rel, library).value
            if not value:
                continue
            link = dict(rel=rel, href=value)
            if any(value.startswith(x) for x in ("http:", "https:")):
                # We assume that HTTP URLs lead to HTML, but we don't
                # assume anything about other URL schemes.
                link["type"] = "text/html"
            links.append(link)

        # Add a rel="start" link pointing to the root OPDS feed.
        index_url = url_for(
            "index", _external=True, library_short_name=library.short_name
        )
        loans_url = url_for(
            "active_loans", _external=True, library_short_name=library.short_name
        )
        profile_url = url_for(
            "patron_profile", _external=True, library_short_name=library.short_name
        )

        links.append(
            dict(rel="start", href=index_url, type=OPDSFeed.ACQUISITION_FEED_TYPE)
        )
        links.append(
            dict(
                rel="http://opds-spec.org/shelf",
                href=loans_url,
                type=OPDSFeed.ACQUISITION_FEED_TYPE,
            )
        )
        links.append(
            dict(
                rel=ProfileController.LINK_RELATION,
                href=profile_url,
                type=ProfileController.MEDIA_TYPE,
            )
        )

        # If there is a Designated Agent email address, add it as a
        # link.
        designated_agent_uri = Configuration.copyright_designated_agent_uri(library)
        if designated_agent_uri:
            links.append(
                dict(
                    rel=Configuration.COPYRIGHT_DESIGNATED_AGENT_REL,
                    href=designated_agent_uri,
                )
            )

        # Add a rel="help" link for every type of URL scheme that
        # leads to library-specific help.
        for type, uri in Configuration.help_uris(library):
            links.append(dict(rel="help", href=uri, type=type))

        # Add a link to the web page of the library itself.
        library_uri = ConfigurationSetting.for_library(
            Configuration.WEBSITE_URL, library
        ).value
        if library_uri:
            links.append(dict(rel="alternate", type="text/html", href=library_uri))

        # Add the library's logo, if it has one.
        logo = ConfigurationSetting.for_library(Configuration.LOGO, library).value
        if logo:
            links.append(dict(rel="logo", type="image/png", href=logo))

        # Add the library's custom CSS file, if it has one.
        css_file = ConfigurationSetting.for_library(
            Configuration.WEB_CSS_FILE, library
        ).value
        if css_file:
            links.append(dict(rel="stylesheet", type="text/css", href=css_file))

        library_name = self.library_name or str(_("Library"))
        auth_doc_url = self.authentication_document_url(library)
        doc = AuthenticationForOPDSDocument(
            id=auth_doc_url,
            title=library_name,
            authentication_flows=list(self.providers),
            links=links,
        ).to_dict(self._db)

        # Add the library's mobile color scheme, if it has one.
        description = ConfigurationSetting.for_library(
            Configuration.COLOR_SCHEME, library
        ).value
        if description:
            doc["color_scheme"] = description

        # Add the library's web colors, if it has any.
        primary = ConfigurationSetting.for_library(
            Configuration.WEB_PRIMARY_COLOR, library
        ).value
        secondary = ConfigurationSetting.for_library(
            Configuration.WEB_SECONDARY_COLOR, library
        ).value
        if primary or secondary:
            doc["web_color_scheme"] = dict(
                primary=primary,
                secondary=secondary,
                background=primary,
                foreground=secondary,
            )

        # Add the description of the library as the OPDS feed's
        # service_description.
        description = ConfigurationSetting.for_library(
            Configuration.LIBRARY_DESCRIPTION, library
        ).value
        if description:
            doc["service_description"] = description

        # Add the library's focus area and service area, if either is
        # specified.
        focus_area, service_area = self._geographic_areas(library)
        if focus_area:
            doc["focus_area"] = focus_area
        if service_area:
            doc["service_area"] = service_area

        # Add the library's public key.
        doc["public_key"] = dict(type="RSA", value=self.public_key)

        # Add feature flags to signal to clients what features they should
        # offer.
        enabled = []
        disabled = []
        if library.allow_holds:
            bucket = enabled
        else:
            bucket = disabled
        bucket.append(Configuration.RESERVATIONS_FEATURE)
        doc["features"] = dict(enabled=enabled, disabled=disabled)

        # Add any active announcements for the library.
        announcements = [
            x.for_authentication_document
            for x in Announcements.for_library(library).active
        ]
        # Add any global announcements
        announcements_for_all = [
            x.for_authentication_document
            for x in Announcements.for_all(self._db).active
        ]
        doc["announcements"] = announcements_for_all + announcements

        # Finally, give the active annotator a chance to modify the document.

        if self.authentication_document_annotator:
            doc = (
                self.authentication_document_annotator.annotate_authentication_document(
                    library, doc, url_for
                )
            )

        return json.dumps(doc)

    @property
    def key_pair(self):
        """Look up or create a public/private key pair for use by this library."""
        setting = ConfigurationSetting.for_library(Configuration.KEY_PAIR, self.library)
        return Configuration.key_pair(setting)

    @classmethod
    def _geographic_areas(cls, library):
        """Determine the library's focus area and service area.

        :param library: A Library
        :return: A 2-tuple (focus_area, service_area)
        """
        focus_area = cls._geographic_area(Configuration.LIBRARY_FOCUS_AREA, library)
        service_area = cls._geographic_area(Configuration.LIBRARY_SERVICE_AREA, library)

        # If only one value is provided, both values are considered to
        # be the same.
        if focus_area and not service_area:
            service_area = focus_area
        if service_area and not focus_area:
            focus_area = service_area
        return focus_area, service_area

    @classmethod
    def _geographic_area(cls, key, library):
        """Extract a geographic area from a ConfigurationSetting
        for the given `library`.

        See https://github.com/NYPL-Simplified/Simplified/wiki/Authentication-For-OPDS-Extensions#service_area and #focus_area
        """
        setting = ConfigurationSetting.for_library(key, library).value
        if not setting:
            return setting
        if setting == "everywhere":
            # This literal string may be served as is.
            return setting
        try:
            # If we can load the setting as JSON, it is either a list
            # of place names or a GeoJSON object.
            setting = json.loads(setting)
        except (ValueError, TypeError) as e:
            # The most common outcome -- treat the value as a single place
            # name by turning it into a list.
            setting = [setting]
        return setting

    def create_authentication_headers(self):
        """Create the HTTP headers to return with the OPDS
        authentication document."""
        library = Library.by_id(self._db, self.library_id)
        headers = Headers()
        headers.add("Content-Type", AuthenticationForOPDSDocument.MEDIA_TYPE)
        headers.add(
            "Link",
            "<%s>; rel=%s"
            % (
                self.authentication_document_url(library),
                AuthenticationForOPDSDocument.LINK_RELATION,
            ),
        )
        # if requested from a web client, don't include WWW-Authenticate header,
        # which forces the default browser authentication prompt
        if (
            self.basic_auth_provider
            and not flask.request.headers.get("X-Requested-With") == "XMLHttpRequest"
        ):
            headers.add(
                "WWW-Authenticate", self.basic_auth_provider.authentication_header
            )

        # TODO: We're leaving out headers for other providers to avoid breaking iOS
        # clients that don't support multiple auth headers. It's not clear what
        # the header for an oauth provider should look like. This means that there's
        # no auth header for app without a basic auth provider, but we don't have
        # any apps like that yet.

        return headers


class AuthenticationProvider(OPDSAuthenticationFlow, ABC):
    """Handle a specific patron authentication scheme."""

    # NOTE: Each subclass MUST define an attribute called NAME, which
    # is displayed in the admin interface when configuring patron auth,
    # used to create the name of the log channel used by this
    # subclass, used to distinguish between tokens from different
    # OAuth providers, etc.

    # Each subclass SHOULD define an attribute called DESCRIPTION, which
    # is displayed in the admin interface when an admin is configuring
    # the authentication provider.
    DESCRIPTION = ""

    # Each subclass MUST define a value for FLOW_TYPE. This is used in the
    # Authentication for OPDS document to distinguish between
    # different types of authentication.
    FLOW_TYPE: Optional[str] = None

    # If an AuthenticationProvider authenticates patrons without identifying
    # then as specific individuals (the way a geographic gate does),
    # it should override this value and set it to False.
    IDENTIFIES_INDIVIDUALS = True

    # An AuthenticationProvider may define a custom button image for
    # clients to display when letting a user choose between different
    # AuthenticationProviders. Image files MUST be stored in the
    # `resources/images` directory - the value here should be the
    # file name.
    LOGIN_BUTTON_IMAGE: Optional[str] = None

    # Each authentication mechanism may have a list of SETTINGS that
    # must be configured for that mechanism, and may have a list of
    # LIBRARY_SETTINGS that must be configured for each library using that
    # mechanism. Each setting must have a key that is used to store the
    # setting in the database, and a label that is displayed when configuring
    # the authentication mechanism in the admin interface.
    # For example: { "key": "username", "label": _("Client ID") }.
    # A setting is optional by default, but may have "required" set to True.

    SETTINGS: List[dict] = []

    # Each library and authentication mechanism may have an ILS-assigned
    # branch or institution ID used in the SIP2 AO field.
    INSTITUTION_ID = "institution_id"

    # Each library and authentication mechanism may have a regular
    # expression for deriving a patron's external type from their
    # authentication identifier.
    EXTERNAL_TYPE_REGULAR_EXPRESSION = "external_type_regular_expression"

    # When multiple libraries share an ILS, a person may be able to
    # authenticate with the ILS but not be considered a patron of
    # _this_ library. This setting contains the rule for determining
    # whether an identifier is valid for a specific library.
    LIBRARY_IDENTIFIER_RESTRICTION_TYPE = "library_identifier_restriction_type"

    # This field lets the user choose the data source for the patron match.
    LIBRARY_IDENTIFIER_FIELD = "library_identifier_field"

    # Usually this is a string which is compared against the
    # patron's identifiers using the comparison method chosen in
    # LIBRARY_IDENTIFIER_RESTRICTION_TYPE.
    LIBRARY_IDENTIFIER_RESTRICTION = "library_identifier_restriction"

    # Different types of patron restrictions.
    LIBRARY_IDENTIFIER_RESTRICTION_BARCODE = "barcode"
    LIBRARY_IDENTIFIER_RESTRICTION_TYPE_NONE = "none"
    LIBRARY_IDENTIFIER_RESTRICTION_TYPE_REGEX = "regex"
    LIBRARY_IDENTIFIER_RESTRICTION_TYPE_PREFIX = "prefix"
    LIBRARY_IDENTIFIER_RESTRICTION_TYPE_STRING = "string"
    LIBRARY_IDENTIFIER_RESTRICTION_TYPE_LIST = "list"

    LIBRARY_SETTINGS = [
        {
            "key": EXTERNAL_TYPE_REGULAR_EXPRESSION,
            "label": _("External Type Regular Expression"),
            "description": _("Derive a patron's type from their identifier."),
        },
        {
            "key": LIBRARY_IDENTIFIER_RESTRICTION_TYPE,
            "label": _("Library Identifier Restriction Type"),
            "type": "select",
            "description": _(
                "When multiple libraries share an ILS, a person may be able to "
                + "authenticate with the ILS but not be considered a patron of "
                + "<em>this</em> library. This setting contains the rule for determining "
                + "whether an identifier is valid for this specific library. <p/> "
                + "If this setting it set to 'No Restriction' then the values for "
                + "<em>Library Identifier Field</em> and <em>Library Identifier "
                + "Restriction</em> will not be used."
            ),
            "options": [
                {
                    "key": LIBRARY_IDENTIFIER_RESTRICTION_TYPE_NONE,
                    "label": _("No restriction"),
                },
                {
                    "key": LIBRARY_IDENTIFIER_RESTRICTION_TYPE_PREFIX,
                    "label": _("Prefix Match"),
                },
                {
                    "key": LIBRARY_IDENTIFIER_RESTRICTION_TYPE_STRING,
                    "label": _("Exact Match"),
                },
                {
                    "key": LIBRARY_IDENTIFIER_RESTRICTION_TYPE_REGEX,
                    "label": _("Regex Match"),
                },
                {
                    "key": LIBRARY_IDENTIFIER_RESTRICTION_TYPE_LIST,
                    "label": _("Exact Match, comma separated list"),
                },
            ],
            "default": LIBRARY_IDENTIFIER_RESTRICTION_TYPE_NONE,
        },
        {
            "key": LIBRARY_IDENTIFIER_FIELD,
            "label": _("Library Identifier Field"),
            "type": "select",
            "options": [
                {"key": LIBRARY_IDENTIFIER_RESTRICTION_BARCODE, "label": _("Barcode")},
            ],
            "description": _(
                "This is the field on the patron record that the <em>Library Identifier Restriction "
                + "Type</em> is applied to, different patron authentication methods provide different "
                + "values here. This value is not used if <em>Library Identifier Restriction Type</em> "
                + "is set to 'No restriction'."
            ),
            "default": LIBRARY_IDENTIFIER_RESTRICTION_BARCODE,
        },
        {
            "key": LIBRARY_IDENTIFIER_RESTRICTION,
            "label": _("Library Identifier Restriction"),
            "description": _(
                "This is the restriction applied to the <em>Library Identifier Field</em> "
                + "using the method chosen in <em>Library Identifier Restriction Type</em>. "
                + "This value is not used if <em>Library Identifier Restriction Type</em> "
                + "is set to 'No restriction'."
            ),
        },
        {
            "key": INSTITUTION_ID,
            "label": _("Institution ID"),
            "description": _(
                "A specific identifier for the library or branch, if used in patron authentication"
            ),
        },
    ]

    def __init__(self, library, integration, analytics=None):
        """Basic constructor.

        :param library: Patrons authenticated through this provider
        are associated with this Library. Don't store this object!
        It's associated with a scoped database session. Just pull
        normal Python objects out of it.

        :param integration: The ExternalIntegration that
        configures this AuthenticationProvider. Don't store this
        object! It's associated with a scoped database session. Just
        pull normal Python objects out of it.
        """
        if not isinstance(library, Library):
            raise Exception("Expected library to be a Library, got %r" % library)
        if not isinstance(integration, ExternalIntegration):
            raise Exception(
                "Expected integration to be an ExternalIntegration, got %r"
                % integration
            )

        self.library_id = library.id
        self.external_integration_id = integration.id
        self.log = logging.getLogger(self.NAME)
        self.analytics = analytics
        # If there's a regular expression that maps authorization
        # identifier to external type, find it now.
        _db = Session.object_session(library)
        regexp = ConfigurationSetting.for_library_and_externalintegration(
            _db, self.EXTERNAL_TYPE_REGULAR_EXPRESSION, library, integration
        ).value
        if regexp:
            try:
                regexp = re.compile(regexp)
            except Exception as e:
                self.log.error(
                    "Could not configure external type regular expression: %r", e
                )
                regexp = None
        self.external_type_regular_expression = regexp

        field = ConfigurationSetting.for_library_and_externalintegration(
            _db, self.LIBRARY_IDENTIFIER_FIELD, library, integration
        ).value
        if isinstance(field, (bytes, str)):
            field = field.strip()
        self.library_identifier_field = field

        self.library_identifier_restriction_type = (
            ConfigurationSetting.for_library_and_externalintegration(
                _db, self.LIBRARY_IDENTIFIER_RESTRICTION_TYPE, library, integration
            ).value
        )
        if not self.library_identifier_restriction_type:
            self.library_identifier_restriction_type = (
                self.LIBRARY_IDENTIFIER_RESTRICTION_TYPE_NONE
            )

        restriction = ConfigurationSetting.for_library_and_externalintegration(
            _db, self.LIBRARY_IDENTIFIER_RESTRICTION, library, integration
        ).value

        if (
            self.library_identifier_restriction_type
            == self.LIBRARY_IDENTIFIER_RESTRICTION_TYPE_REGEX
        ):
            self.library_identifier_restriction = re.compile(restriction)
        elif (
            self.library_identifier_restriction_type
            == self.LIBRARY_IDENTIFIER_RESTRICTION_TYPE_LIST
        ):
            restriction = restriction.split(",")
            self.library_identifier_restriction = [item.strip() for item in restriction]
        elif (
            self.library_identifier_restriction_type
            == self.LIBRARY_IDENTIFIER_RESTRICTION_TYPE_NONE
        ):
            self.library_identifier_restriction = None
        else:
            if isinstance(restriction, (bytes, str)):
                self.library_identifier_restriction = restriction.strip()
            else:
                self.library_identifier_restriction = restriction

        self.institution_id = (
            ConfigurationSetting.for_library_and_externalintegration(
                _db, self.INSTITUTION_ID, library, integration
            ).value
            or ""
        )

    @classmethod
    def _restriction_matches(cls, field, restriction, match_type):
        """Does the given patron match the given library restriction restriction?"""
        if not restriction:
            # No restriction -- anything matches.
            return True
        if not field:
            # No field -- it won't match any restriction.
            return False

        if match_type == cls.LIBRARY_IDENTIFIER_RESTRICTION_TYPE_REGEX:
            if restriction.search(field):
                return True
        elif match_type == cls.LIBRARY_IDENTIFIER_RESTRICTION_TYPE_PREFIX:
            if field.startswith(restriction):
                return True
        elif match_type == cls.LIBRARY_IDENTIFIER_RESTRICTION_TYPE_STRING:
            if field == restriction:
                return True
        elif match_type == cls.LIBRARY_IDENTIFIER_RESTRICTION_TYPE_LIST:
            if field in restriction:
                return True

        return False

    def enforce_library_identifier_restriction(self, identifier, patrondata):
        """Does the given patron match the configured library identifier restriction?"""
        if isinstance(patrondata, Patron):
            if self.library_id == patrondata.library_id:
                return patrondata
            else:
                return False

        if (
            not self.library_identifier_restriction_type
            or self.library_identifier_restriction_type
            == self.LIBRARY_IDENTIFIER_RESTRICTION_TYPE_NONE
        ):
            # No restriction to enforce.
            return patrondata

        if not self.library_identifier_field or not self.library_identifier_restriction:
            # Restriction field is blank, so everything matches.
            return patrondata

        if (
            self.library_identifier_field.lower()
            == self.LIBRARY_IDENTIFIER_RESTRICTION_BARCODE
        ):
            field = identifier
        else:
            if not patrondata.complete:
                # Get full patron information
                patrondata = self.remote_patron_lookup(patrondata)
            field = patrondata.library_identifier

        if self._restriction_matches(
            field,
            self.library_identifier_restriction,
            self.library_identifier_restriction_type,
        ):
            return patrondata
        else:
            return False

    def library(self, _db):
        return Library.by_id(_db, self.library_id)

    def external_integration(self, _db):
        return get_one(_db, ExternalIntegration, id=self.external_integration_id)

    @classmethod
    def _logger(cls) -> logging.Logger:
        return logging.getLogger(f"{cls.__module__}.{cls.__name__}")

    def authenticated_patron(self, _db, header):
        """Go from a WWW-Authenticate header (or equivalent) to a Patron object.

        If the Patron needs to have their metadata updated, it happens
        transparently at this point.

        :return: A Patron if one can be authenticated; a ProblemDetail
            if an error occurs; None if the credentials are missing or wrong.
        """

        with elapsed_time_logging(
            log_method=self._logger().info,
            message_prefix="authenticated_patron - authenticate",
        ):
            patron = self.authenticate(_db, header)

        if not isinstance(patron, Patron):
            return patron
        if PatronUtility.needs_external_sync(patron):
            self.update_patron_metadata(patron)
        if patron.cached_neighborhood and not patron.neighborhood:
            # Patron.neighborhood (which is not a model field) was not
            # set, probably because we avoided an expensive metadata
            # update. But we have a cached_neighborhood (which _is_ a
            # model field) to use in situations like this.
            patron.neighborhood = patron.cached_neighborhood
        return patron

    def update_patron_metadata(self, patron):
        """Refresh our local record of this patron's account information.

        :param patron: A Patron object.
        """

        with elapsed_time_logging(
            log_method=self._logger().info,
            message_prefix=f"update_patron_metadata - remote_patron_lookup",
        ):
            remote_patron_info = self.remote_patron_lookup(patron)

        if isinstance(remote_patron_info, PatronData):
            self.apply_patrondata(remote_patron_info, patron)

    def update_patron_external_type(self, patron):
        """Make sure the patron's external type reflects
        what external_type_regular_expression says.
        """
        if not self.external_type_regular_expression:
            # External type is not determined by a regular expression.
            return
        if not patron.authorization_identifier:
            # Patron has no authorization identifier. Leave their
            # external_type alone.
            return

        match = self.external_type_regular_expression.search(
            patron.authorization_identifier
        )
        if not match:
            # Patron's authorization identifier doesn't match the
            # regular expression at all. Leave their external_type
            # alone.
            return
        groups = match.groups()
        if not groups:
            # The regular expression matched but didn't contain any groups.
            # This is a configuration error; do nothing.
            return

        patron.external_type = groups[0]

    def authenticate(self, _db, header):
        """Authenticate a patron based on a WWW-Authenticate header
        (or equivalent).

        :return: A Patron if one can be authenticated; a ProblemDetail if an
            error occurs; None if the credentials are missing or wrong.
        """
        raise NotImplementedError()

    def get_credential_from_header(self, header):
        """Extract a password credential from a WWW-Authenticate header
        (or equivalent).

        This is used to pass on a patron's credential to a content provider,
        such as Overdrive, which performs independent validation of
        a patron's credentials.

        :return: The patron's password, or None if not available.
        """
        return None

    def remote_patron_lookup(
        self, patron_or_patrondata
    ) -> Union[ProblemDetail, PatronData, Patron, None]:
        """Ask the remote for detailed information about a patron's account.

        This may be called in the course of authenticating a patron,
        or it may be called when the patron isn't around, for purposes
        of learning some personal information (primarily email
        address) that can't be stored in the database.

        The default implementation assumes there is no special
        lookup functionality, and returns exactly the information
        present in the object that was passed in.

        :param patron_or_patrondata: Either a Patron object, a PatronData
            object, or None (if no further information could be provided).

        :return: An updated PatronData object.

        """
        raise NotImplementedError()

    def _authentication_flow_document(self, _db):
        """Create a Authentication Flow object for use in an Authentication for
        OPDS document.

        :return: A dictionary suitable for inclusion as one of the
        'authentication' list in an Authentication for OPDS document.

        For example:

        {
          "authentication": [
            { "type": "http://opds-spec.org/auth/basic",
              "labels": {"login": "Barcode", "password": "PIN"} }
          ]
        }
        """
        raise NotImplementedError()


class BasicAuthenticationProvider(AuthenticationProvider, HasSelfTests, ABC):
    """Verify a username/password, obtained through HTTP Basic Auth, with
    a remote source of truth.
    """

    # NOTE: Each subclass MUST define an attribute called NAME, which
    # is used to configure that subclass in the configuration file,
    # used to create the name of the log channel used by this
    # subclass, used to distinguish between tokens from different
    # OAuth providers, etc.
    #
    # Each subclass MAY override the default value for DISPLAY_NAME.
    # This becomes the human-readable name of the authentication
    # mechanism in the OPDS authentication document.
    #
    # Each subclass MAY override the default values for
    # DEFAULT_LOGIN_LABEL and DEFAULT_PASSWORD_LABEL. These become the
    # default human-readable labels for username and password in the
    # OPDS authentication document
    #
    # Each subclass MAY override the default value for
    # AUTHENTICATION_REALM. This becomes the name of the HTTP Basic
    # Auth authentication realm.
    #
    # It's generally not necessary for a subclass to override URI, but
    # you might want to do it if your username/password doesn't fit
    # into the 'library barcode' paradigm.
    #
    # It's probably not necessary for a subclass to override METHOD,
    # since the default indicates HTTP Basic Auth.

    DISPLAY_NAME = _("Library Barcode")
    AUTHENTICATION_REALM = _("Library card")
    FLOW_TYPE = "http://opds-spec.org/auth/basic"
    NAME = "Generic Basic Authentication provider"

    # By default, patron identifiers can only contain alphanumerics and
    # a few other characters. By default, there are no restrictions on
    # passwords.
    alphanumerics_plus = "^[A-Za-z0-9@.-]+$"
    DEFAULT_IDENTIFIER_REGULAR_EXPRESSION = alphanumerics_plus
    DEFAULT_PASSWORD_REGULAR_EXPRESSION: Optional[str] = None

    # Configuration settings that are common to all Basic Auth-type
    # authentication techniques.
    #

    # Identifiers can be presumed invalid if they don't match
    # this regular expression.
    IDENTIFIER_REGULAR_EXPRESSION = "identifier_regular_expression"

    # Passwords can be presumed invalid if they don't match this regular
    # expression.
    PASSWORD_REGULAR_EXPRESSION = "password_regular_expression"

    # The client should prefer one keyboard over another.
    IDENTIFIER_KEYBOARD = "identifier_keyboard"
    PASSWORD_KEYBOARD = "password_keyboard"

    # Constants describing different types of keyboards.
    DEFAULT_KEYBOARD = "Default"
    EMAIL_ADDRESS_KEYBOARD = "Email address"
    NUMBER_PAD = "Number pad"
    NULL_KEYBOARD = "No input"

    # The identifier and password can have a maximum
    # supported length.
    IDENTIFIER_MAXIMUM_LENGTH = "identifier_maximum_length"
    PASSWORD_MAXIMUM_LENGTH = "password_maximum_length"

    # The client should use a certain string when asking for a patron's
    # "identifier" and "password"
    IDENTIFIER_LABEL = "identifier_label"
    PASSWORD_LABEL = "password_label"
    DEFAULT_IDENTIFIER_LABEL = "Barcode"
    DEFAULT_PASSWORD_LABEL = "PIN"

    # If the identifier label is one of these strings, it will be
    # automatically localized. Otherwise, the same label will be displayed
    # to everyone.
    COMMON_IDENTIFIER_LABELS = {
        "Barcode": _("Barcode"),
        "Email Address": _("Email Address"),
        "Username": _("Username"),
        "Library Card": _("Library Card"),
        "Card Number": _("Card Number"),
    }

    # If the password label is one of these strings, it will be
    # automatically localized. Otherwise, the same label will be
    # displayed to everyone.
    COMMON_PASSWORD_LABELS = {
        "Password": _("Password"),
        "PIN": _("PIN"),
    }

    IDENTIFIER_BARCODE_FORMAT = "identifier_barcode_format"
    BARCODE_FORMAT_CODABAR = "Codabar"  # Constant defined in the extension
    BARCODE_FORMAT_NONE = ""

    # These identifier and password are supposed to be valid
    # credentials.  If there's a problem using them, there's a problem
    # with the authenticator or with the way we have it configured.
    TEST_IDENTIFIER = "test_identifier"
    TEST_PASSWORD = "test_password"

    TEST_IDENTIFIER_DESCRIPTION_FOR_REQUIRED_PASSWORD = _(
        "A valid identifier that can be used to test that patron authentication is working."
    )
    TEST_IDENTIFIER_DESCRIPTION_FOR_OPTIONAL_PASSWORD = _(
        "{} {}".format(
            TEST_IDENTIFIER_DESCRIPTION_FOR_REQUIRED_PASSWORD,
            "An optional Test Password for this identifier can be set in the next section.",
        )
    )
    TEST_PASSWORD_DESCRIPTION_REQUIRED = _("The password for the Test Identifier.")
    TEST_PASSWORD_DESCRIPTION_OPTIONAL = _(
        "The password for the Test Identifier (above, in previous section)."
    )

    SETTINGS = [
        {
            "key": TEST_IDENTIFIER,
            "label": _("Test Identifier"),
            "description": TEST_IDENTIFIER_DESCRIPTION_FOR_OPTIONAL_PASSWORD,
            "required": True,
        },
        {
            "key": TEST_PASSWORD,
            "label": _("Test Password"),
            "description": TEST_PASSWORD_DESCRIPTION_OPTIONAL,
        },
        {
            "key": IDENTIFIER_BARCODE_FORMAT,
            "label": _("Patron identifier barcode format"),
            "description": _(
                "Many libraries render patron identifiers as barcodes on physical library cards. If you specify the barcode format, patrons will be able to scan their library cards with a camera instead of manually typing in their identifiers."
            ),
            "type": "select",
            "options": [
                {
                    "key": BARCODE_FORMAT_CODABAR,
                    "label": _(
                        "Patron identifiers are rendered as barcodes in Codabar format"
                    ),
                },
                {
                    "key": BARCODE_FORMAT_NONE,
                    "label": _("Patron identifiers are not rendered as barcodes"),
                },
            ],
            "default": BARCODE_FORMAT_NONE,
            "required": True,
        },
        {
            "key": IDENTIFIER_REGULAR_EXPRESSION,
            "label": _("Identifier Regular Expression"),
            "description": _(
                "A patron's identifier will be immediately rejected if it doesn't match this regular expression."
            ),
        },
        {
            "key": PASSWORD_REGULAR_EXPRESSION,
            "label": _("Password Regular Expression"),
            "description": _(
                "A patron's password will be immediately rejected if it doesn't match this regular expression."
            ),
        },
        {
            "key": IDENTIFIER_KEYBOARD,
            "label": _("Keyboard for identifier entry"),
            "type": "select",
            "options": [
                {"key": DEFAULT_KEYBOARD, "label": _("System default")},
                {"key": EMAIL_ADDRESS_KEYBOARD, "label": _("Email address entry")},
                {"key": NUMBER_PAD, "label": _("Number pad")},
            ],
            "default": DEFAULT_KEYBOARD,
            "required": True,
        },
        {
            "key": PASSWORD_KEYBOARD,
            "label": _("Keyboard for password entry"),
            "type": "select",
            "options": [
                {"key": DEFAULT_KEYBOARD, "label": _("System default")},
                {"key": NUMBER_PAD, "label": _("Number pad")},
                {
                    "key": NULL_KEYBOARD,
                    "label": _(
                        "Patrons have no password and should not be prompted for one."
                    ),
                },
            ],
            "default": DEFAULT_KEYBOARD,
        },
        {
            "key": IDENTIFIER_MAXIMUM_LENGTH,
            "label": _("Maximum identifier length"),
            "type": "number",
        },
        {
            "key": PASSWORD_MAXIMUM_LENGTH,
            "label": _("Maximum password length"),
            "type": "number",
        },
        {
            "key": IDENTIFIER_LABEL,
            "label": _("Label for identifier entry"),
        },
        {
            "key": PASSWORD_LABEL,
            "label": _("Label for password entry"),
        },
    ] + AuthenticationProvider.SETTINGS

    # Used in the constructor to signify that the default argument
    # value for the class should be used (as distinct from None, which
    # indicates that no value should be used.)
    class_default = object()

    def __init__(self, library, integration, analytics=None):
        """Create a BasicAuthenticationProvider.

        :param library: Patrons authenticated through this provider
        are associated with this Library. Don't store this object!
        It's associated with a scoped database session. Just pull
        normal Python objects out of it.

        :param externalintegration: The ExternalIntegration that
        configures this AuthenticationProvider. Don't store this
        object! It's associated with a scoped database session. Just
        pull normal Python objects out of it.
        """
        super().__init__(library, integration, analytics)
        identifier_regular_expression = (
            integration.setting(self.IDENTIFIER_REGULAR_EXPRESSION).value
            or self.DEFAULT_IDENTIFIER_REGULAR_EXPRESSION
        )

        if identifier_regular_expression:
            identifier_regular_expression = re.compile(identifier_regular_expression)
        self.identifier_re = identifier_regular_expression

        password_regular_expression = (
            integration.setting(self.PASSWORD_REGULAR_EXPRESSION).value
            or self.DEFAULT_PASSWORD_REGULAR_EXPRESSION
        )
        if password_regular_expression:
            password_regular_expression = re.compile(password_regular_expression)
        self.password_re = password_regular_expression

        self.test_username = integration.setting(self.TEST_IDENTIFIER).value
        self.test_password = integration.setting(self.TEST_PASSWORD).value

        self.identifier_maximum_length = integration.setting(
            self.IDENTIFIER_MAXIMUM_LENGTH
        ).int_value
        self.password_maximum_length = integration.setting(
            self.PASSWORD_MAXIMUM_LENGTH
        ).int_value
        self.identifier_keyboard = (
            integration.setting(self.IDENTIFIER_KEYBOARD).value or self.DEFAULT_KEYBOARD
        )
        self.password_keyboard = (
            integration.setting(self.PASSWORD_KEYBOARD).value or self.DEFAULT_KEYBOARD
        )

        self.identifier_barcode_format = (
            integration.setting(self.IDENTIFIER_BARCODE_FORMAT).value
            or self.BARCODE_FORMAT_NONE
        )

        self.identifier_label = (
            integration.setting(self.IDENTIFIER_LABEL).value
            or self.DEFAULT_IDENTIFIER_LABEL
        )
        self.password_label = (
            integration.setting(self.PASSWORD_LABEL).value
            or self.DEFAULT_PASSWORD_LABEL
        )

    def _remote_patron_lookup(
        self, patron_or_patrondata
    ) -> Union[ProblemDetail, PatronData, Patron, None]:
        if not patron_or_patrondata:
            return None
        if isinstance(patron_or_patrondata, PatronData) or isinstance(
            patron_or_patrondata, Patron
        ):

            return patron_or_patrondata
        raise ValueError(
            "Unexpected object %r passed into remote_patron_lookup."
            % patron_or_patrondata
        )

    def remote_patron_lookup(
        self, patron_or_patrondata
    ) -> Union[ProblemDetail, PatronData, Patron, None]:
        """Ask the remote for information about this patron, and then make sure
        the patron belongs to the library associated with this BasicAuthenticationProvider."""

        patron_info = self._remote_patron_lookup(patron_or_patrondata)
        if patron_info and not isinstance(patron_info, ProblemDetail):
            return self.enforce_library_identifier_restriction(
                patron_info.authorization_identifier, patron_info
            )
        else:
            return patron_info

    @property
    def collects_password(self):
        """Does this BasicAuthenticationProvider expect a username
        and a password, or just a username?
        """
        return self.password_keyboard != self.NULL_KEYBOARD

    def testing_patron(self, _db):
        """Look up a Patron object reserved for testing purposes.

        :return: A 2-tuple (Patron, password)
        """
        if self.test_username is None:
            return self.test_username, self.test_password
        header = dict(username=self.test_username, password=self.test_password)
        return self.authenticated_patron(_db, header), self.test_password

    def testing_patron_or_bust(self, _db):
        """Look up the Patron object reserved for testing purposes.

        :raise:CannotLoadConfiguration: If no test patron is configured.
        :raise:IntegrationException: If the returned patron is not a Patron object.
        :return: A 2-tuple (Patron, password)
        """
        if self.test_username is None:
            raise CannotLoadConfiguration("No test patron identifier is configured.")

        patron, password = self.testing_patron(_db)
        if isinstance(patron, Patron):
            return patron, password

        if not patron:
            message = (
                "Remote declined to authenticate the test patron.",
                "The patron may not exist or its password may be wrong.",
            )
        elif isinstance(patron, ProblemDetail):
            message = (
                "Test patron lookup returned a problem detail - {}: {} ({})".format(
                    patron.title, patron.detail, patron.uri
                )
            )
        else:
            message = (
                "Test patron lookup returned invalid value for patron: {!r}".format(
                    patron
                )
            )
        raise IntegrationException(message)

    def _run_self_tests(self, _db):
        """Verify the credentials of the test patron for this integration,
        and update its metadata.
        """
        patron_test = self.run_test(
            "Authenticating test patron", self.testing_patron_or_bust, _db
        )
        yield patron_test

        if not patron_test.success:
            # We can't run the rest of the tests.
            return

        patron, password = patron_test.result
        yield self.run_test(
            "Syncing patron metadata", self.update_patron_metadata, patron
        )

    def scrub_credential(self, value):
        """Scrub an incoming value that is part of a patron's set of credentials."""
        if not isinstance(value, (str, bytes)):
            return value
        return value.strip()

    def authenticate(self, _db, credentials):
        """Turn a set of credentials into a Patron object.

        :param credentials: A dictionary with keys `username` and `password`.

        :return: A Patron if one can be authenticated; a ProblemDetail
            if an error occurs; None if the credentials are missing or wrong.
        """
        username = self.scrub_credential(credentials.get("username"))
        password = self.scrub_credential(credentials.get("password"))
        server_side_validation_result = self.server_side_validation(username, password)
        if not server_side_validation_result:
            # False => None
            server_side_validation_result = None
        if not server_side_validation_result or isinstance(
            server_side_validation_result, ProblemDetail
        ):
            # The credentials are prima facie invalid and do not
            # need to be checked with the source of truth.
            return server_side_validation_result

        # Check these credentials with the source of truth.
        patrondata = self.remote_authenticate(username, password)
        if not patrondata or isinstance(patrondata, ProblemDetail):
            # Either an error occured or the credentials did not correspond
            # to any patron.
            return patrondata

        # Check that the patron belongs to this library.
        patrondata = self.enforce_library_identifier_restriction(username, patrondata)
        if not patrondata:
            return PATRON_OF_ANOTHER_LIBRARY

        # At this point we know there is _some_ authenticated patron,
        # but it might not correspond to a Patron in our database, and
        # if it does, that Patron's authorization_identifier might be
        # different from the `username` passed in as part of the
        # credentials.

        # First, try to look up the Patron object in our database.
        patron = self.local_patron_lookup(_db, username, patrondata)
        if patron and (
            patrondata.complete or not PatronUtility.needs_external_sync(patron)
        ):
            # We found them! And there is no need to do a separate
            # lookup for purposes of external sync -- either because
            # they don't need to be synced or because we got a
            # complete PatronData as a side effect of the authentication
            # check.
            #
            # Just make sure our local data is up to date with
            # whatever we just got from remote.
            self.apply_patrondata(patrondata, patron)
            return patron

        # At this point there are two possibilities:
        #
        # 1. We didn't find them. Now the question is: _why_ didn't
        # the patron show up locally? Have we never seen them before
        # or has their authorization identifier changed?
        #
        # 2. We found them, they need an external sync, and we found
        # them in a way that didn't provide that information.
        #
        # In both cases, the next step is to look up the patron's
        # account details remotely. In some providers this step may
        # be a no-op. But we have to try it, because if the patron's
        # account details are out of sync, the rest of the request (the
        # thing they're actually trying to do) might fail.
        patrondata = self.remote_patron_lookup(patrondata)
        if not patrondata or isinstance(patrondata, ProblemDetail):
            # Either there was a problem looking up the patron data, or
            # the patron does not exist on the remote. How we passed
            # remote validation is a mystery, but ours not to reason
            # why. There is no authenticated patron.
            return patrondata

        if isinstance(patrondata, Patron):
            # For whatever reason, the remote lookup implementation
            # returned a Patron object instead of a PatronData. Just
            # use that Patron object.
            return patrondata

        # At this point we have a _complete_ PatronData object which we
        # know represents an existing patron on the remote side. Try
        # the local lookup again.
        patron = self.local_patron_lookup(_db, username, patrondata)

        if not patron:
            # We have a PatronData from the ILS that does not
            # correspond to any local Patron. Create the local Patron.
            patron, is_new = patrondata.get_or_create_patron(
                _db, self.library_id, analytics=self.analytics
            )

        # The lookup failed in the first place either because the
        # Patron did not exist on the local side, or because one of
        # the patron's identifiers changed; or, the lookup succeeded
        # but we needed to do a separate validation step. Either way,
        # we now need to update the Patron record with the account
        # information we just got from the source of truth.
        self.apply_patrondata(patrondata, patron)
        return patron

    def apply_patrondata(self, patrondata, patron):
        """Apply a PatronData object to the given patron and make sure
        any fields that need to be updated as a result of new data
        are updated.
        """
        patrondata.apply(patron)

        if self.external_type_regular_expression:
            self.update_patron_external_type(patron)

    def get_credential_from_header(self, header):
        """Extract a password credential from a WWW-Authenticate header
        (or equivalent).

        This is used to pass on a patron's credential to a content provider,
        such as Overdrive, which performs independent validation of
        a patron's credentials.

        :param header: A dictionary with keys `username` and `password`.
        """
        if not isinstance(header, dict):
            return None
        return header.get("password", None)

    def server_side_validation(self, username, password):
        """Do these credentials even look right?

        Sometimes egregious problems can be caught without needing to
        check with the ILS.
        """
        valid = True
        if self.identifier_re:
            valid = (
                valid
                and username is not None
                and (self.identifier_re.match(username) is not None)
            )

        if not self.collects_password:
            # The only legal password is an empty one.
            valid = valid and password in (None, "")
        else:
            if self.password_re:
                valid = (
                    valid
                    and password is not None
                    and (self.password_re.match(password) is not None)
                )
            if self.password_maximum_length:
                valid = (
                    valid
                    and password
                    and (len(password) <= self.password_maximum_length)
                )

        if self.identifier_maximum_length:
            valid = valid and (len(username) <= self.identifier_maximum_length)

        return valid

    def remote_authenticate(self, username, password):
        """Does the source of truth approve of these credentials?

        :return: If the credentials are valid, but nothing more is
            known about the patron, return True.

        If the credentials are valid, _and_ enough information came
        back in the request to also create a PatronInfo object, you
        may create that object and return it to save a
        remote patron lookup later.

        If the credentials are invalid, return False or None.
        """
        raise NotImplementedError()

    def local_patron_lookup(self, _db, username, patrondata):
        """Try to find a Patron object in the local database.

        :param username: An HTTP Basic Auth username. May or may not
            correspond to the `Patron.username` field.

        :param patrondata: A PatronData object recently obtained from
            the source of truth, possibly as a side effect of validating
            the username and password. This may make it possible to
            identify the patron more precisely. Or it may be None, in
            which case it's no help at all.
        """

        # We're going to try a number of different strategies to look
        # up the appropriate patron based on PatronData. In theory we
        # could employ all these strategies at once (see the code at
        # the end of this method), but if the source of truth is
        # well-behaved, the first available lookup should work, and if
        # it's not, it's better to check the more reliable mechanisms
        # before the less reliable.
        lookups = []
        if patrondata:
            if patrondata.permanent_id:
                # Permanent ID is the most reliable way of identifying
                # a patron, since this is supposed to be an internal
                # ID that never changes.
                lookups.append(dict(external_identifier=patrondata.permanent_id))
            if patrondata.username:
                # Username is fairly reliable, since the patron
                # generally has to decide to change it.
                lookups.append(dict(username=patrondata.username))

            if patrondata.authorization_identifier:
                # Authorization identifiers change all the time so
                # they're not terribly reliable.
                lookups.append(
                    dict(authorization_identifier=patrondata.authorization_identifier)
                )

        patron = None
        for lookup in lookups:
            lookup["library_id"] = self.library_id
            patron = get_one(_db, Patron, **lookup)
            if patron:
                # We found them!
                break

        if not patron and username:
            # This is a Basic Auth username, but it might correspond
            # to either Patron.authorization_identifier or
            # Patron.username.
            #
            # NOTE: If patrons are allowed to choose their own
            # usernames, it's possible that a username and
            # authorization_identifier can conflict. In that case it's
            # undefined which Patron is returned from this query. If
            # this happens, it's a problem with the ILS and needs to
            # be resolved over there.
            clause = or_(
                Patron.authorization_identifier == username, Patron.username == username
            )
            qu = (
                _db.query(Patron)
                .filter(clause)
                .filter(Patron.library_id == self.library_id)
                .limit(1)
            )
            try:
                patron = qu.one()
            except NoResultFound:
                patron = None
        return patron

    @property
    def authentication_header(self):
        return 'Basic realm="%s"' % self.AUTHENTICATION_REALM

    def _authentication_flow_document(self, _db):
        """Create a Authentication Flow object for use in an Authentication for
        OPDS document.
        """

        login_inputs = dict(keyboard=self.identifier_keyboard)
        if self.identifier_maximum_length:
            login_inputs["maximum_length"] = self.identifier_maximum_length
        if self.identifier_barcode_format:
            login_inputs["barcode_format"] = self.identifier_barcode_format

        password_inputs = dict(keyboard=self.password_keyboard)
        if self.password_maximum_length:
            password_inputs["maximum_length"] = self.password_maximum_length

        # Localize the labels if possible.
        localized_identifier_label = self.COMMON_IDENTIFIER_LABELS.get(
            self.identifier_label, self.identifier_label
        )
        localized_password_label = self.COMMON_PASSWORD_LABELS.get(
            self.password_label, self.password_label
        )
        flow_doc = dict(
            description=str(self.DISPLAY_NAME),
            labels=dict(
                login=str(localized_identifier_label),
                password=str(localized_password_label),
            ),
            inputs=dict(login=login_inputs, password=password_inputs),
        )
        if self.LOGIN_BUTTON_IMAGE:
            # TODO: I'm not sure if logo is appropriate for this, since it's a button
            # with the logo on it rather than a plain logo. Perhaps we should use plain
            # logos instead.
            flow_doc["links"] = [
                dict(
                    rel="logo",
                    href=url_for(
                        "static_image", filename=self.LOGIN_BUTTON_IMAGE, _external=True
                    ),
                )
            ]
        return flow_doc


class BearerTokenSigner:
    """Mixin class used for storing a secret used for signing Bearer tokens"""

    # Name of the site-wide ConfigurationSetting containing the secret
    # used to sign bearer tokens.
    BEARER_TOKEN_SIGNING_SECRET = Configuration.BEARER_TOKEN_SIGNING_SECRET

    @classmethod
    def bearer_token_signing_secret(cls, db):
        """Find or generate the site-wide bearer token signing secret.

        :param db: Database session
        :type db: sqlalchemy.orm.session.Session

        :return: ConfigurationSetting object containing the signing secret
        :rtype: ConfigurationSetting
        """
        return ConfigurationSetting.sitewide_secret(db, cls.BEARER_TOKEN_SIGNING_SECRET)


<<<<<<< HEAD
=======
class OAuthAuthenticationProvider(AuthenticationProvider, BearerTokenSigner):

    # NOTE: Each subclass must define URI as per
    # AuthenticationProvider superclass. This is the URI used to
    # identify this particular authentication provider.
    #
    # Each subclass MAY define a value for FLOW_TYPE. This is the URI
    # used to identify the authentication mechanism in Authentication
    # For OPDS documents. The default is used to indicate the Library
    # Simplified variant of OAuth.
    #
    # Each subclass MUST define an attribute called
    # NAME, which is the name used to configure that
    # subclass in the configuration file. Failure to define this
    # attribute will result in an error in the constructor.
    #
    # Each subclass MUST define an attribute called TOKEN_TYPE, which
    # is the name used in the database to distinguish this provider's
    # tokens from other provider's tokens.
    #
    # Each subclass MUST define an attribute called
    # TOKEN_DATA_SOURCE_NAME, which is the name of the DataSource
    # under which bearer tokens for patrons will be registered.

    # Finally, each subclass MUST define an attribute called
    # EXTERNAL_AUTHENTICATE_URL. When the patron hits the
    # oauth_authentication_redirect controller, they will be
    # redirected to this URL on the OAuth provider's site.
    #
    # This URL template MUST contain Python variable interpolations
    # for 'client_id', 'oauth_callback_url', 'state'. This way the
    # OAuth provider knows which client is asking to authenticate a
    # user, and it knows to send the client back to our
    # oauth_authentication_callback controller. Finally, the
    # oauth_callback controller can maintain any state from the
    # initial request to oauth_authentication_redirect.
    #
    # As an example, here's the EXTERNAL_AUTHENTICATE_URL for the
    # Clever OAuth provider:
    #
    # EXTERNAL_AUTHENTICATE_URL = "https://clever.com/oauth/authorize?response_type=code&client_id=%(client_id)s&redirect_uri=%(oauth_callback_url)s&state=%(state)s"

    FLOW_TYPE = "http://librarysimplified.org/authtype/OAuth-with-intermediary"

    # After verifying the patron's OAuth credentials, we send them a
    # token. This configuration setting controls how long they can use
    # that token before we check their OAuth credentials again.
    OAUTH_TOKEN_EXPIRATION_DAYS = "token_expiration_days"

    # This is the default value for that configuration setting.
    DEFAULT_TOKEN_EXPIRATION_DAYS = 42

    SETTINGS = [
        {
            "key": OAUTH_TOKEN_EXPIRATION_DAYS,
            "type": "number",
            "label": _("Days until OAuth token expires"),
        },
    ] + AuthenticationProvider.SETTINGS

    def __init__(self, library, integration, analytics=None):
        """Initialize this OAuthAuthenticationProvider.

        :param library: Patrons authenticated through this provider
            are associated with this Library. Don't store this object!
            It's associated with a scoped database session. Just pull
            normal Python objects out of it.
        :param externalintegration: The ExternalIntegration that
            configures this AuthenticationProvider. Don't store this
            object! It's associated with a scoped database session. Just
            pull normal Python objects out of it.
        :param client_id: An ID given to us by the OAuth provider, used
            to distinguish between us and its other clients.
        :param client_secret: A secret key given to us by the OAuth
            provider, used to validate that we are who we say we are.
        :param token_expiration_days: This many days may elapse before
            we ask the patron to go through the OAuth validation
            process again.
        """
        super().__init__(library, integration, analytics)
        self.client_id = integration.username
        self.client_secret = integration.password
        self.token_expiration_days = (
            integration.setting(self.OAUTH_TOKEN_EXPIRATION_DAYS).int_value
            or self.DEFAULT_TOKEN_EXPIRATION_DAYS
        )

    def authenticated_patron(self, _db, token):
        """Go from an OAuth provider token to an authenticated Patron.

        :param token: The provider token extracted from the Authorization
            header. This is _not_ the bearer token found in
            the Authorization header; it's the provider-specific token
            embedded in that token.

        :return: A Patron, if one can be authenticated. None, if the
            credentials do not authenticate any particular patron. A
            ProblemDetail if an error occurs.
        """
        data_source, ignore = self.token_data_source(_db)
        credential = Credential.lookup_by_token(
            _db, data_source, self.TOKEN_TYPE, token
        )
        if credential:
            return credential.patron

        # This token wasn't in our database, or was expired. The
        # patron will have to log in through the OAuth provider again
        # to get a new token.
        return None

    def create_token(self, _db, patron, token):
        """Create a Credential object that ties the given patron to the
        given provider token.
        """
        data_source, ignore = self.token_data_source(_db)
        duration = datetime.timedelta(days=self.token_expiration_days)
        return Credential.temporary_token_create(
            _db, data_source, self.TOKEN_TYPE, patron, duration, token
        )

    def external_authenticate_url(self, state, _db):
        """Generate the URL provided by the OAuth provider which will present
        the patron with a login form.

        :param state: A state variable to be propagated through to the OAuth
            callback.
        """
        template = self.EXTERNAL_AUTHENTICATE_URL
        arguments = self.external_authenticate_url_parameters(state, _db)
        return template % arguments

    def external_authenticate_url_parameters(self, state, _db):
        """Arguments used to fill in the template EXTERNAL_AUTHENTICATE_URL."""
        library_short_name = self.library(_db).short_name
        return dict(
            client_id=self.client_id,
            state=state,
            # When the patron finishes logging in to the OAuth provider,
            # we want them to send the patron to this URL.
            oauth_callback_url=OAuthController.oauth_authentication_callback_url(
                library_short_name
            ),
        )

    def oauth_callback(self, _db, code):
        """Verify the incoming parameters with the OAuth provider. Exchange
        the authorization code for an access token. Create or look up
        appropriate database records.

        :param code: The authorization code generated by the
            authorization server, as per section 4.1.2 of RFC 6749. This
            method will exchange the authorization code for an access token.

        :return: A ProblemDetail if there's a problem. Otherwise, a
            3-tuple (Credential, Patron, PatronData). The Credential
            contains the access token provided by the OAuth provider. The
            Patron object represents the authenticated Patron, and the
            PatronData object includes information about the patron
            obtained from the OAuth provider which cannot be stored in the
            circulation manager's database, but which should be passed on
            to the client.

        """
        # Ask the OAuth provider to verify the code that was passed
        # in.  This will give us an access token we can use to look up
        # detailed patron information.
        token = self.remote_exchange_code_for_access_token(_db, code)
        if isinstance(token, ProblemDetail):
            return token

        # Now that we have a bearer token, use it to look up patron
        # information.
        patrondata = self.remote_patron_lookup(token)
        if isinstance(patrondata, ProblemDetail):
            return patrondata

        for identifier in patrondata.authorization_identifiers:
            result = self.enforce_library_identifier_restriction(identifier, patrondata)
            if result:
                patrondata = result
                break
        else:
            # None of the patron's authorization identifiers match.
            # This patron was able to validate with the OAuth provider,
            # but they are not a patron of _this_ library.
            return PATRON_OF_ANOTHER_LIBRARY

        # Convert the PatronData into a Patron object.
        patron, is_new = patrondata.get_or_create_patron(
            _db, self.library_id, analytics=self.analytics
        )

        # Create a credential for the Patron.
        credential, is_new = self.create_token(_db, patron, token)
        return credential, patron, patrondata

    def remote_exchange_authorization_code_for_access_token(self, _db, code):
        """Ask the OAuth provider to convert a code (passed in to the OAuth
        callback) into a bearer token.

        We can use the bearer token to act on behalf of a specific
        patron. It also gives us confidence that the patron
        authenticated correctly with the OAuth provider.

        :return: A ProblemDetail if there's a problem; otherwise, the
            bearer token.
        """
        raise NotImplementedError()

    def remote_patron_lookup(self, access_token):
        """Use a bearer token to look up as much information as possible about
        a patron.

        :return: A ProblemDetail if there's a problem. Otherwise, a PatronData.
        """
        raise NotImplementedError()

    def _internal_authenticate_url(self, _db):
        """A patron who wants to log in should hit this URL on the circulation
        manager. They'll be redirected to the OAuth provider, which will
        take care of it.
        """
        library = self.library(_db)

        return url_for(
            "oauth_authenticate",
            _external=True,
            provider=self.NAME,
            library_short_name=library.short_name,
        )

    def _authentication_flow_document(self, _db):
        """Create a Authentication Flow object for use in an Authentication for
        OPDS document.

        Example:
        {
            "type": "http://librarysimplified.org/authtype/OAuth-with-intermediary"
            "description": "My OAuth Provider",
            "links": [
              { "rel" : "authenticate"
                "href": "https://circulation.library.org/oauth_authenticate?provider=MyOAuth" }
            ]
        }
        """
        flow_doc = dict(
            description=self.NAME,
            links=[dict(rel="authenticate", href=self._internal_authenticate_url(_db))],
        )
        if self.LOGIN_BUTTON_IMAGE:
            # TODO: I'm not sure if logo is appropriate for this, since it's a button
            # with the logo on it rather than a plain logo. Perhaps we should use plain
            # logos instead.
            flow_doc["links"] += [
                dict(
                    rel="logo",
                    href=url_for(
                        "static_image", filename=self.LOGIN_BUTTON_IMAGE, _external=True
                    ),
                )
            ]
        return flow_doc

    def token_data_source(self, _db):
        return get_one_or_create(_db, DataSource, name=self.TOKEN_DATA_SOURCE_NAME)


class OAuthController:

    """A controller for handling requests that are part of the OAuth
    credential dance.
    """

    def __init__(self, authenticator):
        self.authenticator = authenticator

    @classmethod
    def oauth_authentication_callback_url(cls, library_short_name):
        """The URL to the oauth_authentication_callback controller.

        This is its own method because sometimes an
        OAuthAuthenticationProvider needs to send it to the OAuth
        provider to demonstrate that it knows which URL a patron was
        redirected to.
        """
        return url_for(
            "oauth_callback", library_short_name=library_short_name, _external=True
        )

    def oauth_authentication_redirect(self, params, _db):
        """Redirect an unauthenticated patron to the authentication URL of the
        appropriate OAuth provider.

        Over on that other site, the patron will authenticate and be
        redirected back to the circulation manager, ending up in
        oauth_authentication_callback.
        """
        redirect_uri = params.get("redirect_uri", "")
        provider_name = params.get("provider")
        provider = self.authenticator.oauth_provider_lookup(provider_name)
        if isinstance(provider, ProblemDetail):
            return self._redirect_with_error(redirect_uri, provider)
        state = dict(provider=provider.NAME, redirect_uri=redirect_uri)
        state = json.dumps(state)
        state = urllib.parse.quote(state)
        return redirect(provider.external_authenticate_url(state, _db))

    def oauth_authentication_callback(self, _db, params):
        """Create a Patron object and a bearer token for a patron who has just
        authenticated with one of our OAuth providers.

        :return: A redirect to the `redirect_uri` kept in
            `params['state']`, with the bearer token encoded into the
            fragment identifier as `access_token` and useful information
            about the patron encoded into the fragment identifier as
            `patron_info`. For example, if params is

            dict(state="http://oauthprovider.org/success")

        Then the redirect URI might be:

            http://oauthprovider.org/success#access_token=1234&patron_info=%7B%22name%22%3A+%22Mary+Shell%22%7D

        It's the client's responsibility to extract the access_token,
        start using it as a bearer token, and make sense of the
        patron_info.
        """
        code = params.get("code")
        state = params.get("state")
        if not code or not state:
            return INVALID_OAUTH_CALLBACK_PARAMETERS

        state = json.loads(urllib.parse.unquote(state))
        client_redirect_uri = state.get("redirect_uri") or ""
        provider_name = state.get("provider")
        provider = self.authenticator.oauth_provider_lookup(provider_name)
        if isinstance(provider, ProblemDetail):
            return self._redirect_with_error(client_redirect_uri, provider)

        # Send the incoming parameters to the OAuth provider and get
        # back a provider token (a Credential object), the
        # authenticated patron (a Patron object), and a PatronData
        # including any personal information obtained from the OAuth
        # provider (such as patron name) which we can't store in the
        # database.
        response = provider.oauth_callback(_db, code)
        if isinstance(response, ProblemDetail):
            # Most likely the OAuth provider didn't like the credentials
            # we sent.
            return self._redirect_with_error(client_redirect_uri, response)
        provider_token, patron, patrondata = response

        # Turn the provider token into a bearer token we can give to
        # the patron.
        simplified_token = self.authenticator.create_bearer_token(
            provider.NAME, provider_token.credential
        )

        patron_info = json.dumps(patrondata.to_response_parameters)
        params = dict(access_token=simplified_token, patron_info=patron_info)
        return redirect(client_redirect_uri + "#" + urllib.parse.urlencode(params))

    def _redirect_with_error(self, redirect_uri, pd):
        """Redirect the patron to the given URL, with the given ProblemDetail
        encoded into the fragment identifier.
        """
        return redirect(self._error_uri(redirect_uri, pd))

    def _error_uri(self, redirect_uri, pd):
        """Encode the given ProblemDetail into the fragment identifier
        of the given URI.
        """
        problem_detail_json = pd_json(
            pd.uri, pd.status_code, pd.title, pd.detail, pd.instance, pd.debug_message
        )
        params = dict(error=problem_detail_json)
        return redirect_uri + "#" + urllib.parse.urlencode(params)


>>>>>>> 0a923641
class BaseSAMLAuthenticationProvider(
    AuthenticationProvider, BearerTokenSigner, metaclass=ABCMeta
):
    """
    Base class for SAML authentication providers
    """

    NAME = "SAML 2.0"

    DESCRIPTION = _("SAML 2.0 authentication provider")

    DISPLAY_NAME = NAME

    FLOW_TYPE = "http://librarysimplified.org/authtype/SAML-2.0"

    SETTINGS = SAMLSettings()  # type: ignore

    LIBRARY_SETTINGS: List[Dict[str, Any]] = []<|MERGE_RESOLUTION|>--- conflicted
+++ resolved
@@ -3,16 +3,8 @@
 import logging
 import re
 import sys
-<<<<<<< HEAD
-from abc import ABCMeta
-from typing import Iterable, Optional
-=======
-import urllib.error
-import urllib.parse
-import urllib.request
 from abc import ABC, ABCMeta
 from typing import Any, Dict, Iterable, List, Optional, Union
->>>>>>> 0a923641
 
 import flask
 import jwt
@@ -809,13 +801,7 @@
         """An iterator over all registered AuthenticationProviders."""
         if self.basic_auth_provider:
             yield self.basic_auth_provider
-<<<<<<< HEAD
-        for provider in list(self.saml_providers_by_name.values()):
-            yield provider
-=======
-        yield from list(self.oauth_providers_by_name.values())
         yield from list(self.saml_providers_by_name.values())
->>>>>>> 0a923641
 
     def authenticated_patron(self, _db, header):
         """Go from an Authorization header value to a Patron object.
@@ -2357,389 +2343,6 @@
         return ConfigurationSetting.sitewide_secret(db, cls.BEARER_TOKEN_SIGNING_SECRET)
 
 
-<<<<<<< HEAD
-=======
-class OAuthAuthenticationProvider(AuthenticationProvider, BearerTokenSigner):
-
-    # NOTE: Each subclass must define URI as per
-    # AuthenticationProvider superclass. This is the URI used to
-    # identify this particular authentication provider.
-    #
-    # Each subclass MAY define a value for FLOW_TYPE. This is the URI
-    # used to identify the authentication mechanism in Authentication
-    # For OPDS documents. The default is used to indicate the Library
-    # Simplified variant of OAuth.
-    #
-    # Each subclass MUST define an attribute called
-    # NAME, which is the name used to configure that
-    # subclass in the configuration file. Failure to define this
-    # attribute will result in an error in the constructor.
-    #
-    # Each subclass MUST define an attribute called TOKEN_TYPE, which
-    # is the name used in the database to distinguish this provider's
-    # tokens from other provider's tokens.
-    #
-    # Each subclass MUST define an attribute called
-    # TOKEN_DATA_SOURCE_NAME, which is the name of the DataSource
-    # under which bearer tokens for patrons will be registered.
-
-    # Finally, each subclass MUST define an attribute called
-    # EXTERNAL_AUTHENTICATE_URL. When the patron hits the
-    # oauth_authentication_redirect controller, they will be
-    # redirected to this URL on the OAuth provider's site.
-    #
-    # This URL template MUST contain Python variable interpolations
-    # for 'client_id', 'oauth_callback_url', 'state'. This way the
-    # OAuth provider knows which client is asking to authenticate a
-    # user, and it knows to send the client back to our
-    # oauth_authentication_callback controller. Finally, the
-    # oauth_callback controller can maintain any state from the
-    # initial request to oauth_authentication_redirect.
-    #
-    # As an example, here's the EXTERNAL_AUTHENTICATE_URL for the
-    # Clever OAuth provider:
-    #
-    # EXTERNAL_AUTHENTICATE_URL = "https://clever.com/oauth/authorize?response_type=code&client_id=%(client_id)s&redirect_uri=%(oauth_callback_url)s&state=%(state)s"
-
-    FLOW_TYPE = "http://librarysimplified.org/authtype/OAuth-with-intermediary"
-
-    # After verifying the patron's OAuth credentials, we send them a
-    # token. This configuration setting controls how long they can use
-    # that token before we check their OAuth credentials again.
-    OAUTH_TOKEN_EXPIRATION_DAYS = "token_expiration_days"
-
-    # This is the default value for that configuration setting.
-    DEFAULT_TOKEN_EXPIRATION_DAYS = 42
-
-    SETTINGS = [
-        {
-            "key": OAUTH_TOKEN_EXPIRATION_DAYS,
-            "type": "number",
-            "label": _("Days until OAuth token expires"),
-        },
-    ] + AuthenticationProvider.SETTINGS
-
-    def __init__(self, library, integration, analytics=None):
-        """Initialize this OAuthAuthenticationProvider.
-
-        :param library: Patrons authenticated through this provider
-            are associated with this Library. Don't store this object!
-            It's associated with a scoped database session. Just pull
-            normal Python objects out of it.
-        :param externalintegration: The ExternalIntegration that
-            configures this AuthenticationProvider. Don't store this
-            object! It's associated with a scoped database session. Just
-            pull normal Python objects out of it.
-        :param client_id: An ID given to us by the OAuth provider, used
-            to distinguish between us and its other clients.
-        :param client_secret: A secret key given to us by the OAuth
-            provider, used to validate that we are who we say we are.
-        :param token_expiration_days: This many days may elapse before
-            we ask the patron to go through the OAuth validation
-            process again.
-        """
-        super().__init__(library, integration, analytics)
-        self.client_id = integration.username
-        self.client_secret = integration.password
-        self.token_expiration_days = (
-            integration.setting(self.OAUTH_TOKEN_EXPIRATION_DAYS).int_value
-            or self.DEFAULT_TOKEN_EXPIRATION_DAYS
-        )
-
-    def authenticated_patron(self, _db, token):
-        """Go from an OAuth provider token to an authenticated Patron.
-
-        :param token: The provider token extracted from the Authorization
-            header. This is _not_ the bearer token found in
-            the Authorization header; it's the provider-specific token
-            embedded in that token.
-
-        :return: A Patron, if one can be authenticated. None, if the
-            credentials do not authenticate any particular patron. A
-            ProblemDetail if an error occurs.
-        """
-        data_source, ignore = self.token_data_source(_db)
-        credential = Credential.lookup_by_token(
-            _db, data_source, self.TOKEN_TYPE, token
-        )
-        if credential:
-            return credential.patron
-
-        # This token wasn't in our database, or was expired. The
-        # patron will have to log in through the OAuth provider again
-        # to get a new token.
-        return None
-
-    def create_token(self, _db, patron, token):
-        """Create a Credential object that ties the given patron to the
-        given provider token.
-        """
-        data_source, ignore = self.token_data_source(_db)
-        duration = datetime.timedelta(days=self.token_expiration_days)
-        return Credential.temporary_token_create(
-            _db, data_source, self.TOKEN_TYPE, patron, duration, token
-        )
-
-    def external_authenticate_url(self, state, _db):
-        """Generate the URL provided by the OAuth provider which will present
-        the patron with a login form.
-
-        :param state: A state variable to be propagated through to the OAuth
-            callback.
-        """
-        template = self.EXTERNAL_AUTHENTICATE_URL
-        arguments = self.external_authenticate_url_parameters(state, _db)
-        return template % arguments
-
-    def external_authenticate_url_parameters(self, state, _db):
-        """Arguments used to fill in the template EXTERNAL_AUTHENTICATE_URL."""
-        library_short_name = self.library(_db).short_name
-        return dict(
-            client_id=self.client_id,
-            state=state,
-            # When the patron finishes logging in to the OAuth provider,
-            # we want them to send the patron to this URL.
-            oauth_callback_url=OAuthController.oauth_authentication_callback_url(
-                library_short_name
-            ),
-        )
-
-    def oauth_callback(self, _db, code):
-        """Verify the incoming parameters with the OAuth provider. Exchange
-        the authorization code for an access token. Create or look up
-        appropriate database records.
-
-        :param code: The authorization code generated by the
-            authorization server, as per section 4.1.2 of RFC 6749. This
-            method will exchange the authorization code for an access token.
-
-        :return: A ProblemDetail if there's a problem. Otherwise, a
-            3-tuple (Credential, Patron, PatronData). The Credential
-            contains the access token provided by the OAuth provider. The
-            Patron object represents the authenticated Patron, and the
-            PatronData object includes information about the patron
-            obtained from the OAuth provider which cannot be stored in the
-            circulation manager's database, but which should be passed on
-            to the client.
-
-        """
-        # Ask the OAuth provider to verify the code that was passed
-        # in.  This will give us an access token we can use to look up
-        # detailed patron information.
-        token = self.remote_exchange_code_for_access_token(_db, code)
-        if isinstance(token, ProblemDetail):
-            return token
-
-        # Now that we have a bearer token, use it to look up patron
-        # information.
-        patrondata = self.remote_patron_lookup(token)
-        if isinstance(patrondata, ProblemDetail):
-            return patrondata
-
-        for identifier in patrondata.authorization_identifiers:
-            result = self.enforce_library_identifier_restriction(identifier, patrondata)
-            if result:
-                patrondata = result
-                break
-        else:
-            # None of the patron's authorization identifiers match.
-            # This patron was able to validate with the OAuth provider,
-            # but they are not a patron of _this_ library.
-            return PATRON_OF_ANOTHER_LIBRARY
-
-        # Convert the PatronData into a Patron object.
-        patron, is_new = patrondata.get_or_create_patron(
-            _db, self.library_id, analytics=self.analytics
-        )
-
-        # Create a credential for the Patron.
-        credential, is_new = self.create_token(_db, patron, token)
-        return credential, patron, patrondata
-
-    def remote_exchange_authorization_code_for_access_token(self, _db, code):
-        """Ask the OAuth provider to convert a code (passed in to the OAuth
-        callback) into a bearer token.
-
-        We can use the bearer token to act on behalf of a specific
-        patron. It also gives us confidence that the patron
-        authenticated correctly with the OAuth provider.
-
-        :return: A ProblemDetail if there's a problem; otherwise, the
-            bearer token.
-        """
-        raise NotImplementedError()
-
-    def remote_patron_lookup(self, access_token):
-        """Use a bearer token to look up as much information as possible about
-        a patron.
-
-        :return: A ProblemDetail if there's a problem. Otherwise, a PatronData.
-        """
-        raise NotImplementedError()
-
-    def _internal_authenticate_url(self, _db):
-        """A patron who wants to log in should hit this URL on the circulation
-        manager. They'll be redirected to the OAuth provider, which will
-        take care of it.
-        """
-        library = self.library(_db)
-
-        return url_for(
-            "oauth_authenticate",
-            _external=True,
-            provider=self.NAME,
-            library_short_name=library.short_name,
-        )
-
-    def _authentication_flow_document(self, _db):
-        """Create a Authentication Flow object for use in an Authentication for
-        OPDS document.
-
-        Example:
-        {
-            "type": "http://librarysimplified.org/authtype/OAuth-with-intermediary"
-            "description": "My OAuth Provider",
-            "links": [
-              { "rel" : "authenticate"
-                "href": "https://circulation.library.org/oauth_authenticate?provider=MyOAuth" }
-            ]
-        }
-        """
-        flow_doc = dict(
-            description=self.NAME,
-            links=[dict(rel="authenticate", href=self._internal_authenticate_url(_db))],
-        )
-        if self.LOGIN_BUTTON_IMAGE:
-            # TODO: I'm not sure if logo is appropriate for this, since it's a button
-            # with the logo on it rather than a plain logo. Perhaps we should use plain
-            # logos instead.
-            flow_doc["links"] += [
-                dict(
-                    rel="logo",
-                    href=url_for(
-                        "static_image", filename=self.LOGIN_BUTTON_IMAGE, _external=True
-                    ),
-                )
-            ]
-        return flow_doc
-
-    def token_data_source(self, _db):
-        return get_one_or_create(_db, DataSource, name=self.TOKEN_DATA_SOURCE_NAME)
-
-
-class OAuthController:
-
-    """A controller for handling requests that are part of the OAuth
-    credential dance.
-    """
-
-    def __init__(self, authenticator):
-        self.authenticator = authenticator
-
-    @classmethod
-    def oauth_authentication_callback_url(cls, library_short_name):
-        """The URL to the oauth_authentication_callback controller.
-
-        This is its own method because sometimes an
-        OAuthAuthenticationProvider needs to send it to the OAuth
-        provider to demonstrate that it knows which URL a patron was
-        redirected to.
-        """
-        return url_for(
-            "oauth_callback", library_short_name=library_short_name, _external=True
-        )
-
-    def oauth_authentication_redirect(self, params, _db):
-        """Redirect an unauthenticated patron to the authentication URL of the
-        appropriate OAuth provider.
-
-        Over on that other site, the patron will authenticate and be
-        redirected back to the circulation manager, ending up in
-        oauth_authentication_callback.
-        """
-        redirect_uri = params.get("redirect_uri", "")
-        provider_name = params.get("provider")
-        provider = self.authenticator.oauth_provider_lookup(provider_name)
-        if isinstance(provider, ProblemDetail):
-            return self._redirect_with_error(redirect_uri, provider)
-        state = dict(provider=provider.NAME, redirect_uri=redirect_uri)
-        state = json.dumps(state)
-        state = urllib.parse.quote(state)
-        return redirect(provider.external_authenticate_url(state, _db))
-
-    def oauth_authentication_callback(self, _db, params):
-        """Create a Patron object and a bearer token for a patron who has just
-        authenticated with one of our OAuth providers.
-
-        :return: A redirect to the `redirect_uri` kept in
-            `params['state']`, with the bearer token encoded into the
-            fragment identifier as `access_token` and useful information
-            about the patron encoded into the fragment identifier as
-            `patron_info`. For example, if params is
-
-            dict(state="http://oauthprovider.org/success")
-
-        Then the redirect URI might be:
-
-            http://oauthprovider.org/success#access_token=1234&patron_info=%7B%22name%22%3A+%22Mary+Shell%22%7D
-
-        It's the client's responsibility to extract the access_token,
-        start using it as a bearer token, and make sense of the
-        patron_info.
-        """
-        code = params.get("code")
-        state = params.get("state")
-        if not code or not state:
-            return INVALID_OAUTH_CALLBACK_PARAMETERS
-
-        state = json.loads(urllib.parse.unquote(state))
-        client_redirect_uri = state.get("redirect_uri") or ""
-        provider_name = state.get("provider")
-        provider = self.authenticator.oauth_provider_lookup(provider_name)
-        if isinstance(provider, ProblemDetail):
-            return self._redirect_with_error(client_redirect_uri, provider)
-
-        # Send the incoming parameters to the OAuth provider and get
-        # back a provider token (a Credential object), the
-        # authenticated patron (a Patron object), and a PatronData
-        # including any personal information obtained from the OAuth
-        # provider (such as patron name) which we can't store in the
-        # database.
-        response = provider.oauth_callback(_db, code)
-        if isinstance(response, ProblemDetail):
-            # Most likely the OAuth provider didn't like the credentials
-            # we sent.
-            return self._redirect_with_error(client_redirect_uri, response)
-        provider_token, patron, patrondata = response
-
-        # Turn the provider token into a bearer token we can give to
-        # the patron.
-        simplified_token = self.authenticator.create_bearer_token(
-            provider.NAME, provider_token.credential
-        )
-
-        patron_info = json.dumps(patrondata.to_response_parameters)
-        params = dict(access_token=simplified_token, patron_info=patron_info)
-        return redirect(client_redirect_uri + "#" + urllib.parse.urlencode(params))
-
-    def _redirect_with_error(self, redirect_uri, pd):
-        """Redirect the patron to the given URL, with the given ProblemDetail
-        encoded into the fragment identifier.
-        """
-        return redirect(self._error_uri(redirect_uri, pd))
-
-    def _error_uri(self, redirect_uri, pd):
-        """Encode the given ProblemDetail into the fragment identifier
-        of the given URI.
-        """
-        problem_detail_json = pd_json(
-            pd.uri, pd.status_code, pd.title, pd.detail, pd.instance, pd.debug_message
-        )
-        params = dict(error=problem_detail_json)
-        return redirect_uri + "#" + urllib.parse.urlencode(params)
-
-
->>>>>>> 0a923641
 class BaseSAMLAuthenticationProvider(
     AuthenticationProvider, BearerTokenSigner, metaclass=ABCMeta
 ):
