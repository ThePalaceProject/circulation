--- conflicted
+++ resolved
@@ -371,22 +371,7 @@
     def from_config(cls, _db, library):
         """Initialize an Authenticator from site configuration.
         """
-<<<<<<< HEAD
-        # TODO: This needs to change to get _all_ libraries
-        # and instantiate an Authenticator for each, or else
-        # a single Authenticator that can handle all of them.
-        library = Library.instance(_db)
-        
-        # Commit just in case this is the first time the Library has
-        # ever been loaded.
-        _db.commit()
-
-        integrations = _db.query(ExternalIntegration).filter(
-            ExternalIntegration.goal==ExternalIntegration.PATRON_AUTH_GOAL
-        )
-        
-=======
->>>>>>> 90484bf0
+        
         authentication_policy = Configuration.policy("authentication")
         if not authentication_policy:
             raise CannotLoadConfiguration(
