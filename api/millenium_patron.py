--- conflicted
+++ resolved
@@ -288,25 +288,7 @@
             return patrondata
 
         if self.auth_mode == self.PIN_AUTHENTICATION_MODE:
-<<<<<<< HEAD
             return self._remote_authenticate_pintest(password, username)
-=======
-            # Patrons are authenticated with a secret PIN.
-            #
-            # The PIN is URL-encoded. The username is not: as far as
-            # we can tell Millenium Patron doesn't even try to decode
-            # it.
-            quoted_password = parse.quote(password, safe="") if password else password
-            path = "%(barcode)s/%(pin)s/pintest" % dict(
-                barcode=username, pin=quoted_password
-            )
-            url = self.root + path
-            response = self.request(url)
-            data = dict(self._extract_text_nodes(response.content))
-            if data.get("RETCOD") == "0":
-                return PatronData(authorization_identifier=username, complete=False)
-            return None
->>>>>>> fa9eca28
         elif self.auth_mode == self.FAMILY_NAME_AUTHENTICATION_MODE:
             # Patrons are authenticated by their family name.
             patrondata = self.remote_patron_lookup(username)
