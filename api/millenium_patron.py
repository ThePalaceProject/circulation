--- conflicted
+++ resolved
@@ -52,11 +52,7 @@
     # of the Millenium Patron API server.
     VERIFY_CERTIFICATE = "verify_certificate"
     
-<<<<<<< HEAD
-    def __init__(self, library_id, url=None, authorization_identifier_blacklist=[],
-=======
-    def __init__(self, url=None, auth_mode=None, authorization_identifier_blacklist=[],
->>>>>>> 8d2426ef
+    def __init__(self, library_id, url=None, auth_mode=None, authorization_identifier_blacklist=[],
                  verify_certificate=True, **kwargs):
         if not url:
             raise CannotLoadConfiguration(
