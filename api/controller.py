--- conflicted
+++ resolved
@@ -973,10 +973,7 @@
             query=query, annotator=annotator, pagination=pagination,
             facets=facets
         )
-<<<<<<< HEAD
-=======
-
->>>>>>> b423b63f
+
 
 class MARCRecordController(CirculationManagerController):
     DOWNLOAD_TEMPLATE = """
@@ -1180,43 +1177,17 @@
             private=True
         )
         if loan:
-            feed = LibraryLoanAndHoldAnnotator.single_loan_feed(
-                self.circulation, loan
+            return LibraryLoanAndHoldAnnotator.single_loan_feed(
+                self.circulation, loan, **response_kwargs
             )
         elif hold:
-            feed = LibraryLoanAndHoldAnnotator.single_hold_feed(
-                self.circulation, hold
+            return LibraryLoanAndHoldAnnotator.single_hold_feed(
+                self.circulation, hold, **response_kwargs
             )
         else:
             # This should never happen -- we should have sent a more specific
             # error earlier.
             return HOLD_FAILED
-<<<<<<< HEAD
-        if is_new:
-            status_code = 201
-        else:
-            status_code = 200
-        if isinstance(feed, Response):
-            # We may need to change the status code, and we want to
-            # make sure this response is not cached.
-            response = feed.modified(status=status_code, max_age=0)
-        elif isinstance(feed, OPDSFeed):
-            # Convert an OPDS feed into a Response.
-            # TODO: this may no longer be necessary.
-            content = unicode(feed)
-            response = OPDSFeedResponse(
-                response=unicode(feed), status=status_code,
-                max_age=0
-            )
-        return response
-=======
-        if isinstance(feed, OPDSFeed):
-            content = unicode(feed)
-        else:
-            content = etree.tostring(feed)
-        headers = { "Content-Type" : OPDSFeed.ACQUISITION_FEED_TYPE }
-        return Response(content, status_code, headers)
->>>>>>> b423b63f
 
     def best_lendable_pool(self, library, patron, identifier_type, identifier,
                            mechanism_id):
