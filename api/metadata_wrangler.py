--- conflicted
+++ resolved
@@ -2,12 +2,7 @@
 # and the metadata wrangler.
 import datetime
 import feedparser
-<<<<<<< HEAD
-from nose.tools import set_trace
 from io import StringIO
-=======
-from StringIO import StringIO
->>>>>>> ee0ba53a
 from lxml import etree
 
 from sqlalchemy import and_, func, or_
