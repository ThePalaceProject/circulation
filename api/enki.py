from nose.tools import set_trace
import time
import datetime
import os
import json
import logging
from flask_babel import lazy_gettext as _

from config import (
    CannotLoadConfiguration,
)

from circulation import (
    LoanInfo,
    FulfillmentInfo,
    BaseCirculationAPI
)

from circulation_exceptions import *

from selftest import (
    HasSelfTests,
    SelfTestResult,
)

from core.util.http import (
    HTTP,
    RequestTimedOut,
)

from core.model import (
    CirculationEvent,
    Collection,
    DataSource,
    DeliveryMechanism,
    Edition,
    ExternalIntegration,
    Hyperlink,
    Identifier,
    LicensePool,
    Representation,
    Session,
    Subject,
)

from core.metadata_layer import (
    CirculationData,
    ContributorData,
    FormatData,
    IdentifierData,
    LinkData,
    Metadata,
    ReplacementPolicy,
    SubjectData,
)

from core.monitor import (
    Monitor,
    IdentifierSweepMonitor,
    CollectionMonitor,
    TimelineMonitor,
)

from core.analytics import Analytics
from core.testing import DatabaseTest


class EnkiAPI(BaseCirculationAPI, HasSelfTests):

    PRODUCTION_BASE_URL = "https://enkilibrary.org/API/"

    ENKI_LIBRARY_ID_KEY = u'enki_library_id'
    DESCRIPTION = _("Integrate an Enki collection.")
    SETTINGS = [
        { "key": ExternalIntegration.URL, "label": _("URL"), "default": PRODUCTION_BASE_URL, "required": True, "format": "url" },
    ] + BaseCirculationAPI.SETTINGS

    LIBRARY_SETTINGS = [
        { "key": ENKI_LIBRARY_ID_KEY, "label": _("Library ID"), "required": True },
    ]

    list_endpoint = "ListAPI"
    item_endpoint = "ItemAPI"
    user_endpoint = "UserAPI"

    NAME = u"Enki"
    ENKI = NAME
    ENKI_EXTERNAL = NAME
    ENKI_ID = u"Enki ID"

    # Create a lookup table between common DeliveryMechanism identifiers
    # and Enki format types.
    epub = Representation.EPUB_MEDIA_TYPE
    adobe_drm = DeliveryMechanism.ADOBE_DRM
    no_drm = DeliveryMechanism.NO_DRM

    delivery_mechanism_to_internal_format = {
        (epub, no_drm): 'free',
        (epub, adobe_drm): 'acs',
    }

    SET_DELIVERY_MECHANISM_AT = BaseCirculationAPI.FULFILL_STEP
    SERVICE_NAME = "Enki"
    log = logging.getLogger("Enki API")

    def __init__(self, _db, collection):
        self._db = _db
        if collection.protocol != self.ENKI:
            raise ValueError(
                "Collection protocol is %s, but passed into EnkiAPI!" %
                collection.protocol
            )

        self.collection_id = collection.id
        self.library_id = collection.external_integration.setting(self.ENKI_LIBRARY_ID_KEY).value
        self.base_url = collection.external_integration.url or self.PRODUCTION_BASE_URL

        if not self.library_id or not self.base_url:
            raise CannotLoadConfiguration(
                "Enki configuration is incomplete."
            )

    def external_integration(self, _db):
        return self.collection.external_integration

    @property
    def collection(self):
        return Collection.by_id(self._db, id=self.collection_id)

    def _run_self_tests(self, _db):

        now = datetime.datetime.utcnow()

        def count_loans_and_holds():
            """Count recent circulation events that affected loans or holds.
            """
            one_hour_ago = now - datetime.timedelta(hours=1)
            count = len(list(self.recent_activity(since=one_hour_ago)))
            return "%s circulation events in the last hour" % count

        yield self.run_test(
            "Counting recent circulation changes.",
            count_loans_and_holds
        )

        def count_title_changes():
            """Count changes to title metadata (usually because of
            new titles).
            """
            one_day_ago = now - datetime.timedelta(hours=24)
            return "%s titles added/updated in the last day" % (
                len(list(self.updated_titles(since=one_day_ago)))
            )

        yield self.run_test(
            "Counting recent collection changes.",
            count_title_changes,
        )

        for result in self.default_patrons(self.collection):
            if isinstance(result, SelfTestResult):
                yield result
                continue
            library, patron, pin = result
            task = "Checking patron activity, using test patron for library %s" % library.name
            def count_loans_and_holds(patron, pin):
                activity = list(self.patron_activity(patron, pin))
                return "Total loans and holds: %s" % len(activity)
            yield self.run_test(
                task, count_loans_and_holds, patron, pin
            )

    def request(self, url, method='get', extra_headers={}, data=None,
                params=None, retry_on_timeout=True, **kwargs):
        """Make an HTTP request to the Enki API."""
        headers = dict(extra_headers)
        try:
            return self._request(
                method, url, headers=headers, data=data,
                params=params,
                **kwargs
            )
        except RequestTimedOut, e:
            if not retry_on_timeout:
                raise e
            self.log.info(
                "Request to %s timed out once. Trying a second time.", url
            )
            return self.request(
                url, method, extra_headers,
                data, params, retry_on_timeout=False,
                **kwargs
            )

    def _request(self, method, url, headers, data, params, **kwargs):
        """Actually make an HTTP request.

        MockEnkiAPI overrides this method.
        """
        return HTTP.request_with_timeout(
            method, url, headers=headers, data=data,
            params=params, timeout=90, disallowed_response_codes=None,
            **kwargs
        )

    @classmethod
    def _minutes_since(cls, since):
        """How many minutes have elapsed since `since`?

        This is a helper method to create the `minutes` parameter to
        the API.
        """
        now = datetime.datetime.utcnow()
        return int((now - since).total_seconds() / 60)

    def recent_activity(self, since):
        """Find recent circulation events that affected loans or holds.

        :param since: A DateTime
        :yield: A sequence of CirculationData objects.
        """
        minutes = self._minutes_since(since)
        url = self.base_url + self.item_endpoint
        args = dict(
            method='getRecentActivity',
            minutes=minutes,
            lib=self.library_id
        )
        response = self.request(url, params=args)
        data = json.loads(response.content)
        parser = BibliographicParser()
        for element in data['result']['recentactivity']:
            identifier = IdentifierData(Identifier.ENKI_ID, element['id'])
            yield parser.extract_circulation(
                identifier, element['availability'], None # The recent activity API does not include format info
            )

    def updated_titles(self, since):
        """Find recent changes to book metadata.

        NOTE: getUpdateTitles will return a maximum of 1000 items, so
        in theory this may need to be paginated. This shouldn't be a
        problem assuming the monitor is run regularly.

        :param since: A DateTime
        :yield: A sequence of Metadata objects.
        """
        minutes = self._minutes_since(since)
        url = self.base_url + self.list_endpoint
        args = dict(
            method='getUpdateTitles',
            minutes=minutes,
            id='secontent',
            lib=self.library_id
        )
        response = self.request(url, params=args)
        for metadata in BibliographicParser().process_all(response.content):
            yield metadata

    def get_item(self, enki_id):
        """Retrieve bibliographic and availability information for
        a specific title.

        :param enki_id: An Enki record ID.
        :return: If the book is in the library's collection, a
            Metadata object with attached CirculationData. Otherwise, None.
        """
        url = self.base_url + self.item_endpoint
        args = dict(
            method="getItem",
            recordid=enki_id,
            lib=self.library_id,
            size="large",
        )
        response = self.request(url, params=args)
        try:
            data = json.loads(response.content)
        except ValueError, e:
            # This is most likely a 'not found' error.
            return None

        book = data.get('result', {})
        if book:
            return BibliographicParser().extract_bibliographic(book)
        return None

    def get_all_titles(self, strt=0, qty=10):
        """Retrieve a single page of items from the Enki collection.

        Iterating over the entire collection is very expensive and
        should only happen during initial data population.

        :yield: A sequence of Metadata objects, each with a
            CirculationData attached.
        """
        self.log.debug ("requesting : "+ str(qty) + " books starting at econtentRecord" +  str(strt))
        url = str(self.base_url) + str(self.list_endpoint)
        args = dict()
        args['method'] = "getAllTitles"
        args['id'] = "secontent"
        args['strt'] = strt
        args['qty'] = qty
        args['lib'] = self.library_id
        response = self.request(url, params=args)
        for metadata in BibliographicParser().process_all(response.content):
            yield metadata

    @classmethod
    def _epoch_to_struct(cls, epoch_string):
        # This will turn the time string we get from Enki into a
        # struct that the Circulation Manager can make use of.
        time_format = "%Y-%m-%dT%H:%M:%S"
        return datetime.datetime.strptime(
            time.strftime(time_format, time.gmtime(float(epoch_string))),
            time_format
        )

    def checkout(self, patron, pin, licensepool, internal_format):
        identifier = licensepool.identifier
        enki_id = identifier.identifier
        response = self.loan_request(patron.authorization_identifier, pin, enki_id)
        if response.status_code != 200:
            raise CannotLoan(response.status_code)
        result = json.loads(response.content)['result']
        if not result['success']:
            message = result['message']
            if "There are no available copies" in message:
                self.log.error("There are no copies of book %s available." % enki_id)
                raise NoAvailableCopies()
            elif "Login unsuccessful" in message:
                self.log.error("User validation against Enki server with %s / %s was unsuccessful."
                    % (patron.authorization_identifier, pin))
                raise AuthorizationFailedException()
        due_date = result['checkedOutItems'][0]['duedate']
        expires = self._epoch_to_struct(due_date)

        # Create the loan info.
        loan = LoanInfo(
            licensepool.collection,
            licensepool.data_source.name,
            licensepool.identifier.type,
            licensepool.identifier.identifier,
            None,
            expires,
            None,
        )
        return loan

    def loan_request(self, barcode, pin, book_id):
        self.log.debug ("Sending checkout request for %s" % book_id)
        url = str(self.base_url) + str(self.user_endpoint)
        args = dict()
        args['method'] = "getSELink"
        args['username'] = barcode
        args['password'] = pin
        args['lib'] = self.library_id
        args['id'] = book_id

        response = self.request(url, method='get', params=args)
        return response

    def fulfill(self, patron, pin, licensepool, internal_format, **kwargs):
        """Get the actual resource file to the patron.

        :param kwargs: A container for arguments to fulfill()
           which are not relevant to this vendor.

        :return: a FulfillmentInfo object.
        """
        book_id = licensepool.identifier.identifier
        response = self.loan_request(patron.authorization_identifier, pin, book_id)
        if response.status_code != 200:
            raise CannotFulfill(response.status_code)
        result = json.loads(response.content)['result']
        if not result['success']:
            message = result['message']
            if "There are no available copies" in message:
                self.log.error("There are no copies of book %s available." % book_id)
                raise NoAvailableCopies()
            elif "Login unsuccessful" in message:
                self.log.error("User validation against Enki server with %s / %s was unsuccessful."
                    % (patron.authorization_identifier, pin))
                raise AuthorizationFailedException()

        url, item_type, expires = self.parse_fulfill_result(result)
        # We don't know for sure which DRM scheme is in use, (that is,
        # whether the content link points to the actual book or an
        # ACSM file) but since Enki titles only have a single delivery
        # mechanism, it's easy to make a guess.
        drm_type = self.no_drm
        for lpdm in licensepool.delivery_mechanisms:
            delivery_mechanism = lpdm.delivery_mechanism
            if delivery_mechanism:
                drm_type = delivery_mechanism.drm_scheme
                break

        return FulfillmentInfo(
            licensepool.collection,
            licensepool.data_source.name,
            licensepool.identifier.type,
            licensepool.identifier.identifier,
            content_link=url,
            content_type=drm_type,
            content=None,
            content_expires=expires
        )

    def parse_fulfill_result(self, result):
        links = result['checkedOutItems'][0]['links'][0]
        url = links['url']
        item_type = links['item_type']
        due_date = result['checkedOutItems'][0]['duedate']
        expires = self._epoch_to_struct(due_date)
        return (url, item_type, expires)

    def patron_activity(self, patron, pin):
        response = self.patron_request(patron.authorization_identifier, pin)
        if response.status_code != 200:
            raise PatronNotFoundOnRemote(response.status_code)
        result = json.loads(response.content).get('result', {})
        if not result.get('success'):
            message = result.get('message', '')
            if "Login unsuccessful" in message:
                raise AuthorizationFailedException()
            else:
                self.log.error(
                    "Unexpected error in patron_activity: %r",
                    response.content
                )
                raise CirculationException(response.content)
        for loan in result['checkedOutItems']:
            yield self.parse_patron_loans(loan)
        for type, holds in result['holds'].items():
            for hold in holds:
                yield self.parse_patron_holds(hold)

    def patron_request(self, patron, pin):
        self.log.debug ("Querying Enki for information on patron %s" % patron)
        url = str(self.base_url) + str(self.user_endpoint)
        args = dict()
        args['method'] = "getSEPatronData"
        args['username'] = patron
        args['password'] = pin
        args['lib'] = self.library_id

        return self.request(url, method='get', params=args)

    def parse_patron_loans(self, checkout_data):
        # We should receive a list of JSON objects
        enki_id = checkout_data['id']
        start_date = self._epoch_to_struct(checkout_data['checkoutdate'])
        end_date = self._epoch_to_struct(checkout_data['duedate'])
        return LoanInfo(
            self.collection,
            DataSource.ENKI,
            Identifier.ENKI_ID,
            enki_id,
            start_date=start_date,
            end_date=end_date,
            fulfillment_info=None
        )

    def parse_patron_holds(self, hold_data):
        pass

    def place_hold(self, patron, pin, licensepool, notification_email_address):
        pass

    def release_hold(self, patron, pin, licensepool):
        pass


class MockEnkiAPI(EnkiAPI):
    def __init__(self, _db, collection=None, *args, **kwargs):
        self.responses = []
        self.requests = []

        library = DatabaseTest.make_default_library(_db)
        if not collection:
            collection, ignore = Collection.by_name_and_protocol(
                _db, name="Test Enki Collection", protocol=EnkiAPI.ENKI
            )
            collection.protocol=EnkiAPI.ENKI
            collection.external_integration.setting(self.ENKI_LIBRARY_ID_KEY).value = u'c'
        if collection not in library.collections:
            library.collections.append(collection)
        super(MockEnkiAPI, self).__init__(
            _db, collection, *args, **kwargs
        )

    def queue_response(self, status_code, headers={}, content=None):
        from core.testing import MockRequestsResponse
        self.responses.insert(
            0, MockRequestsResponse(status_code, headers, content)
        )

    def _request(self, method, url, headers, data, params, **kwargs):
        """Override EnkiAPI._request to pull responses from a
        queue instead of making real HTTP requests
        """
        self.requests.append([method, url, headers, data, params, kwargs])
        response = self.responses.pop()
        return HTTP._process_response(
            url, response, kwargs.get('allowed_response_codes'),
            kwargs.get('disallowed_response_codes'),
        )


class BibliographicParser(object):
    """Parses Enki's representation of book information into
    Metadata and CirculationData objects.
    """

    log = logging.getLogger("Enki Bibliographic Parser")

    # Convert the English names of languages given in the Enki API to
    # the codes we use internally.
    LANGUAGE_CODES = {
        "English": u"eng",
        "French" : u"fre",
        "Spanish": u"spa",
    }

    def process_all(self, json_data):
        if isinstance(json_data, basestring):
            json_data = json.loads(json_data)
        returned_titles = json_data.get("result", {}).get("titles", [])
	for book in returned_titles:
            data = self.extract_bibliographic(book)
            if data:
                yield data

    def extract_bibliographic(self, element):
        """Extract Metadata and CirculationData from a dictionary
        of information from Enki.

        :return: A Metadata with attached CirculationData.
        """
        # TODO: it's not clear what these are or whether we'd find them
        # useful:
        #  dateSaved
        #  length
        #  publishDate
        primary_identifier = IdentifierData(EnkiAPI.ENKI_ID, element["id"])

        identifiers = []
        identifiers.append(IdentifierData(Identifier.ISBN, element["isbn"]))

        contributors = []
        sort_name = element.get("author", None) or Edition.UNKNOWN_AUTHOR
        contributors.append(ContributorData(sort_name=sort_name))

        links = []
        description = element.get('description')
        if description:
            links.append(
                LinkData(rel=Hyperlink.DESCRIPTION, content=description,
                         media_type="text/html")
            )

        # NOTE: When this method is called by, e.g. updated_titles(),
        # the large and small images are available separately. When
        # this method is called by get_item(), we only get a single
        # image, in 'cover'. In get_item() we ask that that image be 'large',
        # which means we'll be filing it as a normal-sized image.
        #
        full_image = None
        thumbnail_image = None
        for key, rel in (
                ('cover', Hyperlink.IMAGE),
                ('small_image', Hyperlink.THUMBNAIL_IMAGE),
                ('large_image', Hyperlink.IMAGE)
        ):
            url = element.get(key)
            if not url:
                continue
            link = LinkData(
                rel=rel, href=url, media_type=Representation.PNG_MEDIA_TYPE
            )
            if rel == Hyperlink.THUMBNAIL_IMAGE:
                # Don't add a thumbnail to the list of links -- wait
                # until the end and then make it a thumbnail of the
                # primary image.
                thumbnail_image = link
            else:
                if rel == Hyperlink.IMAGE:
                    full_image = link
                links.append(link)

        if thumbnail_image:
            if full_image:
                # Set the thumbnail as the thumbnail _of_ the full image.
                full_image.thumbnail = thumbnail_image
            else:
                # Treat the thumbnail as the full image.
                thumbnail_image.rel = Hyperlink.IMAGE
                links.append(thumbnail_image)

        # We treat 'subject', 'topic', and 'genre' as interchangeable
        # sets of tags. This data is based on BISAC but it's not reliably
        # presented in a form that can be parsed as BISAC.
        subjects = []
        seen_topics = set()
        for key in ('subject', 'topic', 'genre'):
            for topic in element.get(key, []):
                if not topic or topic in seen_topics:
                    continue
                subjects.append(SubjectData(Subject.TAG, topic))
                seen_topics.add(topic)

        language_code = element.get("language", "English")
        language = self.LANGUAGE_CODES.get(language_code, "eng")

        metadata = Metadata(
            data_source=DataSource.ENKI,
            title=element.get("title"),
            language=language,
            medium=Edition.BOOK_MEDIUM,
            publisher=element.get("publisher"),
            primary_identifier=primary_identifier,
            identifiers=identifiers,
            contributors=contributors,
            links=links,
            subjects=subjects,
        )
        circulationdata = self.extract_circulation(
            primary_identifier, element.get('availability', {}), element.get('formattype', None)
        )
        metadata.circulation = circulationdata
        return metadata

    def extract_circulation(self, primary_identifier, availability, formattype):
        """Turn the 'availability' portion of an Enki API response into
        a CirculationData.
        """
        if not availability:
            return None
        licenses_owned=availability.get("totalCopies", 0)
        licenses_available=availability.get("availableCopies", 0)
        hold=availability.get("onHold", 0)
        drm_type = EnkiAPI.no_drm
        if availability.get('accessType') == 'acs':
            drm_type = EnkiAPI.adobe_drm
        formats = []

        content_type = None
        if formattype == 'PDF':
            content_type = Representation.PDF_MEDIA_TYPE
        elif formattype == 'EPUB':
            content_type=Representation.EPUB_MEDIA_TYPE
        if content_type != None:
            formats.append(
                FormatData(
                    content_type,
                    drm_scheme=drm_type
                )
            )
        else:
            self.log.error("Unrecognized formattype: %s", formattype)

        circulationdata = CirculationData(
            data_source=DataSource.ENKI,
            primary_identifier=primary_identifier,
            formats=formats,
            licenses_owned = int(licenses_owned),
            licenses_available = int(licenses_available),
            licenses_reserved = 0,
            patrons_in_hold_queue = int(hold)
        )
        return circulationdata


class EnkiImport(CollectionMonitor, TimelineMonitor):
    """Make sure our local collection is up-to-date with the remote
    Enki collection.
    """
    SERVICE_NAME = "Enki Circulation Monitor"
    INTERVAL_SECONDS = 500
    PROTOCOL = EnkiAPI.ENKI_EXTERNAL
    DEFAULT_BATCH_SIZE = 10
    FIVE_MINUTES = datetime.timedelta(minutes=5)
    DEFAULT_START_TIME = CollectionMonitor.NEVER

    def __init__(self, _db, collection, api_class=EnkiAPI, analytics=None):
        """Constructor."""
        super(EnkiImport, self).__init__(_db, collection)
        self._db = _db
        if callable(api_class):
            api = api_class(_db, collection)
        else:
            api = api_class
        self.api = api
        self.collection_id = collection.id
        self.analytics = analytics or Analytics(_db)

    @property
    def collection(self):
        return Collection.by_id(self._db, id=self.collection_id)

    def catch_up_from(self, start, cutoff, progress):
        """Find Enki books that changed recently.

        :param start: Find all books that changed since this date.
        """
        if start is None:
            # This is the first time the monitor has run, so it's
            # important that we get the entire collection, even though that
            # will take a long time.
            new_titles = self.full_import()
            circulation_updates = 0
        else:
            # We've run the monitor before, so we just need to learn
            # about new titles and circulation changes since the last time.
            #
            # Give us five minutes of overlap because it's very important
            # we don't miss anything.
            new_titles, circulation_updates = self.incremental_import(start)

        progress.achievements = (
            "New or modified titles: %d. Titles with circulation changes: %d." % (
                new_titles, circulation_updates
            )
        )

    def full_import(self):
        """Import the entire Enki collection, page by page."""
        id_start = 0
        batch_size = self.DEFAULT_BATCH_SIZE
        total_items = 0
        while True:
            items_this_page = 0
            for bibliographic in self.api.get_all_titles(
                strt=id_start, qty=batch_size
            ):
                self.process_book(bibliographic)
                items_this_page += 1
                total_items += 1
            self._db.commit()
            if items_this_page == 0:
                # When we get an empty page we know it's time to stop.
                break
            id_start += self.DEFAULT_BATCH_SIZE
        return total_items

    def incremental_import(self, since):
        # Take care of new titles and titles with updated metadata.
        new_titles = 0
        for metadata in self.api.updated_titles(since):
            self.process_book(metadata)
            new_titles += 1
        self._db.commit()

        # Take care of titles whose circulation status changed.
        circulation_changes = self.update_circulation(since)
        self._db.commit()
        return new_titles, circulation_changes

    def update_circulation(self, since):
        """Process circulation events that happened since `since`."""
        circulation_changes = 0
        for circulation in self.api.recent_activity(since):
<<<<<<< HEAD
            circulation_changes += 1
            license_pool, made_changes = circulation.apply(
=======
            license_pool, is_new = circulation.license_pool(
>>>>>>> 4b0beebc
                self._db, self.collection
            )
            if not license_pool.work:
                # Either this is the first time we've heard about this
                # title, or we never made a Work for this
                # LicensePool. Look up its bibliographic data -- that
                # should let us make a Work.
                metadata = self.api.get_item(license_pool.identifier.identifier)
                if metadata:
                    self.process_book(metadata)
<<<<<<< HEAD
        return circulation_changes
=======
            else:
                license_pool, made_changes = circulation.apply(
                    self._db, self.collection
                )

>>>>>>> 4b0beebc

    def process_book(self, bibliographic):

        """Make the local database reflect the state of the remote Enki
        collection for the given book.

        :param bibliographic: A Metadata object with attached
        CirculationData

        :return: A 2-tuple (LicensePool, Edition). If possible, a
        presentation-ready Work will be created for the LicensePool.
        """
        availability = bibliographic.circulation
        edition, new_edition = bibliographic.edition(self._db)
        now = datetime.datetime.utcnow()
        policy = ReplacementPolicy(
            identifiers=False,
            subjects=True,
            contributions=True,
            formats=True,
        )
        bibliographic.apply(edition, self.collection, replace=policy)
        license_pool, ignore = availability.license_pool(
            self._db, self.collection
        )

        if new_edition:
            for library in self.collection.libraries:
                self.analytics.collect_event(library, license_pool, CirculationEvent.DISTRIBUTOR_TITLE_ADD, now)

        return edition, license_pool


class EnkiCollectionReaper(IdentifierSweepMonitor):
    """Check for books that are in the local collection but have left the Enki collection."""

    SERVICE_NAME = "Enki Collection Reaper"
    INTERVAL_SECONDS = 3600*4
    PROTOCOL = "Enki"

    def __init__(self, _db, collection, api_class=EnkiAPI):
        self._db = _db
        super(EnkiCollectionReaper, self).__init__(self._db, collection)
        if callable(api_class):
            api = api_class(self._db, collection)
        else:
            api = api_class
        self.api = api

    def process_item(self, identifier):
        self.log.debug(
            "Seeing if %s needs reaping", identifier.identifier
        )
        metadata = self.api.get_item(identifier.identifier)
        if metadata:
            # This title is still in the collection. Do nothing.
            return

        # Get this collection's license pool for this identifier.
        # We'll reap it by setting its licenses_owned to 0.
        pool = identifier.licensed_through_collection(self.collection)

        if not pool or pool.licenses_owned == 0:
            # It's already been reaped.
            return

        if pool.presentation_edition:
            self.log.warn(
                "Removing %r from circulation",
                pool.presentation_edition
            )
        else:
            self.log.warn(
                "Removing unknown title %s from circulation.",
                identifier.identifier
            )

        now = datetime.datetime.utcnow()
        circulationdata = CirculationData(
            data_source=DataSource.ENKI,
            primary_identifier= IdentifierData(
                identifier.type, identifier.identifier
            ),
            licenses_owned = 0,
            licenses_available = 0,
            patrons_in_hold_queue = 0,
            last_checked = now
        )

        circulationdata.apply(
            self._db,
            self.collection,
            replace=ReplacementPolicy.from_license_source(self._db)
        )
        return circulationdata<|MERGE_RESOLUTION|>--- conflicted
+++ resolved
@@ -759,12 +759,8 @@
         """Process circulation events that happened since `since`."""
         circulation_changes = 0
         for circulation in self.api.recent_activity(since):
-<<<<<<< HEAD
             circulation_changes += 1
             license_pool, made_changes = circulation.apply(
-=======
-            license_pool, is_new = circulation.license_pool(
->>>>>>> 4b0beebc
                 self._db, self.collection
             )
             if not license_pool.work:
@@ -775,15 +771,7 @@
                 metadata = self.api.get_item(license_pool.identifier.identifier)
                 if metadata:
                     self.process_book(metadata)
-<<<<<<< HEAD
         return circulation_changes
-=======
-            else:
-                license_pool, made_changes = circulation.apply(
-                    self._db, self.collection
-                )
-
->>>>>>> 4b0beebc
 
     def process_book(self, bibliographic):
 
