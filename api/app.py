--- conflicted
+++ resolved
@@ -25,19 +25,14 @@
 app.config["BABEL_TRANSLATION_DIRECTORIES"] = "../translations"
 babel = Babel(app)
 
-<<<<<<< HEAD
 # We use URIs as identifiers throughout the application, meaning that
 # we never want werkzeug's merge_slashes feature.
 app.url_map.merge_slashes = False
 
-# Setup AWS XRay for the app
-PalaceXrayUtils.configure_app(app)
-=======
 # Optionally setup any profilers that are enabled
 PalacePyInstrumentProfiler.configure(app)
 PalaceCProfileProfiler.configure(app)
 PalaceXrayProfiler.configure(app)
->>>>>>> 1742fb1e
 
 
 @app.before_first_request
