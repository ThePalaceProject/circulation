import logging

import dateutil.parser
from enum import Enum
from lxml import etree

from core.classifier import Classifier
from core.metadata_layer import (
    Metadata,
    IdentifierData,
    SubjectData,
    ContributorData,
    LinkData,
    CirculationData)
from core.model import (
    Classification,
    Identifier,
    Contributor,
    Hyperlink,
    Representation,
    Subject,
    LicensePool, EditionConstants)
from core.util.datetime_helpers import strptime_utc
from core.util.xmlparser import XMLParser


class UsageStatus(Enum):
    UNLIMITED = '01'
    LIMITED = '02'
    PROHIBITED = '03'


class UsageUnit(Enum):
    COPIES = '01'
    CHARACTERS = '02'
    WORDS = '03'
    PAGES = '04'
    PERCENTAGE = '05'
    DEVICES = '06'
    CONCURRENT_USERS = '07'
    PERCENTAGE_PER_TIME_PERIOD = '08'
    DAYS = '09'
    TIMES = '10'


class ONIXExtractor(object):
    """Transform an ONIX file into a list of Metadata objects."""

    # TODO: '20' indicates a semicolon-separated list of freeform tags,
    # which could also be useful.
    SUBJECT_TYPES = {
        '01': Classifier.DDC,
        '03': Classifier.LCC,
        '04': Classifier.LCSH,
        '10': Classifier.BISAC,
        '12': Classifier.BIC,
    }

    AUDIENCE_TYPES = {
        '01': Classifier.AUDIENCE_ADULT, # General/trade for adult audience
        '02': Classifier.AUDIENCE_CHILDREN, # (not for educational purpose)
        '03': Classifier.AUDIENCE_YOUNG_ADULT, # (not for educational purpose)
        '04': Classifier.AUDIENCE_CHILDREN, # Primary and secondary/elementary and high school
        '05': Classifier.AUDIENCE_ADULT, # College/higher education
        '06': Classifier.AUDIENCE_ADULT, # Professional and scholarly
        '07': Classifier.AUDIENCE_ADULT, # ESL
        '08': Classifier.AUDIENCE_ADULT, # Adult education
        '09': Classifier.AUDIENCE_ADULT, # Second language teaching other than English
    }

    CONTRIBUTOR_TYPES = {
        'A01': Contributor.AUTHOR_ROLE,
        'A02': Contributor.AUTHOR_ROLE, # 'With or as told to'
        'A03': Contributor.AUTHOR_ROLE, # Screenplay author
        'A04': Contributor.LYRICIST_ROLE, # Libretto author for an opera
        'A05': Contributor.LYRICIST_ROLE,
        'A06': Contributor.COMPOSER_ROLE,
        'A07': Contributor.ILLUSTRATOR_ROLE, # Visual artist who is the primary creator of the work
        'A08': Contributor.PHOTOGRAPHER_ROLE,
        'A09': Contributor.AUTHOR_ROLE, # 'Created by'
        'A10': Contributor.UNKNOWN_ROLE, # 'From an idea by'
        'A11': Contributor.DESIGNER_ROLE,
        'A12': Contributor.ILLUSTRATOR_ROLE,
        'A13': Contributor.PHOTOGRAPHER_ROLE,
        'A14': Contributor.AUTHOR_ROLE, # Author of the text for a work that is primarily photos or illustrations
        'A15': Contributor.INTRODUCTION_ROLE, # Preface author
        'A16': Contributor.UNKNOWN_ROLE, # Prologue author
        'A17': Contributor.UNKNOWN_ROLE, # Summary author
        'A18': Contributor.UNKNOWN_ROLE, # Supplement author
        'A19': Contributor.AFTERWORD_ROLE, # Afterword author
        'A20': Contributor.UNKNOWN_ROLE, # Author of notes or annotations
        'A21': Contributor.UNKNOWN_ROLE, # Author of commentary on main text
        'A22': Contributor.UNKNOWN_ROLE, # Epilogue author
        'A23': Contributor.FOREWORD_ROLE,
        'A24': Contributor.INTRODUCTION_ROLE,
        'A25': Contributor.UNKNOWN_ROLE, # Author/compiler of footnotes
        'A26': Contributor.UNKNOWN_ROLE, # Author of memoir accompanying main text
        'A27': Contributor.UNKNOWN_ROLE, # Person who carried out experiments reported in the text
        'A29': Contributor.INTRODUCTION_ROLE, # Author of introduction and notes
        'A30': Contributor.UNKNOWN_ROLE, # Writer of computer programs ancillary to the text
        'A31': Contributor.LYRICIST_ROLE, # 'Book and lyrics by'
        'A32': Contributor.CONTRIBUTOR_ROLE, # 'Contributions by'
        'A33': Contributor.UNKNOWN_ROLE, # Appendix author
        'A34': Contributor.UNKNOWN_ROLE, # Compiler of index
        'A35': Contributor.ARTIST_ROLE, # 'Drawings by'
        'A36': Contributor.ARTIST_ROLE, # Cover artist
        'A37': Contributor.UNKNOWN_ROLE, # Responsible for preliminary work on which the work is based
        'A38': Contributor.UNKNOWN_ROLE, # Author of the first edition who is not an author of the current edition
        'A39': Contributor.UNKNOWN_ROLE, # 'Maps by'
        'A40': Contributor.ARTIST_ROLE, # 'Inked or colored by'
        'A41': Contributor.UNKNOWN_ROLE, # 'Paper engineering by'
        'A42': Contributor.UNKNOWN_ROLE, # 'Continued by'
        'A43': Contributor.UNKNOWN_ROLE, # Interviewer
        'A44': Contributor.UNKNOWN_ROLE, # Interviewee
        'A45': Contributor.AUTHOR_ROLE, # Writer of dialogue, captions in a comic book
        'A46': Contributor.ARTIST_ROLE, # Inker
        'A47': Contributor.ARTIST_ROLE, # Colorist
        'A48': Contributor.ARTIST_ROLE, # Letterer
        'A51': Contributor.UNKNOWN_ROLE, # 'Research by'
        'A99': Contributor.UNKNOWN_ROLE, # 'Other primary creator'
        'B01': Contributor.EDITOR_ROLE,
        'B02': Contributor.EDITOR_ROLE, # 'Revised by'
        'B03': Contributor.UNKNOWN_ROLE, # 'Retold by'
        'B04': Contributor.UNKNOWN_ROLE, # 'Abridged by'
        'B05': Contributor.ADAPTER_ROLE,
        'B06': Contributor.TRANSLATOR_ROLE,
        'B07': Contributor.UNKNOWN_ROLE, # 'As told by'
        'B08': Contributor.TRANSLATOR_ROLE, # With commentary on the translation
        'B09': Contributor.EDITOR_ROLE, # Series editor
        'B10': Contributor.TRANSLATOR_ROLE, # 'Edited and translated by'
        'B11': Contributor.EDITOR_ROLE, # Editor-in-chief
        'B12': Contributor.EDITOR_ROLE, # Guest editor
        'B13': Contributor.EDITOR_ROLE, # Volume editor
        'B14': Contributor.EDITOR_ROLE, # Editorial board member
        'B15': Contributor.EDITOR_ROLE, # 'Editorial coordination by'
        'B16': Contributor.EDITOR_ROLE, # Managing editor
        'B17': Contributor.EDITOR_ROLE, # Founding editor of a serial publication
        'B18': Contributor.EDITOR_ROLE, # 'Prepared for publication by'
        'B19': Contributor.EDITOR_ROLE, # Associate editor
        'B20': Contributor.EDITOR_ROLE, # Consultant editor
        'B21': Contributor.EDITOR_ROLE, # General editor
        'B22': Contributor.UNKNOWN_ROLE, # 'Dramatized by'
        'B23': Contributor.EDITOR_ROLE, # 'General rapporteur'
        'B24': Contributor.EDITOR_ROLE, # Literary editor
        'B25': Contributor.COMPOSER_ROLE, # 'Arranged by (music)'
        'B26': Contributor.EDITOR_ROLE, # Technical editor
        'B27': Contributor.UNKNOWN_ROLE, # Thesis advisor
        'B28': Contributor.UNKNOWN_ROLE, # Thesis examiner
        'B29': Contributor.EDITOR_ROLE, # Scientific editor
        'B30': Contributor.UNKNOWN_ROLE, # Historical advisor
        'B31': Contributor.UNKNOWN_ROLE, # Editor of the first edition who is not an editor of the current edition
        'B99': Contributor.EDITOR_ROLE, # Other type of adaptation or editing
        'C01': Contributor.UNKNOWN_ROLE, # 'Compiled by'
        'C02': Contributor.UNKNOWN_ROLE, # 'Selected by'
        'C03': Contributor.UNKNOWN_ROLE, # 'Non-text material selected by'
        'C04': Contributor.UNKNOWN_ROLE, # 'Curated by'
        'C99': Contributor.UNKNOWN_ROLE, # Other type of compilation
        'D01': Contributor.PRODUCER_ROLE,
        'D02': Contributor.DIRECTOR_ROLE,
        'D03': Contributor.MUSICIAN_ROLE, # Conductor
        'D04': Contributor.UNKNOWN_ROLE, # Choreographer
        'D05': Contributor.DIRECTOR_ROLE, # Other type of direction
        'E01': Contributor.ACTOR_ROLE,
        'E02': Contributor.PERFORMER_ROLE, # Dancer
        'E03': Contributor.NARRATOR_ROLE, # 'Narrator'
        'E04': Contributor.UNKNOWN_ROLE, # Commentator
        'E05': Contributor.PERFORMER_ROLE, # Vocal soloist
        'E06': Contributor.PERFORMER_ROLE, # Instrumental soloist
        'E07': Contributor.NARRATOR_ROLE, # Reader of recorded text, as in an audiobook
        'E08': Contributor.PERFORMER_ROLE, # Name of a musical group in a performing role
        'E09': Contributor.PERFORMER_ROLE, # Speaker
        'E10': Contributor.UNKNOWN_ROLE, # Presenter
        'E99': Contributor.PERFORMER_ROLE, # Other type of performer
        'F01': Contributor.PHOTOGRAPHER_ROLE, # 'Filmed/photographed by'
        'F02': Contributor.EDITOR_ROLE, # 'Editor (film or video)'
        'F99': Contributor.UNKNOWN_ROLE, # Other type of recording
        'Z01': Contributor.UNKNOWN_ROLE, # 'Assisted by'
        'Z02': Contributor.UNKNOWN_ROLE, # 'Honored/dedicated to'
        'Z99': Contributor.UNKNOWN_ROLE, # Other creative responsibility
    }

    PRODUCT_CONTENT_TYPES = {
        '10': EditionConstants.BOOK_MEDIUM,  # Text (eye-readable)
        '01': EditionConstants.AUDIO_MEDIUM  # Audiobook
    }

    _logger = logging.getLogger(__name__)

    @classmethod
    def parse(cls, file, data_source_name, default_medium=None):
        metadata_records = []

        # TODO: ONIX has plain language 'reference names' and short tags that
        # may be used interchangably. This code currently only handles short tags,
        # and it's not comprehensive.

        parser = XMLParser()
        tree = etree.parse(file)
        root = tree.getroot()

        for record in root.findall('product'):
            title = parser.text_of_optional_subtag(record, 'descriptivedetail/titledetail/titleelement/b203')
            if not title:
                title_prefix = parser.text_of_optional_subtag(record, 'descriptivedetail/titledetail/titleelement/b030')
                title_without_prefix = parser.text_of_optional_subtag(record, 'descriptivedetail/titledetail/titleelement/b031')
                if title_prefix and title_without_prefix:
                    title = title_prefix + " " + title_without_prefix

            medium = parser.text_of_optional_subtag(record, 'b385')

            if not medium and default_medium:
                medium = default_medium
            else:
                medium = cls.PRODUCT_CONTENT_TYPES.get(medium, EditionConstants.BOOK_MEDIUM)

            subtitle = parser.text_of_optional_subtag(record, 'descriptivedetail/titledetail/titleelement/b029')
            language = parser.text_of_optional_subtag(record, 'descriptivedetail/language/b252') or "eng"
            publisher = parser.text_of_optional_subtag(record, 'publishingdetail/publisher/b081')
            imprint = parser.text_of_optional_subtag(record, 'publishingdetail/imprint/b079')
            if imprint == publisher:
                imprint = None

            publishing_date = parser.text_of_optional_subtag(record, 'publishingdetail/publishingdate/b306')
            issued = None
            if publishing_date:
<<<<<<< HEAD
                try:
                    issued = strptime_utc(publishing_date, "%Y%m%d")
                except ValueError:
                    issued = strptime_utc(publishing_date, "%Y")
=======
                issued = dateutil.parser.isoparse(publishing_date)
>>>>>>> 5c4cab91

            identifier_tags = parser._xpath(record, 'productidentifier')
            identifiers = []
            primary_identifier = None
            for tag in identifier_tags:
                type = parser.text_of_subtag(tag, "b221")
                if type == '02' or type == '15':
                    primary_identifier = IdentifierData(Identifier.ISBN, parser.text_of_subtag(tag, 'b244'))
                    identifiers.append(primary_identifier)

            subject_tags = parser._xpath(record, 'descriptivedetail/subject')
            subjects = []

            weight = Classification.TRUSTED_DISTRIBUTOR_WEIGHT
            for tag in subject_tags:
                type = parser.text_of_subtag(tag, 'b067')
                if type in cls.SUBJECT_TYPES:
                    b069 = parser.text_of_optional_subtag(tag, 'b069')

                    if b069:
                        subjects.append(
                            SubjectData(
                                cls.SUBJECT_TYPES[type],
                                b069,
                                weight=weight
                            )
                        )

            audience_tags = parser._xpath(record, 'descriptivedetail/audience/b204')
            audiences = []
            for tag in audience_tags:
                if tag.text in cls.AUDIENCE_TYPES:
                    subjects.append(
                        SubjectData(
                            Subject.FREEFORM_AUDIENCE,
                            cls.AUDIENCE_TYPES[tag.text],
                            weight=weight
                        )
                    )

            # TODO: We don't handle ONIX unnamed and alternatively named contributors.
            contributor_tags = parser._xpath(record, 'descriptivedetail/contributor')
            contributors = []
            for tag in contributor_tags:
                type = parser.text_of_subtag(tag, 'b035')
                if type in cls.CONTRIBUTOR_TYPES:
                    person_name_display = parser.text_of_optional_subtag(tag, 'b036')
                    person_name_inverted = parser.text_of_optional_subtag(tag, 'b037')
                    corp_name_display = parser.text_of_optional_subtag(tag, 'b047')
                    corp_name_inverted = parser.text_of_optional_subtag(tag, 'x443')
                    bio = parser.text_of_optional_subtag(tag, 'b044')
                    family_name = None
                    if person_name_display or person_name_inverted:
                        display_name = person_name_display
                        sort_name = person_name_inverted
                        family_name = parser.text_of_optional_subtag(tag, 'b040')
                    elif corp_name_display or corp_name_inverted:
                        display_name = corp_name_display
                        # Sort form for corporate name might just be the display name
                        sort_name = corp_name_inverted or corp_name_display
                    else:
                        sort_name = display_name = None
                    contributors.append(ContributorData(sort_name=sort_name,
                                                        display_name=display_name,
                                                        family_name=family_name,
                                                        roles=[cls.CONTRIBUTOR_TYPES[type]],
                                                        biography=bio))

            collateral_tags = parser._xpath(record, 'collateraldetail/textcontent')
            links = []
            for tag in collateral_tags:
                type = parser.text_of_subtag(tag, 'x426')
                # TODO: '03' is the summary in the example I'm testing, but that
                # might not be generally true.
                if type == '03':
                    text = parser.text_of_subtag(tag, 'd104')
                    links.append(LinkData(rel=Hyperlink.DESCRIPTION,
                                          media_type=Representation.TEXT_HTML_MEDIA_TYPE,
                                          content=text))

            usage_constraint_tags = parser._xpath(record, 'descriptivedetail/epubusageconstraint')
            licenses_owned = LicensePool.UNLIMITED_ACCESS

            if usage_constraint_tags:
                cls._logger.debug('Found {0} EpubUsageConstraint tags'.format(len(usage_constraint_tags)))

            for usage_constraint_tag in usage_constraint_tags:
                usage_status = parser.text_of_subtag(usage_constraint_tag, 'x319')

                cls._logger.debug('EpubUsageStatus: {0}'.format(usage_status))

                if usage_status == UsageStatus.PROHIBITED.value:
                    raise Exception('The content is prohibited')
                elif usage_status == UsageStatus.LIMITED.value:
                    usage_limit_tags = parser._xpath(record, 'descriptivedetail/epubusageconstraint/epubusagelimit')

                    cls._logger.debug('Found {0} EpubUsageLimit tags'.format(len(usage_limit_tags)))

                    if not usage_limit_tags:
                        continue

                    [usage_limit_tag] = usage_limit_tags

                    usage_unit = parser.text_of_subtag(usage_limit_tag, 'x321')

                    cls._logger.debug('EpubUsageUnit: {0}'.format(usage_unit))

                    if usage_unit == UsageUnit.COPIES.value or usage_status == UsageUnit.CONCURRENT_USERS.value:
                        quantity_limit = parser.text_of_subtag(usage_limit_tag, 'x320')

                        cls._logger.debug('Quantity: {0}'.format(quantity_limit))

                        if licenses_owned == LicensePool.UNLIMITED_ACCESS:
                            licenses_owned = 0

                        licenses_owned += int(quantity_limit)

            metadata_records.append(Metadata(
                data_source=data_source_name,
                title=title,
                subtitle=subtitle,
                language=language,
                medium=medium,
                publisher=publisher,
                imprint=imprint,
                issued=issued,
                primary_identifier=primary_identifier,
                identifiers=identifiers,
                subjects=subjects,
                contributors=contributors,
                links=links,
                circulation=CirculationData(
                    data_source_name,
                    primary_identifier,
                    licenses_owned=licenses_owned,
                    licenses_available=licenses_owned,
                    licenses_reserved=0,
                    patrons_in_hold_queue=0
                )
            ))

        return metadata_records<|MERGE_RESOLUTION|>--- conflicted
+++ resolved
@@ -223,14 +223,7 @@
             publishing_date = parser.text_of_optional_subtag(record, 'publishingdetail/publishingdate/b306')
             issued = None
             if publishing_date:
-<<<<<<< HEAD
-                try:
-                    issued = strptime_utc(publishing_date, "%Y%m%d")
-                except ValueError:
-                    issued = strptime_utc(publishing_date, "%Y")
-=======
                 issued = dateutil.parser.isoparse(publishing_date)
->>>>>>> 5c4cab91
 
             identifier_tags = parser._xpath(record, 'productidentifier')
             identifiers = []
