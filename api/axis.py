import html
import json
import logging
import re
<<<<<<< HEAD
import urllib
=======
import socket
import ssl
import urllib
from datetime import timedelta
from typing import Optional, Union
>>>>>>> 222679ff

import certifi
from flask_babel import lazy_gettext as _
from lxml import etree

from core.analytics import Analytics
from core.config import CannotLoadConfiguration
from core.coverage import BibliographicCoverageProvider, CoverageFailure
from core.metadata_layer import (
    CirculationData,
    ContributorData,
    FormatData,
    IdentifierData,
    LinkData,
    Metadata,
    ReplacementPolicy,
    SubjectData,
)
from core.model import (
    Classification,
    Collection,
    Contributor,
    DataSource,
    DeliveryMechanism,
    Edition,
    ExternalIntegration,
    Hyperlink,
    Identifier,
    LinkRelations,
    MediaTypes,
    Representation,
    Session,
    Subject,
    get_one_or_create,
)
from core.monitor import CollectionMonitor, IdentifierSweepMonitor, TimelineMonitor
from core.testing import DatabaseTest
from core.util.datetime_helpers import datetime_utc, strptime_utc, utc_now
from core.util.flask_util import Response
from core.util.http import HTTP, RequestNetworkException
from core.util.problem_detail import ProblemDetail
from core.util.string_helpers import base64
from core.util.xmlparser import XMLParser

from .authenticator import Authenticator
from .circulation import (
    APIAwareFulfillmentInfo,
    BaseCirculationAPI,
    FulfillmentInfo,
    HoldInfo,
    LoanInfo,
)
from .circulation_exceptions import *
from .selftest import HasCollectionSelfTests, SelfTestResult
from .web_publication_manifest import FindawayManifest, SpineItem


class Axis360APIConstants:
    VERIFY_SSL = "verify_certificate"


class Axis360API(Authenticator, BaseCirculationAPI, HasCollectionSelfTests, Axis360APIConstants):

    NAME = ExternalIntegration.AXIS_360

    SET_DELIVERY_MECHANISM_AT = BaseCirculationAPI.BORROW_STEP

    SERVICE_NAME = "Axis 360"
    PRODUCTION_BASE_URL = "https://axis360api.baker-taylor.com/Services/VendorAPI/"
    QA_BASE_URL = "http://axis360apiqa.baker-taylor.com/Services/VendorAPI/"
    SERVER_NICKNAMES = {
        "production" : PRODUCTION_BASE_URL,
        "qa" : QA_BASE_URL,
    }
    DATE_FORMAT = "%m-%d-%Y %H:%M:%S"

    SETTINGS = [
        { "key": ExternalIntegration.USERNAME, "label": _("Username"), "required": True },
        { "key": ExternalIntegration.PASSWORD, "label": _("Password"), "required": True },
        { "key": Collection.EXTERNAL_ACCOUNT_ID_KEY, "label": _("Library ID"), "required": True },
        { "key": ExternalIntegration.URL,
          "label": _("Server"),
          "default": PRODUCTION_BASE_URL,
          "required": True,
          "format": "url",
          "allowed": list(SERVER_NICKNAMES.keys()),
        },
        {
          "key": Axis360APIConstants.VERIFY_SSL,
          "label": _("Verify SSL Certificate"),
          "description": _(
            "This should always be True in production, it may need to be set to False to use the"
            "Axis 360 QA Environment."),
          "type": "select",
          "options": [
            {
              "label": _("True"),
              "key": "True"
            },
            {
              "label": _("False"),
              "key": "False",
            }
          ],
          "default": True,
        },
    ] + BaseCirculationAPI.SETTINGS

    LIBRARY_SETTINGS = BaseCirculationAPI.LIBRARY_SETTINGS + [
        BaseCirculationAPI.DEFAULT_LOAN_DURATION_SETTING
    ]

    access_token_endpoint = 'accesstoken'
    availability_endpoint = 'availability/v2'
    fulfillment_endpoint = 'getfullfillmentInfo/v2'
    audiobook_metadata_endpoint = 'getaudiobookmetadata/v2'

    log = logging.getLogger("Axis 360 API")

    # Create a lookup table between common DeliveryMechanism identifiers
    # and Axis 360 format types.
    epub = Representation.EPUB_MEDIA_TYPE
    pdf = Representation.PDF_MEDIA_TYPE
    adobe_drm = DeliveryMechanism.ADOBE_DRM
    findaway_drm = DeliveryMechanism.FINDAWAY_DRM
    no_drm = DeliveryMechanism.NO_DRM
    axisnow_drm = DeliveryMechanism.AXISNOW_DRM

    # The name Axis 360 gives to its web interface. We use it as the
    # name for the underlying access control system.
    AXISNOW = "AxisNow"

    delivery_mechanism_to_internal_format = {
        (epub, no_drm): 'ePub',
        (epub, adobe_drm): 'ePub',
        (pdf, no_drm): 'PDF',
        (pdf, adobe_drm): 'PDF',
        (None, findaway_drm): 'Acoustik',
        (None, axisnow_drm): AXISNOW,
    }

    def __init__(self, _db, collection):
        if collection.protocol != ExternalIntegration.AXIS_360:
            raise ValueError(
                "Collection protocol is %s, but passed into Axis360API!" %
                collection.protocol
            )
        self._db = _db
        self.library_id = collection.external_account_id
        self.username = collection.external_integration.username
        self.password = collection.external_integration.password

        # Convert the nickname for a server into an actual URL.
        base_url = collection.external_integration.url or self.PRODUCTION_BASE_URL
        if base_url in self.SERVER_NICKNAMES:
            base_url = self.SERVER_NICKNAMES[base_url]
        if not base_url.endswith('/'):
            base_url += '/'
        self.base_url = base_url

        if (not self.library_id or not self.username
            or not self.password):
            raise CannotLoadConfiguration(
                "Axis 360 configuration is incomplete."
            )

        # Use utf8 instead of unicode encoding
        settings = [self.library_id, self.username, self.password]
        self.library_id, self.username, self.password = (
            setting.encode('utf8') for setting in settings
        )

        self.token = None
        self.collection_id = collection.id
        verify_certificate = collection.external_integration.setting(self.VERIFY_SSL).bool_value
        self.verify_certificate: bool = verify_certificate if verify_certificate is not None else True

    @property
    def collection(self):
        return Collection.by_id(self._db, id=self.collection_id)

    @property
    def source(self):
        return DataSource.lookup(self._db, DataSource.AXIS_360)

    @property
    def authorization_headers(self):
        authorization = b":".join([self.username, self.password, self.library_id])
        authorization = authorization.decode("utf-8").encode("utf_16_le")
        authorization = base64.standard_b64encode(authorization)
        return dict(Authorization="Basic " + authorization)

    def external_integration(self, _db):
        return self.collection.external_integration

    def _run_self_tests(self, _db):
        result = self.run_test(
            "Refreshing bearer token", self.refresh_bearer_token
        )
        yield result
        if not result.success:
            # If we can't get a bearer token, there's no point running
            # the rest of the tests.
            return

        def _count_events():
            now = utc_now()
            five_minutes_ago = now - timedelta(minutes=5)
            count = len(list(self.recent_activity(since=five_minutes_ago)))
            return "Found %d event(s)" % count

        yield self.run_test(
            "Asking for circulation events for the last five minutes",
            _count_events
        )

        for result in self.default_patrons(self.collection):
            if isinstance(result, SelfTestResult):
                yield result
                continue
            library, patron, pin = result
            def _count_activity():
                result = self.patron_activity(patron, pin)
                return "Found %d loans/holds" % len(result)
            yield self.run_test(
                "Checking activity for test patron for library %s" % library.name,
                _count_activity
            )

        # Run the tests defined by HasCollectionSelfTests
        for result in super(Axis360API, self)._run_self_tests():
            yield result

    def refresh_bearer_token(self):
        url = self.base_url + self.access_token_endpoint
        headers = self.authorization_headers
        response = self._make_request(
            url, 'post', headers, allowed_response_codes=[200]
        )
        return self.parse_token(response.content)

    def request(self, url, method='get', extra_headers={}, data=None,
                params=None, exception_on_401=False, **kwargs):
        """Make an HTTP request, acquiring/refreshing a bearer token
        if necessary.
        """
        if not self.token:
            self.token = self.refresh_bearer_token()
        headers = dict(extra_headers)
        headers['Authorization'] = "Bearer " + self.token
        headers['Library'] = self.library_id
        if exception_on_401:
            disallowed_response_codes = ["401"]
        else:
            disallowed_response_codes = None
        response = self._make_request(
            url=url, method=method, headers=headers,
            data=data, params=params,
            disallowed_response_codes=disallowed_response_codes,
            **kwargs
        )
        if response.status_code == 401:
            # This must be our first 401, since our second 401 will
            # make _make_request raise a RemoteIntegrationException.
            #
            # The token has expired. Get a new token and try again.
            self.token = None
            return self.request(
                url=url, method=method, extra_headers=extra_headers,
                data=data, params=params, exception_on_401=True,
                **kwargs
            )
        else:
            return response

    def availability(self, patron_id=None, since=None, title_ids=[]):
        url = self.base_url + self.availability_endpoint
        args = dict()
        if since:
            since = since.strftime(self.DATE_FORMAT)
            args['updatedDate'] = since
        if patron_id:
            args['patronId'] = patron_id
        if title_ids:
            args['titleIds'] = ','.join(title_ids)
        response = self.request(url, params=args, timeout=None)
        return response

    def get_fulfillment_info(self, transaction_id):
        """Make a call to the getFulfillmentInfoAPI."""
        url = self.base_url + self.fulfillment_endpoint
        params = dict(TransactionID=transaction_id)
        return self.request(url, "POST", params=params)

    def get_audiobook_metadata(self, findaway_content_id):
        """Make a call to the getaudiobookmetadata endpoint."""
        base_url = self.base_url
        url = base_url + self.audiobook_metadata_endpoint
        params = dict(fndcontentid=findaway_content_id)
        response = self.request(url, "POST", params=params)
        return response

    def checkin(self, patron, pin, licensepool):
        """Return a book early.

        :param patron: The Patron who wants to return their book.
        :param pin: Not used.
        :param licensepool: LicensePool for the book to be returned.
        :raise CirculationException: If the API can't carry out the operation.
        :raise RemoteInitiatedServerError: If the API is down.
        """
        title_id = licensepool.identifier.identifier
        patron_id = patron.authorization_identifier
        response = self._checkin(title_id, patron_id)
        try:
            return CheckinResponseParser(
                licensepool.collection
            ).process_all(response.content)
        except etree.XMLSyntaxError as e:
            raise RemoteInitiatedServerError(
                response.content, self.SERVICE_NAME
            )

    def _checkin(self, title_id, patron_id):
        """Make a request to the EarlyCheckInTitle endpoint."""
        url = self.base_url + "EarlyCheckInTitle/v3?itemID=%s&patronID=%s" % (
            urllib.parse.quote(title_id),
            urllib.parse.quote(patron_id)
        )
        return self.request(url, method="GET", verbose=True)

    def checkout(self, patron, pin, licensepool, internal_format):
        title_id = licensepool.identifier.identifier
        patron_id = patron.authorization_identifier
        response = self._checkout(title_id, patron_id, internal_format)
        try:
            return CheckoutResponseParser(
                licensepool.collection).process_all(response.content)
        except etree.XMLSyntaxError as e:
            raise RemoteInitiatedServerError(
                response.content, self.SERVICE_NAME
            )

    def _checkout(self, title_id, patron_id, internal_format):
        url = self.base_url + "checkout/v2"
        args = dict(titleId=title_id, patronId=patron_id,
                    format=internal_format)
        response = self.request(url, data=args, method="POST")
        return response

    def fulfill(self, patron, pin, licensepool, internal_format, **kwargs):
        """Fulfill a patron's request for a specific book.

        :param kwargs: A container for arguments to fulfill()
           which are not relevant to this vendor.

        :return: a FulfillmentInfo object.
        """
        identifier = licensepool.identifier
        # This should include only one 'activity'.
        activities = self.patron_activity(patron, pin, licensepool.identifier, internal_format)
        for loan in activities:
            if not isinstance(loan, LoanInfo):
                continue
            if not (loan.identifier_type == identifier.type
                    and loan.identifier == identifier.identifier):
                continue
            # We've found the remote loan corresponding to this
            # license pool.
            fulfillment = loan.fulfillment_info
            if not fulfillment or not isinstance(fulfillment, FulfillmentInfo):
                raise CannotFulfill()
            return fulfillment
        # If we made it to this point, the patron does not have this
        # book checked out.
        raise NoActiveLoan()

    def place_hold(self, patron, pin, licensepool, hold_notification_email):
        if not hold_notification_email:
            hold_notification_email = self.default_notification_email_address(
                patron, pin
            )

        url = self.base_url + "addtoHold/v2"
        identifier = licensepool.identifier
        title_id = identifier.identifier
        patron_id = patron.authorization_identifier
        params = dict(titleId=title_id, patronId=patron_id,
                      email=hold_notification_email)
        response = self.request(url, params=params)
        hold_info = HoldResponseParser(licensepool.collection).process_all(
            response.content)
        if not hold_info.identifier:
            # The Axis 360 API doesn't return the identifier of the
            # item that was placed on hold, so we have to fill it in
            # based on our own knowledge.
            hold_info.identifier_type = identifier.type
            hold_info.identifier = identifier.identifier
        return hold_info

    def release_hold(self, patron, pin, licensepool):
        url = self.base_url + "removeHold/v2"
        identifier = licensepool.identifier
        title_id = identifier.identifier
        patron_id = patron.authorization_identifier
        params = dict(titleId=title_id, patronId=patron_id)
        response = self.request(url, params=params)
        try:
            HoldReleaseResponseParser(licensepool.collection).process_all(
                response.content)
        except NotOnHold:
            # Fine, it wasn't on hold and now it's still not on hold.
            pass
        # If we didn't raise an exception, we're fine.
        return True

    def patron_activity(self, patron, pin, identifier=None, internal_format=None):
        if identifier:
            title_ids = [identifier.identifier]
        else:
            title_ids = None
        availability = self.availability(
            patron_id=patron.authorization_identifier,
            title_ids=title_ids)
        return list(AvailabilityResponseParser(self, internal_format).process_all(
            availability.content))

    def update_availability(self, licensepool):
        """Update the availability information for a single LicensePool.

        Part of the CirculationAPI interface.
        """
        self.update_licensepools_for_identifiers([licensepool.identifier])

    def update_licensepools_for_identifiers(self, identifiers):
        """Update availability and bibliographic information for
        a list of books.

        If the book has never been seen before, a new LicensePool
        will be created for the book.

        The book's LicensePool will be updated with current
        circulation information.
        """
        remainder = set(identifiers)
        for bibliographic, availability in self._fetch_remote_availability(
                identifiers
        ):
            edition, ignore1, license_pool, ignore2 = self.update_book(
                bibliographic, availability
            )
            identifier = license_pool.identifier
            if identifier in remainder:
                remainder.remove(identifier)

        # We asked Axis about n books. It sent us n-k responses. Those
        # k books are the identifiers in `remainder`. These books have
        # been removed from the collection without us being notified.
        for removed_identifier in remainder:
            self._reap(removed_identifier)

    def update_book(self, bibliographic, availability, analytics=None):
        """Create or update a single book based on bibliographic
        and availability data from the Axis 360 API.

        :param bibliographic: A Metadata object containing
            bibliographic data about this title.
        :param availability: A CirculationData object containing
            availability data about this title.
        """
        analytics = analytics or Analytics(self._db)
        license_pool, new_license_pool = availability.license_pool(
            self._db, self.collection, analytics
        )
        edition, new_edition = bibliographic.edition(self._db)
        license_pool.edition = edition
        policy = ReplacementPolicy(
            identifiers=False,
            subjects=True,
            contributions=True,
            formats=True,
            links=True,
            analytics=analytics,
        )

        # NOTE: availability is bibliographic.circulation, so it's a
        # little redundant to call availability.apply() -- it's taken
        # care of inside bibliographic.apply().
        bibliographic.apply(edition, self.collection, replace=policy)
        availability.apply(self._db, self.collection, replace=policy)
        return edition, new_edition, license_pool, new_license_pool

    def _fetch_remote_availability(self, identifiers):
        """Retrieve availability information for the specified identifiers.

        :yield: A stream of (Metadata, CirculationData) 2-tuples.
        """
        identifier_strings = self.create_identifier_strings(identifiers)
        response = self.availability(title_ids=identifier_strings)
        parser = BibliographicParser(self.collection)
        return parser.process_all(response.content)

    def _reap(self, identifier):
        """Update our local circulation information to reflect the fact that
        the identified book has been removed from the remote
        collection.
        """
        collection = self.collection
        pool = identifier.licensed_through_collection(collection)
        if not pool:
            self.log.warn(
                "Was about to reap %r but no local license pool in this collection.",
                identifier
            )
            return
        if pool.licenses_owned == 0:
            # Already reaped.
            return
        self.log.info("Reaping %r", identifier)

        availability = CirculationData(
            data_source=pool.data_source,
            primary_identifier=identifier,
            licenses_owned=0,
            licenses_available=0,
            licenses_reserved=0,
            patrons_in_hold_queue=0,
        )
        availability.apply(
            self._db, collection,
            ReplacementPolicy.from_license_source(self._db)
        )

    def recent_activity(self, since):
        """Find books that have had recent activity.

        :yield: A sequence of (Metadata, CirculationData) 2-tuples
        """
        availability = self.availability(since=since)
        content = availability.content
        for bibliographic, circulation in BibliographicParser(self.collection).process_all(
                content):
            yield bibliographic, circulation

    @classmethod
    def create_identifier_strings(cls, identifiers):
        identifier_strings = []
        for i in identifiers:
            if isinstance(i, Identifier):
                value = i.identifier
            else:
                value = i
            identifier_strings.append(value)

        return identifier_strings

    @classmethod
    def parse_token(cls, token):
        data = json.loads(token)
        return data['access_token']

    def _make_request(self, url, method, headers, data=None, params=None,
                      **kwargs):
        """Actually make an HTTP request."""
        return HTTP.request_with_timeout(
            method, url, headers=headers, data=data,
            params=params, **kwargs
        )

class Axis360CirculationMonitor(CollectionMonitor, TimelineMonitor):

    """Maintain LicensePools for Axis 360 titles.
    """
    SERVICE_NAME = "Axis 360 Circulation Monitor"
    INTERVAL_SECONDS = 60
    DEFAULT_BATCH_SIZE = 50

    PROTOCOL = ExternalIntegration.AXIS_360

    DEFAULT_START_TIME = datetime_utc(1970, 1, 1)

    def __init__(self, _db, collection, api_class=Axis360API):
        super(Axis360CirculationMonitor, self).__init__(_db, collection)
        if isinstance(api_class, Axis360API):
            # Use a preexisting Axis360API instance rather than
            # creating a new one.
            self.api = api_class
        else:
            self.api = api_class(_db, collection)

        self.batch_size = self.DEFAULT_BATCH_SIZE
        self.bibliographic_coverage_provider = (
            Axis360BibliographicCoverageProvider(collection, api_class=self.api)
        )

    def catch_up_from(self, start, cutoff, progress):
        """Find Axis 360 books that changed recently.

        :progress: A TimestampData representing the time previously
            covered by this Monitor.
        """
        count = 0
        for bibliographic, circulation in self.api.recent_activity(start):
            self.process_book(bibliographic, circulation)
            count += 1
            if count % self.batch_size == 0:
                self._db.commit()
        progress.achievements = "Modified titles: %d." % count

    def process_book(self, bibliographic, circulation):
        edition, new_edition, license_pool, new_license_pool = self.api.update_book(
            bibliographic, circulation
        )
        if new_license_pool or new_edition:
            # At this point we have done work equivalent to that done by
            # the Axis360BibliographicCoverageProvider. Register that the
            # work has been done so we don't have to do it again.
            identifier = edition.primary_identifier
            self.bibliographic_coverage_provider.handle_success(identifier)
            self.bibliographic_coverage_provider.add_coverage_record_for(
                identifier
            )


        return edition, license_pool


class MockAxis360API(Axis360API):
    @classmethod
    def mock_collection(cls, _db, name="Test Axis 360 Collection"):
        """Create a mock Axis 360 collection for use in tests."""
        library = DatabaseTest.make_default_library(_db)
        collection, ignore = get_one_or_create(
            _db, Collection,
            name=name,
            create_method_kwargs=dict(
                external_account_id='c',
            )
        )
        integration = collection.create_external_integration(
            protocol=ExternalIntegration.AXIS_360
        )
        integration.username = 'a'
        integration.password = 'b'
        integration.url = "http://axis.test/"
        library.collections.append(collection)
        return collection

    def __init__(self, _db, collection, with_token=True, **kwargs):
        """Constructor.

        :param collection: Get Axis 360 credentials from this
            Collection.

        :param with_token: If True, this class will assume that
            it already has a valid token, and will not go through
            the motions of negotiating one with the mock server.
        """
        super(MockAxis360API, self).__init__(_db, collection, **kwargs)
        if with_token:
            self.token = "mock token"
        self.responses = []
        self.requests = []

    def queue_response(self, status_code, headers={}, content=None):
        from core.testing import MockRequestsResponse
        self.responses.insert(
            0, MockRequestsResponse(status_code, headers, content)
        )

    def _make_request(self, url, *args, **kwargs):
        self.requests.append([url, args, kwargs])
        response = self.responses.pop()
        return HTTP._process_response(
            url, response, kwargs.get('allowed_response_codes'),
            kwargs.get('disallowed_response_codes')
        )

class Axis360BibliographicCoverageProvider(BibliographicCoverageProvider):
    """Fill in bibliographic metadata for Axis 360 records.

    Currently this is only used by BibliographicRefreshScript. It's
    not normally necessary because the Axis 360 API combines
    bibliographic and availability data. We rely on Monitors to fetch
    availability data and fill in the bibliographic data as necessary.
    """

    SERVICE_NAME = "Axis 360 Bibliographic Coverage Provider"
    DATA_SOURCE_NAME = DataSource.AXIS_360
    PROTOCOL = ExternalIntegration.AXIS_360
    INPUT_IDENTIFIER_TYPES = Identifier.AXIS_360_ID
    DEFAULT_BATCH_SIZE = 25

    def __init__(self, collection, api_class=Axis360API, **kwargs):
        """Constructor.

        :param collection: Provide bibliographic coverage to all
            Axis 360 books in the given Collection.
        :param api_class: Instantiate this class with the given Collection,
            rather than instantiating Axis360API.
        """
        super(Axis360BibliographicCoverageProvider, self).__init__(
            collection, **kwargs
        )
        if isinstance(api_class, Axis360API):
            # We were given a specific Axis360API instance to use.
            self.api = api_class
        else:
            # A web application should not use this option because it
            # will put a non-scoped session in the mix.
            _db = Session.object_session(collection)
            self.api = api_class(_db, collection)
        self.parser = BibliographicParser()

    def process_batch(self, identifiers):
        identifier_strings = self.api.create_identifier_strings(identifiers)
        response = self.api.availability(title_ids=identifier_strings)
        seen_identifiers = set()
        batch_results = []
        for metadata, availability in self.parser.process_all(response.content):
            identifier, is_new = metadata.primary_identifier.load(self._db)
            if not identifier in identifiers:
                # Axis 360 told us about a book we didn't ask
                # for. This shouldn't happen, but if it does we should
                # do nothing further.
                continue
            seen_identifiers.add(identifier.identifier)
            result = self.set_metadata(identifier, metadata)
            if not isinstance(result, CoverageFailure):
                result = self.handle_success(identifier)
            batch_results.append(result)

        # Create a CoverageFailure object for each original identifier
        # not mentioned in the results.
        for identifier_string in identifier_strings:
            if identifier_string not in seen_identifiers:
                identifier, ignore = Identifier.for_foreign_id(
                    self._db, Identifier.AXIS_360_ID, identifier_string
                )
                result = self.failure(
                    identifier, "Book not in collection", transient=False
                )
                batch_results.append(result)
        return batch_results

    def handle_success(self, identifier):
        return self.set_presentation_ready(identifier)

    def process_item(self, identifier):
        results = self.process_batch([identifier])
        return results[0]

class AxisCollectionReaper(IdentifierSweepMonitor):
    """Check for books that are in the local collection but have left our
    Axis 360 collection.
    """
    SERVICE_NAME = "Axis Collection Reaper"
    INTERVAL_SECONDS = 3600*12
    PROTOCOL = ExternalIntegration.AXIS_360

    def __init__(self, _db, collection, api_class=Axis360API):
        super(AxisCollectionReaper, self).__init__(_db, collection)
        if isinstance(api_class, Axis360API):
            # Use a preexisting Axis360API instance rather than
            # creating a new one.
            self.api = api_class
        else:
            self.api = api_class(_db, collection)

    def process_items(self, identifiers):
        self.api.update_licensepools_for_identifiers(identifiers)


class Axis360Parser(XMLParser):

    NS = {"axis": "http://axis360api.baker-taylor.com/vendorAPI"}

    SHORT_DATE_FORMAT = "%m/%d/%Y"
    FULL_DATE_FORMAT_IMPLICIT_UTC = "%m/%d/%Y %I:%M:%S %p"
    FULL_DATE_FORMAT_EXPLICIT_UTC = "%m/%d/%Y %I:%M:%S %p +00:00"

    def _pd(self, date):
        """Stupid function to parse a date."""
        if date is None:
            return date
        try:
            return strptime_utc(date, self.FULL_DATE_FORMAT_IMPLICIT_UTC)
        except ValueError:
            pass
        return strptime_utc(date, self.FULL_DATE_FORMAT_EXPLICIT_UTC)

    def _xpath1_boolean(self, e, target, ns, default=False):
        text = self.text_of_optional_subtag(e, target, ns)
        if text is None:
            return default
        if text == 'true':
            return True
        else:
            return False

    def _xpath1_date(self, e, target, ns):
        value = self.text_of_optional_subtag(e, target, ns)
        return self._pd(value)

class BibliographicParser(Axis360Parser):

    DELIVERY_DATA_FOR_AXIS_FORMAT = {
        "Blio" : None,   # Legacy format, handled the same way as AxisNow
        "Acoustik" : (None, DeliveryMechanism.FINDAWAY_DRM), # Audiobooks
        "AxisNow" : None, # Handled specially, for ebooks only.
        "ePub" : (Representation.EPUB_MEDIA_TYPE, DeliveryMechanism.ADOBE_DRM),
        "PDF" : (Representation.PDF_MEDIA_TYPE, DeliveryMechanism.ADOBE_DRM),
    }

    log = logging.getLogger("Axis 360 Bibliographic Parser")

    @classmethod
    def parse_list(cls, l):
        """Turn strings like this into lists:

        FICTION / Thrillers; FICTION / Suspense; FICTION / General
        Ursu, Anne ; Fortune, Eric (ILT)
        """
        return [x.strip() for x in l.split(";")]

    def __init__(self, include_availability=True, include_bibliographic=True):
        self.include_availability = include_availability
        self.include_bibliographic = include_bibliographic

    def process_all(self, string):
        for i in super(BibliographicParser, self).process_all(
                string, "//axis:title", self.NS):
            yield i

    def extract_availability(self, circulation_data, element, ns):
        identifier = self.text_of_subtag(element, 'axis:titleId', ns)
        primary_identifier = IdentifierData(Identifier.AXIS_360_ID, identifier)
        if not circulation_data:
            circulation_data = CirculationData(
                data_source=DataSource.AXIS_360,
                primary_identifier=primary_identifier,
            )

        availability = self._xpath1(element, 'axis:availability', ns)
        total_copies = self.int_of_subtag(availability, 'axis:totalCopies', ns)
        available_copies = self.int_of_subtag(
            availability, 'axis:availableCopies', ns)
        size_of_hold_queue = self.int_of_subtag(
            availability, 'axis:holdsQueueSize', ns)

        availability_updated = self.text_of_optional_subtag(
            availability, 'axis:updateDate', ns)
        if availability_updated:
            # NOTE: We don't actually do anything with this.
            availability_updated = self._pd(availability_updated)

        circulation_data.licenses_owned=total_copies
        circulation_data.licenses_available=available_copies
        circulation_data.licenses_reserved=0
        circulation_data.patrons_in_hold_queue=size_of_hold_queue

        return circulation_data


    # Axis authors with a special role have an abbreviation after their names,
    # e.g. "San Ruby (FRW)"
    role_abbreviation = re.compile("\(([A-Z][A-Z][A-Z])\)$")
    generic_author = object()
    role_abbreviation_to_role = dict(
        INT=Contributor.INTRODUCTION_ROLE,
        EDT=Contributor.EDITOR_ROLE,
        PHT=Contributor.PHOTOGRAPHER_ROLE,
        ILT=Contributor.ILLUSTRATOR_ROLE,
        TRN=Contributor.TRANSLATOR_ROLE,
        FRW=Contributor.FOREWORD_ROLE,
        ADP=generic_author, # Author of adaptation
        COR=generic_author, # Corporate author
    )

    @classmethod
    def parse_contributor(cls, author, primary_author_found=False,
                          force_role=None):
        """Parse an Axis 360 contributor string.

        The contributor string looks like "Butler, Octavia" or "Walt
        Disney Pictures (COR)" or "Rex, Adam (ILT)". The optional
        three-letter code describes the contributor's role in the
        book.

        :param author: The string to parse.

        :param primary_author_found: If this is false, then a
            contributor with no three-letter code will be treated as
            the primary author. If this is true, then a contributor
            with no three-letter code will be treated as just a
            regular author.

        :param force_role: If this is set, the contributor will be
            assigned this role, no matter what. This takes precedence
            over the value implied by primary_author_found.
        """
        if primary_author_found:
            default_author_role = Contributor.AUTHOR_ROLE
        else:
            default_author_role = Contributor.PRIMARY_AUTHOR_ROLE
        role = default_author_role
        match = cls.role_abbreviation.search(author)
        if match:
            role_type = match.groups()[0]
            role = cls.role_abbreviation_to_role.get(
                role_type, Contributor.UNKNOWN_ROLE)
            if role is cls.generic_author:
                role = default_author_role
            author = author[:-5].strip()
        if force_role:
            role = force_role
        return ContributorData(
            sort_name=author, roles=[role]
        )

    def extract_bibliographic(self, element, ns):
        """Turn bibliographic metadata into a Metadata and a CirculationData objects,
        and return them as a tuple."""

        # TODO: These are consistently empty (some are clearly for
        # audiobooks) so I don't know what they do and/or what format
        # they're in.
        #
        # edition
        # runtime

        identifier = self.text_of_subtag(element, 'axis:titleId', ns)
        isbn = self.text_of_optional_subtag(element, 'axis:isbn', ns)
        title = self.text_of_subtag(element, 'axis:productTitle', ns)

        contributor = self.text_of_optional_subtag(
            element, 'axis:contributor', ns)
        contributors = []
        found_primary_author = False
        if contributor:
            for c in self.parse_list(contributor):
                contributor = self.parse_contributor(
                    c, found_primary_author)
                if Contributor.PRIMARY_AUTHOR_ROLE in contributor.roles:
                    found_primary_author = True
                contributors.append(contributor)

        narrator = self.text_of_optional_subtag(
            element, 'axis:narrator', ns
        )
        if narrator:
            for n in self.parse_list(narrator):
                contributor = self.parse_contributor(
                    n, force_role=Contributor.NARRATOR_ROLE
                )
                contributors.append(contributor)

        links = []
        description = self.text_of_optional_subtag(
            element, 'axis:annotation', ns
        )
        if description:
            links.append(
                LinkData(
                    rel=Hyperlink.DESCRIPTION,
                    content=description,
                    media_type=Representation.TEXT_PLAIN,
                )
            )

        subject = self.text_of_optional_subtag(element, 'axis:subject', ns)
        subjects = []
        if subject:
            for subject_identifier in self.parse_list(subject):
                subjects.append(
                    SubjectData(
                        type=Subject.BISAC, identifier=None,
                        name=subject_identifier,
                        weight=Classification.TRUSTED_DISTRIBUTOR_WEIGHT
                    )
                )

        publication_date = self.text_of_optional_subtag(
            element, 'axis:publicationDate', ns)
        if publication_date:
            publication_date = strptime_utc(
                publication_date, self.SHORT_DATE_FORMAT
            )

        series = self.text_of_optional_subtag(element, 'axis:series', ns)
        publisher = self.text_of_optional_subtag(element, 'axis:publisher', ns)
        imprint = self.text_of_optional_subtag(element, 'axis:imprint', ns)

        audience = self.text_of_optional_subtag(element, 'axis:audience', ns)
        if audience:
            subjects.append(
                SubjectData(
                    type=Subject.AXIS_360_AUDIENCE,
                    identifier=audience,
                    weight=Classification.TRUSTED_DISTRIBUTOR_WEIGHT,
                )
            )

        language = self.text_of_subtag(element, 'axis:language', ns)

        thumbnail_url = self.text_of_optional_subtag(
            element, 'axis:imageUrl', ns
        )
        if thumbnail_url:
            # We presume all images from this service are JPEGs.
            media_type = MediaTypes.JPEG_MEDIA_TYPE
            if '/Medium/' in thumbnail_url:
                # We know about a URL hack for this service that lets us
                # get a larger image.
                full_size_url = thumbnail_url.replace("/Medium/", "/Large/")
            else:
                # If the URL hack won't work, treat the image we got
                # as both the full-sized image and its thumbnail.
                # This won't happen unless B&T changes the service.
                full_size_url = thumbnail_url

            thumbnail = LinkData(
                rel=LinkRelations.THUMBNAIL_IMAGE,
                href=thumbnail_url,
                media_type=media_type
            )
            image = LinkData(
                rel=LinkRelations.IMAGE,
                href=full_size_url,
                media_type=media_type,
                thumbnail=thumbnail
            )
            links.append(image)

        # We don't use this for anything.
        # file_size = self.int_of_optional_subtag(element, 'axis:fileSize', ns)
        primary_identifier = IdentifierData(Identifier.AXIS_360_ID, identifier)
        identifiers = []
        if isbn:
            identifiers.append(IdentifierData(Identifier.ISBN, isbn))

        formats = []
        acceptable = False
        seen_formats = []

        # All of the formats we don't support, like Blio, are ebook
        # formats. If this is an audiobook format (Acoustik), we'll
        # hear about it below.
        medium = Edition.BOOK_MEDIUM

        # If AxisNow is mentioned as a format, and this turns out to be a book,
        # we'll be adding an extra delivery mechanism.
        axisnow_seen = False

        # Blio is an older ebook format now used as an alias for AxisNow.
        blio_seen = False

        for format_tag in self._xpath(
            element, 'axis:availability/axis:availableFormats/axis:formatName',
            ns
        ):
            informal_name = format_tag.text
            seen_formats.append(informal_name)

            if informal_name == "Blio":
                # We will be adding an AxisNow FormatData.
                blio_seen = True
                continue
            elif informal_name == Axis360API.AXISNOW:
                # We will only be adding an AxisNow FormatData if this
                # turns out to be an ebook.
                axisnow_seen = True
                continue

            if informal_name not in self.DELIVERY_DATA_FOR_AXIS_FORMAT:
                self.log.warn("Unrecognized Axis format name for %s: %s" % (
                    identifier, informal_name
                ))
            elif self.DELIVERY_DATA_FOR_AXIS_FORMAT.get(informal_name):
                content_type, drm_scheme = self.DELIVERY_DATA_FOR_AXIS_FORMAT[
                    informal_name
                ]
                formats.append(
                    FormatData(content_type=content_type, drm_scheme=drm_scheme)
                )

                if drm_scheme == DeliveryMechanism.FINDAWAY_DRM:
                    medium = Edition.AUDIO_MEDIUM
                else:
                    medium = Edition.BOOK_MEDIUM
        if (blio_seen or (axisnow_seen and medium == Edition.BOOK_MEDIUM)):
            # This ebook is available through AxisNow. Add an
            # appropriate FormatData.
            #
            # Audiobooks may also be available through AxisNow, but we
            # currently ignore that fact.
            formats.append(
                FormatData(content_type=None, drm_scheme=DeliveryMechanism.AXISNOW_DRM)
            )

        if not formats:
            self.log.error(
                "No supported format for %s (%s)! Saw: %s", identifier,
                title, ", ".join(seen_formats)
            )

        metadata = Metadata(
            data_source=DataSource.AXIS_360,
            title=title,
            language=language,
            medium=medium,
            series=series,
            publisher=publisher,
            imprint=imprint,
            published=publication_date,
            primary_identifier=primary_identifier,
            identifiers=identifiers,
            subjects=subjects,
            contributors=contributors,
            links=links,
        )

        circulationdata = CirculationData(
            data_source=DataSource.AXIS_360,
            primary_identifier=primary_identifier,
            formats=formats,
        )

        metadata.circulation = circulationdata
        return metadata


    def process_one(self, element, ns):
        if self.include_bibliographic:
            bibliographic = self.extract_bibliographic(element, ns)
        else:
            bibliographic = None

        passed_availability = None
        if bibliographic and bibliographic.circulation:
            passed_availability = bibliographic.circulation

        if self.include_availability:
            availability = self.extract_availability(circulation_data=passed_availability, element=element, ns=ns)
        else:
            availability = None

        return bibliographic, availability

class ResponseParser(Axis360Parser):

    id_type = Identifier.AXIS_360_ID

    SERVICE_NAME = "Axis 360"

    # Map Axis 360 error codes to our circulation exceptions.
    code_to_exception = {
        315  : InvalidInputException, # Bad password
        316  : InvalidInputException, # DRM account already exists
        1000 : PatronAuthorizationFailedException,
        1001 : PatronAuthorizationFailedException,
        1002 : PatronAuthorizationFailedException,
        1003 : PatronAuthorizationFailedException,
        2000 : LibraryAuthorizationFailedException,
        2001 : LibraryAuthorizationFailedException,
        2002 : LibraryAuthorizationFailedException,
        2003 : LibraryAuthorizationFailedException, # "Encoded input parameters exceed limit", whatever that meaus
        2004 : LibraryAuthorizationFailedException,
        2005 : LibraryAuthorizationFailedException, # Invalid credentials
        2005 : LibraryAuthorizationFailedException, # Wrong library ID
        2007 : LibraryAuthorizationFailedException, # Invalid library ID
        2008 : LibraryAuthorizationFailedException, # Invalid library ID
        3100 : LibraryInvalidInputException, # Missing title ID
        3101 : LibraryInvalidInputException, # Missing patron ID
        3102 : LibraryInvalidInputException, # Missing email address (for hold notification)
        3103 : NotFoundOnRemote, # Invalid title ID
        3104 : LibraryInvalidInputException, # Invalid Email Address (for hold notification)
        3105 : PatronAuthorizationFailedException, # Invalid Account Credentials
        3106 : InvalidInputException, # Loan Period is out of bounds
        3108 : InvalidInputException, # DRM Credentials Required
        3109 : InvalidInputException, # Hold already exists or hold does not exist, depending.
        3110 : AlreadyCheckedOut,
        3111 : CurrentlyAvailable,
        3112 : CannotFulfill,
        3113 : CannotLoan,
        (3113, "Title ID is not available for checkout") : NoAvailableCopies,
        3114 : PatronLoanLimitReached,
        3115 : LibraryInvalidInputException, # Missing DRM format
        3116 : LibraryInvalidInputException, # No patron session ID provided -- we don't use this
        3117 : LibraryInvalidInputException, # Invalid DRM format
        3118 : LibraryInvalidInputException, # Invalid Patron credentials
        3119 : LibraryAuthorizationFailedException, # No Blio account
        3120 : LibraryAuthorizationFailedException, # No Acoustikaccount
        3123 : PatronAuthorizationFailedException, # Patron Session ID expired
        3124 : PatronAuthorizationFailedException, # Patron SessionID is required
        3126 : LibraryInvalidInputException, # Invalid checkout format
        3127 : InvalidInputException, # First name is required
        3128 : InvalidInputException, # Last name is required
        3129 : PatronAuthorizationFailedException, # Invalid Patron Session Id
        3130 : LibraryInvalidInputException, # Invalid hold format (?)
        3131 : RemoteInitiatedServerError, # Custom error message (?)
        3132 : LibraryInvalidInputException, # Invalid delta datetime format
        3134 : LibraryInvalidInputException, # Delta datetime format must not be in the future
        3135 : NoAcceptableFormat,
        3136 : LibraryInvalidInputException, # Missing checkout format
        4058 : NoActiveLoan, # No checkout is associated with patron for the title.
        5000 : RemoteInitiatedServerError,
        5003 : LibraryInvalidInputException, # Missing TransactionID
        5004 : LibraryInvalidInputException, # Missing TransactionID
    }

    def __init__(self, collection):
        """Constructor.

        :param collection: A Collection, in case parsing this document
        results in the creation of LoanInfo or HoldInfo objects.
        """
        self.collection = collection

    def raise_exception_on_error(self, e, ns, custom_error_classes={},
                                 ignore_error_codes=None):
        """Raise an error if the given lxml node represents an Axis 360 error
        condition.

        :param e: An lxml Element
        :param ns: A dictionary of namespaces
        :param custom_error_classes: A dictionary of errors to map to custom
           classes rather than the defaults.
        :param ignore_error_codes: A list of error codes to treat as success
           rather than as cause to raise an exception.
        """
        code = self._xpath1(e, '//axis:status/axis:code', ns)
        message = self._xpath1(e, '//axis:status/axis:statusMessage', ns)
        if message is None:
            message = etree.tostring(e)
        else:
            message = message.text
        if code is None:
            # Something is so wrong that we don't know what to do.
            raise RemoteInitiatedServerError(message, self.SERVICE_NAME)
        return self._raise_exception_on_error(
            code.text, message, custom_error_classes, ignore_error_codes
        )

    @classmethod
    def _raise_exception_on_error(cls, code, message, custom_error_classes={},
                                  ignore_error_codes=None):
        try:
            code = int(code)
        except ValueError:
            # Non-numeric code? Inconcievable!
            raise RemoteInitiatedServerError(
                "Invalid response code from Axis 360: %s" % code,
                cls.SERVICE_NAME
            )

        if ignore_error_codes and code in ignore_error_codes:
            return code, message

        for d in custom_error_classes, cls.code_to_exception:
            if (code, message) in d:
                raise d[(code, message)]
            elif code in d:
                # Something went wrong and we know how to turn it into a
                # specific exception.
                error_class = d[code]
                if error_class is RemoteInitiatedServerError:
                    e = error_class(message, cls.SERVICE_NAME)
                else:
                    e = error_class(message)
                raise e
        return code, message


class CheckinResponseParser(ResponseParser):

    def process_all(self, string):
        for i in super(CheckinResponseParser, self).process_all(
                string, "//axis:EarlyCheckinRestResult", self.NS):
            return i

    def process_one(self, e, namespaces):
        """Either raise an appropriate exception, or do nothing.
        """
        self.raise_exception_on_error(
            e, namespaces, ignore_error_codes = [4058]
        )
        return True


class CheckoutResponseParser(ResponseParser):

    def process_all(self, string):
        for i in super(CheckoutResponseParser, self).process_all(
                string, "//axis:checkoutResult", self.NS):
            return i

    def process_one(self, e, namespaces):

        """Either turn the given document into a LoanInfo
        object, or raise an appropriate exception.
        """
        self.raise_exception_on_error(e, namespaces)

        # If we get to this point it's because the checkout succeeded.
        expiration_date = self._xpath1(e, '//axis:expirationDate', namespaces)
        fulfillment_url = self._xpath1(e, '//axis:url', namespaces)
        if fulfillment_url is not None:
            fulfillment_url = fulfillment_url.text

        if expiration_date is not None:
            expiration_date = expiration_date.text
            expiration_date = self._pd(expiration_date)

        loan_start = utc_now()
        loan = LoanInfo(
            collection=self.collection, data_source_name=DataSource.AXIS_360,
            identifier_type=self.id_type, identifier=None,
            start_date=loan_start,
            end_date=expiration_date,
        )
        return loan

class HoldResponseParser(ResponseParser):

    def process_all(self, string):
        for i in super(HoldResponseParser, self).process_all(
                string, "//axis:addtoholdResult", self.NS):
            return i

    def process_one(self, e, namespaces):
        """Either turn the given document into a HoldInfo
        object, or raise an appropriate exception.
        """
        self.raise_exception_on_error(
            e, namespaces, {3109 : AlreadyOnHold})

        # If we get to this point it's because the hold place succeeded.
        queue_position = self._xpath1(
            e, '//axis:holdsQueuePosition', namespaces)
        if queue_position is None:
            queue_position = None
        else:
            try:
                queue_position = int(queue_position.text)
            except ValueError:
                print("Invalid queue position: %s" % queue_position)
                queue_position = None

        hold_start = utc_now()
        # NOTE: The caller needs to fill in Collection -- we have no idea
        # what collection this is.
        hold = HoldInfo(
            collection=self.collection, data_source_name=DataSource.AXIS_360,
            identifier_type=self.id_type, identifier=None,
            start_date=hold_start, end_date=None, hold_position=queue_position)
        return hold

class HoldReleaseResponseParser(ResponseParser):

    def process_all(self, string):
        for i in super(HoldReleaseResponseParser, self).process_all(
                string, "//axis:removeholdResult", self.NS):
            return i

    def post_process(self, i):
        """Unlike other ResponseParser subclasses, we don't return any type of
            \*Info object, so there's no need to do any post-processing.
        """
        return i

    def process_one(self, e, namespaces):
        # There's no data to gather here. Either there was an error
        # or we were successful.
        self.raise_exception_on_error(
            e, namespaces, {3109 : NotOnHold})
        return True

class AvailabilityResponseParser(ResponseParser):

    def __init__(self, api, internal_format=None):
        """Constructor.

        :param api: An Axis360API instance, in case the parsing of an
           availability document triggers additional API requests.

        :param internal_format: The name Axis 360 gave to the format
           the user requested. Used to distinguish books
           checked out through the AxisNow Book Vault from books checked
           out through ACS.
        """
        self.api = api
        self.internal_format = internal_format
        super(AvailabilityResponseParser, self).__init__(api.collection)

    def process_all(self, string):
        for info in super(AvailabilityResponseParser, self).process_all(
                string, "//axis:title", self.NS):
            # Filter out books where nothing in particular is
            # happening.
            if info:
                yield info

    def process_one(self, e, ns):

        # Figure out which book we're talking about.
        axis_identifier = self.text_of_subtag(e, "axis:titleId", ns)
        availability = self._xpath1(e, 'axis:availability', ns)
        if availability is None:
            return None
        reserved = self._xpath1_boolean(availability, 'axis:isReserved', ns)
        checked_out = self._xpath1_boolean(availability, 'axis:isCheckedout', ns)
        on_hold = self._xpath1_boolean(availability, 'axis:isInHoldQueue', ns)

        info = None
        if checked_out:
            start_date = self._xpath1_date(
                availability, 'axis:checkoutStartDate', ns)
            end_date = self._xpath1_date(
                availability, 'axis:checkoutEndDate', ns)
            download_url = self.text_of_optional_subtag(
                availability, 'axis:downloadUrl', ns)
            transaction_id = self.text_of_optional_subtag(
                availability, 'axis:transactionID', ns) or ""

            # Arguments common to FulfillmentInfo and
            # Axis360FulfillmentInfo.
            kwargs = dict(
                data_source_name=DataSource.AXIS_360,
                identifier_type=self.id_type,
                identifier=axis_identifier
            )

            if download_url and self.internal_format != self.api.AXISNOW:
                # The patron wants a direct link to the book, which we can deliver
                # immediately, without making any more API requests.
                fulfillment = Axis360AcsFulfillmentInfo(
                    collection=self.collection,
                    content_link=html.unescape(download_url),
                    content_type=DeliveryMechanism.ADOBE_DRM,
                    content=None,
                    content_expires=None,
                    verify=self.api.verify_certificate,
                    **kwargs
                )
            elif transaction_id:
                # We will eventually need to make a request to the
                # "getfulfillmentInfo" endpoint, using this
                # transaction ID.
                #
                # For a book delivered in AxisNow format, this will give
                # us the Book Vault UUID and ISBN.
                #
                # For an audiobook, this will give us the Findaway
                # content ID, license ID, and session key. We'll also
                # need to make a second request to get the audiobook
                # metadata.
                #
                # Axis360FulfillmentInfo can handle both cases.
                fulfillment = Axis360FulfillmentInfo(
                    api=self.api, key=transaction_id, **kwargs
                )
            else:
                # We're out of luck -- we can't fulfill this loan.
                fulfillment = None
            info = LoanInfo(
                collection=self.collection,
                data_source_name=DataSource.AXIS_360,
                identifier_type=self.id_type,
                identifier=axis_identifier,
                start_date=start_date, end_date=end_date,
                fulfillment_info=fulfillment
            )

        elif reserved:
            end_date = self._xpath1_date(
                availability, 'axis:reservedEndDate', ns)
            info = HoldInfo(
                collection=self.collection,
                data_source_name=DataSource.AXIS_360,
                identifier_type=self.id_type,
                identifier=axis_identifier,
                start_date=None,
                end_date=end_date,
                hold_position=0
            )
        elif on_hold:
            position = self.int_of_optional_subtag(
                availability, 'axis:holdsQueuePosition', ns)
            info = HoldInfo(
                collection=self.collection,
                data_source_name=DataSource.AXIS_360,
                identifier_type=self.id_type,
                identifier=axis_identifier,
                start_date=None, end_date=None,
                hold_position=position)
        return info


class JSONResponseParser(ResponseParser):
    """Most ResponseParsers parse XML documents; subclasses of
    JSONResponseParser parse JSON documents.

    This only subclasses ResponseParser so it can reuse
    _raise_exception_on_error.
    """

    @classmethod
    def _required_key(cls, key, json_obj):
        """Raise an exception if the given key is not present in the given
        object.
        """
        if json_obj is None or key not in json_obj:
            raise RemoteInitiatedServerError(
                "Required key %s not present in Axis 360 fulfillment document: %s" % (
                    key, json_obj,
                ),
                cls.SERVICE_NAME
            )
        return json_obj[key]

    @classmethod
    def verify_status_code(cls, parsed):
        """Assert that the incoming JSON document represents a successful
        response.
        """
        k = cls._required_key
        status = k('Status', parsed)
        code = k('Code', status)
        message = status.get('Message')

        # If the document describes an error condition, raise
        # an appropriate exception immediately.
        cls._raise_exception_on_error(code, message)

    def parse(self, data, *args, **kwargs):
        """Parse a JSON document."""
        if isinstance(data, dict):
            parsed = data # already parsed
        else:
            try:
                parsed = json.loads(data)
            except ValueError as e:
                # It's not JSON.
                raise RemoteInitiatedServerError(
                    "Invalid response from Axis 360 (was expecting JSON): %s" % data,
                    self.SERVICE_NAME
                )

        # If the response indicates an error condition, don't continue --
        # raise an exception immediately.
        self.verify_status_code(parsed)
        return self._parse(parsed, *args, **kwargs)

    def _parse(self, parsed, *args, **kwargs):
        """Parse a document we know to represent success on the
        API level. Called by parse() once the high-level details
        have been worked out.
        """
        raise NotImplementedError()


class Axis360FulfillmentInfoResponseParser(JSONResponseParser):
    """Parse JSON documents into Findaway audiobook manifests or AxisNow manifests."""

    def __init__(self, api):
        """Constructor.

        :param api: An Axis360API instance, in case the parsing of
        a fulfillment document triggers additional API requests.
        """
        self.api = api
        super(Axis360FulfillmentInfoResponseParser, self).__init__(
            self.api.collection
        )

    def _parse(self, parsed, license_pool):
        """Extract all useful information from a parsed FulfillmentInfo
        response.

        :param parsed: A dictionary corresponding to a parsed JSON
        document.

        :param license_pool: The LicensePool for the book that's
        being fulfilled.

        :return: A 2-tuple (manifest, expiration_date). `manifest` is either
            a FindawayManifest (for an audiobook) or an AxisNowManifest (for an ebook).
        """
        expiration_date = self._required_key('ExpirationDate', parsed)
        expiration_date = self.parse_date(expiration_date)

        if 'FNDTransactionID' in parsed:
            manifest = self.parse_findaway(parsed, license_pool)
        else:
            manifest = self.parse_axisnow(parsed)

        return manifest, expiration_date

    def parse_date(self, date):
        if '.' in date:
            # Remove 7(?!) decimal places of precision and
            # UTC timezone, which are more trouble to parse
            # than they're worth.
            date = date[:date.rindex('.')]

        try:
            date = strptime_utc(date, "%Y-%m-%d %H:%M:%S")
        except ValueError:
            raise RemoteInitiatedServerError(
                "Could not parse expiration date: %s" % date,
                self.SERVICE_NAME
            )
        return date


    def parse_findaway(self, parsed, license_pool):
        k = self._required_key
        fulfillmentId = k('FNDContentID', parsed)
        licenseId = k('FNDLicenseID', parsed)
        sessionKey = k('FNDSessionKey', parsed)
        checkoutId = k('FNDTransactionID', parsed)

        # Acquire the TOC information
        metadata_response = self.api.get_audiobook_metadata(fulfillmentId)
        parser = AudiobookMetadataParser(self.api.collection)
        accountId, spine_items = parser.parse(metadata_response.content)

        return FindawayManifest(
            license_pool, accountId=accountId, checkoutId=checkoutId,
            fulfillmentId=fulfillmentId, licenseId=licenseId,
            sessionKey=sessionKey, spine_items=spine_items
        )

    def parse_axisnow(self, parsed):
        k = self._required_key
        isbn = k('ISBN', parsed)
        book_vault_uuid = k('BookVaultUUID', parsed)
        return AxisNowManifest(book_vault_uuid, isbn)


class AudiobookMetadataParser(JSONResponseParser):
    """Parse the results of Axis 360's audiobook metadata API call.
    """

    @classmethod
    def _parse(cls, parsed):
        spine_items = []
        accountId = parsed.get('fndaccountid', None)
        for item in parsed.get('readingOrder', []):
            spine_item = cls._extract_spine_item(item)
            if spine_item:
                spine_items.append(spine_item)
        return accountId, spine_items

    @classmethod
    def _extract_spine_item(cls, part):
        """Convert an element of the 'readingOrder' list to a SpineItem."""
        title = part.get('title')
        # Incoming duration is measured in seconds.
        duration = part.get('duration', 0)
        part_number = int(part.get('fndpart', 0))
        sequence = int(part.get('fndsequence', 0))
        return SpineItem(title, duration, part_number, sequence)


class AxisNowManifest(object):
    """A simple media type for conveying an entry point into the AxisNow access control
    system.
    """

    MEDIA_TYPE = DeliveryMechanism.AXISNOW_DRM

    def __init__(self, book_vault_uuid, isbn):
        """Constructor.

        :param book_vault_uuid: The UUID of a Book Vault.
        :param isbn: The ISBN of a book in that Book Vault.
        """
        self.book_vault_uuid = book_vault_uuid
        self.isbn = isbn

    def __str__(self):
        data = dict(isbn=self.isbn, book_vault_uuid=self.book_vault_uuid)
        return json.dumps(data, sort_keys=True)


class Axis360FulfillmentInfo(APIAwareFulfillmentInfo):
    """An Axis 360-specific FulfillmentInfo implementation for audiobooks
    and books served through AxisNow.

    We use these instead of normal FulfillmentInfo objects because
    putting all this information into FulfillmentInfo would require
    one or two extra HTTP requests, and there's often no need to make
    those requests.
    """
    def do_fetch(self):
        _db = self.api._db
        license_pool = self.license_pool(_db)
        transaction_id = self.key
        response = self.api.get_fulfillment_info(transaction_id)
        parser = Axis360FulfillmentInfoResponseParser(self.api)
        manifest, expires = parser.parse(response.content, license_pool)
        self._content = str(manifest)
        self._content_type = manifest.MEDIA_TYPE
        self._content_expires = expires


class Axis360AcsFulfillmentInfo(FulfillmentInfo):
    """This implements a Axis 360 specific FulfillmentInfo for ACS content
    served through AxisNow. The AxisNow API gives us a link that we can use
    to get the ACSM file that we serve to the mobile apps.

    This link resolves to a redirect, which resolves to the actual ACSM file.
    The URL we are given in the redirect has a percent encoded query string
    in it. The encoding used in this string has lower case characters in it
    like "%3a" for :.

    In versions of urllib3 > 1.24.3 the library normalizes the query string
    before doing the actual request. In doing the normalization it follows the
    recommendation of RFC 3986 and uppercases the percent encoded bytes.

    This causes the Axis360 API to return an error from Adobe ACS:
    ```
    <error xmlns="http://ns.adobe.com/adept" data="E_URLLINK_AUTH
    https://acsqa.digitalcontentcafe.com/fulfillment/URLLink.acsm"/>
    ```
    instead of the correct ACSM file.

    Others have noted that this is a problem in the urllib3 github but they
    do not seem interested in providing an option to override this behavior
    and closed the ticket.
    https://github.com/urllib3/urllib3/issues/1677

    This FulfillmentInfo implementation uses the built in Python urllib
    implementation instead of requests (and urllib3) to make this request
    to the Axis 360 API, sidestepping the problem, but taking a different
    code path than most of our external HTTP requests.
    """
    logger = logging.getLogger(__name__)

    def __init__(self, verify: bool, **kwargs):
        super().__init__(**kwargs)
        self.verify: bool = verify

    def problem_detail_document(self, error_details: str) -> ProblemDetail:
        service_name = urllib.parse.urlparse(self.content_link).netloc
        self.logger.warning(error_details)
        return INTEGRATION_ERROR.detailed(
            _(RequestNetworkException.detail, service=service_name),
            title=RequestNetworkException.title,
            debug_message=error_details
        )

    @property
    def as_response(self) -> Union[Response, ProblemDetail]:
        service_name = urllib.parse.urlparse(self.content_link).netloc
        try:
            if self.verify:
                # Actually verify the ssl certificates
                ssl_context = ssl.SSLContext(ssl.PROTOCOL_TLS)
                ssl_context.verify_mode = ssl.CERT_REQUIRED
                ssl_context.check_hostname = True
                ssl_context.load_verify_locations(cafile=certifi.where())
            else:
                # Default context does no ssl verification
                ssl_context = ssl.SSLContext()
            req = urllib.request.Request(self.content_link)
            with urllib.request.urlopen(req, timeout=20, context=ssl_context) as response:
                content = response.read()
                status = response.status
                headers = response.headers

        # Mimic the behavior of the HTTP.request_with_timeout class and
        # wrap the exceptions thrown by urllib and ssl returning a ProblemDetail document.
        except urllib.error.HTTPError as e:
            return self.problem_detail_document(
                "The server received a bad status code ({}) while contacting {}".format(e.code, service_name)
            )
        except socket.timeout:
            return self.problem_detail_document("Error connecting to {}. Timeout occurred.".format(service_name))
        except (urllib.error.URLError, ssl.SSLError) as e:
            reason = getattr(e, "reason", e.__class__.__name__)
            return self.problem_detail_document("Error connecting to {}. {}.".format(service_name, reason))

        return Response(response=content, status=status, headers=headers)<|MERGE_RESOLUTION|>--- conflicted
+++ resolved
@@ -2,15 +2,11 @@
 import json
 import logging
 import re
-<<<<<<< HEAD
-import urllib
-=======
 import socket
 import ssl
 import urllib
 from datetime import timedelta
 from typing import Optional, Union
->>>>>>> 222679ff
 
 import certifi
 from flask_babel import lazy_gettext as _
