from nose.tools import set_trace
import logging
import sys
import os
import base64
import random
import uuid
import json
import re
import urllib
import urlparse

import flask
from flask import (
    Response,
    redirect,
)
from flask_babel import lazy_gettext as _
from sqlalchemy.exc import ProgrammingError
from PIL import Image
from StringIO import StringIO
import feedparser
from Crypto.PublicKey import RSA
from Crypto.Cipher import PKCS1_OAEP

from core.model import (
    create,
    get_one,
    get_one_or_create,
    Admin,
    CirculationEvent,
    Classification,
    Collection,
    Complaint,
    ConfigurationSetting,
    Contributor,
    CustomList,
    DataSource,
    Edition,
    ExternalIntegration,
    Genre,
    Hold,
    Hyperlink,
    Identifier,
    Library,
    LicensePool,
    Loan,
    Measurement,
    Patron,
    PresentationCalculationPolicy,
    Representation,
    Subject,
    Work,
    WorkGenre,
)
from core.lane import Lane
from core.log import (LogConfiguration, SysLogger, Loggly)
from core.util.problem_detail import (
    ProblemDetail,
    JSON_MEDIA_TYPE as PROBLEM_DETAIL_JSON_MEDIA_TYPE,
)
from core.mirror import MirrorUploader
from core.util.http import HTTP
from problem_details import *
from core.util import (
    fast_query_count,
    LanguageCodes,
)

from api.config import (
    Configuration,
    CannotLoadConfiguration
)
from api.lanes import create_default_lanes

from google_oauth_admin_authentication_provider import GoogleOAuthAdminAuthenticationProvider
from password_admin_authentication_provider import PasswordAdminAuthenticationProvider

from api.controller import CirculationManagerController
from api.coverage import MetadataWranglerCollectionRegistrar
from core.app_server import entry_response
from core.app_server import (
    entry_response,
    feed_response,
    load_pagination_from_request
)
from core.opds import AcquisitionFeed
from opds import AdminAnnotator, AdminFeed
from collections import Counter
from core.classifier import (
    genres,
    SimplifiedGenreClassifier,
    NO_NUMBER,
    NO_VALUE
)
from datetime import datetime, timedelta
from sqlalchemy.sql import func
from sqlalchemy.sql.expression import desc, nullslast, or_, and_, distinct, select, join
from sqlalchemy.orm import lazyload

from templates import admin as admin_template

from api.authenticator import AuthenticationProvider
from api.simple_authentication import SimpleAuthenticationProvider
from api.millenium_patron import MilleniumPatronAPI
from api.sip import SIP2AuthenticationProvider
from api.firstbook import FirstBookAuthenticationAPI
from api.clever import CleverAuthenticationAPI

from core.opds_import import OPDSImporter
from api.feedbooks import FeedbooksOPDSImporter
from api.opds_for_distributors import OPDSForDistributorsAPI
from api.overdrive import OverdriveAPI
from api.odilo import OdiloAPI
from api.bibliotheca import BibliothecaAPI
from api.axis import Axis360API
from api.oneclick import OneClickAPI
from api.enki import EnkiAPI
from api.odl import ODLWithConsolidatedCopiesAPI

from api.nyt import NYTBestSellerAPI
from api.novelist import NoveListAPI
from core.opds_import import MetadataWranglerOPDSLookup

from api.google_analytics_provider import GoogleAnalyticsProvider
from core.local_analytics_provider import LocalAnalyticsProvider

from api.adobe_vendor_id import AuthdataUtility

from core.external_search import ExternalSearchIndex

def setup_admin_controllers(manager):
    """Set up all the controllers that will be used by the admin parts of the web app."""
    if not manager.testing:
        try:
            manager.config = Configuration.load(manager._db)
        except CannotLoadConfiguration, e:
            logging.error("Could not load configuration file: %s", e)
            sys.exit()

    manager.admin_view_controller = ViewController(manager)
    manager.admin_sign_in_controller = SignInController(manager)
    manager.admin_work_controller = WorkController(manager)
    manager.admin_feed_controller = FeedController(manager)
    manager.admin_custom_lists_controller = CustomListsController(manager)
    manager.admin_lanes_controller = LanesController(manager)
    manager.admin_dashboard_controller = DashboardController(manager)
    manager.admin_settings_controller = SettingsController(manager)

class AdminController(object):

    def __init__(self, manager):
        self.manager = manager
        self._db = self.manager._db
        self.url_for = self.manager.url_for
        self.cdn_url_for = self.manager.cdn_url_for

    @property
    def auth(self):
        auth_service = ExternalIntegration.admin_authentication(self._db)
        if auth_service and auth_service.protocol == ExternalIntegration.GOOGLE_OAUTH:
            return GoogleOAuthAdminAuthenticationProvider(
                auth_service,
                self.url_for('google_auth_callback'),
                test_mode=self.manager.testing,
            )
        elif Admin.with_password(self._db).count() != 0:
            return PasswordAdminAuthenticationProvider(
                auth_service,
            )
        return None

    def authenticated_admin_from_request(self):
        """Returns an authenticated admin or a problem detail."""
        if not self.auth:
            return ADMIN_AUTH_NOT_CONFIGURED

        email = flask.session.get("admin_email")
        if email:
            admin = get_one(self._db, Admin, email=email)
            if admin and self.auth.active_credentials(admin):
                return admin
        return INVALID_ADMIN_CREDENTIALS

    def authenticated_admin(self, admin_details):
        """Creates or updates an admin with the given details"""

        admin, ignore = get_one_or_create(
            self._db, Admin, email=admin_details['email']
        )
        admin.update_credentials(
            self._db,
            credential=admin_details.get('credentials'),
        )

        # Set up the admin's flask session.
        flask.session["admin_email"] = admin_details.get("email")

        # A permanent session expires after a fixed time, rather than
        # when the user closes the browser.
        flask.session.permanent = True

        # If this is the first time an admin has been authenticated,
        # make sure there is a value set for the sitewide BASE_URL_KEY
        # setting. If it's not set, set it to the hostname of the
        # current request. This assumes the first authenticated admin
        # is accessing the admin interface through the hostname they
        # want to be used for the site itself.
        base_url = ConfigurationSetting.sitewide(
            self._db, Configuration.BASE_URL_KEY
        )
        if not base_url.value:
            base_url.value = urlparse.urljoin(flask.request.url, '/')

        return admin

    def check_csrf_token(self):
        """Verifies that the CSRF token in the form data or X-CSRF-Token header
        matches the one in the session cookie.
        """
        cookie_token = self.get_csrf_token()
        header_token = flask.request.headers.get("X-CSRF-Token")
        if not cookie_token or cookie_token != header_token:
            return INVALID_CSRF_TOKEN
        return cookie_token

    def get_csrf_token(self):
        """Returns the CSRF token for the current session."""
        return flask.request.cookies.get("csrf_token")

    def generate_csrf_token(self):
        """Generate a random CSRF token."""
        return base64.b64encode(os.urandom(24))


class ViewController(AdminController):
    def __call__(self, collection, book, path=None):
        setting_up = (self.auth == None)
        if not setting_up:
            admin = self.authenticated_admin_from_request()
            if isinstance(admin, ProblemDetail):
                redirect_url = flask.request.url
                if (collection):
                    quoted_collection = urllib.quote(collection)
                    redirect_url = redirect_url.replace(
                        quoted_collection,
                        quoted_collection.replace("/", "%2F"))
                if (book):
                    quoted_book = urllib.quote(book)
                    redirect_url = redirect_url.replace(
                        quoted_book,
                        quoted_book.replace("/", "%2F"))
                return redirect(self.url_for('admin_sign_in', redirect=redirect_url))

            if not collection and not book and not path:
                library = Library.default(self._db)
                if library:
                    return redirect(self.url_for('admin_view', collection=library.short_name))

        csrf_token = flask.request.cookies.get("csrf_token") or self.generate_csrf_token()

        local_analytics = get_one(
            self._db, ExternalIntegration,
            protocol=LocalAnalyticsProvider.__module__,
            goal=ExternalIntegration.ANALYTICS_GOAL)
        show_circ_events_download = (local_analytics != None)

        response = Response(flask.render_template_string(
            admin_template,
            csrf_token=csrf_token,
            show_circ_events_download=show_circ_events_download,
            setting_up=setting_up,
        ))

        # The CSRF token is in its own cookie instead of the session cookie,
        # because if your session expires and you log in again, you should
        # be able to submit a form you already had open. The CSRF token lasts
        # until the user closes the browser window.
        response.set_cookie("csrf_token", csrf_token, httponly=True)
        return response


class SignInController(AdminController):

    ERROR_RESPONSE_TEMPLATE = """<!DOCTYPE HTML>
<html lang="en">
<head><meta charset="utf8"></head>
</body>
<p><strong>%(status_code)d ERROR:</strong> %(message)s</p>
</body>
</html>"""

    PASSWORD_SIGN_IN_TEMPLATE = """<!DOCTYPE HTML>
<html lang="en">
<head><meta charset="utf8"></head>
</body>
<form action="%(password_sign_in_url)s" method="post">
<input type="hidden" name="redirect" value="%(redirect)s"/>
<label>Email <input type="text" name="email" /></label>
<label>Password <input type="password" name="password" /></label>
<button type="submit">Sign In</button>
</form>
</body>
</html>"""


    def sign_in(self):
        """Redirects admin if they're signed in."""
        if not self.auth:
            return ADMIN_AUTH_NOT_CONFIGURED

        admin = self.authenticated_admin_from_request()

        if isinstance(admin, ProblemDetail):
            redirect_url = flask.request.args.get("redirect")
            return redirect(self.auth.auth_uri(redirect_url), Response=Response)
        elif admin:
            return redirect(flask.request.args.get("redirect"), Response=Response)

    def redirect_after_google_sign_in(self):
        """Uses the Google OAuth client to determine admin details upon
        callback. Barring error, redirects to the provided redirect url.."""
        if not self.auth:
            return ADMIN_AUTH_NOT_CONFIGURED

        if not isinstance(self.auth, GoogleOAuthAdminAuthenticationProvider):
            return ADMIN_AUTH_MECHANISM_NOT_CONFIGURED

        admin_details, redirect_url = self.auth.callback(flask.request.args)
        if isinstance(admin_details, ProblemDetail):
            return self.error_response(admin_details)

        if not self.staff_email(admin_details['email']):
            return self.error_response(INVALID_ADMIN_CREDENTIALS)
        else:
            admin = self.authenticated_admin(admin_details)
            return redirect(redirect_url, Response=Response)


    def staff_email(self, email):
        """Checks the domain of an email address against the admin-authorized
        domain"""
        if not self.auth or not self.auth.domains:
            return False

        staff_domains = self.auth.domains
        domain = email[email.index('@')+1:]
        return domain.lower() in [staff_domain.lower() for staff_domain in staff_domains]

    def password_sign_in(self):
        if not self.auth:
            return ADMIN_AUTH_NOT_CONFIGURED

        if not isinstance(self.auth, PasswordAdminAuthenticationProvider):
            return ADMIN_AUTH_MECHANISM_NOT_CONFIGURED

        if flask.request.method == 'GET':
            html = self.PASSWORD_SIGN_IN_TEMPLATE % dict(
                password_sign_in_url=self.url_for("password_auth"),
                redirect=flask.request.args.get("redirect"),
            )
            headers = dict()
            headers['Content-Type'] = "text/html"
            return Response(html, 200, headers)

        admin_details, redirect_url = self.auth.sign_in(self._db, flask.request.form)
        if isinstance(admin_details, ProblemDetail):
            return self.error_response(INVALID_ADMIN_CREDENTIALS)

        admin = self.authenticated_admin(admin_details)
        return redirect(redirect_url, Response=Response)


    def error_response(self, problem_detail):
        """Returns a problem detail as an HTML response"""
        html = self.ERROR_RESPONSE_TEMPLATE % dict(
            status_code=problem_detail.status_code,
            message=problem_detail.detail
        )
        return Response(html, problem_detail.status_code)

class WorkController(CirculationManagerController):

    STAFF_WEIGHT = 1000

    def details(self, identifier_type, identifier):
        """Return an OPDS entry with detailed information for admins.

        This includes relevant links for editing the book.
        """

        work = self.load_work(flask.request.library, identifier_type, identifier)
        if isinstance(work, ProblemDetail):
            return work

        annotator = AdminAnnotator(self.circulation, flask.request.library)
        # Don't cache these OPDS entries - they should update immediately
        # in the admin interface when an admin makes a change.
        return entry_response(
            AcquisitionFeed.single_entry(self._db, work, annotator), cache_for=0,
        )

    def complaints(self, identifier_type, identifier):
        """Return detailed complaint information for admins."""


        work = self.load_work(flask.request.library, identifier_type, identifier)
        if isinstance(work, ProblemDetail):
            return work

        counter = self._count_complaints_for_work(work)
        response = dict({
            "book": {
                "identifier_type": identifier_type,
                "identifier": identifier
            },
            "complaints": counter
        })

        return response

    def roles(self):
        """Return a mapping from MARC codes to contributor roles."""
        # TODO: The admin interface only allows a subset of the roles
        # listed in model.py since it uses the OPDS representation of
        # the data, and some of the roles map to the same MARC code.
        CODES = Contributor.MARC_ROLE_CODES
        marc_to_role = dict()
        for role in [
            Contributor.ACTOR_ROLE,
            Contributor.ADAPTER_ROLE,
            Contributor.AFTERWORD_ROLE,
            Contributor.ARTIST_ROLE,
            Contributor.ASSOCIATED_ROLE,
            Contributor.AUTHOR_ROLE,
            Contributor.COMPILER_ROLE,
            Contributor.COMPOSER_ROLE,
            Contributor.CONTRIBUTOR_ROLE,
            Contributor.COPYRIGHT_HOLDER_ROLE,
            Contributor.DESIGNER_ROLE,
            Contributor.DIRECTOR_ROLE,
            Contributor.EDITOR_ROLE,
            Contributor.ENGINEER_ROLE,
            Contributor.FOREWORD_ROLE,
            Contributor.ILLUSTRATOR_ROLE,
            Contributor.INTRODUCTION_ROLE,
            Contributor.LYRICIST_ROLE,
            Contributor.MUSICIAN_ROLE,
            Contributor.NARRATOR_ROLE,
            Contributor.PERFORMER_ROLE,
            Contributor.PHOTOGRAPHER_ROLE,
            Contributor.PRODUCER_ROLE,
            Contributor.TRANSCRIBER_ROLE,
            Contributor.TRANSLATOR_ROLE,
            ]:
            marc_to_role[CODES[role]] = role
        return marc_to_role

    def languages(self):
        """Return the supported language codes and their English names."""
        return LanguageCodes.english_names

    def media(self):
        """Return the supported media types for a work and their schema.org values."""
        return Edition.additional_type_to_medium

    def edit(self, identifier_type, identifier):
        """Edit a work's metadata."""

        # TODO: It would be nice to use the metadata layer for this, but
        # this code handles empty values differently than other metadata
        # sources. When a staff member deletes a value, that indicates
        # they think it should be empty. This needs to be indicated in the
        # db so that it can overrule other data sources that set a value,
        # unlike other sources which set empty fields to None.

        work = self.load_work(flask.request.library, identifier_type, identifier)
        if isinstance(work, ProblemDetail):
            return work

        changed = False

        staff_data_source = DataSource.lookup(self._db, DataSource.LIBRARY_STAFF)
        primary_identifier = work.presentation_edition.primary_identifier
        staff_edition, is_new = get_one_or_create(
            self._db, Edition,
            primary_identifier_id=primary_identifier.id,
            data_source_id=staff_data_source.id
        )
        self._db.expire(primary_identifier)

        new_title = flask.request.form.get("title")
        if new_title and work.title != new_title:
            staff_edition.title = unicode(new_title)
            changed = True

        new_subtitle = flask.request.form.get("subtitle")
        if work.subtitle != new_subtitle:
            if work.subtitle and not new_subtitle:
                new_subtitle = NO_VALUE
            staff_edition.subtitle = unicode(new_subtitle)
            changed = True

        # The form data includes roles and names for contributors in the same order.
        new_contributor_roles = flask.request.form.getlist("contributor-role")
        new_contributor_names = [unicode(n) for n in flask.request.form.getlist("contributor-name")]
        # The first author in the form is considered the primary author, even
        # though there's no separate MARC code for that.
        for i, role in enumerate(new_contributor_roles):
            if role == Contributor.AUTHOR_ROLE:
                new_contributor_roles[i] = Contributor.PRIMARY_AUTHOR_ROLE
                break
        roles_and_names = zip(new_contributor_roles, new_contributor_names)

        # Remove any contributions that weren't in the form, and remove contributions
        # that already exist from the list so they won't be added again.
        deleted_contributions = False
        for contribution in staff_edition.contributions:
            if (contribution.role, contribution.contributor.display_name) not in roles_and_names:
                self._db.delete(contribution)
                deleted_contributions = True
                changed = True
            else:
                roles_and_names.remove((contribution.role, contribution.contributor.display_name))
        if deleted_contributions:
            # Ensure the staff edition's contributions are up-to-date when
            # calculating the presentation edition later.
            self._db.refresh(staff_edition)

        # Any remaining roles and names are new contributions.
        for role, name in roles_and_names:
            # There may be one extra role at the end from the input for
            # adding a contributor, in which case it will have no
            # corresponding name and can be ignored.
            if name:
                if role not in Contributor.MARC_ROLE_CODES.keys():
                    self._db.rollback()
                    return UNKNOWN_ROLE.detailed(
                        _("Role %(role)s is not one of the known contributor roles.",
                          role=role))
                contributor = staff_edition.add_contributor(name=name, roles=[role])
                contributor.display_name = name
                changed = True

        new_series = flask.request.form.get("series")
        if work.series != new_series:
            if work.series and not new_series:
                new_series = NO_VALUE
            staff_edition.series = unicode(new_series)
            changed = True

        new_series_position = flask.request.form.get("series_position")
        if new_series_position != None and new_series_position != '':
            try:
                new_series_position = int(new_series_position)
            except ValueError:
                self._db.rollback()
                return INVALID_SERIES_POSITION
        else:
            new_series_position = None
        if work.series_position != new_series_position:
            if work.series_position and new_series_position == None:
                new_series_position = NO_NUMBER
            staff_edition.series_position = new_series_position
            changed = True

        new_medium = flask.request.form.get("medium")
        if new_medium:
            if new_medium not in Edition.medium_to_additional_type.keys():
                self._db.rollback()
                return UNKNOWN_MEDIUM.detailed(
                    _("Medium %(medium)s is not one of the known media.",
                      medium=new_medium))
            staff_edition.medium = new_medium
            changed = True

        new_language = flask.request.form.get("language")
        if new_language != None and new_language != '':
            new_language = LanguageCodes.string_to_alpha_3(new_language)
            if not new_language:
                self._db.rollback()
                return UNKNOWN_LANGUAGE
        else:
            new_language = None
        if new_language != staff_edition.language:
            staff_edition.language = new_language
            changed = True

        new_publisher = flask.request.form.get("publisher")
        if new_publisher != staff_edition.publisher:
            if staff_edition.publisher and not new_publisher:
                new_publisher = NO_VALUE
            staff_edition.publisher = unicode(new_publisher)
            changed = True

        new_imprint = flask.request.form.get("imprint")
        if new_imprint != staff_edition.imprint:
            if staff_edition.imprint and not new_imprint:
                new_imprint = NO_VALUE
            staff_edition.imprint = unicode(new_imprint)
            changed = True

        new_issued = flask.request.form.get("issued")
        if new_issued != None and new_issued != '':
            try:
                new_issued = datetime.strptime(new_issued, '%Y-%m-%d')
            except ValueError:
                self._db.rollback()
                return INVALID_DATE_FORMAT
        else:
            new_issued = None
        if new_issued != staff_edition.issued:
            staff_edition.issued = new_issued
            changed = True

        # TODO: This lets library staff add a 1-5 rating, which is used in the
        # quality calculation. However, this doesn't work well if there are any
        # other measurements that contribute to the quality. The form will show
        # the calculated quality rather than the staff rating, which will be
        # confusing. It might also be useful to make it more clear how this
        # relates to the quality threshold in the library settings.
        changed_rating = False
        new_rating = flask.request.form.get("rating")
        if new_rating != None and new_rating != '':
            try:
                new_rating = float(new_rating)
            except ValueError:
                self._db.rollback()
                return INVALID_RATING
            scale = Measurement.RATING_SCALES[DataSource.LIBRARY_STAFF]
            if new_rating < scale[0] or new_rating > scale[1]:
                self._db.rollback()
                return INVALID_RATING.detailed(
                    _("The rating must be a number between %(low)s and %(high)s.",
                      low=scale[0], high=scale[1]))
            if (new_rating - scale[0]) / (scale[1] - scale[0]) != work.quality:
                primary_identifier.add_measurement(staff_data_source, Measurement.RATING, new_rating, weight=WorkController.STAFF_WEIGHT)
                changed = True
                changed_rating = True

        changed_summary = False
        new_summary = flask.request.form.get("summary") or ""
        if new_summary != work.summary_text:
            old_summary = None
            if work.summary and work.summary.data_source == staff_data_source:
                old_summary = work.summary

            work.presentation_edition.primary_identifier.add_link(
                Hyperlink.DESCRIPTION, None,
                staff_data_source, content=new_summary)

            # Delete previous staff summary
            if old_summary:
                for link in old_summary.links:
                    self._db.delete(link)
                self._db.delete(old_summary)

            changed = True
            changed_summary = True

        if changed:
            # Even if the presentation doesn't visibly change, we want
            # to regenerate the OPDS entries and update the search
            # index for the work, because that might be the 'real'
            # problem the user is trying to fix.
            policy = PresentationCalculationPolicy(
                classify=True,
                regenerate_opds_entries=True,
                update_search_index=True,
                calculate_quality=changed_rating,
                choose_summary=changed_summary,
            )
            work.calculate_presentation(policy=policy)

        return Response("", 200)

    def suppress(self, identifier_type, identifier):
        """Suppress the license pool associated with a book."""
        # Turn source + identifier into a LicensePool
        pools = self.load_licensepools(flask.request.library, identifier_type, identifier)
        if isinstance(pools, ProblemDetail):
            # Something went wrong.
            return pools

        # Assume that the Work is being suppressed from the catalog, and
        # not just the LicensePool.
        # TODO: Suppress individual LicensePools when it's not that deep.
        for pool in pools:
            pool.suppressed = True
        return Response("", 200)

    def unsuppress(self, identifier_type, identifier):
        """Unsuppress all license pools associated with a book.

        TODO: This will need to be revisited when we distinguish
        between complaints about a work and complaints about a
        LicensePoool.
        """
        # Turn source + identifier into a group of LicensePools
        pools = self.load_licensepools(flask.request.library, identifier_type, identifier)
        if isinstance(pools, ProblemDetail):
            # Something went wrong.
            return pools

        # Unsuppress each pool.
        for pool in pools:
            pool.suppressed = False
        return Response("", 200)

    def refresh_metadata(self, identifier_type, identifier, provider=None):
        """Refresh the metadata for a book from the content server"""
        work = self.load_work(flask.request.library, identifier_type, identifier)
        if isinstance(work, ProblemDetail):
            return work

        if not provider and work.license_pools:
            provider = MetadataWranglerCollectionRegistrar(work.license_pools[0].collection)

        if not provider:
            return METADATA_REFRESH_FAILURE

        identifier = work.presentation_edition.primary_identifier
        try:
            record = provider.ensure_coverage(identifier, force=True)
        except Exception:
            # The coverage provider may raise an HTTPIntegrationException.
            return REMOTE_INTEGRATION_FAILED

        if record.exception:
            # There was a coverage failure.
            if (str(record.exception).startswith("201") or
                str(record.exception).startswith("202")):
                # A 201/202 error means it's never looked up this work before
                # so it's started the resolution process or looking for sources.
                return METADATA_REFRESH_PENDING
            # Otherwise, it just doesn't know anything.
            return METADATA_REFRESH_FAILURE

        return Response("", 200)

    def resolve_complaints(self, identifier_type, identifier):
        """Resolve all complaints for a particular license pool and complaint type."""

        work = self.load_work(flask.request.library, identifier_type, identifier)
        if isinstance(work, ProblemDetail):
            return work

        resolved = False
        found = False

        requested_type = flask.request.form.get("type")
        if requested_type:
            for complaint in work.complaints:
                if complaint.type == requested_type:
                    found = True
                    if complaint.resolved == None:
                        complaint.resolve()
                        resolved = True

        if not found:
            return UNRECOGNIZED_COMPLAINT
        elif not resolved:
            return COMPLAINT_ALREADY_RESOLVED
        return Response("", 200)

    def classifications(self, identifier_type, identifier):
        """Return list of this work's classifications."""

        work = self.load_work(flask.request.library, identifier_type, identifier)
        if isinstance(work, ProblemDetail):
            return work

        identifier_id = work.presentation_edition.primary_identifier.id
        results = self._db \
            .query(Classification) \
            .join(Subject) \
            .join(DataSource) \
            .filter(Classification.identifier_id == identifier_id) \
            .order_by(Classification.weight.desc()) \
            .all()

        data = []
        for result in results:
            data.append(dict({
                "type": result.subject.type,
                "name": result.subject.identifier,
                "source": result.data_source.name,
                "weight": result.weight
            }))

        return dict({
            "book": {
                "identifier_type": identifier_type,
                "identifier": identifier
            },
            "classifications": data
        })

    def edit_classifications(self, identifier_type, identifier):
        """Edit a work's audience, target age, fiction status, and genres."""

        work = self.load_work(flask.request.library, identifier_type, identifier)
        if isinstance(work, ProblemDetail):
            return work

        staff_data_source = DataSource.lookup(self._db, DataSource.LIBRARY_STAFF)

        # Previous staff classifications
        primary_identifier = work.presentation_edition.primary_identifier
        old_classifications = self._db \
            .query(Classification) \
            .join(Subject) \
            .filter(
                Classification.identifier == primary_identifier,
                Classification.data_source == staff_data_source
            )
        old_genre_classifications = old_classifications \
            .filter(Subject.genre_id != None)
        old_staff_genres = [
            c.subject.genre.name
            for c in old_genre_classifications
            if c.subject.genre
        ]
        old_computed_genres = [
            work_genre.genre.name
            for work_genre in work.work_genres
        ]

        # New genres should be compared to previously computed genres
        new_genres = flask.request.form.getlist("genres")
        genres_changed = sorted(new_genres) != sorted(old_computed_genres)

        # Update audience
        new_audience = flask.request.form.get("audience")
        if new_audience != work.audience:
            # Delete all previous staff audience classifications
            for c in old_classifications:
                if c.subject.type == Subject.FREEFORM_AUDIENCE:
                    self._db.delete(c)

            # Create a new classification with a high weight
            primary_identifier.classify(
                data_source=staff_data_source,
                subject_type=Subject.FREEFORM_AUDIENCE,
                subject_identifier=new_audience,
                weight=WorkController.STAFF_WEIGHT,
            )

        # Update target age if present
        new_target_age_min = flask.request.form.get("target_age_min")
        new_target_age_min = int(new_target_age_min) if new_target_age_min else None
        new_target_age_max = flask.request.form.get("target_age_max")
        new_target_age_max = int(new_target_age_max) if new_target_age_max else None
        if new_target_age_max < new_target_age_min:
            return INVALID_EDIT.detailed(_("Minimum target age must be less than maximum target age."))

        if work.target_age:
            old_target_age_min = work.target_age.lower
            old_target_age_max = work.target_age.upper
        else:
            old_target_age_min = None
            old_target_age_max = None
        if new_target_age_min != old_target_age_min or new_target_age_max != old_target_age_max:
            # Delete all previous staff target age classifications
            for c in old_classifications:
                if c.subject.type == Subject.AGE_RANGE:
                    self._db.delete(c)

            # Create a new classification with a high weight - higher than audience
            if new_target_age_min and new_target_age_max:
                age_range_identifier = "%s-%s" % (new_target_age_min, new_target_age_max)
                primary_identifier.classify(
                    data_source=staff_data_source,
                    subject_type=Subject.AGE_RANGE,
                    subject_identifier=age_range_identifier,
                    weight=WorkController.STAFF_WEIGHT * 100,
                )

        # Update fiction status
        # If fiction status hasn't changed but genres have changed,
        # we still want to ensure that there's a staff classification
        new_fiction = True if flask.request.form.get("fiction") == "fiction" else False
        if new_fiction != work.fiction or genres_changed:
            # Delete previous staff fiction classifications
            for c in old_classifications:
                if c.subject.type == Subject.SIMPLIFIED_FICTION_STATUS:
                    self._db.delete(c)

            # Create a new classification with a high weight (higher than genre)
            fiction_term = "Fiction" if new_fiction else "Nonfiction"
            classification = primary_identifier.classify(
                data_source=staff_data_source,
                subject_type=Subject.SIMPLIFIED_FICTION_STATUS,
                subject_identifier=fiction_term,
                weight=WorkController.STAFF_WEIGHT,
            )
            classification.subject.fiction = new_fiction

        # Update genres
        # make sure all new genres are legit
        for name in new_genres:
            genre, is_new = Genre.lookup(self._db, name)
            if not isinstance(genre, Genre):
                return GENRE_NOT_FOUND
            if genres[name].is_fiction is not None and genres[name].is_fiction != new_fiction:
                return INCOMPATIBLE_GENRE
            if name == "Erotica" and new_audience != "Adults Only":
                return EROTICA_FOR_ADULTS_ONLY

        if genres_changed:
            # delete existing staff classifications for genres that aren't being kept
            for c in old_genre_classifications:
                if c.subject.genre.name not in new_genres:
                    self._db.delete(c)

            # add new staff classifications for new genres
            for genre in new_genres:
                if genre not in old_staff_genres:
                    classification = primary_identifier.classify(
                        data_source=staff_data_source,
                        subject_type=Subject.SIMPLIFIED_GENRE,
                        subject_identifier=genre,
                        weight=WorkController.STAFF_WEIGHT
                    )

            # add NONE genre classification if we aren't keeping any genres
            if len(new_genres) == 0:
                primary_identifier.classify(
                    data_source=staff_data_source,
                    subject_type=Subject.SIMPLIFIED_GENRE,
                    subject_identifier=SimplifiedGenreClassifier.NONE,
                    weight=WorkController.STAFF_WEIGHT
                )
            else:
                # otherwise delete existing NONE genre classification
                none_classifications = self._db \
                    .query(Classification) \
                    .join(Subject) \
                    .filter(
                        Classification.identifier == primary_identifier,
                        Subject.identifier == SimplifiedGenreClassifier.NONE
                    ) \
                    .all()
                for c in none_classifications:
                    self._db.delete(c)

        # Update presentation
        policy = PresentationCalculationPolicy(
            classify=True,
            regenerate_opds_entries=True,
            update_search_index=True
        )
        work.calculate_presentation(policy=policy)

        return Response("", 200)

    def _count_complaints_for_work(self, work):
        complaint_types = [complaint.type for complaint in work.complaints if not complaint.resolved]
        return Counter(complaint_types)

    def custom_lists(self, identifier_type, identifier):
        library = flask.request.library
        work = self.load_work(library, identifier_type, identifier)
        if isinstance(work, ProblemDetail):
            return work

        staff_data_source = DataSource.lookup(self._db, DataSource.LIBRARY_STAFF)

        if flask.request.method == "GET":
            lists = []
            for entry in work.custom_list_entries:
                list = entry.customlist
                lists.append(dict(id=list.id, name=list.name))
            return dict(custom_lists=lists)

        if flask.request.method == "POST":
            lists = flask.request.form.get("lists")
            if lists:
                lists = json.loads(lists)
            else:
                lists = []

            affected_lanes = set()

            # Remove entries for lists that were not in the submitted form.
            submitted_ids = [l.get("id") for l in lists if l.get("id")]
            for entry in work.custom_list_entries:
                if entry.list_id not in submitted_ids:
                    list = entry.customlist
                    list.remove_entry(work)
                    for lane in Lane.affected_by_customlist(list):
                        affected_lanes.add(lane)

            # Add entries for any new lists.
            for list_info in lists:
                id = list_info.get("id")
                name = list_info.get("name")

                if id:
                    is_new = False
                    list = get_one(self._db, CustomList, id=int(id), name=name, library=library, data_source=staff_data_source)
                    if not list:
                        self._db.rollback()
                        return MISSING_CUSTOM_LIST.detailed(_("Could not find list \"%(list_name)s\"", list_name=name))
                else:
                    list, is_new = create(self._db, CustomList, name=name, data_source=staff_data_source, library=library)
                    list.created = datetime.now()
                entry, was_new = list.add_entry(work, featured=True)
                if was_new:
                    for lane in Lane.affected_by_customlist(list):
                        affected_lanes.add(lane)

            # If any list changes affected lanes, update their sizes.
            for lane in affected_lanes:
                lane.update_size(self._db)

            return Response(unicode(_("Success")), 200)


class FeedController(CirculationManagerController):

    def complaints(self):
        this_url = self.url_for('complaints')
        annotator = AdminAnnotator(self.circulation, flask.request.library)
        pagination = load_pagination_from_request()
        if isinstance(pagination, ProblemDetail):
            return pagination
        opds_feed = AdminFeed.complaints(
            library=flask.request.library, title="Complaints",
            url=this_url, annotator=annotator,
            pagination=pagination
        )
        return feed_response(opds_feed, cache_for=0)

    def suppressed(self):
        this_url = self.url_for('suppressed')
        annotator = AdminAnnotator(self.circulation, flask.request.library)
        pagination = load_pagination_from_request()
        if isinstance(pagination, ProblemDetail):
            return pagination
        opds_feed = AdminFeed.suppressed(
            _db=self._db, title="Hidden Books",
            url=this_url, annotator=annotator,
            pagination=pagination
        )
        return feed_response(opds_feed, cache_for=0)

    def genres(self):
        data = dict({
            "Fiction": dict({}),
            "Nonfiction": dict({})
        })
        for name in genres:
            top = "Fiction" if genres[name].is_fiction else "Nonfiction"
            data[top][name] = dict({
                "name": name,
                "parents": [parent.name for parent in genres[name].parents],
                "subgenres": [subgenre.name for subgenre in genres[name].subgenres]
            })
        return data

class CustomListsController(CirculationManagerController):
    def custom_lists(self):
        library = flask.request.library

        if flask.request.method == "GET":
            custom_lists = []
            for list in library.custom_lists:
                collections = []
                for collection in list.collections:
                    collections.append(dict(id=collection.id, name=collection.name, protocol=collection.protocol))
                custom_lists.append(dict(id=list.id, name=list.name, collections=collections, entry_count=len(list.entries)))
            return dict(custom_lists=custom_lists)

        if flask.request.method == "POST":
            id = flask.request.form.get("id")
            name = flask.request.form.get("name")
            entries = flask.request.form.get("entries")
            collections = flask.request.form.get("collections")
            return self._create_or_update_list(library, name, entries, collections, id)

    def _create_or_update_list(self, library, name, entries, collections, id=None):
        data_source = DataSource.lookup(self._db, DataSource.LIBRARY_STAFF)

        old_list_with_name = CustomList.find(self._db, name, library=library)

        if id:
            is_new = False
            list = get_one(self._db, CustomList, id=int(id), data_source=data_source)
            if not list:
                return MISSING_CUSTOM_LIST
            if list.library != library:
                return CANNOT_CHANGE_LIBRARY_FOR_CUSTOM_LIST
            if old_list_with_name and old_list_with_name != list:
                return CUSTOM_LIST_NAME_ALREADY_IN_USE
        elif old_list_with_name:
            return CUSTOM_LIST_NAME_ALREADY_IN_USE
        else:
            list, is_new = create(self._db, CustomList, name=name, data_source=data_source)
            list.created = datetime.now()
            list.library = library

        list.updated = datetime.now()
        list.name = name

        if entries:
            entries = json.loads(entries)
        else:
            entries = []

        old_entries = [x for x in list.entries if x.edition]
        membership_change = False
        for entry in entries:
            pwid = entry.get("pwid")
            work = self._db.query(
                Work
            ).join(
                Edition, Edition.id==Work.presentation_edition_id
            ).filter(
                Edition.permanent_work_id==pwid
            ).one()

            if work:
                entry, entry_is_new = list.add_entry(work, featured=True)
                if entry_is_new:
                    membership_change = True

        new_pwids = [entry.get("pwid") for entry in entries]
        for entry in old_entries:
            if entry.edition.permanent_work_id not in new_pwids:
                list.remove_entry(entry.edition)
                membership_change = True

        if membership_change:
            # If this list was used to populate any lanes, those
            # lanes need to have their counts updated.
            for lane in Lane.affected_by_customlist(list):
                lane.update_size(self._db)

        if collections:
            collections = json.loads(collections)
        else:
            collections = []
        new_collections = []
        for collection_id in collections:
            collection = get_one(self._db, Collection, id=collection_id)
            if not collection:
                self._db.rollback()
                return MISSING_COLLECTION
            if list.library not in collection.libraries:
                self._db.rollback()
                return COLLECTION_NOT_ASSOCIATED_WITH_LIBRARY
            new_collections.append(collection)
        list.collections = new_collections

        if is_new:
            return Response(unicode(list.id), 201)
        else:
            return Response(unicode(list.id), 200)

    def custom_list(self, list_id):
        library = flask.request.library
        data_source = DataSource.lookup(self._db, DataSource.LIBRARY_STAFF)

        list = get_one(self._db, CustomList, id=list_id, data_source=data_source)
        if not list:
            return MISSING_CUSTOM_LIST

        if flask.request.method == "GET":
            entries = []
            for entry in list.entries:
                if entry.edition:
                    entries.append(dict(pwid=entry.edition.permanent_work_id,
                                        title=entry.edition.title,
                                        authors=[author.display_name for author in entry.edition.author_contributors],
                    ))
            collections = []
            for collection in list.collections:
                collections.append(dict(id=collection.id, name=collection.name, protocol=collection.protocol))
            return dict(id=list.id, name=list.name, entries=entries, collections=collections, entry_count=len(entries))

        elif flask.request.method == "POST":
            name = flask.request.form.get("name")
            entries = flask.request.form.get("entries")
            collections = flask.request.form.get("collections")
            return self._create_or_update_list(library, name, entries, collections, list_id)

        elif flask.request.method == "DELETE":
            # Build the list of affected lanes before modifying the
            # CustomList.
            affected_lanes = Lane.affected_by_customlist(list)
            for entry in list.entries:
                self._db.delete(entry)
            self._db.delete(list)
            for lane in affected_lanes:
                lane.update_size(self._db)
            return Response(unicode(_("Deleted")), 200)


class LanesController(CirculationManagerController):

    def lanes(self):
        library = flask.request.library

        if flask.request.method == "GET":
            def lanes_for_parent(parent):
                lanes = self._db.query(Lane).filter(Lane.library==library).filter(Lane.parent==parent).order_by(Lane.priority)
                return [{ "id": lane.id,
                          "display_name": lane.display_name,
                          "visible": lane.visible,
                          "count": lane.size,
                          "sublanes": lanes_for_parent(lane),
                          "custom_list_ids": [list.id for list in lane.customlists],
                          "inherit_parent_restrictions": lane.inherit_parent_restrictions,
                          } for lane in lanes]
            return dict(lanes=lanes_for_parent(None))

        if flask.request.method == "POST":
            id = flask.request.form.get("id")
            parent_id = flask.request.form.get("parent_id")
            display_name = flask.request.form.get("display_name")
            custom_list_ids = json.loads(flask.request.form.get("custom_list_ids", "[]"))
            inherit_parent_restrictions = flask.request.form.get("inherit_parent_restrictions")
            if inherit_parent_restrictions == "true":
                inherit_parent_restrictions = True
            else:
                inherit_parent_restrictions = False

            if not display_name:
                return NO_DISPLAY_NAME_FOR_LANE

            if not custom_list_ids or len(custom_list_ids) == 0:
                return NO_CUSTOM_LISTS_FOR_LANE

            if id:
                is_new = False
                lane = get_one(self._db, Lane, id=id, library=library)
                if not lane:
                    return MISSING_LANE
                if not lane.customlists:
                    return CANNOT_EDIT_DEFAULT_LANE
                if display_name != lane.display_name:
                    old_lane = get_one(self._db, Lane, display_name=display_name, parent=lane.parent)
                    if old_lane:
                        return LANE_WITH_PARENT_AND_DISPLAY_NAME_ALREADY_EXISTS
                lane.display_name = display_name
            else:
                parent = None
                if parent_id:
                    parent = get_one(self._db, Lane, id=parent_id, library=library)
                    if not parent:
                        return MISSING_LANE.detailed(_("The specified parent lane does not exist, or is associated with a different library."))
                old_lane = get_one(self._db, Lane, display_name=display_name, parent=parent)
                if old_lane:
                    return LANE_WITH_PARENT_AND_DISPLAY_NAME_ALREADY_EXISTS

                lane, is_new = create(
                    self._db, Lane, display_name=display_name,
                    parent=parent, library=library)
                lane.media = [Edition.BOOK_MEDIUM]

                # Make a new lane the first child of its parent and bump all the siblings down in priority.
                siblings = self._db.query(Lane).filter(Lane.library==library).filter(Lane.parent==lane.parent).filter(Lane.id!=lane.id)
                for sibling in siblings:
                    sibling.priority += 1
                lane.priority = 0

            lane.inherit_parent_restrictions = inherit_parent_restrictions

            for list_id in custom_list_ids:
                list = get_one(self._db, CustomList, library=library, id=list_id)
                if not list:
                    self._db.rollback()
                    return MISSING_CUSTOM_LIST.detailed(
                        _("The list with id %(list_id)s does not exist or is associated with a different library.", list_id=list_id))
                lane.customlists.append(list)

            for list in lane.customlists:
                if list.id not in custom_list_ids:
                    lane.customlists.remove(list)
            lane.update_size(self._db)

            if is_new:
                return Response(unicode(lane.id), 201)
            else:
                return Response(unicode(lane.id), 200)

    def lane(self, lane_identifier):
        if flask.request.method == "DELETE":
            library = flask.request.library
            lane = get_one(self._db, Lane, id=lane_identifier, library=library)
            if not lane:
                return MISSING_LANE
            if not lane.customlists:
                return CANNOT_EDIT_DEFAULT_LANE

            # Recursively delete all the lane's sublanes.
            def delete_lane_and_sublanes(lane):
                for sublane in lane.sublanes:
                    delete_lane_and_sublanes(sublane)
                self._db.delete(lane)

            delete_lane_and_sublanes(lane)
            return Response(unicode(_("Deleted")), 200)

    def show_lane(self, lane_identifier):
        library = flask.request.library
        lane = get_one(self._db, Lane, id=lane_identifier, library=library)
        if not lane:
            return MISSING_LANE
        if lane.parent and not lane.parent.visible:
            return CANNOT_SHOW_LANE_WITH_HIDDEN_PARENT
        lane.visible = True
        return Response(unicode(_("Success")), 200)

    def hide_lane(self, lane_identifier):
        library = flask.request.library
        lane = get_one(self._db, Lane, id=lane_identifier, library=library)
        if not lane:
            return MISSING_LANE
        lane.visible = False
        return Response(unicode(_("Success")), 200)

    def reset(self):
        create_default_lanes(self._db, flask.request.library)
        return Response(unicode(_("Success")), 200)


class DashboardController(CirculationManagerController):

    def stats(self):
        patron_count = self._db.query(Patron).count()

        active_loans_patron_count = self._db.query(
            distinct(Patron.id)
        ).join(
            Patron.loans
        ).filter(
            Loan.end >= datetime.now(),
        ).count()

        active_patrons = select(
            [Patron.id]
        ).select_from(
            join(
                Loan,
                Patron,
                and_(
                    Patron.id == Loan.patron_id,
                    Loan.id != None,
                    Loan.end >= datetime.now()
                )
            )
        ).union(
            select(
                [Patron.id]
            ).select_from(
                join(
                    Hold,
                    Patron,
                    Patron.id == Hold.patron_id
                )
            )
        ).alias()


        active_loans_or_holds_patron_count_query = select(
            [func.count(distinct(active_patrons.c.id))]
        ).select_from(
            active_patrons
        )

        result = self._db.execute(active_loans_or_holds_patron_count_query)
        active_loans_or_holds_patron_count = [r[0] for r in result][0]

        loan_count = self._db.query(
            Loan
        ).filter(
            Loan.end >= datetime.now()
        ).count()

        hold_count = self._db.query(Hold).count()

        data_sources = dict(
            overdrive=DataSource.OVERDRIVE,
            bibliotheca=DataSource.BIBLIOTHECA,
            axis360=DataSource.AXIS_360,
        )
        vendor_counts = dict()

        for key, data_source in data_sources.iteritems():
            data_source_count = self._db.query(
                LicensePool
            ).join(
                DataSource
            ).filter(
                LicensePool.licenses_owned > 0
            ).filter(
                DataSource.name == data_source
            ).count()

            if data_source_count > 0:
                vendor_counts[key] = data_source_count

        open_access_count = self._db.query(
            LicensePool
         ).filter(
            LicensePool.open_access == True
         ).count()

        if open_access_count > 0:
            vendor_counts['open_access'] = open_access_count

        title_count = self._db.query(LicensePool).count()

        # The sum queries return None instead of 0 if there are
        # no license pools in the db.

        license_count = self._db.query(
            func.sum(LicensePool.licenses_owned)
        ).filter(
            LicensePool.open_access == False,
        ).all()[0][0] or 0

        available_license_count = self._db.query(
            func.sum(LicensePool.licenses_available)
        ).filter(
            LicensePool.open_access == False,
        ).all()[0][0] or 0

        return dict(
            patrons=dict(
                total=patron_count,
                with_active_loans=active_loans_patron_count,
                with_active_loans_or_holds=active_loans_or_holds_patron_count,
                loans=loan_count,
                holds=hold_count,
            ),
            inventory=dict(
                titles=title_count,
                licenses=license_count,
                available_licenses=available_license_count,
            ),
            vendors=vendor_counts,
        )

    def circulation_events(self):
        annotator = AdminAnnotator(self.circulation, flask.request.library)
        num = min(int(flask.request.args.get("num", "100")), 500)

        results = self._db.query(CirculationEvent) \
            .join(LicensePool) \
            .join(Work) \
            .join(DataSource) \
            .join(Identifier) \
            .order_by(nullslast(desc(CirculationEvent.start))) \
            .limit(num) \
            .all()

        events = map(lambda result: {
            "id": result.id,
            "type": result.type,
            "patron_id": result.foreign_patron_id,
            "time": result.start,
            "book": {
                "title": result.license_pool.work.title,
                "url": annotator.permalink_for(result.license_pool.work, result.license_pool, result.license_pool.identifier)
            }
        }, results)

        return dict({ "circulation_events": events })

    def bulk_circulation_events(self):
        default = str(datetime.today()).split(" ")[0]
        date = flask.request.args.get("date", default)
        next_date = datetime.strptime(date, "%Y-%m-%d") + timedelta(days=1)

        query = self._db.query(
                CirculationEvent, Identifier, Work, Edition
            ) \
            .join(LicensePool, LicensePool.id == CirculationEvent.license_pool_id) \
            .join(Identifier, Identifier.id == LicensePool.identifier_id) \
            .join(Work, Work.id == LicensePool.work_id) \
            .join(Edition, Edition.id == Work.presentation_edition_id) \
            .filter(CirculationEvent.start >= date) \
            .filter(CirculationEvent.start < next_date) \
            .order_by(CirculationEvent.start.asc())
        query = query \
            .options(lazyload(Identifier.licensed_through)) \
            .options(lazyload(Work.license_pools))
        results = query.all()

        work_ids = map(lambda result: result[2].id, results)

        subquery = self._db \
            .query(WorkGenre.work_id, Genre.name) \
            .join(Genre) \
            .filter(WorkGenre.work_id.in_(work_ids)) \
            .order_by(WorkGenre.affinity.desc()) \
            .subquery()
        genre_query = self._db \
            .query(subquery.c.work_id, func.string_agg(subquery.c.name, ",")) \
            .select_from(subquery) \
            .group_by(subquery.c.work_id)
        genres = dict(genre_query.all())

        header = [
            "time", "event", "identifier", "identifier_type", "title", "author",
            "fiction", "audience", "publisher", "language", "target_age", "genres"
        ]

        def result_to_row(result):
            (event, identifier, work, edition) = result
            return [
                str(event.start) or "",
                event.type,
                identifier.identifier,
                identifier.type,
                edition.title,
                edition.author,
                "fiction" if work.fiction else "nonfiction",
                work.audience,
                edition.publisher,
                edition.language,
                work.target_age_string,
                genres.get(work.id)
            ]

        return [header] + map(result_to_row, results), date

class SettingsController(CirculationManagerController):

    METADATA_SERVICE_URI_TYPE = 'application/opds+json;profile=https://librarysimplified.org/rel/profile/metadata-service'

    NO_MIRROR_INTEGRATION = u"NO_MIRROR"

    def libraries(self):
        if flask.request.method == 'GET':
            libraries = []
            for library in self._db.query(Library).order_by(Library.name):
                settings = dict()
                for setting in Configuration.LIBRARY_SETTINGS:
                    if setting.get("type") == "list":
                        value = ConfigurationSetting.for_library(setting.get("key"), library).json_value
                    else:
                        value = ConfigurationSetting.for_library(setting.get("key"), library).value
                    if value:
                        settings[setting.get("key")] = value
                libraries += [dict(
                    uuid=library.uuid,
                    name=library.name,
                    short_name=library.short_name,
                    settings=settings,
                )]
            return dict(libraries=libraries, settings=Configuration.LIBRARY_SETTINGS)


        library_uuid = flask.request.form.get("uuid")
        name = flask.request.form.get("name")
        short_name = flask.request.form.get("short_name")

        library = None
        is_new = False

        if not short_name:
            return MISSING_LIBRARY_SHORT_NAME

        if library_uuid:
            # Library UUID is required when editing an existing library
            # from the admin interface, and isn't present for new libraries.
            library = get_one(
                self._db, Library, uuid=library_uuid,
            )
            if not library:
                return LIBRARY_NOT_FOUND.detailed(_("The specified library uuid does not exist."))

        if not library or short_name != library.short_name:
            # If you're adding a new short_name, either by editing an
            # existing library or creating a new library, it must be unique.
            library_with_short_name = get_one(self._db, Library, short_name=short_name)
            if library_with_short_name:
                return LIBRARY_SHORT_NAME_ALREADY_IN_USE

        if not library:
            library, is_new = create(
                self._db, Library, short_name=short_name,
                uuid=str(uuid.uuid4()))

        if name:
            library.name = name
        if short_name:
            library.short_name = short_name

        NO_VALUE = object()
        for setting in Configuration.LIBRARY_SETTINGS:
            # Start off by assuming the value is not set.
            value = NO_VALUE
            if setting.get("type") == "list":
                if setting.get('options'):
                    # Restrict to the values in 'options'.
                    value = []
                    for option in setting.get("options"):
                        if setting["key"] + "_" + option["key"] in flask.request.form:
                            value += [option["key"]]
                else:
                    # Allow any entered values.
                    value = [item for item in flask.request.form.getlist(setting.get('key')) if item]
                value = json.dumps(value)
            elif setting.get("type") == "image":
                image_file = flask.request.files.get(setting.get("key"))
                if not image_file and not setting.get("optional"):
                    self._db.rollback()
                    return INCOMPLETE_CONFIGURATION.detailed(_(
                        "The library is missing a required setting: %s." % setting.get("key")))
                if image_file:
                    allowed_types = [Representation.JPEG_MEDIA_TYPE, Representation.PNG_MEDIA_TYPE, Representation.GIF_MEDIA_TYPE]
                    type = image_file.headers.get("Content-Type")
                    if type not in allowed_types:
                        self._db.rollback()
                        return INVALID_CONFIGURATION_OPTION.detailed(_(
                            "Upload for %(setting)s must be in GIF, PNG, or JPG format. (Upload was %(format)s.)",
                            setting=setting.get("label"),
                            format=type))
                    image = Image.open(image_file)
                    width, height = image.size
                    if width > 135 or height > 135:
                        image.thumbnail((135, 135), Image.ANTIALIAS)
                    buffer = StringIO()
                    image.save(buffer, format="PNG")
                    b64 = base64.b64encode(buffer.getvalue())
                    value = "data:image/png;base64,%s" % b64
            else:
                default = setting.get('default')
                value = flask.request.form.get(setting['key'], default)
            if value != NO_VALUE:
                ConfigurationSetting.for_library(setting['key'], library).value = value
            if not value and not setting.get("optional"):
                self._db.rollback()
                return INCOMPLETE_CONFIGURATION.detailed(
                    _("The configuration is missing a required setting: %(setting)s",
                      setting=setting.get("label"),
                    ))

        if is_new:
            # Now that the configuration settings are in place, create
            # a default set of lanes.
            create_default_lanes(self._db, library)

        if is_new:
            return Response(unicode(library.uuid), 201)
        else:
            return Response(unicode(library.uuid), 200)

    def library(self, library_uuid):
        if flask.request.method == "DELETE":
            library = get_one(self._db, Library, uuid=library_uuid)
            if not library:
                return LIBRARY_NOT_FOUND.detailed(_("The specified library uuid does not exist."))
            self._db.delete(library)
            return Response(unicode(_("Deleted")), 200)

    @classmethod
    def _get_integration_protocols(cls, provider_apis, protocol_name_attr="__module__"):
        protocols = []
        for api in provider_apis:
            protocol = dict()
            name = getattr(api, protocol_name_attr)
            protocol["name"] = name

            label = getattr(api, "NAME", name)
            protocol["label"] = label

            description = getattr(api, "DESCRIPTION", None)
            if description != None:
                protocol["description"] = description

            sitewide = getattr(api, "SITEWIDE", None)
            if sitewide != None:
                protocol["sitewide"] = sitewide

            settings = getattr(api, "SETTINGS", [])
            protocol["settings"] = list(settings)

            child_settings = getattr(api, "CHILD_SETTINGS", None)
            if child_settings != None:
                protocol["child_settings"] = list(child_settings)

            library_settings = getattr(api, "LIBRARY_SETTINGS", None)
            if library_settings != None:
                protocol["library_settings"] = list(library_settings)

            cardinality = getattr(api, 'CARDINALITY', None)
            if cardinality != None:
                protocol['cardinality'] = cardinality

            protocols.append(protocol)
        return protocols

    def _get_integration_library_info(self, integration, library, protocol):
        library_info = dict(short_name=library.short_name)
        for setting in protocol.get("library_settings", []):
            key = setting.get("key")
            if setting.get("type") == "list":
                value = ConfigurationSetting.for_library_and_externalintegration(
                    self._db, key, library, integration
                ).json_value
            else:
                value = ConfigurationSetting.for_library_and_externalintegration(
                    self._db, key, library, integration
                ).value
            if value:
                library_info[key] = value
        return library_info

    def _get_integration_info(self, goal, protocols):
        services = []
        for service in self._db.query(ExternalIntegration).filter(
            ExternalIntegration.goal==goal):

            [protocol] = [p for p in protocols if p.get("name") == service.protocol]
            libraries = []
            if not protocol.get("sitewide"):
                for library in service.libraries:
                    libraries.append(self._get_integration_library_info(
                            service, library, protocol))

            settings = dict()
            for setting in protocol.get("settings", []):
                key = setting.get("key")
                if setting.get("type") == "list":
                    value = ConfigurationSetting.for_externalintegration(
                        key, service).json_value
                else:
                    value = ConfigurationSetting.for_externalintegration(
                        key, service).value
                settings[key] = value

            services.append(
                dict(
                    id=service.id,
                    name=service.name,
                    protocol=service.protocol,
                    settings=settings,
                    libraries=libraries,
                )
            )

        return services

    def _set_integration_setting(self, integration, setting):
        key = setting.get("key")
        if setting.get("type") == "list" and not setting.get("options"):
            value = [item for item in flask.request.form.getlist(key) if item]
            if value:
                value = json.dumps(value)
        else:
            value = flask.request.form.get(key)
        if value and setting.get("options"):
            # This setting can only take on values that are in its
            # list of options.
            allowed = [option.get("key") for option in setting.get("options")]
            if value not in allowed:
                self._db.rollback()
                return INVALID_CONFIGURATION_OPTION.detailed(_(
                    "The configuration value for %(setting)s is invalid.",
                    setting=setting.get("label"),
                ))
        if not value and not setting.get("optional"):
            # Roll back any changes to the integration that have already been made.
            self._db.rollback()
            return INCOMPLETE_CONFIGURATION.detailed(
                _("The configuration is missing a required setting: %(setting)s",
                  setting=setting.get("label")))
        integration.setting(key).value = value

    def _set_integration_library(self, integration, library_info, protocol):
        library = get_one(self._db, Library, short_name=library_info.get("short_name"))
        if not library:
            self._db.rollback()
            return NO_SUCH_LIBRARY.detailed(_("You attempted to add the integration to %(library_short_name)s, but it does not exist.", library_short_name=library_info.get("short_name")))

        integration.libraries += [library]
        for setting in protocol.get("library_settings", []):
            key = setting.get("key")
            value = library_info.get(key)
            if setting.get("options") and value not in [option.get("key") for option in setting.get("options")]:
                self._db.rollback()
                return INVALID_CONFIGURATION_OPTION.detailed(_(
                    "The configuration value for %(setting)s is invalid.",
                    setting=setting.get("label"),
                ))
            if not value and not setting.get("optional"):
                self._db.rollback()
                return INCOMPLETE_CONFIGURATION.detailed(
                    _("The configuration is missing a required setting: %(setting)s for library %(library)s",
                      setting=setting.get("label"),
                      library=library.short_name,
                      ))
            ConfigurationSetting.for_library_and_externalintegration(self._db, key, library, integration).value = value

    def _set_integration_settings_and_libraries(self, integration, protocol):
        settings = protocol.get("settings")
        for setting in settings:
            result = self._set_integration_setting(integration, setting)
            if isinstance(result, ProblemDetail):
                return result

        if not protocol.get("sitewide"):
            integration.libraries = []

            libraries = []
            if flask.request.form.get("libraries"):
                libraries = json.loads(flask.request.form.get("libraries"))

            for library_info in libraries:
                result = self._set_integration_library(integration, library_info, protocol)
                if isinstance(result, ProblemDetail):
                    return result
        return True

    def _delete_integration(self, integration_id, goal):
        if flask.request.method != "DELETE":
            return
        integration = get_one(self._db, ExternalIntegration,
                              id=integration_id, goal=goal)
        if not integration:
            return MISSING_SERVICE
        self._db.delete(integration)
        return Response(unicode(_("Deleted")), 200)

    def _sitewide_settings_controller(self, configuration_object):
        if flask.request.method == 'GET':
            settings = []
            for s in configuration_object.SITEWIDE_SETTINGS:
                setting = ConfigurationSetting.sitewide(self._db, s.get("key"))
                if setting.value:
                    settings += [{ "key": setting.key, "value": setting.value }]

            return dict(
                settings=settings,
                all_settings=configuration_object.SITEWIDE_SETTINGS,
            )

        key = flask.request.form.get("key")
        if not key:
            return MISSING_SITEWIDE_SETTING_KEY

        value = flask.request.form.get("value")
        if not value:
            return MISSING_SITEWIDE_SETTING_VALUE

        setting = ConfigurationSetting.sitewide(self._db, key)
        setting.value = value
        return Response(unicode(setting.key), 200)

    def collections(self):
        provider_apis = [OPDSImporter,
                         OPDSForDistributorsAPI,
                         OverdriveAPI,
                         OdiloAPI,
                         BibliothecaAPI,
                         Axis360API,
                         OneClickAPI,
                         EnkiAPI,
                         ODLWithConsolidatedCopiesAPI,
                         FeedbooksOPDSImporter,
                        ]
        protocols = self._get_integration_protocols(provider_apis, protocol_name_attr="NAME")

        # If there are storage integrations, add a mirror integration
        # setting to every protocol's 'settings' block.
        mirror_integration_setting = self._mirror_integration_setting()
        if mirror_integration_setting:
            for protocol in protocols:
                protocol['settings'].append(mirror_integration_setting)

        if flask.request.method == 'GET':
            collections = []
            for c in self._db.query(Collection).order_by(Collection.name).all():
                collection = dict(
                    id=c.id,
                    name=c.name,
                    protocol=c.protocol,
                    parent_id=c.parent_id,
                    settings=dict(external_account_id=c.external_account_id),
                )
                if c.protocol in [p.get("name") for p in protocols]:
                    [protocol] = [p for p in protocols if p.get("name") == c.protocol]
                    libraries = [
                            self._get_integration_library_info(
                                c.external_integration, library, protocol)
                            for library in c.libraries]
                    collection['libraries'] = libraries
                    for setting in protocol.get("settings"):
                        key = setting.get("key")
                        if key not in collection["settings"]:
                            if key == 'mirror_integration_id':
                                value = c.mirror_integration_id or self.NO_MIRROR_INTEGRATION
                            elif setting.get("type") == "list":
                                value = c.external_integration.setting(key).json_value
                            else:
                                value = c.external_integration.setting(key).value
                            collection["settings"][key] = value
                collections.append(collection)

            return dict(
                collections=collections,
                protocols=protocols,
            )


        id = flask.request.form.get("id")

        name = flask.request.form.get("name")
        if not name:
            return MISSING_COLLECTION_NAME

        protocol = flask.request.form.get("protocol")

        if protocol and protocol not in [p.get("name") for p in protocols]:
            return UNKNOWN_PROTOCOL

        is_new = False
        collection = None
        if id:
            collection = get_one(self._db, Collection, id=id)
            if not collection:
                return MISSING_COLLECTION

        if collection:
            if protocol != collection.protocol:
                return CANNOT_CHANGE_PROTOCOL
            if name != collection.name:
                collection_with_name = get_one(self._db, Collection, name=name)
                if collection_with_name:
                    return COLLECTION_NAME_ALREADY_IN_USE

        else:
            if protocol:
                collection, is_new = get_one_or_create(self._db, Collection, name=name)
                if not is_new:
                    self._db.rollback()
                    return COLLECTION_NAME_ALREADY_IN_USE
                collection.create_external_integration(protocol)
            else:
                return NO_PROTOCOL_FOR_NEW_SERVICE

        collection.name = name
        [protocol] = [p for p in protocols if p.get("name") == protocol]

        parent_id = flask.request.form.get("parent_id")

        if parent_id and not protocol.get("child_settings"):
            self._db.rollback()
            return PROTOCOL_DOES_NOT_SUPPORT_PARENTS

        if parent_id:
            parent = get_one(self._db, Collection, id=parent_id)
            if not parent:
                self._db.rollback()
                return MISSING_PARENT
            collection.parent = parent
            settings = protocol.get("child_settings")
        else:
            collection.parent = None
            settings = protocol.get("settings")

        for setting in settings:
            key = setting.get("key")
            if key == "external_account_id":
                value = flask.request.form.get(key)
                if not value and not setting.get("optional"):
                    # Roll back any changes to the collection that have already been made.
                    self._db.rollback()
                    return INCOMPLETE_CONFIGURATION.detailed(
                        _("The collection configuration is missing a required setting: %(setting)s",
                          setting=setting.get("label")))
                collection.external_account_id = value
            elif key == 'mirror_integration_id':
                value = flask.request.form.get(key)
                if value == self.NO_MIRROR_INTEGRATION:
                    integration_id = None
                else:
                    integration = get_one(
                        self._db, ExternalIntegration, id=value
                    )
                    if not integration:
                        self._db.rollback()
                        return MISSING_SERVICE
                    if integration.goal != ExternalIntegration.STORAGE_GOAL:
                        self._db.rollback()
                        return INTEGRATION_GOAL_CONFLICT
                    integration_id = integration.id
                collection.mirror_integration_id = integration_id
            else:
                result = self._set_integration_setting(collection.external_integration, setting)
                if isinstance(result, ProblemDetail):
                    return result

        libraries = []
        if flask.request.form.get("libraries"):
            libraries = json.loads(flask.request.form.get("libraries"))

        for library_info in libraries:
            library = get_one(self._db, Library, short_name=library_info.get("short_name"))
            if not library:
                return NO_SUCH_LIBRARY.detailed(_("You attempted to add the collection to %(library_short_name)s, but it does not exist.", library_short_name=library_info.get("short_name")))
            if collection not in library.collections:
                library.collections.append(collection)
            result = self._set_integration_library(collection.external_integration, library_info, protocol)
            if isinstance(result, ProblemDetail):
                return result
        for library in collection.libraries:
            if library.short_name not in [l.get("short_name") for l in libraries]:
                library.collections.remove(collection)
                for setting in protocol.get("library_settings", []):
                    ConfigurationSetting.for_library_and_externalintegration(
                        self._db, setting.get("key"), library, collection.external_integration,
                    ).value = None


        if is_new:
            return Response(unicode(collection.id), 201)
        else:
            return Response(unicode(collection.id), 200)

    def _mirror_integration_setting(self):
        """Create a setting interface for selecting a storage integration to
        be used when mirroring items from a collection.
        """
        integrations = self._db.query(ExternalIntegration).filter(
            ExternalIntegration.goal==ExternalIntegration.STORAGE_GOAL
        ).order_by(
            ExternalIntegration.name
        ).all()
        if not integrations:
            return
        mirror_integration_setting = {
            "key": "mirror_integration_id",
            "label": _("Mirror"),
            "description": _("Any cover images or free books encountered while importing content from this collection can be mirrored to a server you control."),
            "type": "select",
            "options" : [
                dict(
                    key=self.NO_MIRROR_INTEGRATION,
                    label=_("None - Do not mirror cover images or free books")
                )
            ]
        }
        for integration in integrations:
            mirror_integration_setting['options'].append(
                dict(key=integration.id, label=integration.name)
            )
        return mirror_integration_setting

    def _create_integration(self, protocol_definitions, protocol, goal):
        """Create a new ExternalIntegration for the given protocol and
        goal, assuming that doing so is compatible with the protocol's
        definition.

        :return: A 2-tuple (result, is_new). `result` will be an
            ExternalIntegration if one could be created, and a
            ProblemDetail otherwise.
        """
        if not protocol:
            return NO_PROTOCOL_FOR_NEW_SERVICE, False
        matches = [x for x in protocol_definitions if x.get('name') == protocol]
        if not matches:
            return UNKNOWN_PROTOCOL, False
        definition = matches[0]

        # Most of the time there can be multiple ExternalIntegrations with
        # the same protocol and goal...
        allow_multiple = True
        m = create
        args = (self._db, ExternalIntegration)
        kwargs = dict(protocol=protocol, goal=goal)
        if definition.get('cardinality') == 1:
            # ...but not all the time.
            allow_multiple = False
            existing = get_one(*args, **kwargs)
            if existing is not None:
                # We were asked to create a new ExternalIntegration
                # but there's already one for this protocol, which is not
                # allowed.
                return DUPLICATE_INTEGRATION, False
            m = get_one_or_create

        integration, is_new = m(*args, **kwargs)
        if not is_new and not allow_multiple:
            # This can happen, despite our check above, in a race
            # condition where two clients try simultaneously to create
            # two integrations of the same type.
            return DUPLICATE_INTEGRATION, False
        return integration, is_new

    def collection(self, collection_id):
        if flask.request.method == "DELETE":
            collection = get_one(self._db, Collection, id=collection_id)
            if not collection:
                return MISSING_COLLECTION
            if len(collection.children) > 0:
                return CANNOT_DELETE_COLLECTION_WITH_CHILDREN
            self._db.delete(collection)
            return Response(unicode(_("Deleted")), 200)

    def admin_auth_services(self):
        provider_apis = [GoogleOAuthAdminAuthenticationProvider]
        protocols = self._get_integration_protocols(provider_apis, protocol_name_attr="NAME")

        if flask.request.method == 'GET':
            auth_services = self._get_integration_info(ExternalIntegration.ADMIN_AUTH_GOAL, protocols)
            return dict(
                admin_auth_services=auth_services,
                protocols=protocols,
            )

        protocol = flask.request.form.get("protocol")
        if protocol and protocol not in ExternalIntegration.ADMIN_AUTH_PROTOCOLS:
            return UNKNOWN_PROTOCOL

        id = flask.request.form.get("id")

        is_new = False
        auth_service = ExternalIntegration.admin_authentication(self._db)
        if auth_service:
            if id and int(id) != auth_service.id:
                return MISSING_SERVICE
            if protocol != auth_service.protocol:
                return CANNOT_CHANGE_PROTOCOL
        else:
            if id:
                return MISSING_SERVICE

            if protocol:
                auth_service, is_new = get_one_or_create(
                    self._db, ExternalIntegration, protocol=protocol,
                    goal=ExternalIntegration.ADMIN_AUTH_GOAL
                )
            else:
                return NO_PROTOCOL_FOR_NEW_SERVICE

        name = flask.request.form.get("name")
        auth_service.name = name

        [protocol] = [p for p in protocols if p.get("name") == protocol]
        result = self._set_integration_settings_and_libraries(auth_service, protocol)
        if isinstance(result, ProblemDetail):
            return result

        if is_new:
            return Response(unicode(auth_service.protocol), 201)
        else:
            return Response(unicode(auth_service.protocol), 200)

    def admin_auth_service(self, protocol):
        if flask.request.method == "DELETE":
            service = get_one(self._db, ExternalIntegration, protocol=protocol, goal=ExternalIntegration.ADMIN_AUTH_GOAL)
            if not service:
                return MISSING_SERVICE
            self._db.delete(service)
            return Response(unicode(_("Deleted")), 200)

    def individual_admins(self):
        if flask.request.method == 'GET':
            admins = []
            admins_with_password = Admin.with_password(self._db)
            if admins_with_password.count() != 0:
                admins=[dict(email=admin.email) for admin in admins_with_password]

            return dict(
                individualAdmins=admins,
            )

        email = flask.request.form.get("email")
        password = flask.request.form.get("password")

        if not email or not password:
            return INCOMPLETE_CONFIGURATION

        admin, is_new = get_one_or_create(self._db, Admin, email=email)
        admin.password = password
        try:
            self._db.flush()
        except ProgrammingError as e:
            self._db.rollback()
            return MISSING_PGCRYPTO_EXTENSION

        if is_new:
            return Response(unicode(admin.email), 201)
        else:
            return Response(unicode(admin.email), 200)

    def individual_admin(self, email):
        if flask.request.method == "DELETE":
            admin = get_one(self._db, Admin, email=email)
            if not admin:
                return MISSING_ADMIN
            self._db.delete(admin)
            return Response(unicode(_("Deleted")), 200)

    def patron_auth_services(self):
        provider_apis = [SimpleAuthenticationProvider,
                         MilleniumPatronAPI,
                         SIP2AuthenticationProvider,
                         FirstBookAuthenticationAPI,
                         CleverAuthenticationAPI,
                        ]
        protocols = self._get_integration_protocols(provider_apis)

        basic_auth_protocols = [SimpleAuthenticationProvider.__module__,
                                MilleniumPatronAPI.__module__,
                                SIP2AuthenticationProvider.__module__,
                                FirstBookAuthenticationAPI.__module__,
                               ]

        if flask.request.method == 'GET':
            services = self._get_integration_info(ExternalIntegration.PATRON_AUTH_GOAL, protocols)
            return dict(
                patron_auth_services=services,
                protocols=protocols,
            )

        id = flask.request.form.get("id")

        protocol = flask.request.form.get("protocol")
        if protocol and protocol not in [p.get("name") for p in protocols]:
            return UNKNOWN_PROTOCOL

        is_new = False
        if id:
            auth_service = get_one(self._db, ExternalIntegration, id=id, goal=ExternalIntegration.PATRON_AUTH_GOAL)
            if not auth_service:
                return MISSING_SERVICE
            if protocol != auth_service.protocol:
                return CANNOT_CHANGE_PROTOCOL
        else:
            auth_service, is_new = self._create_integration(
                protocols, protocol, ExternalIntegration.PATRON_AUTH_GOAL
            )
            if isinstance(auth_service, ProblemDetail):
                return auth_service

        name = flask.request.form.get("name")
        if name:
            if auth_service.name != name:
                service_with_name = get_one(self._db, ExternalIntegration, name=name)
                if service_with_name:
                    self._db.rollback()
                    return INTEGRATION_NAME_ALREADY_IN_USE
            auth_service.name = name

        [protocol] = [p for p in protocols if p.get("name") == protocol]
        result = self._set_integration_settings_and_libraries(auth_service, protocol)
        if isinstance(result, ProblemDetail):
            return result

        for library in auth_service.libraries:
            # Check that the library didn't end up with multiple basic auth services.
            basic_auth_count = 0
            for integration in library.integrations:
                if integration.goal == ExternalIntegration.PATRON_AUTH_GOAL and integration.protocol in basic_auth_protocols:
                    basic_auth_count += 1
                    if basic_auth_count > 1:
                        self._db.rollback()
                        return MULTIPLE_BASIC_AUTH_SERVICES.detailed(_(
                            "You tried to add a patron authentication service that uses basic auth to %(library)s, but it already has one.",
                            library=library.short_name,
                        ))

            # Check that the library's external type regular express is valid, if it was set.
            value = ConfigurationSetting.for_library_and_externalintegration(
                self._db, AuthenticationProvider.EXTERNAL_TYPE_REGULAR_EXPRESSION,
                library, auth_service).value
            if value:
                try:
                    re.compile(value)
                except Exception, e:
                    self._db.rollback()
                    return INVALID_EXTERNAL_TYPE_REGULAR_EXPRESSION

            # Check that the library's identifier restriction regular express is valid, it its set
            # and its a regular expression.
            identifier_restriction_type = ConfigurationSetting.for_library_and_externalintegration(
                self._db, AuthenticationProvider.LIBRARY_IDENTIFIER_RESTRICTION_TYPE,
                library, auth_service).value
            identifier_restriction = ConfigurationSetting.for_library_and_externalintegration(
                self._db, AuthenticationProvider.LIBRARY_IDENTIFIER_RESTRICTION,
                library, auth_service).value
            if identifier_restriction and identifier_restriction_type == AuthenticationProvider.LIBRARY_IDENTIFIER_RESTRICTION_TYPE_REGEX:
                try:
                    re.compile(identifier_restriction)
                except Exception, e:
                    self._db.rollback()
                    return INVALID_LIBRARY_IDENTIFIER_RESTRICTION_REGULAR_EXPRESSION

        if is_new:
            return Response(unicode(auth_service.id), 201)
        else:
            return Response(unicode(auth_service.id), 200)

    def patron_auth_service(self, service_id):
        return self._delete_integration(
            service_id, ExternalIntegration.PATRON_AUTH_GOAL
        )

    def sitewide_settings(self):
        return self._sitewide_settings_controller(Configuration)
<<<<<<< HEAD

    def logging_settings(self):
        return self._sitewide_settings_controller(LogConfiguration)
=======
>>>>>>> b6b94207

    def sitewide_setting(self, key):
        if flask.request.method == "DELETE":
            setting = ConfigurationSetting.sitewide(self._db, key)
            setting.value = None
            return Response(unicode(_("Deleted")), 200)

    def logging_services(self):
        detail = _("You tried to create a new logging service, but a logging service is already configured.")
        return self._manage_sitewide_service(
            ExternalIntegration.LOGGING_GOAL,
            [Loggly] + [SysLogger],
            'logging_services', detail
        )

    def logging_service(self, service_id):
        return self._delete_integration(
            service_id, ExternalIntegration.LOGGING_GOAL
        )

    def metadata_services(
            self, do_get=HTTP.debuggable_get, do_post=HTTP.debuggable_post,
            key=None
    ):
        provider_apis = [NYTBestSellerAPI,
                         NoveListAPI,
                         MetadataWranglerOPDSLookup,
                        ]
        protocols = self._get_integration_protocols(provider_apis, protocol_name_attr="PROTOCOL")

        if flask.request.method == 'GET':
            metadata_services = self._get_integration_info(ExternalIntegration.METADATA_GOAL, protocols)
            return dict(
                metadata_services=metadata_services,
                protocols=protocols,
            )

        id = flask.request.form.get("id")

        protocol = flask.request.form.get("protocol")
        if protocol and protocol not in [p.get("name") for p in protocols]:
            return UNKNOWN_PROTOCOL

        is_new = False
        if id:
            service = get_one(self._db, ExternalIntegration, id=id, goal=ExternalIntegration.METADATA_GOAL)
            if not service:
                return MISSING_SERVICE
            if protocol != service.protocol:
                return CANNOT_CHANGE_PROTOCOL
        else:
            service, is_new = self._create_integration(
                protocols, protocol, ExternalIntegration.METADATA_GOAL
            )
            if isinstance(service, ProblemDetail):
                return service

        name = flask.request.form.get("name")
        if name:
            if service.name != name:
                service_with_name = get_one(self._db, ExternalIntegration, name=name)
                if service_with_name:
                    self._db.rollback()
                    return INTEGRATION_NAME_ALREADY_IN_USE
            service.name = name

        [protocol] = [p for p in protocols if p.get("name") == protocol]
        result = self._set_integration_settings_and_libraries(service, protocol)
        if isinstance(result, ProblemDetail):
            return result

        # Register this site with the Metadata Wrangler.
        if ((is_new or not service.password) and
            service.protocol == ExternalIntegration.METADATA_WRANGLER):

            problem_detail = self.sitewide_registration(
                service, do_get=do_get, do_post=do_post, key=key
            )
            if problem_detail:
                self._db.rollback()
                return problem_detail

        if is_new:
            return Response(unicode(service.id), 201)
        else:
            return Response(unicode(service.id), 200)

    def metadata_service(self, service_id):
        return self._delete_integration(
            service_id, ExternalIntegration.METADATA_GOAL
        )

    def sitewide_registration(self, integration, do_get=HTTP.debuggable_get,
                              do_post=HTTP.debuggable_post, key=None
    ):
        """Performs a sitewide registration for a particular service, currently
        only the Metadata Wrangler.

        :return: A ProblemDetail or, if successful, None
        """
        if not integration:
            return MISSING_SERVICE

        # Get the catalog for this service.
        try:
            response = do_get(integration.url)
        except Exception as e:
            return REMOTE_INTEGRATION_FAILED.detailed(e.message)

        if isinstance(response, ProblemDetail):
            return response

        content_type = response.headers.get('Content-Type')
        if content_type != 'application/opds+json':
            return REMOTE_INTEGRATION_FAILED.detailed(
                _('The service did not provide a valid catalog.')
            )

        catalog = response.json()
        links = catalog.get('links', [])

        # Get the link for registration from the catalog.
        register_link_filter = lambda l: (
            l.get('rel')=='register' and
            l.get('type')==self.METADATA_SERVICE_URI_TYPE
        )
        register_urls = filter(register_link_filter, links)
        if not register_urls:
            return REMOTE_INTEGRATION_FAILED.detailed(
                _('The service did not provide a register link.')
            )

        # Get the full registration url.
        register_url = register_urls[0].get('href')
        if not register_url.startswith('http'):
            # We have a relative path. Create a full registration url.
            base_url = catalog.get('id')
            register_url = urlparse.urljoin(base_url, register_url)

        # Generate a public key for this website.
        if not key:
            key = RSA.generate(2048)
        encryptor = PKCS1_OAEP.new(key)
        public_key = key.publickey().exportKey()

        # Save the public key to the database before generating the public key document.
        public_key_setting = ConfigurationSetting.sitewide(self._db, Configuration.PUBLIC_KEY)
        public_key_setting.value = public_key
        self._db.commit()

        # If the integration has an existing shared_secret, use it to access the
        # server and update it.
        headers = { 'Content-Type' : 'application/x-www-form-urlencoded' }
        if integration.password:
            token = base64.b64encode(integration.password.encode('utf-8'))
            headers['Authorization'] = 'Bearer ' + token

        # Get the public key document URL and register this server.
        try:
            public_key_url = self.url_for('public_key_document')
            response = do_post(
                register_url, dict(url=public_key_url),
                allowed_response_codes=['2xx'], headers=headers
            )
        except Exception as e:
            public_key_setting.value = None
            return REMOTE_INTEGRATION_FAILED.detailed(e.message)

        if isinstance(response, ProblemDetail):
            return response
        registration_info = response.json()
        shared_secret = registration_info.get('metadata', {}).get('shared_secret')

        if not shared_secret:
            public_key_setting.value = None
            return REMOTE_INTEGRATION_FAILED.detailed(
                _('The service did not provide registration information.')
            )

        public_key_setting.value = None
        shared_secret = encryptor.decrypt(base64.b64decode(shared_secret))
        integration.password = unicode(shared_secret)

    def analytics_services(self):
        provider_apis = [GoogleAnalyticsProvider,
                         LocalAnalyticsProvider,
                        ]
        protocols = self._get_integration_protocols(provider_apis)

        if flask.request.method == 'GET':
            services = self._get_integration_info(ExternalIntegration.ANALYTICS_GOAL, protocols)
            return dict(
                analytics_services=services,
                protocols=protocols,
            )

        id = flask.request.form.get("id")

        protocol = flask.request.form.get("protocol")
        if protocol and protocol not in [p.get("name") for p in protocols]:
            return UNKNOWN_PROTOCOL

        is_new = False
        if id:
            service = get_one(self._db, ExternalIntegration, id=id, goal=ExternalIntegration.ANALYTICS_GOAL)
            if not service:
                return MISSING_SERVICE
            if protocol != service.protocol:
                return CANNOT_CHANGE_PROTOCOL
        else:
            service, is_new = self._create_integration(
                protocols, protocol, ExternalIntegration.ANALYTICS_GOAL
            )
            if isinstance(service, ProblemDetail):
                return service

        name = flask.request.form.get("name")
        if name:
            if service.name != name:
                service_with_name = get_one(self._db, ExternalIntegration, name=name)
                if service_with_name:
                    self._db.rollback()
                    return INTEGRATION_NAME_ALREADY_IN_USE
            service.name = name

        [protocol] = [p for p in protocols if p.get("name") == protocol]
        result = self._set_integration_settings_and_libraries(service, protocol)
        if isinstance(result, ProblemDetail):
            return result

        if is_new:
            return Response(unicode(service.id), 201)
        else:
            return Response(unicode(service.id), 200)

    def analytics_service(self, service_id):
        return self._delete_integration(
            service_id, ExternalIntegration.ANALYTICS_GOAL
        )

    def cdn_services(self):
        protocols = [
            {
                "name": ExternalIntegration.CDN,
                "sitewide": True,
                "settings": [
                    { "key": ExternalIntegration.URL, "label": _("CDN URL") },
                    { "key": Configuration.CDN_MIRRORED_DOMAIN_KEY, "label": _("Mirrored domain") },
                ],
            }
        ]

        if flask.request.method == 'GET':
            services = self._get_integration_info(ExternalIntegration.CDN_GOAL, protocols)
            return dict(
                cdn_services=services,
                protocols=protocols,
            )

        id = flask.request.form.get("id")

        protocol = flask.request.form.get("protocol")
        if protocol and protocol not in [p.get("name") for p in protocols]:
            return UNKNOWN_PROTOCOL

        is_new = False
        if id:
            service = get_one(self._db, ExternalIntegration, id=id, goal=ExternalIntegration.CDN_GOAL)
            if not service:
                return MISSING_SERVICE
            if protocol != service.protocol:
                return CANNOT_CHANGE_PROTOCOL
        else:
            service, is_new = self._create_integration(
                protocols, protocol, ExternalIntegration.CDN_GOAL
            )
            if isinstance(service, ProblemDetail):
                return service

        name = flask.request.form.get("name")
        if name:
            if service.name != name:
                service_with_name = get_one(self._db, ExternalIntegration, name=name)
                if service_with_name:
                    self._db.rollback()
                    return INTEGRATION_NAME_ALREADY_IN_USE
            service.name = name

        [protocol] = [p for p in protocols if p.get("name") == protocol]
        result = self._set_integration_settings_and_libraries(service, protocol)
        if isinstance(result, ProblemDetail):
            return result

        if is_new:
            return Response(unicode(service.id), 201)
        else:
            return Response(unicode(service.id), 200)

    def cdn_service(self, service_id):
        return self._delete_integration(
            service_id, ExternalIntegration.CDN_GOAL
        )

    def _manage_sitewide_service(
            self, goal, provider_apis, service_key_name,
            multiple_sitewide_services_detail, protocol_name_attr='NAME'
    ):
        protocols = self._get_integration_protocols(provider_apis, protocol_name_attr=protocol_name_attr)

        if flask.request.method == 'GET':
            services = self._get_integration_info(goal, protocols)
            return {
                service_key_name : services,
                'protocols' : protocols,
            }

        id = flask.request.form.get("id")

        protocol = flask.request.form.get("protocol")
        if protocol and protocol not in [p.get("name") for p in protocols]:
            return UNKNOWN_PROTOCOL

        is_new = False
        if id:
            service = get_one(self._db, ExternalIntegration, id=id, goal=goal)
            if not service:
                return MISSING_SERVICE
            if protocol != service.protocol:
                return CANNOT_CHANGE_PROTOCOL
        else:
            if protocol:
                service, is_new = get_one_or_create(
                    self._db, ExternalIntegration, protocol=protocol,
                    goal=goal
                )
                if not is_new:
                    self._db.rollback()
                    return MULTIPLE_SITEWIDE_SERVICES.detailed(
                        multiple_sitewide_services_detail
                    )
            else:
                return NO_PROTOCOL_FOR_NEW_SERVICE

        name = flask.request.form.get("name")
        if name:
            if service.name != name:
                service_with_name = get_one(self._db, ExternalIntegration, name=name)
                if service_with_name:
                    self._db.rollback()
                    return INTEGRATION_NAME_ALREADY_IN_USE
            service.name = name

        [protocol] = [p for p in protocols if p.get("name") == protocol]
        result = self._set_integration_settings_and_libraries(service, protocol)
        if isinstance(result, ProblemDetail):
            return result

        if is_new:
            return Response(unicode(service.id), 201)
        else:
            return Response(unicode(service.id), 200)

    def search_services(self):
        detail = _("You tried to create a new search service, but a search service is already configured.")
        return self._manage_sitewide_service(
            ExternalIntegration.SEARCH_GOAL, [ExternalSearchIndex],
            'search_services', detail
        )

    def search_service(self, service_id):
        return self._delete_integration(
            service_id, ExternalIntegration.SEARCH_GOAL
        )

    def storage_services(self):
        detail = _("You tried to create a new storage service, but a storage service is already configured.")
        return self._manage_sitewide_service(
            ExternalIntegration.STORAGE_GOAL,
            MirrorUploader.IMPLEMENTATION_REGISTRY.values(),
            'storage_services', detail
        )

    def storage_service(self, service_id):
        return self._delete_integration(
            service_id, ExternalIntegration.STORAGE_GOAL
        )

    def logging_services(self):
        detail = _("You tried to create a new logging service, but a logging service is already configured.")
        return self._manage_sitewide_service(
            ExternalIntegration.LOGGING_GOAL,
            [Loggly] + [SysLogger],
            'logging_services', detail
        )

    def logging_service(self, service_id):
        return self._delete_integration(
            service_id, ExternalIntegration.LOGGING_GOAL
        )

    def discovery_services(self):
        protocols = [
            {
                "name": ExternalIntegration.OPDS_REGISTRATION,
                "sitewide": True,
                "settings": [
                    { "key": ExternalIntegration.URL, "label": _("URL") },
                ],
            }
        ]

        if flask.request.method == 'GET':
            registries = self._db.query(ExternalIntegration).filter(ExternalIntegration.goal==ExternalIntegration.DISCOVERY_GOAL)
            if registries.count() == 0:
                # Set up the default library registry if one doesn't exist yet.
                default, ignore = get_one_or_create(
                    self._db, ExternalIntegration,
                    goal=ExternalIntegration.DISCOVERY_GOAL,
                    protocol=ExternalIntegration.OPDS_REGISTRATION,
                    name="Library Simplified Registry")
                default.url = "https://libraryregistry.librarysimplified.org"

            services = self._get_integration_info(ExternalIntegration.DISCOVERY_GOAL, protocols)
            return dict(
                discovery_services=services,
                protocols=protocols,
            )

        id = flask.request.form.get("id")

        protocol = flask.request.form.get("protocol")
        if protocol and protocol not in [p.get("name") for p in protocols]:
            return UNKNOWN_PROTOCOL

        is_new = False
        if id:
            service = get_one(self._db, ExternalIntegration, id=id, goal=ExternalIntegration.DISCOVERY_GOAL)
            if not service:
                return MISSING_SERVICE
            if protocol != service.protocol:
                return CANNOT_CHANGE_PROTOCOL
        else:
            service, is_new = self._create_integration(
                protocols, protocol, ExternalIntegration.DISCOVERY_GOAL
            )
            if isinstance(service, ProblemDetail):
                return service

        name = flask.request.form.get("name")
        if name:
            if service.name != name:
                service_with_name = get_one(self._db, ExternalIntegration, name=name)
                if service_with_name:
                    self._db.rollback()
                    return INTEGRATION_NAME_ALREADY_IN_USE
            service.name = name

        [protocol] = [p for p in protocols if p.get("name") == protocol]
        result = self._set_integration_settings_and_libraries(service, protocol)
        if isinstance(result, ProblemDetail):
            return result

        if is_new:
            return Response(unicode(service.id), 201)
        else:
            return Response(unicode(service.id), 200)

    def discovery_service(self, service_id):
        return self._delete_integration(
            service_id, ExternalIntegration.DISCOVERY_GOAL
        )

    def library_registrations(self, do_get=HTTP.debuggable_get,
                              do_post=HTTP.debuggable_post, key=None):
        LIBRARY_REGISTRATION_STATUS = u"library-registration-status"
        SUCCESS = u"success"
        FAILURE = u"failure"

        if flask.request.method == "GET":
            services = []
            for service in self._db.query(ExternalIntegration).filter(
                ExternalIntegration.goal==ExternalIntegration.DISCOVERY_GOAL):

                libraries = []
                for library in service.libraries:
                    library_info = dict(short_name=library.short_name)
                    status = ConfigurationSetting.for_library_and_externalintegration(
                        self._db, LIBRARY_REGISTRATION_STATUS, library, service).value
                    if status:
                        library_info["status"] = status
                        libraries.append(library_info)

                services.append(
                    dict(
                        id=service.id,
                        libraries=libraries,
                    )
                )

            return dict(library_registrations=services)

        if flask.request.method == "POST":

            integration_id = flask.request.form.get("integration_id")
            library_short_name = flask.request.form.get("library_short_name")

            integration = get_one(self._db, ExternalIntegration,
                                  goal=ExternalIntegration.DISCOVERY_GOAL,
                                  id=integration_id)
            if not integration:
                return MISSING_SERVICE

            library = get_one(self._db, Library, short_name=library_short_name)
            if not library:
                return NO_SUCH_LIBRARY

            integration.libraries += [library]
            status = ConfigurationSetting.for_library_and_externalintegration(
                self._db, LIBRARY_REGISTRATION_STATUS, library, integration)
            status.value = FAILURE
            response = do_get(integration.url)
            if isinstance(response, ProblemDetail):
                return response
            type = response.headers.get("Content-Type")
            if type == 'application/opds+json':
                # This is an OPDS 2 catalog.
                catalog = json.loads(response.content)
                links = catalog.get("links", [])
                vendor_id = catalog.get("metadata", {}).get("adobe_vendor_id")
            elif type and type.startswith("application/atom+xml;profile=opds-catalog"):
                # This is an OPDS 1 feed.
                feed = feedparser.parse(response.content)
                links = feed.get("feed", {}).get("links", [])
                vendor_id = None
            else:
                return REMOTE_INTEGRATION_FAILED.detailed(_("The discovery service did not return OPDS."))

            register_url = None
            for link in links:
                if link.get("rel") == "register":
                    register_url = link.get("href")
                    break
            if not register_url:
                return REMOTE_INTEGRATION_FAILED.detailed(_("The discovery service did not provide a register link."))

            # Store the vendor id as a ConfigurationSetting on the registry.
            if vendor_id:
                ConfigurationSetting.for_externalintegration(
                    AuthdataUtility.VENDOR_ID_KEY, integration).value = vendor_id

            # Generate a public key for the library.
            if not key:
                key = RSA.generate(2048)
            public_key = key.publickey().exportKey()
            encryptor = PKCS1_OAEP.new(key)

            ConfigurationSetting.for_library(Configuration.PUBLIC_KEY, library).value = public_key
            # Commit so the public key will be there when the registry gets the
            # OPDS Authentication document.
            self._db.commit()

            auth_document_url = self.url_for(
                "authentication_document",
                library_short_name=library.short_name
            )
            response = do_post(
                register_url, dict(url=auth_document_url), timeout=60
            )
            if isinstance(response, ProblemDetail):
                return response
            catalog = json.loads(response.content)

            # Since we generated a public key, the catalog should have the short name
            # and shared secret for Short Client Tokens.
            short_name = catalog.get("metadata", {}).get("short_name")
            shared_secret = catalog.get("metadata", {}).get("shared_secret")

            if short_name and shared_secret:
                shared_secret = self._decrypt_shared_secret(encryptor, shared_secret)
                if isinstance(shared_secret, ProblemDetail):
                    return shared_secret

                ConfigurationSetting.for_library_and_externalintegration(
                    self._db, ExternalIntegration.USERNAME, library, integration
                ).value = short_name
                ConfigurationSetting.for_library_and_externalintegration(
                    self._db, ExternalIntegration.PASSWORD, library, integration
                ).value = shared_secret
                integration.libraries += [library]

                # We're done with the key, so remove the setting.
                ConfigurationSetting.for_library(Configuration.PUBLIC_KEY, library).value = None

            status.value = SUCCESS

        return Response(unicode(_("Success")), 200)

    def _decrypt_shared_secret(self, encryptor, shared_secret):
        """Attempt to decrypt an encrypted shared secret.

        :return: The decrypted shared secret, or a ProblemDetail if
        it could not be decrypted.
        """
        try:
            shared_secret = encryptor.decrypt(base64.b64decode(shared_secret))
        except ValueError, e:
            return SHARED_SECRET_DECRYPTION_ERROR.detailed(
                _("Could not decrypt shared secret %s") % shared_secret
            )
        return shared_secret<|MERGE_RESOLUTION|>--- conflicted
+++ resolved
@@ -2306,12 +2306,6 @@
 
     def sitewide_settings(self):
         return self._sitewide_settings_controller(Configuration)
-<<<<<<< HEAD
-
-    def logging_settings(self):
-        return self._sitewide_settings_controller(LogConfiguration)
-=======
->>>>>>> b6b94207
 
     def sitewide_setting(self, key):
         if flask.request.method == "DELETE":
