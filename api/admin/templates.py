admin = """
<!doctype html>
<html>
<head>
<<<<<<< HEAD
<title>Circulation Manager</title>
<meta name=\"viewport\" content=\"width=device-width, initial-scale=1\">
<link href=\"/admin/static/circulation-web.css\" rel="stylesheet"/>
<style>
  .error {
    color: #1B7FA7;
    font-family: sans-serif;
    margin-left: 30px
  }
</style>
</head>
<body>
  <p class="error" id="error1" style="font-weight:bold;font-size:x-large;margin-top:50px"></p>
  <p class="error" id="error2" style="font-size:medium;margin-top:10px"></p>
  <script src=\"/admin/static/circulation-web.js\"></script>
  <script>
  try {
    var circulationWeb = new CirculationWeb({
        csrfToken: \"{{ csrf_token }}\",
        tos_link_href: \"{{ sitewide_tos_href }}\",
        tos_link_text: \"{{ sitewide_tos_text }}\",
=======
<title>{{ app_name }}</title>
<meta name="viewport" content="width=device-width, initial-scale=1">
<link href="{{ admin_css }}" rel="stylesheet" />
</head>
<body>
  <script src="{{ admin_js }}"></script>
  <script>
    var circulationAdmin = new CirculationAdmin({
        csrfToken: "{{ csrf_token }}",
        tos_link_href: "{{ sitewide_tos_href }}",
        tos_link_text: "{{ sitewide_tos_text }}",
>>>>>>> 222679ff
        showCircEventsDownload: {{ "true" if show_circ_events_download else "false" }},
        settingUp: {{ "true" if setting_up else "false" }},
        email: "{{ email }}",
        roles: [{% for role in roles %}{"role": "{{role.role}}"{% if role.library %}, "library": "{{role.library.short_name}}"{% endif %} },{% endfor %}]
    });
    const elementsToRemove = document.getElementsByClassName("error");
    while(elementsToRemove.length > 0){
        elementsToRemove[0].parentNode.removeChild(elementsToRemove[0]);
    }
  } catch (e) {
    document.getElementById("error1").innerHTML = "We're having trouble displaying this page."
    document.getElementById("error2").innerHTML = "Contact your administrator, and ask them to check the console for more information."
    console.error("The following error occurred: ", e)
    console.warn("The CSS and/or JavaScript files for this page could not be found. Try running `npm install` in the api/admin directory of the circulation repo.")
  }
  </script>
</body>
</html>
"""


admin_sign_in_again = """
<!doctype html>
<html>
<head><title>{{ app_name }}</title></head>
<body>
  <p>You are now logged in. You may close this window and try your request again.
</body>
</html>
"""<|MERGE_RESOLUTION|>--- conflicted
+++ resolved
@@ -2,29 +2,6 @@
 <!doctype html>
 <html>
 <head>
-<<<<<<< HEAD
-<title>Circulation Manager</title>
-<meta name=\"viewport\" content=\"width=device-width, initial-scale=1\">
-<link href=\"/admin/static/circulation-web.css\" rel="stylesheet"/>
-<style>
-  .error {
-    color: #1B7FA7;
-    font-family: sans-serif;
-    margin-left: 30px
-  }
-</style>
-</head>
-<body>
-  <p class="error" id="error1" style="font-weight:bold;font-size:x-large;margin-top:50px"></p>
-  <p class="error" id="error2" style="font-size:medium;margin-top:10px"></p>
-  <script src=\"/admin/static/circulation-web.js\"></script>
-  <script>
-  try {
-    var circulationWeb = new CirculationWeb({
-        csrfToken: \"{{ csrf_token }}\",
-        tos_link_href: \"{{ sitewide_tos_href }}\",
-        tos_link_text: \"{{ sitewide_tos_text }}\",
-=======
 <title>{{ app_name }}</title>
 <meta name="viewport" content="width=device-width, initial-scale=1">
 <link href="{{ admin_css }}" rel="stylesheet" />
@@ -36,27 +13,15 @@
         csrfToken: "{{ csrf_token }}",
         tos_link_href: "{{ sitewide_tos_href }}",
         tos_link_text: "{{ sitewide_tos_text }}",
->>>>>>> 222679ff
         showCircEventsDownload: {{ "true" if show_circ_events_download else "false" }},
         settingUp: {{ "true" if setting_up else "false" }},
         email: "{{ email }}",
         roles: [{% for role in roles %}{"role": "{{role.role}}"{% if role.library %}, "library": "{{role.library.short_name}}"{% endif %} },{% endfor %}]
     });
-    const elementsToRemove = document.getElementsByClassName("error");
-    while(elementsToRemove.length > 0){
-        elementsToRemove[0].parentNode.removeChild(elementsToRemove[0]);
-    }
-  } catch (e) {
-    document.getElementById("error1").innerHTML = "We're having trouble displaying this page."
-    document.getElementById("error2").innerHTML = "Contact your administrator, and ask them to check the console for more information."
-    console.error("The following error occurred: ", e)
-    console.warn("The CSS and/or JavaScript files for this page could not be found. Try running `npm install` in the api/admin directory of the circulation repo.")
-  }
   </script>
 </body>
 </html>
 """
-
 
 admin_sign_in_again = """
 <!doctype html>
