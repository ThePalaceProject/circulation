import base64
import copy
import json
import logging
import os
import sys
import urllib.parse
from datetime import date, datetime, timedelta
from typing import TYPE_CHECKING, Any, Callable, Dict, List, Optional, TypeVar, Union

import flask
<<<<<<< HEAD
import jwt
from flask import Request, Response, redirect
=======
from flask import Response, redirect, url_for
>>>>>>> 2cc70687
from flask_babel import lazy_gettext as _
from flask_pydantic_spec.flask_backend import Context
from pydantic import BaseModel
from sqlalchemy.orm import Session
from sqlalchemy.sql import func
from sqlalchemy.sql.expression import and_, desc, distinct, join, nullslast, select

from api.admin.config import Configuration as AdminClientConfig
from api.admin.exceptions import *
from api.admin.google_oauth_admin_authentication_provider import (
    GoogleOAuthAdminAuthenticationProvider,
)
from api.admin.opds import AdminAnnotator, AdminFeed
from api.admin.password_admin_authentication_provider import (
    PasswordAdminAuthenticationProvider,
)
from api.admin.template_styles import (
    body_style,
    error_style,
    hr_style,
    logo_style,
    section_style,
    small_link_style,
)
from api.admin.templates import admin as admin_template
from api.admin.templates import response_template_with_message_and_redirect_button
from api.admin.validator import Validator
from api.adobe_vendor_id import AuthdataUtility
from api.authenticator import CannotCreateLocalPatron, LibraryAuthenticator, PatronData
from api.axis import Axis360API
from api.bibliotheca import BibliothecaAPI
from api.config import CannotLoadConfiguration, Configuration
from api.controller import CirculationManagerController
from api.enki import EnkiAPI
from api.lanes import create_default_lanes
from api.lcp.collection import LCPAPI
from api.local_analytics_exporter import LocalAnalyticsExporter
from api.odilo import OdiloAPI
from api.odl import ODLAPI, SharedODLAPI
from api.odl2 import ODL2API
from api.opds_for_distributors import OPDSForDistributorsAPI
from api.overdrive import OverdriveAPI
from core.app_server import load_pagination_from_request
from core.classifier import genres
from core.external_search import ExternalSearchIndex
from core.lane import Lane, WorkList
from core.local_analytics_provider import LocalAnalyticsProvider
from core.model import (
    Admin,
    AdminRole,
    CirculationEvent,
    Collection,
    ConfigurationSetting,
    CustomList,
    DataSource,
    ExternalIntegration,
    Hold,
    Identifier,
    Library,
    LicensePool,
    Loan,
    Patron,
    Timestamp,
    Work,
    create,
    get_one,
    get_one_or_create,
)
from core.model.classification import Classification, Genre, Subject
from core.model.configuration import ExternalIntegrationLink
from core.model.edition import Edition
from core.opds import AcquisitionFeed
from core.opds2_import import OPDS2Importer
from core.opds_import import OPDSImporter, OPDSImportMonitor
from core.query.customlist import CustomListQueries
from core.s3 import S3UploaderConfiguration
from core.selftest import HasSelfTests
from core.util.cache import memoize
from core.util.flask_util import OPDSFeedResponse
from core.util.problem_detail import ProblemDetail

if TYPE_CHECKING:
    from api.admin.problem_details import (
        AUTO_UPDATE_CUSTOM_LIST_CANNOT_HAVE_ENTRIES,
        CANNOT_CHANGE_LIBRARY_FOR_CUSTOM_LIST,
        CANNOT_DELETE_SHARED_LIST,
        COLLECTION_NOT_ASSOCIATED_WITH_LIBRARY,
        CUSTOM_LIST_NAME_ALREADY_IN_USE,
        INVALID_INPUT,
        MISSING_COLLECTION,
        MISSING_CUSTOM_LIST,
        MISSING_INTEGRATION,
    )
    from api.admin.template_styles import (
        body_style,
        error_style,
        hr_style,
        logo_style,
        small_link_style,
    )


def setup_admin_controllers(manager):
    """Set up all the controllers that will be used by the admin parts of the web app."""
    manager.admin_view_controller = ViewController(manager)
    manager.admin_sign_in_controller = SignInController(manager)
    manager.admin_reset_password_controller = ResetPasswordController(manager)
    manager.timestamps_controller = TimestampsController(manager)
    from api.admin.controller.work_editor import WorkController

    manager.admin_work_controller = WorkController(manager)
    manager.admin_feed_controller = FeedController(manager)
    manager.admin_custom_lists_controller = CustomListsController(manager)
    manager.admin_lanes_controller = LanesController(manager)
    manager.admin_dashboard_controller = DashboardController(manager)
    manager.admin_settings_controller = SettingsController(manager)
    manager.admin_patron_controller = PatronController(manager)
    from api.admin.controller.self_tests import SelfTestsController

    manager.admin_self_tests_controller = SelfTestsController(manager)
    from api.admin.controller.discovery_services import DiscoveryServicesController

    manager.admin_discovery_services_controller = DiscoveryServicesController(manager)
    from api.admin.controller.discovery_service_library_registrations import (
        DiscoveryServiceLibraryRegistrationsController,
    )

    manager.admin_discovery_service_library_registrations_controller = (
        DiscoveryServiceLibraryRegistrationsController(manager)
    )
    from api.admin.controller.analytics_services import AnalyticsServicesController

    manager.admin_analytics_services_controller = AnalyticsServicesController(manager)
    from api.admin.controller.metadata_services import MetadataServicesController

    manager.admin_metadata_services_controller = MetadataServicesController(manager)
    from api.admin.controller.metadata_service_self_tests import (
        MetadataServiceSelfTestsController,
    )
    from api.admin.controller.patron_auth_services import PatronAuthServicesController

    manager.admin_metadata_service_self_tests_controller = (
        MetadataServiceSelfTestsController(manager)
    )
    manager.admin_patron_auth_services_controller = PatronAuthServicesController(
        manager
    )
    from api.admin.controller.patron_auth_service_self_tests import (
        PatronAuthServiceSelfTestsController,
    )

    manager.admin_patron_auth_service_self_tests_controller = (
        PatronAuthServiceSelfTestsController(manager)
    )
    from api.admin.controller.admin_auth_services import AdminAuthServicesController

    manager.admin_auth_services_controller = AdminAuthServicesController(manager)
    from api.admin.controller.collection_settings import CollectionSettingsController

    manager.admin_collection_settings_controller = CollectionSettingsController(manager)
    from api.admin.controller.collection_self_tests import CollectionSelfTestsController

    manager.admin_collection_self_tests_controller = CollectionSelfTestsController(
        manager
    )
    from api.admin.controller.collection_library_registrations import (
        CollectionLibraryRegistrationsController,
    )

    manager.admin_collection_library_registrations_controller = (
        CollectionLibraryRegistrationsController(manager)
    )
    from api.admin.controller.sitewide_settings import (
        SitewideConfigurationSettingsController,
    )

    manager.admin_sitewide_configuration_settings_controller = (
        SitewideConfigurationSettingsController(manager)
    )
    from api.admin.controller.library_settings import LibrarySettingsController

    manager.admin_library_settings_controller = LibrarySettingsController(manager)
    from api.admin.controller.individual_admin_settings import (
        IndividualAdminSettingsController,
    )

    manager.admin_individual_admin_settings_controller = (
        IndividualAdminSettingsController(manager)
    )
    from api.admin.controller.sitewide_services import (
        LoggingServicesController,
        SearchServicesController,
        SitewideServicesController,
    )

    manager.admin_sitewide_services_controller = SitewideServicesController(manager)
    manager.admin_logging_services_controller = LoggingServicesController(manager)
    from api.admin.controller.search_service_self_tests import (
        SearchServiceSelfTestsController,
    )

    manager.admin_search_service_self_tests_controller = (
        SearchServiceSelfTestsController(manager)
    )
    manager.admin_search_services_controller = SearchServicesController(manager)
    from api.admin.controller.storage_services import StorageServicesController

    manager.admin_storage_services_controller = StorageServicesController(manager)
    from api.admin.controller.catalog_services import CatalogServicesController

    manager.admin_catalog_services_controller = CatalogServicesController(manager)

    from api.admin.controller.announcement_service import AnnouncementSettings

    manager.admin_announcement_service = AnnouncementSettings(manager)

    manager.admin_search_controller = AdminSearchController(manager)


class AdminController:
    def __init__(self, manager):
        self.manager = manager
        self._db = self.manager._db

    @property
    def admin_auth_providers(self):
        auth_providers = []
        auth_service = ExternalIntegration.admin_authentication(self._db)
        if auth_service and auth_service.protocol == ExternalIntegration.GOOGLE_OAUTH:
            auth_providers.append(
                GoogleOAuthAdminAuthenticationProvider(
                    auth_service,
                    url_for("google_auth_callback", _external=True),
                    test_mode=self.manager.testing,
                )
            )
        if Admin.with_password(self._db).count() != 0:
            auth_providers.append(
                PasswordAdminAuthenticationProvider(
                    auth_service,
                )
            )
        return auth_providers

    def admin_auth_provider(self, type):
        # Return an auth provider with the given type.
        # If no auth provider has this type, return None.
        for provider in self.admin_auth_providers:
            if provider.NAME == type:
                return provider
        return None

    def authenticated_admin_from_request(self):
        """Returns an authenticated admin or a problem detail."""
        if not self.admin_auth_providers:
            return ADMIN_AUTH_NOT_CONFIGURED

        email = flask.session.get("admin_email")
        type = flask.session.get("auth_type")

        if email and type:
            admin = get_one(self._db, Admin, email=email)
            auth = self.admin_auth_provider(type)
            if not auth:
                return ADMIN_AUTH_MECHANISM_NOT_CONFIGURED
            if admin and auth.active_credentials(admin):
                flask.request.admin = admin
                return admin
        flask.request.admin = None
        return INVALID_ADMIN_CREDENTIALS

    def authenticated_admin(self, admin_details):
        """Creates or updates an admin with the given details"""

        admin, is_new = get_one_or_create(self._db, Admin, email=admin_details["email"])
        admin.update_credentials(
            self._db,
            credential=admin_details.get("credentials"),
        )
        if is_new and admin_details.get("roles"):
            for role in admin_details.get("roles"):
                if role.get("role") in AdminRole.ROLES:
                    library = Library.lookup(self._db, role.get("library"))
                    if role.get("library") and not library:
                        self.log.warn(
                            "%s authentication provider specifiec an unknown library for a new admin: %s"
                            % (admin_details.get("type"), role.get("library"))
                        )
                    else:
                        admin.add_role(role.get("role"), library)
                else:
                    self.log.warn(
                        "%s authentication provider specified an unknown role for a new admin: %s"
                        % (admin_details.get("type"), role.get("role"))
                    )

        # Set up the admin's flask session.
        flask.session["admin_email"] = admin_details.get("email")
        flask.session["auth_type"] = admin_details.get("type")

        # A permanent session expires after a fixed time, rather than
        # when the user closes the browser.
        flask.session.permanent = True

        # If this is the first time an admin has been authenticated,
        # make sure there is a value set for the sitewide BASE_URL_KEY
        # setting. If it's not set, set it to the hostname of the
        # current request. This assumes the first authenticated admin
        # is accessing the admin interface through the hostname they
        # want to be used for the site itself.
        base_url = ConfigurationSetting.sitewide(self._db, Configuration.BASE_URL_KEY)
        if not base_url.value:
            base_url.value = urllib.parse.urljoin(flask.request.url, "/")

        return admin

    def check_csrf_token(self):
        """Verifies that the CSRF token in the form data or X-CSRF-Token header
        matches the one in the session cookie.
        """
        cookie_token = self.get_csrf_token()
        header_token = flask.request.headers.get("X-CSRF-Token")
        if not cookie_token or cookie_token != header_token:
            return INVALID_CSRF_TOKEN
        return cookie_token

    def get_csrf_token(self):
        """Returns the CSRF token for the current session."""
        return flask.request.cookies.get("csrf_token")

    def generate_csrf_token(self):
        """Generate a random CSRF token."""
        return base64.b64encode(os.urandom(24)).decode("utf-8")


class AdminCirculationManagerController(CirculationManagerController):
    """Parent class that provides methods for verifying an admin's roles."""

    def require_system_admin(self):
        admin = getattr(flask.request, "admin", None)
        if not admin or not admin.is_system_admin():
            raise AdminNotAuthorized()

    def require_sitewide_library_manager(self):
        admin = getattr(flask.request, "admin", None)
        if not admin or not admin.is_sitewide_library_manager():
            raise AdminNotAuthorized()

    def require_library_manager(self, library):
        admin = getattr(flask.request, "admin", None)
        if not admin or not admin.is_library_manager(library):
            raise AdminNotAuthorized()

    def require_librarian(self, library):
        admin = getattr(flask.request, "admin", None)
        if not admin or not admin.is_librarian(library):
            raise AdminNotAuthorized()

    def require_higher_than_librarian(self):
        # A quick way to check the admin's permissions level without needing to already know the library;
        # used as a fail-safe in AnalyticsServicesController.process_post in case a librarian somehow manages
        # to submit a Local Analytics form despite the checks on the front end.
        admin = getattr(flask.request, "admin", None)
        if not admin or not admin.roles or admin.roles[0].role == "librarian":
            raise AdminNotAuthorized()


class ViewController(AdminController):
    def __call__(self, collection, book, path=None):
        setting_up = self.admin_auth_providers == []
        email = None
        roles = []
        if not setting_up:
            admin = self.authenticated_admin_from_request()
            if isinstance(admin, ProblemDetail):
                redirect_url = flask.request.url
                if collection:
                    quoted_collection = urllib.parse.quote(collection)
                    redirect_url = redirect_url.replace(
                        quoted_collection, quoted_collection.replace("/", "%2F")
                    )
                if book:
                    quoted_book = urllib.parse.quote(book)
                    redirect_url = redirect_url.replace(
                        quoted_book, quoted_book.replace("/", "%2F")
                    )
                return redirect(
                    url_for("admin_sign_in", redirect=redirect_url, _external=True)
                )

            if not collection and not book and not path:
                if self._db.query(Library).count() > 0:
                    # Find the first library the admin is a librarian of.
                    library_name = None
                    for library in self._db.query(Library).order_by(Library.id.asc()):
                        if admin.is_librarian(library):
                            library_name = library.short_name
                            break
                    if not library_name:
                        return Response(
                            _(
                                "Your admin account doesn't have access to any libraries. Contact your library manager for assistance."
                            ),
                            200,
                        )
                    return redirect(
                        url_for("admin_view", collection=library_name, _external=True)
                    )

            email = admin.email
            for role in admin.roles:
                if role.library:
                    roles.append({"role": role.role, "library": role.library})
                else:
                    roles.append({"role": role.role})

        csrf_token = (
            flask.request.cookies.get("csrf_token") or self.generate_csrf_token()
        )
        admin_js = AdminClientConfig.lookup_asset_url(key="admin_js")
        admin_css = AdminClientConfig.lookup_asset_url(key="admin_css")

        # Find the URL and text to use when rendering the Terms of
        # Service link in the footer.
        sitewide_tos_href = (
            ConfigurationSetting.sitewide(self._db, Configuration.CUSTOM_TOS_HREF).value
            or Configuration.DEFAULT_TOS_HREF
        )

        sitewide_tos_text = (
            ConfigurationSetting.sitewide(self._db, Configuration.CUSTOM_TOS_TEXT).value
            or Configuration.DEFAULT_TOS_TEXT
        )

        local_analytics = get_one(
            self._db,
            ExternalIntegration,
            protocol=LocalAnalyticsProvider.__module__,
            goal=ExternalIntegration.ANALYTICS_GOAL,
        )
        show_circ_events_download = local_analytics != None

        response = Response(
            flask.render_template_string(
                admin_template,
                app_name=AdminClientConfig.APP_NAME,
                csrf_token=csrf_token,
                sitewide_tos_href=sitewide_tos_href,
                sitewide_tos_text=sitewide_tos_text,
                show_circ_events_download=show_circ_events_download,
                setting_up=setting_up,
                email=email,
                roles=roles,
                admin_js=admin_js,
                admin_css=admin_css,
            )
        )

        # The CSRF token is in its own cookie instead of the session cookie,
        # because if your session expires and you log in again, you should
        # be able to submit a form you already had open. The CSRF token lasts
        # until the user closes the browser window.
        response.set_cookie("csrf_token", csrf_token, httponly=True)
        return response


class TimestampsController(AdminCirculationManagerController):
    """Returns a dict: each key is a type of service (script, monitor, or coverage provider);
    each value is a nested dict in which timestamps are organized by service name and then by collection ID."""

    def diagnostics(self):
        self.require_system_admin()
        timestamps = self._db.query(Timestamp).order_by(Timestamp.start)
        sorted = self._sort_by_type(timestamps)
        for type, services in list(sorted.items()):
            for service in services:
                by_collection = self._sort_by_collection(sorted[type][service])
                sorted[type][service] = by_collection
        return sorted

    def _sort_by_type(self, timestamps):
        """Takes a list of Timestamp objects.  Returns a dict: each key is a type of service
        (script, monitor, or coverage provider); each value is a dict in which the keys are the names
        of services and the values are lists of timestamps."""

        result = {}
        for ts in timestamps:
            info = self._extract_info(ts)
            result.setdefault((ts.service_type or "other"), []).append(info)

        for type, data in list(result.items()):
            result[type] = self._sort_by_service(data)

        return result

    def _sort_by_service(self, timestamps):
        """Returns a dict: each key is the name of a service; each value is a list of timestamps."""

        result = {}
        for timestamp in timestamps:
            result.setdefault(timestamp.get("service"), []).append(timestamp)
        return result

    def _sort_by_collection(self, timestamps):
        """Takes a list of timestamps; turns it into a dict in which each key is a
        collection ID and each value is a list of the timestamps associated with that collection."""

        result = {}
        for timestamp in timestamps:
            result.setdefault(timestamp.get("collection_name"), []).append(timestamp)
        return result

    def _extract_info(self, timestamp):
        """Takes a Timestamp object and returns a dict"""

        duration = None
        if timestamp.start and timestamp.finish:
            duration = (timestamp.finish - timestamp.start).total_seconds()

        collection_name = "No associated collection"
        if timestamp.collection:
            collection_name = timestamp.collection.name

        return dict(
            id=timestamp.id,
            start=timestamp.start,
            duration=duration,
            exception=timestamp.exception,
            service=timestamp.service,
            collection_name=collection_name,
            achievements=timestamp.achievements,
        )


class SignInController(AdminController):
    HEAD_TEMPLATE = """<head>
<meta charset="utf8">
<title>{app_name}</title>
<style>
@import url('https://fonts.googleapis.com/css2?family=Open+Sans:wght@400;700&display=swap');
</style>
</head>
""".format(
        app_name=AdminClientConfig.APP_NAME
    )

    ERROR_RESPONSE_TEMPLATE = """<!DOCTYPE HTML>
<html lang="en">
{head_html}
<body style="{error}">
<p><strong>%(status_code)d ERROR:</strong> %(message)s</p>
<hr style="{hr}">
<a href="/admin/sign_in" style="{link}">Try again</a>
</body>
</html>""".format(
        head_html=HEAD_TEMPLATE, error=error_style, hr=hr_style, link=small_link_style
    )

    SIGN_IN_TEMPLATE = """<!DOCTYPE HTML>
<html lang="en">
{head_html}
<body style="{body}">
<img src="%(logo_url)s" alt="{app_name}" style="{logo}">
%(auth_provider_html)s
</body>
</html>""".format(
        head_html=HEAD_TEMPLATE,
        body=body_style,
        app_name=AdminClientConfig.APP_NAME,
        logo=logo_style,
    )

    def sign_in(self):
        """Redirects admin if they're signed in, or shows the sign in page."""
        if not self.admin_auth_providers:
            return ADMIN_AUTH_NOT_CONFIGURED

        admin = self.authenticated_admin_from_request()

        if isinstance(admin, ProblemDetail):
            redirect_url = flask.request.args.get("redirect")
            auth_provider_html = [
                auth.sign_in_template(redirect_url)
                for auth in self.admin_auth_providers
            ]
            auth_provider_html = """
                <section style="{section}">
                <hr style="{hr}">or<hr style="{hr}">
                </section>
            """.format(
                section=section_style, hr=hr_style
            ).join(
                auth_provider_html
            )

            html = self.SIGN_IN_TEMPLATE % dict(
                auth_provider_html=auth_provider_html,
                logo_url=AdminClientConfig.lookup_asset_url(key="admin_logo"),
            )
            headers = dict()
            headers["Content-Type"] = "text/html"
            return Response(html, 200, headers)
        elif admin:
            return redirect(flask.request.args.get("redirect"), Response=Response)

    def redirect_after_google_sign_in(self):
        """Uses the Google OAuth client to determine admin details upon
        callback. Barring error, redirects to the provided redirect url.."""
        if not self.admin_auth_providers:
            return ADMIN_AUTH_NOT_CONFIGURED

        auth = self.admin_auth_provider(GoogleOAuthAdminAuthenticationProvider.NAME)
        if not auth:
            return ADMIN_AUTH_MECHANISM_NOT_CONFIGURED

        admin_details, redirect_url = auth.callback(self._db, flask.request.args)
        if isinstance(admin_details, ProblemDetail):
            return self.error_response(admin_details)

        admin = self.authenticated_admin(admin_details)
        return redirect(redirect_url, Response=Response)

    def password_sign_in(self):
        if not self.admin_auth_providers:
            return ADMIN_AUTH_NOT_CONFIGURED

        auth = self.admin_auth_provider(PasswordAdminAuthenticationProvider.NAME)
        if not auth:
            return ADMIN_AUTH_MECHANISM_NOT_CONFIGURED

        admin_details, redirect_url = auth.sign_in(self._db, flask.request.form)
        if isinstance(admin_details, ProblemDetail):
            return self.error_response(INVALID_ADMIN_CREDENTIALS)

        admin = self.authenticated_admin(admin_details)
        return redirect(redirect_url, Response=Response)

    def change_password(self):
        admin = flask.request.admin
        new_password = flask.request.form.get("password")
        if new_password:
            admin.password = new_password
        return Response(_("Success"), 200)

    def sign_out(self):
        # Clear out the admin's flask session.
        flask.session.pop("admin_email", None)
        flask.session.pop("auth_type", None)

        redirect_url = url_for(
            "admin_sign_in",
            redirect=url_for("admin_view", _external=True),
            _external=True,
        )
        return redirect(redirect_url)

    def error_response(self, problem_detail):
        """Returns a problem detail as an HTML response"""
        html = self.ERROR_RESPONSE_TEMPLATE % dict(
            status_code=problem_detail.status_code, message=problem_detail.detail
        )
        return Response(html, problem_detail.status_code)


class ResetPasswordController(AdminController):
    FORGOT_PASSWORD_TEMPLATE = SignInController.SIGN_IN_TEMPLATE
    RESET_PASSWORD_TEMPLATE = SignInController.SIGN_IN_TEMPLATE

    HEAD_TEMPLATE = SignInController.HEAD_TEMPLATE

    RESPONSE_TEMPLATE_WITH_MESSAGE = (
        response_template_with_message_and_redirect_button.format(
            head_html=HEAD_TEMPLATE, hr=hr_style, link=small_link_style
        )
    )

    def forgot_password(self) -> Union[ProblemDetail, Response]:
        """Shows forgot password page or starts off forgot password workflow"""

        if not self.admin_auth_providers:
            return ADMIN_AUTH_NOT_CONFIGURED

        auth = self.admin_auth_provider(PasswordAdminAuthenticationProvider.NAME)
        if not auth:
            return ADMIN_AUTH_MECHANISM_NOT_CONFIGURED

        admin = self.authenticated_admin_from_request()

        admin_view_redirect = redirect(self.url_for("admin_view"))

        if isinstance(admin, Admin):
            return admin_view_redirect

        if flask.request.method == "GET":
            auth_provider_html = auth.forgot_password_template(admin_view_redirect)

            html = self.FORGOT_PASSWORD_TEMPLATE % dict(
                auth_provider_html=auth_provider_html,
                logo_url=AdminClientConfig.lookup_asset_url(key="admin_logo"),
            )
            headers = dict()
            headers["Content-Type"] = "text/html"

            return Response(html, 200, headers)

        admin = self._extract_admin_from_request(flask.request)

        if not admin:
            return self._response_with_message_and_redirect_button(
                INVALID_ADMIN_CREDENTIALS.detail,
                self.url_for("admin_forgot_password"),
                "Try again",
                is_error=True,
                status_code=INVALID_ADMIN_CREDENTIALS.status_code,
            )

        reset_password_url = self._generate_reset_password_url(admin, auth)

        auth.send_reset_password_email(admin, reset_password_url)

        return self._response_with_message_and_redirect_button(
            "Email successfully sent! Please check your inbox.",
            self.url_for("admin_sign_in"),
            "Sign in",
        )

    def _extract_admin_from_request(self, request: Request) -> Optional[Admin]:
        email = request.form.get("email")

        admin = get_one(self._db, Admin, email=email)

        return admin

    def _generate_reset_password_url(
        self, admin: Admin, auth: PasswordAdminAuthenticationProvider
    ) -> str:
        reset_password_token = auth.generate_reset_password_token(admin, self._db)

        reset_password_url = self.url_for(
            "admin_reset_password",
            reset_password_token=reset_password_token,
            _external=True,
        )

        return reset_password_url

    def reset_password(self, reset_password_token: str) -> Response:
        """Shows reset password page or process the reset password request"""
        auth = self.admin_auth_provider(PasswordAdminAuthenticationProvider.NAME)
        if not auth:
            return self._response_with_message_and_redirect_button(
                ADMIN_AUTH_MECHANISM_NOT_CONFIGURED.detail,
                self.url_for("admin_sign_in"),
                "Sign in",
                is_error=True,
                status_code=ADMIN_AUTH_MECHANISM_NOT_CONFIGURED.status_code,
            )

        logged_in_admin = self.authenticated_admin_from_request()

        admin_view_redirect = redirect(self.url_for("admin_view"))

        # If the admin is logged in we redirect it since in that case the logged in change password option can be used
        if isinstance(logged_in_admin, Admin):
            return admin_view_redirect

        admin_from_token = auth.validate_token_and_extract_admin(
            reset_password_token, self._db
        )

        if isinstance(admin_from_token, ProblemDetail):
            return self._response_with_message_and_redirect_button(
                admin_from_token.detail,
                self.url_for("admin_forgot_password"),
                "Try again",
                is_error=True,
                status_code=admin_from_token.status_code,
            )

        if flask.request.method == "GET":
            auth_provider_html = auth.reset_password_template(
                reset_password_token, admin_view_redirect
            )

            html = self.RESET_PASSWORD_TEMPLATE % dict(
                auth_provider_html=auth_provider_html,
                logo_url=AdminClientConfig.lookup_asset_url(key="admin_logo"),
            )
            headers = dict()
            headers["Content-Type"] = "text/html"

            return Response(html, 200, headers)

        if flask.request.method == "POST":
            new_password = flask.request.form.get("password")
            confirm_password = flask.request.form.get("confirm_password")

            if new_password and confirm_password and new_password == confirm_password:
                admin_from_token.password = new_password

            else:
                problem_detail = INVALID_ADMIN_CREDENTIALS.detailed(
                    _("Passwords do not match.")
                )

                return self._response_with_message_and_redirect_button(
                    problem_detail.detail,
                    self.url_for(
                        "admin_reset_password",
                        reset_password_token=reset_password_token,
                    ),
                    "Try again",
                    is_error=True,
                    status_code=problem_detail.status_code,
                )

            return self._response_with_message_and_redirect_button(
                "Password successfully changed!",
                self.url_for("admin_sign_in"),
                "Sign in",
            )

    def _response_with_message_and_redirect_button(
        self,
        message: str,
        redirect_button_link: str,
        redirect_button_text: str,
        is_error: bool = False,
        status_code: int = 200,
    ) -> Response:
        style = error_style if is_error else body_style

        html = self.RESPONSE_TEMPLATE_WITH_MESSAGE % dict(
            body_style=style,
            message=message,
            redirect_link=redirect_button_link,
            button_text=redirect_button_text,
        )

        return Response(html, status_code)


class PatronController(AdminCirculationManagerController):
    def _load_patrondata(self, authenticator=None):
        """Extract a patron identifier from an incoming form submission,
        and ask the library's LibraryAuthenticator to turn it into a
        PatronData by doing a remote lookup in the ILS.

        :param authenticator: A LibraryAuthenticator. This is for mocking
        during tests; it's not necessary to provide it normally.
        """
        self.require_librarian(flask.request.library)

        identifier = flask.request.form.get("identifier")
        if not identifier:
            return NO_SUCH_PATRON.detailed(_("Please enter a patron identifier"))

        if not authenticator:
            authenticator = LibraryAuthenticator.from_config(
                self._db, flask.request.library
            )

        patron_data = PatronData(authorization_identifier=identifier)
        complete_patron_data = None

        if not authenticator.providers:
            return NO_SUCH_PATRON.detailed(
                _("This library has no authentication providers, so it has no patrons.")
            )

        for provider in authenticator.providers:
            complete_patron_data = provider.remote_patron_lookup(patron_data)
            if complete_patron_data:
                return complete_patron_data

        # If we get here, none of the providers succeeded.
        if not complete_patron_data:
            return NO_SUCH_PATRON.detailed(
                _(
                    "No patron with identifier %(patron_identifier)s was found at your library",
                    patron_identifier=identifier,
                ),
            )

    def lookup_patron(self, authenticator=None):
        """Look up personal information about a patron via the ILS.

        :param authenticator: A LibraryAuthenticator. This is for mocking
            during tests; it's not necessary to provide it normally.
        """
        patrondata = self._load_patrondata(authenticator)
        if isinstance(patrondata, ProblemDetail):
            return patrondata
        return patrondata.to_dict

    def reset_adobe_id(self, authenticator=None):
        """Delete all Credentials for a patron that are relevant
        to the patron's Adobe Account ID.

        :param authenticator: A LibraryAuthenticator. This is for mocking
            during tests; it's not necessary to provide it normal
        """
        patrondata = self._load_patrondata(authenticator)
        if isinstance(patrondata, ProblemDetail):
            return patrondata
        # Turn the Identifier into a Patron object.
        try:
            patron, is_new = patrondata.get_or_create_patron(
                self._db, flask.request.library.id
            )
        except CannotCreateLocalPatron as e:
            return NO_SUCH_PATRON.detailed(
                _(
                    "Could not create local patron object for %(patron_identifier)s",
                    patron_identifier=patrondata.authorization_identifier,
                )
            )

        # Wipe the Patron's 'identifier for Adobe ID purposes'.
        for credential in AuthdataUtility.adobe_relevant_credentials(patron):
            self._db.delete(credential)
        if patron.username:
            identifier = patron.username
        else:
            identifier = "with identifier " + patron.authorization_identifier
        return Response(
            str(
                _(
                    "Adobe ID for patron %(name_or_auth_id)s has been reset.",
                    name_or_auth_id=identifier,
                )
            ),
            200,
        )


class FeedController(AdminCirculationManagerController):
    def suppressed(self):
        self.require_librarian(flask.request.library)

        this_url = url_for("suppressed", _external=True)
        annotator = AdminAnnotator(self.circulation, flask.request.library)
        pagination = load_pagination_from_request()
        if isinstance(pagination, ProblemDetail):
            return pagination
        opds_feed = AdminFeed.suppressed(
            _db=self._db,
            title="Hidden Books",
            url=this_url,
            annotator=annotator,
            pagination=pagination,
        )
        return OPDSFeedResponse(opds_feed, max_age=0)

    def genres(self):
        data = dict({"Fiction": dict({}), "Nonfiction": dict({})})
        for name in genres:
            top = "Fiction" if genres[name].is_fiction else "Nonfiction"
            data[top][name] = dict(
                {
                    "name": name,
                    "parents": [parent.name for parent in genres[name].parents],
                    "subgenres": [subgenre.name for subgenre in genres[name].subgenres],
                }
            )
        return data


class CustomListsController(AdminCirculationManagerController):
    class CustomListSharePostResponse(BaseModel):
        successes: int = 0
        failures: int = 0

    class CustomListPostRequest(BaseModel):
        name: str
        id: Optional[int] = None
        entries: List[dict] = []
        collections: List[int] = []
        deletedEntries: List[dict] = []
        # For auto updating lists
        auto_update: bool = False
        auto_update_query: Optional[dict] = None
        auto_update_facets: Optional[dict] = None

    def _list_as_json(self, list: CustomList, is_owner=True) -> Dict:
        """Transform a CustomList object into a response ready dict"""
        collections = []
        for collection in list.collections:
            collections.append(
                dict(
                    id=collection.id,
                    name=collection.name,
                    protocol=collection.protocol,
                )
            )
        return dict(
            id=list.id,
            name=list.name,
            collections=collections,
            entry_count=list.size,
            auto_update=list.auto_update_enabled,
            auto_update_query=list.auto_update_query,
            auto_update_facets=list.auto_update_facets,
            auto_update_status=list.auto_update_status,
            is_owner=is_owner,
            is_shared=len(list.shared_locally_with_libraries) > 0,
        )

    def custom_lists(self) -> Union[Dict, ProblemDetail, Response, None]:
        library: Library = flask.request.library  # type: ignore  # "Request" has no attribute "library"
        self.require_librarian(library)

        if flask.request.method == "GET":
            custom_lists = []
            for list in library.custom_lists:
                custom_lists.append(self._list_as_json(list))

            for list in library.shared_custom_lists:
                custom_lists.append(self._list_as_json(list, is_owner=False))

            return dict(custom_lists=custom_lists)

        if flask.request.method == "POST":
            ctx: Context = flask.request.context.body  # type: ignore
            return self._create_or_update_list(
                library,
                ctx.name,
                ctx.entries,
                ctx.collections,
                id=ctx.id,
                auto_update=ctx.auto_update,
                auto_update_facets=ctx.auto_update_facets,
                auto_update_query=ctx.auto_update_query,
            )

        return None

    def _getJSONFromRequest(self, values: Optional[str]) -> list:
        if values:
            return_values = json.loads(values)
        else:
            return_values = []

        return return_values

    def _get_work_from_urn(
        self, library: Library, urn: Optional[str]
    ) -> Optional[Work]:
        identifier, ignore = Identifier.parse_urn(self._db, urn)

        if identifier is None:
            return None

        query = (
            self._db.query(Work)
            .join(LicensePool, LicensePool.work_id == Work.id)
            .join(Collection, LicensePool.collection_id == Collection.id)
            .filter(LicensePool.identifier_id == identifier.id)
            .filter(Collection.id.in_([c.id for c in library.all_collections]))
        )
        work = query.one()
        return work

    def _create_or_update_list(
        self,
        library: Library,
        name: str,
        entries: List[Dict],
        collections: List[int],
        deleted_entries: Optional[List[Dict]] = None,
        id: Optional[int] = None,
        auto_update: Optional[bool] = None,
        auto_update_query: Optional[str] = None,
        auto_update_facets: Optional[str] = None,
    ) -> Union[ProblemDetail, Response]:
        data_source = DataSource.lookup(self._db, DataSource.LIBRARY_STAFF)

        old_list_with_name = CustomList.find(self._db, name, library=library)

        list: CustomList
        if id:
            is_new = False
            list = get_one(self._db, CustomList, id=int(id), data_source=data_source)
            if not list:
                return MISSING_CUSTOM_LIST
            if list.library != library:
                return CANNOT_CHANGE_LIBRARY_FOR_CUSTOM_LIST
            if old_list_with_name and old_list_with_name != list:
                return CUSTOM_LIST_NAME_ALREADY_IN_USE
        elif old_list_with_name:
            return CUSTOM_LIST_NAME_ALREADY_IN_USE
        else:
            list, is_new = create(
                self._db, CustomList, name=name, data_source=data_source
            )
            list.created = datetime.now()
            list.library = library

        # Test JSON viability of auto update data
        try:
            auto_update_query_str = None
            auto_update_facets_str = None
            if auto_update_query is not None:
                try:
                    auto_update_query_str = json.dumps(auto_update_query)
                except json.JSONDecodeError:
                    raise Exception(
                        INVALID_INPUT.detailed(
                            "auto_update_query is not JSON serializable"
                        )
                    )

                if entries and len(entries) > 0:
                    raise Exception(AUTO_UPDATE_CUSTOM_LIST_CANNOT_HAVE_ENTRIES)
                if deleted_entries and len(deleted_entries) > 0:
                    raise Exception(AUTO_UPDATE_CUSTOM_LIST_CANNOT_HAVE_ENTRIES)

            if auto_update_facets is not None:
                try:
                    auto_update_facets_str = json.dumps(auto_update_facets)
                except json.JSONDecodeError:
                    raise Exception(
                        INVALID_INPUT.detailed(
                            "auto_update_facets is not JSON serializable"
                        )
                    )
            if auto_update is True and auto_update_query is None:
                raise Exception(
                    INVALID_INPUT.detailed(
                        "auto_update_query must be present when auto_update is enabled"
                    )
                )
        except Exception as e:
            auto_update_error = e.args[0] if len(e.args) else None

            if not auto_update_error or type(auto_update_error) != ProblemDetail:
                raise

            # Rollback if this was a deliberate error
            self._db.rollback()
            return auto_update_error

        list.updated = datetime.now()
        list.name = name
        previous_auto_update_query = list.auto_update_query
        # Record the time the auto_update was toggled "on"
        if auto_update is True and list.auto_update_enabled is False:
            list.auto_update_last_update = datetime.now()
        if auto_update is not None:
            list.auto_update_enabled = auto_update
        if auto_update_query is not None:
            list.auto_update_query = auto_update_query_str
        if auto_update_facets is not None:
            list.auto_update_facets = auto_update_facets_str

        # In case this is a new list with no entries, populate the first page
        if (
            is_new
            and list.auto_update_enabled
            and list.auto_update_status == CustomList.INIT
        ):
            CustomListQueries.populate_query_pages(self._db, list, max_pages=1)
        elif (
            not is_new
            and list.auto_update_enabled
            and auto_update_query
            and previous_auto_update_query
        ):
            # In case this is a previous auto update list, we must check if the
            # query has been updated
            # JSON maps are unordered by definition, so we must deserialize and compare dicts
            try:
                prev_query_dict = json.loads(previous_auto_update_query)
                if prev_query_dict != auto_update_query:
                    list.auto_update_status = CustomList.REPOPULATE
            except json.JSONDecodeError:
                # Do nothing if the previous query was not valid
                pass

        membership_change = False

        works_to_update_in_search = set()

        for entry in entries:
            urn = entry.get("id")
            work = self._get_work_from_urn(library, urn)

            if work:
                entry, entry_is_new = list.add_entry(work, featured=True)
                if entry_is_new:
                    works_to_update_in_search.add(work)
                    membership_change = True

        if deleted_entries:
            for entry in deleted_entries:
                urn = entry.get("id")
                work = self._get_work_from_urn(library, urn)

                if work:
                    list.remove_entry(work)
                    works_to_update_in_search.add(work)
                    membership_change = True

        if membership_change:
            # We need to update the search index entries for works that caused a membership change,
            # so the upstream counts can be calculated correctly.
            self.search_engine.bulk_update(works_to_update_in_search)

            # If this list was used to populate any lanes, those lanes need to have their counts updated.
            for lane in Lane.affected_by_customlist(list):
                lane.update_size(self._db, self.search_engine)

        new_collections = []
        for collection_id in collections:
            collection = get_one(self._db, Collection, id=collection_id)
            if not collection:
                self._db.rollback()
                return MISSING_COLLECTION
            if list.library not in collection.libraries:
                self._db.rollback()
                return COLLECTION_NOT_ASSOCIATED_WITH_LIBRARY
            new_collections.append(collection)
        list.collections = new_collections

        if is_new:
            return Response(str(list.id), 201)
        else:
            return Response(str(list.id), 200)

    def url_for_custom_list(
        self, library: Library, list: CustomList
    ) -> Callable[[int], str]:
        def url_fn(after):
            return self.url_for(
                "custom_list_get",
                after=after,
                library_short_name=library.short_name,
                list_id=list.id,
            )

        return url_fn

    def custom_list(
        self, list_id: int
    ) -> Optional[Union[Response, Dict, ProblemDetail]]:
        library: Library = flask.request.library  # type: ignore
        self.require_librarian(library)
        data_source = DataSource.lookup(self._db, DataSource.LIBRARY_STAFF)

        list: CustomList = get_one(
            self._db, CustomList, id=list_id, data_source=data_source
        )
        if not list:
            return MISSING_CUSTOM_LIST

        if flask.request.method == "GET":
            pagination = load_pagination_from_request()
            if isinstance(pagination, ProblemDetail):
                return pagination

            query = CustomList.entries_having_works(self._db, list_id)
            url = url_for(
                "custom_list_get",
                list_name=list.name,
                library_short_name=library.short_name,
                list_id=list_id,
                _external=True,
            )

            worklist = WorkList()
            worklist.initialize(library, customlists=[list])

            annotator = self.manager.annotator(worklist)
            url_fn = self.url_for_custom_list(library, list)
            feed = AcquisitionFeed.from_query(
                query, self._db, list.name, url, pagination, url_fn, annotator
            )
            annotator.annotate_feed(feed, worklist)

            return OPDSFeedResponse(str(feed), max_age=0)

        elif flask.request.method == "POST":
            ctx: Context = flask.request.context.body  # type: ignore
            return self._create_or_update_list(
                library,
                ctx.name,
                ctx.entries,
                ctx.collections,
                deleted_entries=ctx.deletedEntries,
                id=list_id,
                auto_update=ctx.auto_update,
                auto_update_query=ctx.auto_update_query,
                auto_update_facets=ctx.auto_update_facets,
            )

        elif flask.request.method == "DELETE":
            # Deleting requires a library manager.
            self.require_library_manager(flask.request.library)  # type: ignore

            if len(list.shared_locally_with_libraries) > 0:
                return CANNOT_DELETE_SHARED_LIST

            # Build the list of affected lanes before modifying the
            # CustomList.
            affected_lanes = Lane.affected_by_customlist(list)
            surviving_lanes = []
            for lane in affected_lanes:
                if lane.list_datasource == None and len(lane.customlist_ids) == 1:
                    # This Lane is based solely upon this custom list,
                    # which is about to be deleted. Delete the Lane
                    # itself.
                    self._db.delete(lane)
                else:
                    surviving_lanes.append(lane)
            for entry in list.entries:
                self._db.delete(entry)
            self._db.delete(list)
            self._db.flush()
            # Update the size for any lanes affected by this
            # CustomList which _weren't_ deleted.
            for lane in surviving_lanes:
                lane.update_size(self._db, self.search_engine)
            return Response(str(_("Deleted")), 200)

        return None

    def share_locally(
        self, customlist_id: int
    ) -> Union[ProblemDetail, Dict[str, int], Response]:
        """Share this customlist with all libraries on this local CM"""
        if not customlist_id:
            return INVALID_INPUT
        customlist: CustomList = get_one(self._db, CustomList, id=customlist_id)
        if customlist.library != flask.request.library:  # type: ignore
            return ADMIN_NOT_AUTHORIZED.detailed(
                _("This library does not have permissions on this customlist.")
            )

        if flask.request.method == "POST":
            return self.share_locally_POST(customlist)
        elif flask.request.method == "DELETE":
            return self.share_locally_DELETE(customlist)
        else:
            return METHOD_NOT_ALLOWED

    def share_locally_POST(
        self, customlist: CustomList
    ) -> Union[ProblemDetail, Dict[str, int]]:
        successes = []
        failures = []
        for library in self._db.query(Library).all():
            # Do not share with self
            if library == customlist.library:
                continue

            # Do not attempt to re-share
            if library in customlist.shared_locally_with_libraries:
                continue

            # Attempt to share the list
            response = CustomListQueries.share_locally_with_library(
                self._db, customlist, library
            )

            if response is not True:
                failures.append(library)
            else:
                successes.append(library)

        self._db.commit()
        return self.CustomListSharePostResponse(
            successes=len(successes), failures=len(failures)
        ).dict()

    def share_locally_DELETE(
        self, customlist: CustomList
    ) -> Union[ProblemDetail, Response]:
        """Delete the shared status of a custom list
        If a customlist is actively in use by another library, then disallow the unshare
        """
        if not customlist.shared_locally_with_libraries:
            return Response("", 204)

        shared_list_lanes = (
            self._db.query(Lane)
            .filter(
                Lane.customlists.contains(customlist),
                Lane.library_id != customlist.library_id,
            )
            .count()
        )

        if shared_list_lanes > 0:
            return CUSTOMLIST_CANNOT_DELETE_SHARE.detailed(
                _(
                    "This list cannot be unshared because it is currently being used by one or more libraries on this Palace Manager."
                )
            )

        # This list is not in use by any other libraries, we can delete the share
        # by simply emptying the list of shared libraries
        customlist.shared_locally_with_libraries = []

        return Response("", status=204)


class LanesController(AdminCirculationManagerController):
    def lanes(self):
        library = flask.request.library
        self.require_librarian(library)

        if flask.request.method == "GET":

            def lanes_for_parent(parent):
                lanes = (
                    self._db.query(Lane)
                    .filter(Lane.library == library)
                    .filter(Lane.parent == parent)
                    .order_by(Lane.priority)
                )
                return [
                    {
                        "id": lane.id,
                        "display_name": lane.display_name,
                        "visible": lane.visible,
                        "count": lane.size,
                        "sublanes": lanes_for_parent(lane),
                        "custom_list_ids": [list.id for list in lane.customlists],
                        "inherit_parent_restrictions": lane.inherit_parent_restrictions,
                    }
                    for lane in lanes
                ]

            return dict(lanes=lanes_for_parent(None))

        if flask.request.method == "POST":
            self.require_library_manager(flask.request.library)

            id = flask.request.form.get("id")
            parent_id = flask.request.form.get("parent_id")
            display_name = flask.request.form.get("display_name")
            custom_list_ids = json.loads(
                flask.request.form.get("custom_list_ids", "[]")
            )
            inherit_parent_restrictions = flask.request.form.get(
                "inherit_parent_restrictions"
            )
            if inherit_parent_restrictions == "true":
                inherit_parent_restrictions = True
            else:
                inherit_parent_restrictions = False

            if not display_name:
                return NO_DISPLAY_NAME_FOR_LANE

            if id:
                is_new = False
                lane = get_one(self._db, Lane, id=id, library=library)
                if not lane:
                    return MISSING_LANE

                if not lane.customlists:
                    # just update what is allowed for default lane, and exit out
                    lane.display_name = display_name
                    return Response(str(lane.id), 200)
                else:
                    # In case we are not a default lane, the lane MUST have custom lists
                    if not custom_list_ids or len(custom_list_ids) == 0:
                        return NO_CUSTOM_LISTS_FOR_LANE

                if display_name != lane.display_name:
                    old_lane = get_one(
                        self._db, Lane, display_name=display_name, parent=lane.parent
                    )
                    if old_lane:
                        return LANE_WITH_PARENT_AND_DISPLAY_NAME_ALREADY_EXISTS
                lane.display_name = display_name
            else:
                if not custom_list_ids or len(custom_list_ids) == 0:
                    return NO_CUSTOM_LISTS_FOR_LANE

                parent = None
                if parent_id:
                    parent = get_one(self._db, Lane, id=parent_id, library=library)
                    if not parent:
                        return MISSING_LANE.detailed(
                            _(
                                "The specified parent lane does not exist, or is associated with a different library."
                            )
                        )
                old_lane = get_one(
                    self._db,
                    Lane,
                    display_name=display_name,
                    parent=parent,
                    library=library,
                )
                if old_lane:
                    return LANE_WITH_PARENT_AND_DISPLAY_NAME_ALREADY_EXISTS

                lane, is_new = create(
                    self._db,
                    Lane,
                    display_name=display_name,
                    parent=parent,
                    library=library,
                )

                # Make a new lane the first child of its parent and bump all the siblings down in priority.
                siblings = (
                    self._db.query(Lane)
                    .filter(Lane.library == library)
                    .filter(Lane.parent == lane.parent)
                    .filter(Lane.id != lane.id)
                )
                for sibling in siblings:
                    sibling.priority += 1
                lane.priority = 0

            lane.inherit_parent_restrictions = inherit_parent_restrictions

            for list_id in custom_list_ids:
                list = get_one(self._db, CustomList, library=library, id=list_id)
                if not list:
                    # We did not find a list, is this a shared list?
                    list = (
                        self._db.query(CustomList)
                        .join(CustomList.shared_locally_with_libraries)
                        .filter(CustomList.id == list_id, Library.id == library.id)
                        .first()
                    )
                if not list:
                    self._db.rollback()
                    return MISSING_CUSTOM_LIST.detailed(
                        _(
                            "The list with id %(list_id)s does not exist or is associated with a different library.",
                            list_id=list_id,
                        )
                    )
                lane.customlists.append(list)

            for list in lane.customlists:
                if list.id not in custom_list_ids:
                    lane.customlists.remove(list)
            lane.update_size(self._db, self.search_engine)

            if is_new:
                return Response(str(lane.id), 201)
            else:
                return Response(str(lane.id), 200)

    def lane(self, lane_identifier):
        if flask.request.method == "DELETE":
            library = flask.request.library
            self.require_library_manager(library)

            lane = get_one(self._db, Lane, id=lane_identifier, library=library)
            if not lane:
                return MISSING_LANE
            if not lane.customlists:
                return CANNOT_EDIT_DEFAULT_LANE

            # Recursively delete all the lane's sublanes.
            def delete_lane_and_sublanes(lane):
                for sublane in lane.sublanes:
                    delete_lane_and_sublanes(sublane)
                self._db.delete(lane)

            delete_lane_and_sublanes(lane)
            return Response(str(_("Deleted")), 200)

    def show_lane(self, lane_identifier):
        library = flask.request.library
        self.require_library_manager(library)

        lane = get_one(self._db, Lane, id=lane_identifier, library=library)
        if not lane:
            return MISSING_LANE
        if lane.parent and not lane.parent.visible:
            return CANNOT_SHOW_LANE_WITH_HIDDEN_PARENT
        lane.visible = True
        return Response(str(_("Success")), 200)

    def hide_lane(self, lane_identifier):
        library = flask.request.library
        self.require_library_manager(library)

        lane = get_one(self._db, Lane, id=lane_identifier, library=library)
        if not lane:
            return MISSING_LANE
        lane.visible = False
        return Response(str(_("Success")), 200)

    def reset(self):
        self.require_library_manager(flask.request.library)

        create_default_lanes(self._db, flask.request.library)
        return Response(str(_("Success")), 200)

    def change_order(self):
        self.require_library_manager(flask.request.library)

        submitted_lanes = json.loads(flask.request.data)

        def update_lane_order(lanes):
            for index, lane_data in enumerate(lanes):
                lane_id = lane_data.get("id")
                lane = self._db.query(Lane).filter(Lane.id == lane_id).one()
                lane.priority = index
                update_lane_order(lane_data.get("sublanes", []))

        update_lane_order(submitted_lanes)

        return Response(str(_("Success")), 200)


class DashboardController(AdminCirculationManagerController):

    Statistics = TypeVar("Statistics", bound=Dict[str, Any])

    def stats(
        self, stats_function: Callable[[Admin, Session], Statistics]
    ) -> Statistics:
        admin = getattr(flask.request, "admin")
        return stats_function(admin, self._db)

    def circulation_events(self):
        annotator = AdminAnnotator(self.circulation, flask.request.library)
        num = min(int(flask.request.args.get("num", "100")), 500)

        results = (
            self._db.query(CirculationEvent)
            .join(LicensePool)
            .join(Work)
            .join(DataSource)
            .join(Identifier)
            .order_by(nullslast(desc(CirculationEvent.start)))
            .limit(num)
            .all()
        )

        events = [
            {
                "id": result.id,
                "type": result.type,
                "time": result.start,
                "book": {
                    "title": result.license_pool.work.title,
                    "url": annotator.permalink_for(
                        result.license_pool.work,
                        result.license_pool,
                        result.license_pool.identifier,
                    ),
                },
            }
            for result in results
        ]

        return dict({"circulation_events": events})

    def bulk_circulation_events(self, analytics_exporter=None):
        date_format = "%Y-%m-%d"

        def get_date(field):
            # Return a date or datetime object representing the
            # _beginning_ of the asked-for day, local time.
            #
            # Unlike most places in this application we do not
            # use UTC since the sime was selected by a human user.
            today = date.today()
            value = flask.request.args.get(field, None)
            if not value:
                return today
            try:
                return datetime.strptime(value, date_format).date()
            except ValueError as e:
                # This won't happen in real life since the format is
                # controlled by the calendar widget. There's no need
                # to send an error message -- just use the default
                # date.
                return today

        # For the start date we should use the _beginning_ of the day,
        # which is what get_date returns.
        date_start = get_date("date")

        # When running the search, the cutoff is the first moment of
        # the day _after_ the end date. When generating the filename,
        # though, we should use the date provided by the user.
        date_end_label = get_date("dateEnd")
        date_end = date_end_label + timedelta(days=1)
        locations = flask.request.args.get("locations", None)
        library = getattr(flask.request, "library", None)
        library_short_name = library.short_name if library else None

        analytics_exporter = analytics_exporter or LocalAnalyticsExporter()
        data = analytics_exporter.export(
            self._db, date_start, date_end, locations, library
        )
        return (
            data,
            date_start.strftime(date_format),
            date_end_label.strftime(date_format),
            library_short_name,
        )


class SettingsController(AdminCirculationManagerController):

    METADATA_SERVICE_URI_TYPE = "application/opds+json;profile=https://librarysimplified.org/rel/profile/metadata-service"

    NO_MIRROR_INTEGRATION = "NO_MIRROR"

    PROVIDER_APIS = [
        OPDSImporter,
        OPDSForDistributorsAPI,
        OPDS2Importer,
        OverdriveAPI,
        OdiloAPI,
        BibliothecaAPI,
        Axis360API,
        EnkiAPI,
        ODLAPI,
        ODL2API,
        SharedODLAPI,
        LCPAPI,
    ]

    def _set_storage_external_integration_link(
        self, service: ExternalIntegration, purpose: str, setting_key: str
    ) -> Optional[ProblemDetail]:
        """Either set or delete the external integration link between the
        service and the storage integration.

        :param service: Service's ExternalIntegration object

        :param purpose: Service's purpose

        :param setting_key: Key of the configuration setting that must be set in the storage integration.
            For example, a specific bucket (MARC, Analytics, etc.).

        :return: ProblemDetail object if the operation failed
        """
        mirror_integration_id = flask.request.form.get("mirror_integration_id")

        if not mirror_integration_id:
            return None

        # If no storage integration was selected, then delete the existing
        # external integration link.
        if mirror_integration_id == self.NO_MIRROR_INTEGRATION:

            current_integration_link = get_one(
                self._db,
                ExternalIntegrationLink,
                library_id=None,
                external_integration_id=service.id,
                purpose=purpose,
            )

            if current_integration_link:
                self._db.delete(current_integration_link)
        else:
            storage_integration = get_one(
                self._db, ExternalIntegration, id=mirror_integration_id
            )

            # Only get storage integrations that have a specific configuration setting set.
            # For example: a specific bucket.
            if (
                not storage_integration
                or not storage_integration.setting(setting_key).value
            ):
                return MISSING_INTEGRATION

            current_integration_link, ignore = get_one_or_create(
                self._db,
                ExternalIntegrationLink,
                library_id=None,
                external_integration_id=service.id,
                purpose=purpose,
            )

            current_integration_link.other_integration_id = storage_integration.id

        return None

    @classmethod
    def _get_integration_protocols(cls, provider_apis, protocol_name_attr="__module__"):
        protocols = []
        for api in provider_apis:
            protocol = dict()
            name = getattr(api, protocol_name_attr)
            protocol["name"] = name

            label = getattr(api, "NAME", name)
            protocol["label"] = label

            description = getattr(api, "DESCRIPTION", None)
            if description != None:
                protocol["description"] = description

            instructions = getattr(api, "INSTRUCTIONS", None)
            if instructions != None:
                protocol["instructions"] = instructions

            sitewide = getattr(api, "SITEWIDE", None)
            if sitewide != None:
                protocol["sitewide"] = sitewide

            settings = getattr(api, "SETTINGS", [])
            protocol["settings"] = list(settings)

            child_settings = getattr(api, "CHILD_SETTINGS", None)
            if child_settings != None:
                protocol["child_settings"] = list(child_settings)

            library_settings = getattr(api, "LIBRARY_SETTINGS", None)
            if library_settings != None:
                protocol["library_settings"] = list(library_settings)

            cardinality = getattr(api, "CARDINALITY", None)
            if cardinality != None:
                protocol["cardinality"] = cardinality

            supports_registration = getattr(api, "SUPPORTS_REGISTRATION", None)
            if supports_registration != None:
                protocol["supports_registration"] = supports_registration
            supports_staging = getattr(api, "SUPPORTS_STAGING", None)
            if supports_staging != None:
                protocol["supports_staging"] = supports_staging

            protocols.append(protocol)
        return protocols

    def _get_integration_library_info(self, integration, library, protocol):
        library_info = dict(short_name=library.short_name)
        for setting in protocol.get("library_settings", []):
            key = setting.get("key")
            if setting.get("type") == "list":
                value = ConfigurationSetting.for_library_and_externalintegration(
                    self._db, key, library, integration
                ).json_value
            else:
                value = ConfigurationSetting.for_library_and_externalintegration(
                    self._db, key, library, integration
                ).value
            if value:
                library_info[key] = value
        return library_info

    def _get_integration_info(self, goal, protocols):
        services = []
        settings_query = (
            self._db.query(ConfigurationSetting)
            .join(ExternalIntegration)
            .filter(ExternalIntegration.goal == goal)
        )
        ConfigurationSetting.cache_warm(self._db, settings_query.all)
        for service in (
            self._db.query(ExternalIntegration)
            .filter(ExternalIntegration.goal == goal)
            .order_by(ExternalIntegration.name)
        ):
            candidates = [p for p in protocols if p.get("name") == service.protocol]
            if not candidates:
                continue
            protocol = candidates[0]
            libraries = []
            if not protocol.get("sitewide") or protocol.get("library_settings"):
                for library in service.libraries:
                    libraries.append(
                        self._get_integration_library_info(service, library, protocol)
                    )

            settings = dict()
            for setting in protocol.get("settings", []):
                key = setting.get("key")

                # If the setting is a covers or books mirror, we need to get
                # the value from ExternalIntegrationLink and
                # not from a ConfigurationSetting.
                if key.endswith("mirror_integration_id"):
                    storage_integration = get_one(
                        self._db,
                        ExternalIntegrationLink,
                        external_integration_id=service.id,
                    )
                    if storage_integration:
                        value = str(storage_integration.other_integration_id)
                    else:
                        value = self.NO_MIRROR_INTEGRATION
                else:
                    if setting.get("type") in ("list", "menu"):
                        value = ConfigurationSetting.for_externalintegration(
                            key, service
                        ).json_value
                    else:
                        value = ConfigurationSetting.for_externalintegration(
                            key, service
                        ).value
                settings[key] = value

            service_info = dict(
                id=service.id,
                name=service.name,
                protocol=service.protocol,
                settings=settings,
                libraries=libraries,
            )

            if "test_search_term" in [x.get("key") for x in protocol.get("settings")]:
                service_info["self_test_results"] = self._get_prior_test_results(
                    service
                )

            services.append(service_info)
        return services

    @staticmethod
    def _get_menu_values(setting_key, form):
        """circulation-admin returns "menu" values in a different format not compatible with werkzeug.MultiDict semantics:
            {setting_key}_{menu} = {value_in_the_dropdown_box}
            {setting_key}_{setting_value1} = {setting_label1}
            {setting_key}_{setting_value2} = {setting_label2}
            ...
            {setting_key}_{setting_valueN} = {setting_labelN}

        It means we can't use werkzeug.MultiDict.getlist method and have to extract them manually.

        :param setting_key: Setting's key
        :type setting_key: str

        :param form: Multi-dictionary containing input values submitted by the user
            and sent back to CM by circulation-admin
        :type form: werkzeug.MultiDict

        :return: List of "menu" values
        :rtype: List[str]
        """
        values = []

        for form_item_key in list(form.keys()):
            if setting_key in form_item_key:
                value = form_item_key.replace(setting_key, "").lstrip("_")

                if value != "menu":
                    values.append(value)

        return values

    def _set_integration_setting(self, integration, setting):
        setting_key = setting.get("key")
        setting_type = setting.get("type")

        if setting_type == "list" and not setting.get("options"):
            value = [item for item in flask.request.form.getlist(setting_key) if item]
            if value:
                value = json.dumps(value)
        elif setting_type == "menu":
            value = self._get_menu_values(setting_key, flask.request.form)
        else:
            value = flask.request.form.get(setting_key)

        if value and setting.get("options"):
            # This setting can only take on values that are in its
            # list of options.
            allowed_values = [option.get("key") for option in setting.get("options")]
            submitted_values = value

            if not isinstance(submitted_values, list):
                submitted_values = [submitted_values]

            for submitted_value in submitted_values:
                if submitted_value not in allowed_values:
                    return INVALID_CONFIGURATION_OPTION.detailed(
                        _(
                            "The configuration value for %(setting)s is invalid.",
                            setting=setting.get("label"),
                        )
                    )

        value_missing = value is None
        value_required = setting.get("required")

        if value_missing and value_required:
            value_default = setting.get("default")
            if not value_default:
                return INCOMPLETE_CONFIGURATION.detailed(
                    _(
                        "The configuration is missing a required setting: %(setting)s",
                        setting=setting.get("label"),
                    )
                )

        if isinstance(value, list):
            value = json.dumps(value)

        integration.setting(setting_key).value = value

    def _set_integration_library(self, integration, library_info, protocol):
        library = get_one(self._db, Library, short_name=library_info.get("short_name"))
        if not library:
            return NO_SUCH_LIBRARY.detailed(
                _(
                    "You attempted to add the integration to %(library_short_name)s, but it does not exist.",
                    library_short_name=library_info.get("short_name"),
                )
            )

        integration.libraries += [library]
        for setting in protocol.get("library_settings", []):
            key = setting.get("key")
            value = library_info.get(key)
            if value and setting.get("type") == "list" and not setting.get("options"):
                value = json.dumps(value)
            if setting.get("options") and value not in [
                option.get("key") for option in setting.get("options")
            ]:
                return INVALID_CONFIGURATION_OPTION.detailed(
                    _(
                        "The configuration value for %(setting)s is invalid.",
                        setting=setting.get("label"),
                    )
                )
            if not value and setting.get("required"):
                return INCOMPLETE_CONFIGURATION.detailed(
                    _(
                        "The configuration is missing a required setting: %(setting)s for library %(library)s",
                        setting=setting.get("label"),
                        library=library.short_name,
                    )
                )
            ConfigurationSetting.for_library_and_externalintegration(
                self._db, key, library, integration
            ).value = value

    def _set_integration_settings_and_libraries(self, integration, protocol):
        settings = protocol.get("settings")
        for setting in settings:
            if not setting.get("key").endswith("mirror_integration_id"):
                result = self._set_integration_setting(integration, setting)
                if isinstance(result, ProblemDetail):
                    return result

        if not protocol.get("sitewide") or protocol.get("library_settings"):
            integration.libraries = []

            libraries = []
            if flask.request.form.get("libraries"):
                libraries = json.loads(flask.request.form.get("libraries"))

            for library_info in libraries:
                result = self._set_integration_library(
                    integration, library_info, protocol
                )
                if isinstance(result, ProblemDetail):
                    return result
        return True

    def _delete_integration(self, integration_id, goal):
        if flask.request.method != "DELETE":
            return
        self.require_system_admin()

        integration = get_one(
            self._db, ExternalIntegration, id=integration_id, goal=goal
        )
        if not integration:
            return MISSING_SERVICE
        self._db.delete(integration)
        return Response(str(_("Deleted")), 200)

    def _get_collection_protocols(self, provider_apis):
        protocols = self._get_integration_protocols(
            provider_apis, protocol_name_attr="NAME"
        )
        protocols.append(
            {
                "name": ExternalIntegration.MANUAL,
                "label": _("Manual import"),
                "description": _(
                    "Books will be manually added to the circulation manager, "
                    "not imported automatically through a protocol."
                ),
                "settings": [],
            }
        )

        return protocols

    def _get_prior_test_results(self, item, protocol_class=None, *extra_args):
        # :param item: An ExternalSearchIndex, an ExternalIntegration for patron authentication, or a Collection
        if not protocol_class and hasattr(self, "protocol_class"):
            protocol_class = self.protocol_class

        if not item:
            return None

        self_test_results = None

        try:
            if self.type == "collection":
                if not item.protocol or not len(item.protocol):
                    return None
                provider_apis = list(self.PROVIDER_APIS)
                provider_apis.append(OPDSImportMonitor)

                if item.protocol == OPDSImportMonitor.PROTOCOL:
                    protocol_class = OPDSImportMonitor

                if protocol_class in provider_apis and issubclass(
                    protocol_class, HasSelfTests
                ):
                    if item.protocol == OPDSImportMonitor.PROTOCOL:
                        extra_args = (OPDSImporter,)
                    else:
                        extra_args = ()

                    self_test_results = protocol_class.prior_test_results(
                        self._db, protocol_class, self._db, item, *extra_args
                    )

            elif self.type == "search service":
                self_test_results = ExternalSearchIndex.prior_test_results(
                    self._db, None, self._db, item
                )
            elif self.type == "metadata service" and protocol_class:
                self_test_results = protocol_class.prior_test_results(
                    self._db, *extra_args
                )
            elif self.type == "patron authentication service":
                library = None
                if len(item.libraries):
                    library = item.libraries[0]
                    self_test_results = protocol_class.prior_test_results(
                        self._db, None, library, item
                    )
                else:
                    self_test_results = dict(
                        exception=_(
                            "You must associate this service with at least one library before you can run self tests for it."
                        ),
                        disabled=True,
                    )

        except Exception as e:
            # This is bad, but not so bad that we should short-circuit
            # this whole process -- that might prevent an admin from
            # making the configuration changes necessary to fix
            # this problem.
            message = _("Exception getting self-test results for %s %s: %s")
            error_message = str(e)
            args = (self.type, item.name, error_message)
            logging.warning(message, *args, exc_info=error_message)
            self_test_results = dict(exception=message % args)

        return self_test_results

    def _mirror_integration_settings(self):
        """Create a setting interface for selecting a storage integration to
        be used when mirroring items from a collection.
        """
        integrations = (
            self._db.query(ExternalIntegration)
            .filter(ExternalIntegration.goal == ExternalIntegration.STORAGE_GOAL)
            .order_by(ExternalIntegration.name)
        )

        if not integrations.all():
            return

        mirror_integration_settings = copy.deepcopy(
            ExternalIntegrationLink.COLLECTION_MIRROR_SETTINGS
        )
        for integration in integrations:
            book_covers_bucket = integration.setting(
                S3UploaderConfiguration.BOOK_COVERS_BUCKET_KEY
            ).value
            open_access_bucket = integration.setting(
                S3UploaderConfiguration.OA_CONTENT_BUCKET_KEY
            ).value
            protected_access_bucket = integration.setting(
                S3UploaderConfiguration.PROTECTED_CONTENT_BUCKET_KEY
            ).value

            analytics_bucket = integration.setting(
                S3UploaderConfiguration.ANALYTICS_BUCKET_KEY
            ).value

            for setting in mirror_integration_settings:
                if (
                    setting["key"] == ExternalIntegrationLink.COVERS_KEY
                    and book_covers_bucket
                ):
                    setting["options"].append(
                        {"key": str(integration.id), "label": integration.name}
                    )
                elif setting["key"] == ExternalIntegrationLink.OPEN_ACCESS_BOOKS_KEY:
                    if open_access_bucket:
                        setting["options"].append(
                            {"key": str(integration.id), "label": integration.name}
                        )
                elif (
                    setting["key"] == ExternalIntegrationLink.PROTECTED_ACCESS_BOOKS_KEY
                ):
                    if protected_access_bucket:
                        setting["options"].append(
                            {"key": str(integration.id), "label": integration.name}
                        )
                elif setting["key"] == ExternalIntegrationLink.ANALYTICS_KEY:
                    if protected_access_bucket:
                        setting["options"].append(
                            {"key": str(integration.id), "label": integration.name}
                        )

        return mirror_integration_settings

    def _create_integration(self, protocol_definitions, protocol, goal):
        """Create a new ExternalIntegration for the given protocol and
        goal, assuming that doing so is compatible with the protocol's
        definition.

        :return: A 2-tuple (result, is_new). `result` will be an
            ExternalIntegration if one could be created, and a
            ProblemDetail otherwise.
        """
        if not protocol:
            return NO_PROTOCOL_FOR_NEW_SERVICE, False
        matches = [x for x in protocol_definitions if x.get("name") == protocol]
        if not matches:
            return UNKNOWN_PROTOCOL, False
        definition = matches[0]

        # Most of the time there can be multiple ExternalIntegrations with
        # the same protocol and goal...
        allow_multiple = True
        m = create
        args = (self._db, ExternalIntegration)
        kwargs = dict(protocol=protocol, goal=goal)
        if definition.get("cardinality") == 1:
            # ...but not all the time.
            allow_multiple = False
            existing = get_one(*args, **kwargs)
            if existing is not None:
                # We were asked to create a new ExternalIntegration
                # but there's already one for this protocol, which is not
                # allowed.
                return DUPLICATE_INTEGRATION, False
            m = get_one_or_create

        integration, is_new = m(*args, **kwargs)
        if not is_new and not allow_multiple:
            # This can happen, despite our check above, in a race
            # condition where two clients try simultaneously to create
            # two integrations of the same type.
            return DUPLICATE_INTEGRATION, False
        return integration, is_new

        [protocol] = [p for p in protocols if p.get("name") == protocol]
        result = self._set_integration_settings_and_libraries(auth_service, protocol)
        if isinstance(result, ProblemDetail):
            return result

    def check_name_unique(self, new_service, name):
        """A service cannot be created with, or edited to have, the same name
        as a service that already exists.
        This method is used by analytics_services, cdn_services, discovery_services,
        metadata_services, and sitewide_services.
        """

        existing_service = get_one(self._db, ExternalIntegration, name=name)
        if existing_service and not existing_service.id == new_service.id:
            # Without checking that the IDs are different, you can't save
            # changes to an existing service unless you've also changed its name.
            return INTEGRATION_NAME_ALREADY_IN_USE

    @classmethod
    def url_variants(cls, url, check_protocol_variant=True):
        """Generate minor variants of a URL -- HTTP vs HTTPS, trailing slash
        vs not, etc.

        Technically these are all distinct URLs, but in real life they
        generally mean someone typed the same URL slightly
        differently. Since this isn't an exact science, this doesn't
        need to catch all variant URLs, only the most common ones.
        """
        if not Validator()._is_url(url, []):
            # An invalid URL has no variants.
            return

        # A URL is a 'variant' of itself.
        yield url

        # Adding or removing a slash creates a variant.
        if url.endswith("/"):
            yield url[:-1]
        else:
            yield url + "/"

        # Changing protocols may create one or more variants.
        https = "https://"
        http = "http://"
        if check_protocol_variant:
            protocol_variant = None
            if url.startswith(https):
                protocol_variant = url.replace(https, http, 1)
            elif url.startswith(http):
                protocol_variant = url.replace(http, https, 1)
            if protocol_variant:
                yield from cls.url_variants(protocol_variant, False)

    def check_url_unique(self, new_service, url, protocol, goal):
        """Enforce a rule that a given circulation manager can only have
        one integration that uses a given URL for a certain purpose.

        Whether to enforce this rule for a given type of integration
        is up to you -- it's a good general rule but there are
        conceivable exceptions.

        This method is used by discovery_services.
        """
        if not url:
            return

        # Look for the given URL as well as minor variations.
        #
        # We can't use urlparse to ignore minor differences in URLs
        # because we're doing the comparison in the database.
        urls = list(self.url_variants(url))

        qu = (
            self._db.query(ExternalIntegration)
            .join(ExternalIntegration.settings)
            .filter(
                # Protocol must match.
                ExternalIntegration.protocol
                == protocol
            )
            .filter(
                # Goal must match.
                ExternalIntegration.goal
                == goal
            )
            .filter(ConfigurationSetting.key == ExternalIntegration.URL)
            .filter(
                # URL must be one of the URLs we're concerned about.
                ConfigurationSetting.value.in_(urls)
            )
            .filter(
                # But don't count the service we're trying to edit.
                ExternalIntegration.id
                != new_service.id
            )
        )
        if qu.count() > 0:
            return INTEGRATION_URL_ALREADY_IN_USE

    def look_up_service_by_id(self, id, protocol, goal=None):
        """Find an existing service, and make sure that the user is not trying to edit
        its protocol.
        This method is used by analytics_services, cdn_services, metadata_services,
        and sitewide_services.
        """

        if not goal:
            goal = self.goal

        service = get_one(self._db, ExternalIntegration, id=id, goal=goal)
        if not service:
            return MISSING_SERVICE
        if protocol and (protocol != service.protocol):
            return CANNOT_CHANGE_PROTOCOL
        return service

    def set_protocols(self, service, protocol, protocols=None):
        """Validate the protocol that the user has submitted; depending on whether
        the validations pass, either save it to this metadata service or
        return an error message.
        This method is used by analytics_services, cdn_services, discovery_services,
        metadata_services, and sitewide_services.
        """

        if not protocols:
            protocols = self.protocols

        [protocol] = [p for p in protocols if p.get("name") == protocol]
        result = self._set_integration_settings_and_libraries(service, protocol)
        if isinstance(result, ProblemDetail):
            return result

    def validate_protocol(self, protocols=None):
        protocols = protocols or self.protocols
        if flask.request.form.get("protocol") not in [p.get("name") for p in protocols]:
            return UNKNOWN_PROTOCOL

    def _get_settings(self):
        if hasattr(self, "protocols"):
            [protocol] = [
                p
                for p in self.protocols
                if p.get("name") == flask.request.form.get("protocol")
            ]
            return protocol.get("settings")
        return []

    def validate_formats(self, settings=None, validator=None):
        # If the service has self.protocols set, we can extract the list of settings here;
        # otherwise, the settings have to be passed in as an argument--either a list or
        # a string.
        validator = validator or Validator()
        settings = settings or self._get_settings()
        form = flask.request.form or None
        try:
            files = flask.request.files
        except:
            files = None
        error = validator.validate(settings, dict(form=form, files=files))
        if error:
            return error


class AdminSearchController(AdminController):
    """APIs for the admin search pages
    Eg. Lists Creation
    """

    def search_field_values(self) -> dict:
        """Enumerate the possible values for the search fields with counts
        - Audience
        - Distributor
        - Genre
        - Language
        - Publisher
        - Subject
        """
        library: Library = flask.request.library  # type: ignore
        collection_ids = [coll.id for coll in library.collections]
        return self._search_field_values_cached(collection_ids)

    # 1 hour in-memory cache
    @memoize(ttls=3600)
    def _search_field_values_cached(self, collection_ids: List[int]) -> dict:
        def _unzip(values: List[tuple]) -> dict:
            """Covert a list of tuples to a {value0: value1} dictionary"""
            return {a[0]: a[1] for a in values if type(a[0]) is str}

        # Reusable queries
        classification_query = (
            self._db.query(Classification)
            .join(Classification.subject)
            .join(
                LicensePool, LicensePool.identifier_id == Classification.identifier_id
            )
            .filter(LicensePool.collection_id.in_(collection_ids))
        )

        editions_query = (
            self._db.query(LicensePool)
            .join(LicensePool.presentation_edition)
            .filter(LicensePool.collection_id.in_(collection_ids))
        )

        # Concrete values
        subjects_list = list(
            classification_query.group_by(Subject.name).values(
                func.distinct(Subject.name), func.count(Subject.name)
            )
        )
        subjects = _unzip(subjects_list)

        audiences_list = list(
            classification_query.group_by(Subject.audience).values(
                func.distinct(Subject.audience), func.count(Subject.audience)
            )
        )
        audiences = _unzip(audiences_list)

        genres_list = list(
            classification_query.join(Subject.genre)
            .group_by(Genre.name)
            .values(func.distinct(Genre.name), func.count(Genre.name))
        )
        genres = _unzip(genres_list)

        distributors_list = list(
            editions_query.join(Edition.data_source)
            .group_by(DataSource.name)
            .values(func.distinct(DataSource.name), func.count(DataSource.name))
        )
        distributors = _unzip(distributors_list)

        languages_list = list(
            editions_query.group_by(Edition.language).values(
                func.distinct(Edition.language), func.count(Edition.language)
            )
        )
        languages = _unzip(languages_list)

        publishers_list = list(
            editions_query.group_by(Edition.publisher).values(
                func.distinct(Edition.publisher), func.count(Edition.publisher)
            )
        )
        publishers = _unzip(publishers_list)

        return {
            "subjects": subjects,
            "audiences": audiences,
            "genres": genres,
            "distributors": distributors,
            "languages": languages,
            "publishers": publishers,
        }<|MERGE_RESOLUTION|>--- conflicted
+++ resolved
@@ -9,12 +9,7 @@
 from typing import TYPE_CHECKING, Any, Callable, Dict, List, Optional, TypeVar, Union
 
 import flask
-<<<<<<< HEAD
-import jwt
-from flask import Request, Response, redirect
-=======
-from flask import Response, redirect, url_for
->>>>>>> 2cc70687
+from flask import Request, Response, redirect, url_for
 from flask_babel import lazy_gettext as _
 from flask_pydantic_spec.flask_backend import Context
 from pydantic import BaseModel
