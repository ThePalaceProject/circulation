--- conflicted
+++ resolved
@@ -216,18 +216,7 @@
     def admin_auth_providers(self):
         auth_providers = []
         auth_service = ExternalIntegration.admin_authentication(self._db)
-<<<<<<< HEAD
-
-=======
-        if auth_service and auth_service.protocol == ExternalIntegration.GOOGLE_OAUTH:
-            auth_providers.append(
-                GoogleOAuthAdminAuthenticationProvider(
-                    auth_service,
-                    url_for("google_auth_callback", _external=True),
-                    test_mode=self.manager.testing,
-                )
-            )
->>>>>>> c6700d9b
+
         if Admin.with_password(self._db).count() != 0:
             auth_providers.append(
                 PasswordAdminAuthenticationProvider(
