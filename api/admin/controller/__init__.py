--- conflicted
+++ resolved
@@ -170,13 +170,10 @@
     manager.admin_dashboard_controller = DashboardController(manager)
     manager.admin_settings_controller = SettingsController(manager)
     manager.admin_patron_controller = PatronController(manager)
-<<<<<<< HEAD
     from api.admin.controller.admin_auth_services import AdminAuthServicesController
     manager.admin_auth_services_controller = AdminAuthServicesController(manager)
-=======
     from api.admin.controller.collection_settings import CollectionSettingsController
     manager.admin_collection_settings_controller = CollectionSettingsController(manager)
->>>>>>> 0b5f997c
     from api.admin.controller.sitewide_settings import SitewideConfigurationSettingsController
     manager.admin_sitewide_configuration_settings_controller = SitewideConfigurationSettingsController(manager)
     from api.admin.controller.library_settings import LibrarySettingsController
@@ -2529,77 +2526,6 @@
             return DUPLICATE_INTEGRATION, False
         return integration, is_new
 
-<<<<<<< HEAD
-    def collection(self, collection_id):
-        if flask.request.method == "DELETE":
-            self.require_system_admin()
-            collection = get_one(self._db, Collection, id=collection_id)
-            if not collection:
-                return MISSING_COLLECTION
-            if len(collection.children) > 0:
-                return CANNOT_DELETE_COLLECTION_WITH_CHILDREN
-            self._db.delete(collection)
-=======
-    def admin_auth_services(self):
-        self.require_system_admin()
-        provider_apis = [GoogleOAuthAdminAuthenticationProvider]
-        protocols = self._get_integration_protocols(provider_apis, protocol_name_attr="NAME")
-
-        if flask.request.method == 'GET':
-            auth_services = self._get_integration_info(ExternalIntegration.ADMIN_AUTH_GOAL, protocols)
-            return dict(
-                admin_auth_services=auth_services,
-                protocols=protocols,
-            )
-
-        protocol = flask.request.form.get("protocol")
-        if protocol and protocol not in ExternalIntegration.ADMIN_AUTH_PROTOCOLS:
-            return UNKNOWN_PROTOCOL
-
-        id = flask.request.form.get("id")
-
-        is_new = False
-        auth_service = ExternalIntegration.admin_authentication(self._db)
-        if auth_service:
-            if id and int(id) != auth_service.id:
-                return MISSING_SERVICE
-            if protocol != auth_service.protocol:
-                return CANNOT_CHANGE_PROTOCOL
-        else:
-            if id:
-                return MISSING_SERVICE
-
-            if protocol:
-                auth_service, is_new = get_one_or_create(
-                    self._db, ExternalIntegration, protocol=protocol,
-                    goal=ExternalIntegration.ADMIN_AUTH_GOAL
-                )
-            else:
-                return NO_PROTOCOL_FOR_NEW_SERVICE
-
-        name = flask.request.form.get("name")
-        auth_service.name = name
-
-        [protocol] = [p for p in protocols if p.get("name") == protocol]
-        result = self._set_integration_settings_and_libraries(auth_service, protocol)
-        if isinstance(result, ProblemDetail):
-            return result
-
-        if is_new:
-            return Response(unicode(auth_service.protocol), 201)
-        else:
-            return Response(unicode(auth_service.protocol), 200)
-
-    def admin_auth_service(self, protocol):
-        if flask.request.method == "DELETE":
-            self.require_system_admin()
-            service = get_one(self._db, ExternalIntegration, protocol=protocol, goal=ExternalIntegration.ADMIN_AUTH_GOAL)
-            if not service:
-                return MISSING_SERVICE
-            self._db.delete(service)
->>>>>>> 0b5f997c
-            return Response(unicode(_("Deleted")), 200)
-
     def patron_auth_services(self):
         self.require_system_admin()
 
