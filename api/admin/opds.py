from nose.tools import set_trace

from api.opds import CirculationManagerAnnotator
from core.lane import Facets, Pagination
from core.model import BaseMaterializedWork, Work
from core.opds import AcquisitionFeed

class AdminAnnotator(CirculationManagerAnnotator):

    def __init__(self, circulation, test_mode=False):
        super(AdminAnnotator, self).__init__(circulation, None, test_mode=test_mode)

    def annotate_work_entry(self, work, active_license_pool, edition, identifier, feed, entry):

        super(AdminAnnotator, self).annotate_work_entry(work, active_license_pool, edition, identifier, feed, entry)

        if isinstance(work, BaseMaterializedWork):
            identifier_identifier = work.identifier
            data_source_name = work.name
        else:
            identifier_identifier = identifier.identifier
            data_source_name = active_license_pool.data_source.name

        feed.add_link_to_entry(
            entry,
            rel="http://librarysimplified.org/terms/rel/refresh",
            href=self.url_for(
                "refresh", data_source=data_source_name,
                identifier=identifier_identifier, _external=True)
        )

        if active_license_pool.suppressed:
            feed.add_link_to_entry(
                entry,
                rel="http://librarysimplified.org/terms/rel/restore",
                href=self.url_for(
                    "unsuppress", data_source=data_source_name,
                    identifier=identifier_identifier, _external=True)
            )
        else:
            feed.add_link_to_entry(
                entry,
                rel="http://librarysimplified.org/terms/rel/hide",
                href=self.url_for(
                    "suppress", data_source=data_source_name,
                    identifier=identifier_identifier, _external=True)
            )

<<<<<<< HEAD
        feed.add_link_to_entry(
            entry,
            rel="edit",
            href=self.url_for(
                "edit", data_source=data_source_name,
                identifier=identifier_identifier, _external=True)
        )
            
=======
    def complaints_url(self, facets, pagination):
        kwargs = dict(facets.items())
        kwargs.update(dict(pagination.items()))
        return self.url_for("complaints", _external=True, **kwargs)

    def annotate_feed(self, feed):
        # Add a 'search' link.
        search_url = self.url_for(
            'lane_search', languages=None,
            _external=True
        )
        search_link = dict(
            rel="search",
            type="application/opensearchdescription+xml",
            href=search_url
        )
        feed.add_link(**search_link)


class AdminFeed(AcquisitionFeed):

    @classmethod
    def complaints(cls, _db, title, url, annotator, pagination=None):
        facets = Facets.default()
        pagination = pagination or Pagination.default()

        q = Work.with_complaint(_db)
        results = pagination.apply(q).all()

        if len(results) > 0:
            (works, types, counts) = zip(*results)
        else:
            works = ()

        feed = cls(_db, title, url, works, annotator)

        # Render a 'start' link
        top_level_title = "Collection Home"
        start_uri = annotator.groups_url(None)
        feed.add_link(href=start_uri, rel="start", title=top_level_title)

        if len(works) > 0:
            # There are works in this list. Add a 'next' link.
            feed.add_link(rel="next", href=annotator.complaints_url(facets, pagination.next_page))

        if pagination.offset > 0:
            feed.add_link(rel="first", href=annotator.complaints_url(facets, pagination.first_page))

        previous_page = pagination.previous_page
        if previous_page:
            feed.add_link(rel="previous", href=annotator.complaints_url(facets, previous_page))

        annotator.annotate_feed(feed)
        return unicode(feed)
>>>>>>> e9fd0721
<|MERGE_RESOLUTION|>--- conflicted
+++ resolved
@@ -46,7 +46,6 @@
                     identifier=identifier_identifier, _external=True)
             )
 
-<<<<<<< HEAD
         feed.add_link_to_entry(
             entry,
             rel="edit",
@@ -55,7 +54,6 @@
                 identifier=identifier_identifier, _external=True)
         )
             
-=======
     def complaints_url(self, facets, pagination):
         kwargs = dict(facets.items())
         kwargs.update(dict(pagination.items()))
@@ -110,4 +108,3 @@
 
         annotator.annotate_feed(feed)
         return unicode(feed)
->>>>>>> e9fd0721
