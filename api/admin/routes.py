from nose.tools import set_trace
from functools import wraps
import flask
from flask import (
    Response,
    redirect
)
import os

from api.app import app
from config import Configuration

from core.util.problem_detail import ProblemDetail

from api.routes import returns_problem_detail

from controller import setup_admin_controllers
from templates import (
    admin as admin_template,
    admin_sign_in_again as sign_in_again_template,
)

<<<<<<< HEAD
=======
# The secret key is used for signing cookies for admin login
app.secret_key = Configuration.get(Configuration.SECRET_KEY)

>>>>>>> cd32b7b5
@app.before_first_request
def setup_admin():
    if getattr(app, 'manager', None) is not None:
        setup_admin_controllers(app.manager)
<<<<<<< HEAD

    # The secret key is used for signing cookies for admin login
    app.secret_key = Configuration.get(Configuration.SECRET_KEY)
=======
>>>>>>> cd32b7b5

def requires_admin(f):
    @wraps(f)
    def decorated(*args, **kwargs):
        admin = app.manager.admin_sign_in_controller.authenticated_admin_from_request()
        if isinstance(admin, ProblemDetail):
            return app.manager.admin_sign_in_controller.error_response(admin)
        elif isinstance(admin, Response):
            return admin
        return f(*args, **kwargs)
    return decorated

def requires_csrf_token(f):
    @wraps(f)
    def decorated(*args, **kwargs):
        token = app.manager.admin_sign_in_controller.check_csrf_token()
        if isinstance(token, ProblemDetail):
            return token
        return f(*args, **kwargs)
    return decorated

@app.route('/admin/GoogleAuth/callback')
@returns_problem_detail
def google_auth_callback():
    return app.manager.admin_sign_in_controller.redirect_after_sign_in()

@app.route('/admin/sign_in')
@returns_problem_detail
def admin_sign_in():
    return app.manager.admin_sign_in_controller.sign_in()

@app.route('/admin/works/<data_source>/<identifier>', methods=['GET'])
@returns_problem_detail
@requires_admin
def work_details(data_source, identifier):
    return app.manager.admin_work_controller.details(data_source, identifier)

@app.route('/admin/works/<data_source>/<identifier>/complaints', methods=['GET'])
@returns_problem_detail
@requires_admin
def work_complaints(data_source, identifier):
    data = app.manager.admin_work_controller.complaints(data_source, identifier)
    if isinstance(data, ProblemDetail):
        return data
    return flask.jsonify(**data)

@app.route('/admin/works/<data_source>/<identifier>/edit', methods=['POST'])
@returns_problem_detail
@requires_admin
def edit(data_source, identifier):
    return app.manager.admin_work_controller.edit(data_source, identifier)

@app.route('/admin/works/<data_source>/<identifier>/suppress', methods=['POST'])
@returns_problem_detail
@requires_csrf_token
@requires_admin
def suppress(data_source, identifier):
    return app.manager.admin_work_controller.suppress(data_source, identifier)

@app.route('/admin/works/<data_source>/<identifier>/unsuppress', methods=['POST'])
@returns_problem_detail
@requires_csrf_token
@requires_admin
def unsuppress(data_source, identifier):
    return app.manager.admin_work_controller.unsuppress(data_source, identifier)

@app.route('/works/<data_source>/<identifier>/refresh', methods=['POST'])
@returns_problem_detail
@requires_csrf_token
@requires_admin
def refresh(data_source, identifier):
    return app.manager.admin_work_controller.refresh_metadata(data_source, identifier)

@app.route('/admin/complaints')
@returns_problem_detail
@requires_admin
def complaints():
    return app.manager.admin_feed_controller.complaints()

@app.route('/admin/sign_in_again')
def admin_sign_in_again():
    """Allows an  admin with expired credentials to sign back in
    from a new browser tab so they won't lose changes.
    """
    admin = app.manager.admin_sign_in_controller.authenticated_admin_from_request()
    csrf_token = app.manager.admin_sign_in_controller.get_csrf_token()
    if isinstance(admin, ProblemDetail) or csrf_token is None or isinstance(csrf_token, ProblemDetail):
        redirect_url = flask.request.url
        return redirect(app.manager.url_for('admin_sign_in', redirect=redirect_url))
    return flask.render_template_string(sign_in_again_template)

@app.route('/admin')
@app.route('/admin/')
def admin_view():
    admin = app.manager.admin_sign_in_controller.authenticated_admin_from_request()
    csrf_token = app.manager.admin_sign_in_controller.get_csrf_token()
    if isinstance(admin, ProblemDetail) or csrf_token is None or isinstance(csrf_token, ProblemDetail):
        redirect_url = flask.request.url
        return redirect(app.manager.url_for('admin_sign_in', redirect=redirect_url))
    return flask.render_template_string(admin_template,
        csrf_token=csrf_token,
        home_url=app.manager.url_for('acquisition_groups'))

@app.route('/admin/static/circulation-web.js')
@returns_problem_detail
@requires_admin
def admin_js():
    directory = os.path.join(os.path.dirname(__file__), "node_modules", "simplified-circulation-web", "dist")
    return flask.send_from_directory(directory, "circulation-web.js")
<|MERGE_RESOLUTION|>--- conflicted
+++ resolved
@@ -20,22 +20,13 @@
     admin_sign_in_again as sign_in_again_template,
 )
 
-<<<<<<< HEAD
-=======
 # The secret key is used for signing cookies for admin login
 app.secret_key = Configuration.get(Configuration.SECRET_KEY)
 
->>>>>>> cd32b7b5
 @app.before_first_request
 def setup_admin():
     if getattr(app, 'manager', None) is not None:
         setup_admin_controllers(app.manager)
-<<<<<<< HEAD
-
-    # The secret key is used for signing cookies for admin login
-    app.secret_key = Configuration.get(Configuration.SECRET_KEY)
-=======
->>>>>>> cd32b7b5
 
 def requires_admin(f):
     @wraps(f)
