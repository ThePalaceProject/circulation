import datetime
import logging
import sys
import time
from threading import Thread

import flask
from flask_babel import lazy_gettext as _

from .circulation_exceptions import *
from .config import Configuration
from core.cdn import cdnify
from core.config import CannotLoadConfiguration
from core.mirror import MirrorUploader
from core.model import (
    get_one,
    CirculationEvent,
    Collection,
    ConfigurationSetting,
    DeliveryMechanism,
    ExternalIntegration,
    Library,
    LicensePoolDeliveryMechanism,
    LicensePool,
    Loan,
    Hold,
    Patron,
    RightsStatus,
    Session,
    ExternalIntegrationLink)
from core.util.datetime_helpers import utc_now
from .util.patron import PatronUtility


class CirculationInfo(object):

    def __init__(self, collection, data_source_name, identifier_type,
                 identifier):
        """A loan, hold, or whatever.

        :param collection: The Collection that gives us the right to
        borrow this title, or the numeric database ID of the
        same. This does not have to be specified in the constructor --
        the code that instantiates CirculationInfo may not have
        access to a database connection -- but it needs to be present
        by the time the LoanInfo is connected to a LicensePool.

        :param data_source_name: The name of the data source that provides
            the LicencePool.
        :param identifier_type: The type of the Identifier associated
            with the LicensePool.
        :param identifier: The string identifying the LicensePool.

        """
        if isinstance(collection, int):
            self.collection_id = collection
        else:
            self.collection_id = collection.id
        self.data_source_name = data_source_name
        self.identifier_type = identifier_type
        self.identifier = identifier

    def collection(self, _db):
        """Find the Collection to which this object belongs."""
        return Collection.by_id(_db, self.collection_id)

    def license_pool(self, _db):
        """Find the LicensePool model object corresponding to this object."""
        collection = self.collection(_db)
        pool, is_new = LicensePool.for_foreign_id(
            _db, self.data_source_name, self.identifier_type, self.identifier,
            collection=collection
        )
        return pool

    def fd(self, d):
        # Stupid method to format a date
        if not d:
            return None
        else:
            return datetime.datetime.strftime(d, "%Y/%m/%d %H:%M:%S")


class DeliveryMechanismInfo(CirculationInfo):
    """A record of a technique that must be (but is not, currently, being)
    used to fulfill a certain loan.

    Although this class is similar to `FormatInfo` in
    core/metadata.py, usage here is strictly limited to recording
    which `LicensePoolDeliveryMechanism` a specific loan is currently
    locked to.

    If, in the course of investigating a patron's loans, you discover
    general facts about a LicensePool's availability or formats, that
    information needs to be stored in a `CirculationData` and applied to
    the LicensePool separately.
    """
    def __init__(self, content_type, drm_scheme,
                 rights_uri=RightsStatus.IN_COPYRIGHT, resource=None):
        """Constructor.

        :param content_type: Once the loan is fulfilled, the resulting document
            will be of this media type.
        :param drm_scheme: Fulfilling the loan will require negotiating this DRM
            scheme.
        :param rights_uri: Once the loan is fulfilled, the resulting
            document will be made available under this license or
            copyright regime.
        :param resource: The loan can be fulfilled by directly serving the
            content in the given `Resource`.
        """
        self.content_type = content_type
        self.drm_scheme = drm_scheme
        self.rights_uri = rights_uri
        self.resource = resource

    def apply(self, loan, autocommit=True):
        """Set an appropriate LicensePoolDeliveryMechanism on the given
        `Loan`, creating a DeliveryMechanism if necessary.

        :param loan: A Loan object.
        :param autocommit: Set this to false if you are in the middle
            of a nested transaction.
        :return: A LicensePoolDeliveryMechanism if one could be set on the
            given Loan; None otherwise.
        """
        _db = Session.object_session(loan)

        # Create or update the DeliveryMechanism.
        delivery_mechanism, is_new = DeliveryMechanism.lookup(
            _db, self.content_type,
            self.drm_scheme
        )

        if (loan.fulfillment
            and loan.fulfillment.delivery_mechanism == delivery_mechanism):
            # The work has already been done. Do nothing.
            return

        # At this point we know we need to update the local delivery
        # mechanism.
        pool = loan.license_pool
        if not pool:
            # This shouldn't happen, but bail out if it does.
            return None

        # Look up the LicensePoolDeliveryMechanism for the way the
        # server says this book is available, creating the object if
        # necessary.
        #
        # We set autocommit=False because we're probably in the middle
        # of a nested transaction.
        lpdm = LicensePoolDeliveryMechanism.set(
            pool.data_source, pool.identifier, self.content_type,
            self.drm_scheme, self.rights_uri, self.resource,
            autocommit=autocommit
        )
        loan.fulfillment = lpdm
        return lpdm


class FulfillmentInfo(CirculationInfo):
    """A record of a technique that can be used *right now* to fulfill
    a loan.
    """

    def __init__(self, collection, data_source_name, identifier_type,
                 identifier, content_link, content_type, content,
                 content_expires):
        """Constructor.

        One and only one of `content_link` and `content` should be
        provided.

        :param collection: A Collection object explaining which Collection
            the loan is found in.
        :param identifier_type: A possible value for Identifier.type indicating
            a type of identifier such as ISBN.
        :param identifier: A possible value for Identifier.identifier containing
            the identifier used to designate the item beinf fulfilled.
        :param content_link: A "next step" URL towards fulfilling the
            work. This may be a link to an ACSM file, a
            streaming-content web application, a direct download, etc.
        :param content_type: Final media type of the content, once acquired.
            E.g. EPUB_MEDIA_TYPE or
            Representation.TEXT_HTML_MEDIA_TYPE + DeliveryMechanism.STREAMING_PROFILE
        :param content: "Next step" content to be served. This may be
            the actual content of the item on loan (in which case its
            is of the type mentioned in `content_type`) or an
            intermediate document such as an ACSM file or audiobook
            manifest (in which case its media type will differ from
            `content_type`).
        :param content_expires: A time after which the "next step"
            link or content will no longer be usable.
        """
        super(FulfillmentInfo, self).__init__(
            collection, data_source_name, identifier_type, identifier
        )
        self.content_link = content_link
        self.content_type = content_type
        self.content = content
        self.content_expires = content_expires

    def __repr__(self):
        if self.content:
            blength = len(self.content)
        else:
            blength = 0
        return "<FulfillmentInfo: content_link: %r, content_type: %r, content: %d bytes, expires: %r>" % (
            self.content_link, self.content_type, blength,
            self.fd(self.content_expires))

    @property
    def as_response(self):
        """Bypass the normal process of creating a Flask Response.

        :return: A Response object, or None if you're okay with the
           normal process.
        """
        return None


class APIAwareFulfillmentInfo(FulfillmentInfo):
    """This that acts like FulfillmentInfo but is prepared to make an API
    request on demand to get data, rather than having all the data
    ready right now.

    This class is useful in situations where generating a full
    FulfillmentInfo object would be costly. We only want to incur that
    cost when the patron wants to fulfill this title and is not just
    looking at their loans.
    """
    def __init__(self, api, data_source_name, identifier_type, identifier, key):
        """Constructor.

        :param api: An object that knows how to make API requests.
        :param data_source_name: The name of the data source that's
           offering to fulfill a book.
        :param identifier: The Identifier of the book being fulfilled.
        :param key: Any special data, such as a license key, which must
           be used to fulfill the book.
        """
        self.api = api
        self.key = key
        self.collection_id = api.collection.id
        self.data_source_name = data_source_name
        self.identifier_type = identifier_type
        self.identifier = identifier

        self._fetched = False
        self._content_link = None
        self._content_type = None
        self._content = None
        self._content_expires = None

    def fetch(self):
        """It's time to tell the API that we want to fulfill this book."""
        if self._fetched:
            # We already sent the API request..
            return
        self.do_fetch()
        self._fetched = True

    def do_fetch(self):
        """Actually make the API request.

        When implemented, this method must set values for some or all
        of _content_link, _content_type, _content, and
        _content_expires.
        """
        raise NotImplementedError()

    @property
    def content_link(self):
        self.fetch()
        return self._content_link

    @property
    def content_type(self):
        self.fetch()
        return self._content_type

    @property
    def content(self):
        self.fetch()
        return self._content

    @property
    def content_expires(self):
        self.fetch()
        return self._content_expires



class LoanInfo(CirculationInfo):
    """A record of a loan."""

    def __init__(self, collection, data_source_name, identifier_type,
                 identifier, start_date, end_date,
                 fulfillment_info=None, external_identifier=None,
                 locked_to=None):
        """Constructor.

        :param start_date: A datetime reflecting when the patron borrowed the book.
        :param end_date: A datetime reflecting when the checked-out book is due.
        :param fulfillment_info: A FulfillmentInfo object representing an
            active attempt to fulfill the loan.
        :param locked_to: A DeliveryMechanismInfo object representing the
            delivery mechanism to which this loan is 'locked'.
        """
        super(LoanInfo, self).__init__(
            collection, data_source_name, identifier_type, identifier
        )
        self.start_date = start_date
        self.end_date = end_date
        self.fulfillment_info = fulfillment_info
        self.locked_to = locked_to
        self.external_identifier = external_identifier

    def __repr__(self):
        if self.fulfillment_info:
            fulfillment = " Fulfilled by: " + repr(self.fulfillment_info)
        else:
            fulfillment = ""
        f = "%Y/%m/%d"
        return "<LoanInfo for %s/%s, start=%s end=%s>%s" % (
            self.identifier_type, self.identifier,
            self.fd(self.start_date), self.fd(self.end_date),
            fulfillment
        )


class HoldInfo(CirculationInfo):
    """A record of a hold.

    :param identifier_type: Ex. Identifier.RBDIGITAL_ID.
    :param identifier: Expected to be the unicode string of the isbn, etc.
    :param start_date: When the patron made the reservation.
    :param end_date: When reserved book is expected to become available.
        Expected to be passed in date, not unicode format.
    :param hold_position:  Patron's place in the hold line. When not available,
        default to be passed is None, which is equivalent to "first in line".
    """

    def __init__(self, collection, data_source_name, identifier_type,
                 identifier, start_date, end_date, hold_position,
                 external_identifier=None):
        super(HoldInfo, self).__init__(
            collection, data_source_name, identifier_type, identifier
        )
        self.start_date = start_date
        self.end_date = end_date
        self.hold_position = hold_position
        self.external_identifier = external_identifier

    def __repr__(self):
        return "<HoldInfo for %s/%s, start=%s end=%s, position=%s>" % (
            self.identifier_type, self.identifier,
            self.fd(self.start_date), self.fd(self.end_date),
            self.hold_position
        )


class CirculationAPI(object):
    """Implement basic circulation logic and abstract away the details
    between different circulation APIs behind generic operations like
    'borrow'.
    """

    def __init__(self, _db, library, analytics=None, api_map=None):
        """Constructor.

        :param _db: A database session (probably a scoped session, which is
            why we can't derive it from `library`).

        :param library: A Library object representing the library
          whose circulation we're concerned with.

        :param analytics: An Analytics object for tracking
          circulation events.

        :param api_map: A dictionary mapping Collection protocols to
           API classes that should be instantiated to deal with these
           protocols. The default map will work fine unless you're a
           unit test.

           Since instantiating these API classes may result in API
           calls, we only instantiate one CirculationAPI per library,
           and keep them around as long as possible.
        """
        self._db = _db
        self.library_id = library.id
        self.analytics = analytics
        self.initialization_exceptions = dict()
        api_map = api_map or self.default_api_map

        # Each of the Library's relevant Collections is going to be
        # associated with an API object.
        self.api_for_collection = {}

        # When we get our view of a patron's loans and holds, we need
        # to include loans whose license pools are in one of the
        # Collections we manage. We don't need to care about loans
        # from any other Collections.
        self.collection_ids_for_sync = []

        self.log = logging.getLogger("Circulation API")
        for collection in library.collections:
            if collection.protocol in api_map:
                api = None
                try:
                    api = api_map[collection.protocol](_db, collection)
                except CannotLoadConfiguration as exception:
                    self.log.exception(
                        "Error loading configuration for {0}: {1}".format(
                            collection.name, str(exception))
                    )
                    self.initialization_exceptions[collection.id] = exception
                if api:
                    self.api_for_collection[collection.id] = api
                    self.collection_ids_for_sync.append(collection.id)

    @property
    def library(self):
        return Library.by_id(self._db, self.library_id)

    @property
    def default_api_map(self):
        """When you see a Collection that implements protocol X, instantiate
        API class Y to handle that collection.
        """
<<<<<<< HEAD
        from overdrive import OverdriveAPI
        from odilo import OdiloAPI
        from bibliotheca import BibliothecaAPI
        from axis import Axis360API
        from rbdigital import RBDigitalAPI
        from enki import EnkiAPI
        from opds_for_distributors import OPDSForDistributorsAPI
        from odl import ODLAPI, SharedODLAPI
        from odl2 import ODL2API
=======
        from .overdrive import OverdriveAPI
        from .odilo import OdiloAPI
        from .bibliotheca import BibliothecaAPI
        from .axis import Axis360API
        from .rbdigital import RBDigitalAPI
        from .enki import EnkiAPI
        from .opds_for_distributors import OPDSForDistributorsAPI
        from .odl import ODLAPI, SharedODLAPI
>>>>>>> 33f0889f
        from api.lcp.collection import LCPAPI
        from api.proquest.importer import ProQuestOPDS2Importer

        return {
            ExternalIntegration.OVERDRIVE : OverdriveAPI,
            ExternalIntegration.ODILO : OdiloAPI,
            ExternalIntegration.BIBLIOTHECA : BibliothecaAPI,
            ExternalIntegration.AXIS_360 : Axis360API,
            ExternalIntegration.ONE_CLICK : RBDigitalAPI,
            EnkiAPI.ENKI_EXTERNAL : EnkiAPI,
            OPDSForDistributorsAPI.NAME: OPDSForDistributorsAPI,
            ODLAPI.NAME: ODLAPI,
            ODL2API.NAME: ODL2API,
            SharedODLAPI.NAME: SharedODLAPI,
            LCPAPI.NAME: LCPAPI,
            ProQuestOPDS2Importer.NAME: ProQuestOPDS2Importer
        }

    def api_for_license_pool(self, licensepool):
        """Find the API to use for the given license pool."""
        return self.api_for_collection.get(licensepool.collection.id)

    def can_revoke_hold(self, licensepool, hold):
        """Some circulation providers allow you to cancel a hold
        when the book is reserved to you. Others only allow you to cancel
        a hold while you're in the hold queue.
        """
        if hold.position is None or hold.position > 0:
            return True
        api = self.api_for_license_pool(licensepool)
        if api.CAN_REVOKE_HOLD_WHEN_RESERVED:
            return True
        return False

    def _try_to_sign_fulfillment_link(self, licensepool, fulfillment):
        """Tries to sign the fulfilment URL (only works in the case when the collection has mirrors set up)

        :param licensepool: License pool
        :type licensepool: LicensePool

        :param fulfillment: Fulfillment info
        :type fulfillment: FulfillmentInfo

        :return: Fulfillment info with a possibly signed URL
        :rtype: FulfillmentInfo
        """
        mirror_types = [ExternalIntegrationLink.PROTECTED_ACCESS_BOOKS]
        mirror = next(iter([
            MirrorUploader.for_collection(licensepool.collection, mirror_type)
            for mirror_type in mirror_types
        ]))

        if mirror:
            signed_url = mirror.sign_url(fulfillment.content_link)

            self.log.info(
                'Fulfilment link {0} has been signed and translated into {1}'.format(
                    fulfillment.content_link, signed_url)
            )

            fulfillment.content_link = signed_url

        return fulfillment

    def _collect_event(self, patron, licensepool, name,
                       include_neighborhood=False):
        """Collect an analytics event.

        :param patron: The Patron associated with the event. If this
            is not specified, the current request's authenticated
            patron will be used.
        :param licensepool: The LicensePool associated with the event.
        :param name: The name of the event.
        :param include_neighborhood: If this is True, _and_ the
            current request's authenticated patron is the same as the
            patron in `patron`, _and_ the authenticated patron has
            associated neighborhood information obtained from the ILS,
            then that neighborhood information (but not the patron's
            identity) will be associated with the circulation event.
        """
        if not self.analytics:
            return

        # It would be really useful to know which patron caused this
        # this event -- this will help us get a library and
        # potentially a neighborhood.
        if flask.request:
            request_patron = getattr(flask.request, 'patron', None)
        else:
            request_patron = None
        patron = patron or request_patron

        # We need to figure out which library is associated with
        # this circulation event.
        if patron:
            # The library of the patron who caused the event.
            library = patron.library
        elif flask.request:
            # The library associated with the current request.
            library = flask.request.library
        else:
            # The library associated with the CirculationAPI itself.
            library = self.library

        neighborhood = None
        if (include_neighborhood and flask.request
            and request_patron and request_patron == patron):
            neighborhood = getattr(request_patron, 'neighborhood', None)
        return self.analytics.collect_event(
            library, licensepool, name, neighborhood=neighborhood
        )

    def _collect_checkout_event(self, patron, licensepool):
        """A simple wrapper around _collect_event for handling checkouts.

        This is called in two different places -- one when loaning
        licensed books and one when 'loaning' open-access books.
        """
        return self._collect_event(
            patron, licensepool, CirculationEvent.CM_CHECKOUT,
            include_neighborhood=True
        )

    def borrow(self, patron, pin, licensepool, delivery_mechanism,
               hold_notification_email=None):
        """Either borrow a book or put it on hold. Don't worry about fulfilling
        the loan yet.

        :return: A 3-tuple (`Loan`, `Hold`, `is_new`). Either `Loan`
            or `Hold` must be None, but not both.
        """
        # Short-circuit the request if the patron lacks borrowing
        # privileges. This can happen for a few different reasons --
        # fines, blocks, expired card, etc.
        PatronUtility.assert_borrowing_privileges(patron)

        now = utc_now()
        if licensepool.open_access or licensepool.self_hosted:
            # We can 'loan' open-access content ourselves just by
            # putting a row in the database.
            __transaction = self._db.begin_nested()
            loan, is_new = licensepool.loan_to(patron, start=now, end=None)
            __transaction.commit()
            self._collect_checkout_event(patron, licensepool)
            return loan, None, is_new

        # Okay, it's not an open-access book. This means we need to go
        # to an external service to get the book.

        api = self.api_for_license_pool(licensepool)
        if not api:
            # If there's no API for the pool, the pool is probably associated
            # with a collection that this library doesn't have access to.
            raise NoLicenses()

        must_set_delivery_mechanism = (
            api.SET_DELIVERY_MECHANISM_AT == BaseCirculationAPI.BORROW_STEP)

        if must_set_delivery_mechanism and not delivery_mechanism:
            raise DeliveryMechanismMissing()

        content_link = content_expires = None

        internal_format = api.internal_format(delivery_mechanism)

        # Do we (think we) already have this book out on loan?
        existing_loan = get_one(
             self._db, Loan, patron=patron, license_pool=licensepool,
             on_multiple='interchangeable'
        )

        loan_info = None
        hold_info = None
        if existing_loan:
            # Sync with the API to see if the loan still exists.  If
            # it does, we still want to perform a 'checkout' operation
            # on the API, because that's how loans are renewed, but
            # certain error conditions (like NoAvailableCopies) mean
            # something different if you already have a confirmed
            # active loan.

            # TODO: This would be a great place to pass in only the
            # single API that needs to be synced.
            self.sync_bookshelf(patron, pin, force=True)
            existing_loan = get_one(
                self._db, Loan, patron=patron, license_pool=licensepool,
                on_multiple='interchangeable'
            )

        new_loan = False

        # Some exceptions may be raised during the borrow process even
        # if the book is not actually available for loan.  In those
        # cases, we will store the exception here and try to place the
        # book on hold. If the hold placement succeeds, there's no
        # problem. If the hold placement fails because the book is
        # actually available, it's better to raise this exception than
        # one that says "you tried to place a currently available book
        # on hold" -- that's probably not what the patron actually
        # tried to do.
        loan_exception = None

        # Enforce any library-specific limits on loans or holds.
        self.enforce_limits(patron, licensepool)

        # Since that didn't raise an exception, we don't know of any
        # reason why the patron shouldn't be able to get a loan or a
        # hold. There are race conditions that will allow someone to
        # get a hold in excess of their hold limit (because we thought
        # they were getting a loan but someone else checked out the
        # book right before we got to it) but they're rare and not
        # serious. There are also vendor-side restrictions that may
        # impose additional limits on patron activity, but that will
        # just result in exceptions being raised later in this method
        # rather than in enforce_limits.

        # We try to check out the book even if we believe it's not
        # available -- someone else may have checked it in since we
        # last looked.
        try:
            loan_info = api.checkout(
                patron, pin, licensepool, internal_format
            )

            if isinstance(loan_info, HoldInfo):
                # If the API couldn't give us a loan, it may have given us
                # a hold instead of raising an exception.
                hold_info = loan_info
                loan_info = None
            else:
                # We asked the API to create a loan and it gave us a
                # LoanInfo object, rather than raising an exception like
                # AlreadyCheckedOut.
                #
                # For record-keeping purposes we're going to treat this as
                # a newly transacted loan, although it's possible that the
                # API does something unusual like return LoanInfo instead
                # of raising AlreadyCheckedOut.
                new_loan = True
        except AlreadyCheckedOut:
            # This is good, but we didn't get the real loan info.
            # Just fake it.
            identifier = licensepool.identifier
            loan_info = LoanInfo(
                licensepool.collection,
                licensepool.data_source,
                identifier.type,
                identifier.identifier,
                start_date=None,
                end_date=now + datetime.timedelta(hours=1)
            )
            if existing_loan:
                loan_info.external_identifier=existing_loan.external_identifier
        except AlreadyOnHold:
            # We're trying to check out a book that we already have on hold.
            hold_info = HoldInfo(
                licensepool.collection, licensepool.data_source,
                licensepool.identifier.type, licensepool.identifier.identifier,
                None, None, None
            )
        except NoAvailableCopies:
            if existing_loan:
                # The patron tried to renew a loan but there are
                # people waiting in line for them to return the book,
                # so renewals are not allowed.
                raise CannotRenew(
                    _("You cannot renew a loan if other patrons have the work on hold.")
                )
            else:
                # That's fine, we'll just (try to) place a hold.
                #
                # Since the patron incorrectly believed there were
                # copies available, update availability information
                # immediately.
                api.update_availability(licensepool)
        except NoLicenses:
            # Since the patron incorrectly believed there were
            # licenses available, update availability information
            # immediately.
            api.update_availability(licensepool)
            raise
        except PatronLoanLimitReached as e:
            # The server-side loan limits didn't apply to this patron,
            # but there's a vendor-side loan limit that does. However,
            # we don't necessarily know whether or not this book is
            # available! We'll try putting the book on hold just in
            # case, and raise this exception only if that doesn't
            # work.
            loan_exception = e

        if loan_info:
            # We successfuly secured a loan.  Now create it in our
            # database.
            __transaction = self._db.begin_nested()
            loan, new_loan_record = licensepool.loan_to(
                patron, start=loan_info.start_date or now,
                end=loan_info.end_date,
                external_identifier=loan_info.external_identifier)

            if must_set_delivery_mechanism:
                loan.fulfillment = delivery_mechanism
            existing_hold = get_one(
                self._db, Hold, patron=patron, license_pool=licensepool,
                on_multiple='interchangeable'
            )
            if existing_hold:
                # The book was on hold, and now we have a loan.
                # Delete the record of the hold.
                self._db.delete(existing_hold)
            __transaction.commit()

            if loan and new_loan:
                # Send out an analytics event to record the fact that
                # a loan was initiated through the circulation
                # manager.
                self._collect_checkout_event(patron, licensepool)
            return loan, None, new_loan_record

        # At this point we know that we neither successfully
        # transacted a loan, nor discovered a preexisting loan.

        # Checking out a book didn't work, so let's try putting
        # the book on hold.
        if not hold_info:
            try:
                hold_info = api.place_hold(
                    patron, pin, licensepool,
                    hold_notification_email
                )
            except AlreadyOnHold as e:
                hold_info = HoldInfo(
                    licensepool.collection, licensepool.data_source,
                    licensepool.identifier.type, licensepool.identifier.identifier,
                    None, None, None
                )
            except CurrentlyAvailable:
                if loan_exception:
                    # We tried to take out a loan and got an
                    # exception.  But we weren't sure whether the real
                    # problem was the exception we got or the fact
                    # that the book wasn't available. Then we tried to
                    # place a hold, which didn't work because the book
                    # is currently available. That answers the
                    # question: we should have let the first exception
                    # go through.  Raise it now.
                    raise loan_exception

                # This shouldn't normally happen, but if it does,
                # treat it as any other exception.
                raise

        # It's pretty rare that we'd go from having a loan for a book
        # to needing to put it on hold, but we do check for that case.
        __transaction = self._db.begin_nested()
        hold, is_new = licensepool.on_hold_to(
            patron,
            hold_info.start_date or now,
            hold_info.end_date,
            hold_info.hold_position,
            hold_info.external_identifier,
        )

        if hold and is_new:
            # Send out an analytics event to record the fact that
            # a hold was initiated through the circulation
            # manager.
            self._collect_event(
                patron, licensepool, CirculationEvent.CM_HOLD_PLACE
            )

        if existing_loan:
            self._db.delete(existing_loan)
        __transaction.commit()
        return None, hold, is_new

    def enforce_limits(self, patron, pool):
        """Enforce library-specific patron loan and hold limits.

        :param patron: A Patron.
        :param pool: A LicensePool the patron is trying to access. As
           a side effect, this method may update `pool` with the latest
           availability information from the remote API.
        :raises PatronLoanLimitReached: If `pool` is currently
            available but the patron is at their loan limit.
        :raises PatronHoldLimitReached: If `pool` is currently
            unavailable and the patron is at their hold limit.
        """
        at_loan_limit = self.patron_at_loan_limit(patron)
        at_hold_limit = self.patron_at_hold_limit(patron)

        if not at_loan_limit and not at_hold_limit:
            # This patron can take out either a loan or a hold, so the
            # limits don't apply.
            return

        if at_loan_limit and at_hold_limit:
            # This patron can neither take out a loan or place a hold.
            # Raise PatronLoanLimitReached for the most understandable
            # error message.
            raise PatronLoanLimitReached(library=patron.library)

        # At this point it's important that we get up-to-date
        # availability information about this LicensePool, to reduce
        # the risk that (e.g.) we apply the loan limit to a book that
        # would be placed on hold instead.
        api = self.api_for_license_pool(pool)
        api.update_availability(pool)

        currently_available = pool.licenses_available > 0
        if currently_available and at_loan_limit:
             raise PatronLoanLimitReached(library=patron.library)
        if not currently_available and at_hold_limit:
            raise PatronHoldLimitReached(library=patron.library)

    def patron_at_loan_limit(self, patron):
        """Is the given patron at their loan limit?

        This doesn't belong in Patron because the loan limit is not core functionality.
        Of course, Patron itself isn't really core functionality...

        :param patron: A Patron.
        """
        loan_limit = patron.library.setting(Configuration.LOAN_LIMIT).int_value
        if loan_limit is None:
            return False

        # Open-access loans, and loans of indefinite duration, don't count towards the loan limit
        # because they don't block anyone else.
        non_open_access_loans_with_end_date = [
            loan for loan in patron.loans
            if loan.license_pool and loan.license_pool.open_access == False and loan.end
        ]
        return loan_limit and len(non_open_access_loans_with_end_date) >= loan_limit

    def patron_at_hold_limit(self, patron):
        """Is the given patron at their hold limit?

        This doesn't belong in Patron because the hold limit is not core functionality.
        Of course, Patron itself isn't really core functionality...

        :param patron: A Patron.
        """
        hold_limit = patron.library.setting(Configuration.HOLD_LIMIT).int_value
        if hold_limit is None:
            return False
        return hold_limit and len(patron.holds) >= hold_limit

    def can_fulfill_without_loan(self, patron, pool, lpdm):
        """Can we deliver the given book in the given format to the given
        patron, even though the patron has no active loan for that
        book?

        In general this is not possible, but there are some
        exceptions, managed in subclasses of BaseCirculationAPI.

        :param patron: A Patron. This is probably None, indicating
            that someone is trying to fulfill a book without identifying
            themselves.

        :param delivery_mechanism: The LicensePoolDeliveryMechanism
            representing a format for a specific title.
        """
        if not lpdm or not pool:
            return False
        if pool.open_access:
            return True
        api = self.api_for_license_pool(pool)
        if not api:
            return False
        return api.can_fulfill_without_loan(patron, pool, lpdm)

    def fulfill(self, patron, pin, licensepool, delivery_mechanism, part=None, fulfill_part_url=None, sync_on_failure=True):
        """Fulfil a book that a patron has previously checked out.

        :param delivery_mechanism: A LicensePoolDeliveryMechanism
            explaining how the patron wants the book to be delivered. If
            the book has previously been delivered through some other
            mechanism, this parameter is ignored and the previously used
            mechanism takes precedence.

        :param part: A vendor-specific identifier indicating that the
            patron wants to fulfill one specific part of the book
            (e.g. one chapter of an audiobook), not the whole thing.

        :param fulfill_part_url: A function that takes one argument (a
            vendor-specific part identifier) and returns the URL to use
            when fulfilling that part.

        :return: A FulfillmentInfo object.

        """
        fulfillment = None
        loan = get_one(
            self._db, Loan, patron=patron, license_pool=licensepool,
            on_multiple='interchangeable'
        )
        if not loan and not self.can_fulfill_without_loan(
            patron, licensepool, delivery_mechanism
        ):
            if sync_on_failure:
                # Sync and try again.
                # TODO: Pass in only the single collection or LicensePool
                # that needs to be synced.
                self.sync_bookshelf(patron, pin, force=True)
                return self.fulfill(
                    patron, pin, licensepool=licensepool,
                    delivery_mechanism=delivery_mechanism,
                    part=part, fulfill_part_url=fulfill_part_url,
                    sync_on_failure=False
                )
            else:
                raise NoActiveLoan(_("Cannot find your active loan for this work."))
        if loan and loan.fulfillment is not None and not loan.fulfillment.compatible_with(delivery_mechanism):
            raise DeliveryMechanismConflict(
                _("You already fulfilled this loan as %(loan_delivery_mechanism)s, you can't also do it as %(requested_delivery_mechanism)s",
                  loan_delivery_mechanism=loan.fulfillment.delivery_mechanism.name,
                  requested_delivery_mechanism=delivery_mechanism.delivery_mechanism.name)
            )

        if licensepool.open_access or licensepool.self_hosted:
            # We ignore the vendor-specific arguments when doing
            # open-access fulfillment, because we just don't support
            # partial fulfillment of open-access content.
            fulfillment = self.fulfill_open_access(
                licensepool, delivery_mechanism.delivery_mechanism,
            )

            if licensepool.self_hosted:
                fulfillment = self._try_to_sign_fulfillment_link(licensepool, fulfillment)
        else:
            api = self.api_for_license_pool(licensepool)
            internal_format = api.internal_format(delivery_mechanism)

            # Here we _do_ pass in the vendor-specific arguments, but
            # we pass them in as keyword arguments, to minimize the
            # impact on implementation signatures. Most vendor APIs
            # will ignore one or more of these arguments.
            fulfillment = api.fulfill(
                patron, pin, licensepool, internal_format=internal_format,
                part=part, fulfill_part_url=fulfill_part_url
            )
            if not fulfillment or not (
                fulfillment.content_link or fulfillment.content
            ):
                raise NoAcceptableFormat()

        # Send out an analytics event to record the fact that
        # a fulfillment was initiated through the circulation
        # manager.
        self._collect_event(
            patron, licensepool, CirculationEvent.CM_FULFILL,
            include_neighborhood=True
        )

        # Make sure the delivery mechanism we just used is associated
        # with the loan, if any.
        if loan and loan.fulfillment is None and not delivery_mechanism.delivery_mechanism.is_streaming:
            __transaction = self._db.begin_nested()
            loan.fulfillment = delivery_mechanism
            __transaction.commit()

        return fulfillment

    def fulfill_open_access(self, licensepool, delivery_mechanism):
        """Fulfill an open-access LicensePool through the requested
        DeliveryMechanism.

        :param licensepool: The title to be fulfilled.
        :param delivery_mechanism: A DeliveryMechanism.
        """
        if isinstance(delivery_mechanism, LicensePoolDeliveryMechanism):
            self.log.warn("LicensePoolDeliveryMechanism passed into fulfill_open_access, should be DeliveryMechanism.")
            delivery_mechanism = delivery_mechanism.delivery_mechanism
        fulfillment = None
        for lpdm in licensepool.delivery_mechanisms:
            if not (lpdm.resource and lpdm.resource.representation
                    and lpdm.resource.representation.url):
                # This LicensePoolDeliveryMechanism can't actually
                # be used for fulfillment.
                continue
            if lpdm.delivery_mechanism == delivery_mechanism:
                # We found it! This is how the patron wants
                # the book to be delivered.
                fulfillment = lpdm
                break

        if not fulfillment:
            # There is just no way to fulfill this loan the way the
            # patron wants.
            raise FormatNotAvailable()

        rep = fulfillment.resource.representation
        if rep:
            content_link = cdnify(rep.public_url)
        else:
            content_link = cdnify(fulfillment.resource.url)
        media_type = rep.media_type
        return FulfillmentInfo(
            licensepool.collection, licensepool.data_source,
            identifier_type=licensepool.identifier.type,
            identifier=licensepool.identifier.identifier,
            content_link=content_link, content_type=media_type, content=None,
            content_expires=None,
        )

    def revoke_loan(self, patron, pin, licensepool):
        """Revoke a patron's loan for a book."""
        loan = get_one(
            self._db, Loan, patron=patron, license_pool=licensepool,
            on_multiple='interchangeable'
        )
        if loan:
            if not licensepool.open_access and not licensepool.self_hosted:
                api = self.api_for_license_pool(licensepool)
                try:
                    api.checkin(patron, pin, licensepool)
                except NotCheckedOut as e:
                    # The book wasn't checked out in the first
                    # place. Everything's fine.
                    pass

            __transaction = self._db.begin_nested()
            logging.info("In revoke_loan(), deleting loan #%d" % loan.id)
            self._db.delete(loan)
            patron.last_loan_activity_sync = None
            __transaction.commit()

            # Send out an analytics event to record the fact that
            # a loan was revoked through the circulation
            # manager.
            self._collect_event(
                patron, licensepool, CirculationEvent.CM_CHECKIN
            )

        # Any other CannotReturn exception will be propagated upwards
        # at this point.
        return True

    def release_hold(self, patron, pin, licensepool):
        """Remove a patron's hold on a book."""
        hold = get_one(
            self._db, Hold, patron=patron, license_pool=licensepool,
            on_multiple='interchangeable'
        )
        if not licensepool.open_access and not licensepool.self_hosted:
            api = self.api_for_license_pool(licensepool)
            try:
                api.release_hold(patron, pin, licensepool)
            except NotOnHold as e:
                # The book wasn't on hold in the first place. Everything's
                # fine.
                pass
        # Any other CannotReleaseHold exception will be propagated
        # upwards at this point
        if hold:
            __transaction = self._db.begin_nested()
            self._db.delete(hold)
            patron.last_loan_activity_sync = None
            __transaction.commit()

            # Send out an analytics event to record the fact that
            # a hold was revoked through the circulation
            # manager.
            self._collect_event(
                patron, licensepool, CirculationEvent.CM_HOLD_RELEASE,
            )

        return True

    def patron_activity(self, patron, pin):
        """Return a record of the patron's current activity
        vis-a-vis all relevant external loan sources.

        We check each source in a separate thread for speed.

        :return: A 2-tuple (loans, holds) containing `HoldInfo` and
            `LoanInfo` objects.
        """
        log = self.log
        class PatronActivityThread(Thread):
            def __init__(self, api, patron, pin):
                self.api = api
                self.patron = patron
                self.pin = pin
                self.activity = None
                self.exception = None
                self.trace = None
                super(PatronActivityThread, self).__init__()

            def run(self):
                before = time.time()
                try:
                    self.activity = self.api.patron_activity(
                        self.patron, self.pin)
                except Exception as e:
                    self.exception = e
                    self.trace = sys.exc_info()
                after = time.time()
                log.debug(
                    "Synced %s in %.2f sec", self.api.__class__.__name__,
                    after-before
                )

        threads = []
        before = time.time()
        for api in list(self.api_for_collection.values()):
            thread = PatronActivityThread(api, patron, pin)
            threads.append(thread)
        for thread in threads:
            thread.start()
        for thread in threads:
            thread.join()
        loans = []
        holds = []
        complete = True
        for thread in threads:
            if thread.exception:
                # Something went wrong, so we don't have a complete
                # picture of the patron's loans.
                complete = False
                self.log.error(
                    "%s errored out: %s", thread.api.__class__.__name__,
                    thread.exception,
                    exc_info=thread.trace
                )
            if thread.activity:
                for i in thread.activity:
                    l = None
                    if isinstance(i, LoanInfo):
                        l = loans
                    elif isinstance(i, HoldInfo):
                        l = holds
                    else:
                        self.log.warn(
                            "value %r from patron_activity is neither a loan nor a hold.",
                            i
                        )
                    if l is not None:
                        l.append(i)
        after = time.time()
        self.log.debug("Full sync took %.2f sec", after-before)
        return loans, holds, complete

    def local_loans(self, patron):
        return self._db.query(Loan).join(Loan.license_pool).filter(
            LicensePool.collection_id.in_(self.collection_ids_for_sync)
        ).filter(
            Loan.patron==patron
        )

    def local_holds(self, patron):
        return self._db.query(Hold).join(Hold.license_pool).filter(
            LicensePool.collection_id.in_(self.collection_ids_for_sync)
        ).filter(
            Hold.patron==patron
        )

    def sync_bookshelf(self, patron, pin, force=False):
        """Sync our internal model of a patron's bookshelf with any external
        vendors that provide books to the patron's library.

        :param patron: A Patron.
        :param pin: The password authenticating the patron; used by some vendors
           that perform a cross-check against the library ILS.
        :param force: If this is True, the method will call out to external
           vendors even if it looks like the system has up-to-date information
           about the patron.
        """
        # Get our internal view of the patron's current state.
        local_loans = self.local_loans(patron)
        local_holds = self.local_holds(patron)

        if patron and patron.last_loan_activity_sync and not force:
            # Our local data is considered fresh, so we can return it
            # without calling out to the vendor APIs.
            return local_loans, local_holds

        # Assuming everything goes well, we will set
        # Patron.last_loan_activity_sync to this value -- the moment
        # just before we started contacting the vendor APIs.
        last_loan_activity_sync = utc_now()

        # Update the external view of the patron's current state.
        remote_loans, remote_holds, complete = self.patron_activity(patron, pin)
        __transaction = self._db.begin_nested()

        if not complete:
            # We were not able to get a complete picture of the
            # patron's loan activity. Until we are able to do that, we
            # should never assume that our internal model of the
            # patron's loans is good enough to cache.
            last_loan_activity_sync = None

        now = utc_now()
        local_loans_by_identifier = {}
        local_holds_by_identifier = {}
        for l in local_loans:
            if not l.license_pool:
                self.log.error("Active loan with no license pool!")
                continue
            i = l.license_pool.identifier
            if not i:
                self.log.error(
                    "Active loan on license pool %s, which has no identifier!",
                    l.license_pool
                )
                continue
            key = (i.type, i.identifier)
            local_loans_by_identifier[key] = l
        for h in local_holds:
            if not h.license_pool:
                self.log.error("Active hold with no license pool!")
                continue
            i = h.license_pool.identifier
            if not i:
                self.log.error(
                    "Active hold on license pool %r, which has no identifier!",
                    h.license_pool
                )
                continue
            key = (i.type, i.identifier)
            local_holds_by_identifier[key] = h

        active_loans = []
        active_holds = []
        for loan in remote_loans:
            # This is a remote loan. Find or create the corresponding
            # local loan.
            pool = loan.license_pool(self._db)
            start = loan.start_date
            end = loan.end_date
            key = (loan.identifier_type, loan.identifier)
            if key in local_loans_by_identifier:
                # We already have the Loan object, we don't need to look
                # it up again.
                local_loan = local_loans_by_identifier[key]

                # But maybe the remote's opinions as to the loan's
                # start or end date have changed.
                if start:
                    local_loan.start = start
                if end:
                    local_loan.end = end
            else:
                local_loan, new = pool.loan_to(patron, start, end)

            if loan.locked_to:
                # The loan source is letting us know that the loan is
                # locked to a specific delivery mechanism. Even if
                # this is the first we've heard of this loan,
                # it may have been created in another app or through
                # a library-website integration.
                loan.locked_to.apply(local_loan, autocommit=False)
            active_loans.append(local_loan)

            # Check the local loan off the list we're keeping so we
            # don't delete it later.
            key = (loan.identifier_type, loan.identifier)
            if key in local_loans_by_identifier:
                del local_loans_by_identifier[key]

        for hold in remote_holds:
            # This is a remote hold. Find or create the corresponding
            # local hold.
            pool = hold.license_pool(self._db)
            start = hold.start_date
            end = hold.end_date
            position = hold.hold_position
            key = (hold.identifier_type, hold.identifier)
            if key in local_holds_by_identifier:
                # We already have the Hold object, we don't need to look
                # it up again.
                local_hold = local_holds_by_identifier[key]

                # But maybe the remote's opinions as to the hold's
                # start or end date have changed.
                local_hold.update(start, end, position)
            else:
                local_hold, new = pool.on_hold_to(patron, start, end, position)
            active_holds.append(local_hold)

            # Check the local hold off the list we're keeping so that
            # we don't delete it later.
            if key in local_holds_by_identifier:
                del local_holds_by_identifier[key]

        # We only want to delete local loans and holds if we were able to
        # successfully sync with all the providers. If there was an error,
        # the provider might still know about a loan or hold that we don't
        # have in the remote lists.
        if complete:
            # Every loan remaining in loans_by_identifier is a hold that
            # the provider doesn't know about. This usually means it's expired
            # and we should get rid of it, but it's possible the patron is
            # borrowing a book and syncing their bookshelf at the same time,
            # and the local loan was created after we got the remote loans.
            # If the loan's start date is less than a minute ago, we'll keep it.
            for loan in list(local_loans_by_identifier.values()):
                if loan.license_pool.collection_id in self.collection_ids_for_sync:
                    one_minute_ago = utc_now() - datetime.timedelta(minutes=1)
                    if loan.start < one_minute_ago:
                        logging.info("In sync_bookshelf for patron %s, deleting loan %d (patron %s)" % (patron.authorization_identifier, loan.id, loan.patron.authorization_identifier))
                        self._db.delete(loan)
                    else:
                        logging.info("In sync_bookshelf for patron %s, found local loan %d created in the past minute that wasn't in remote loans" % (patron.authorization_identifier, loan.id))

            # Every hold remaining in holds_by_identifier is a hold that
            # the provider doesn't know about, which means it's expired
            # and we should get rid of it.
            for hold in list(local_holds_by_identifier.values()):
                if hold.license_pool.collection_id in self.collection_ids_for_sync:
                    self._db.delete(hold)

        # Now that we're in sync (or not), set last_loan_activity_sync
        # to the conservative value obtained earlier.
        if patron:
            patron.last_loan_activity_sync = last_loan_activity_sync

        __transaction.commit()
        return active_loans, active_holds


class BaseCirculationAPI(object):
    """Encapsulates logic common to all circulation APIs."""

    # Add to LIBRARY_SETTINGS if your circulation API is for a
    # distributor which includes ebooks and allows clients to specify
    # their own loan lengths.
    EBOOK_LOAN_DURATION_SETTING = {
        "key" : Collection.EBOOK_LOAN_DURATION_KEY,
        "label": _("Ebook Loan Duration (in Days)"),
        "default": Collection.STANDARD_DEFAULT_LOAN_PERIOD,
        "type": "number",
        "description": _("When a patron uses SimplyE to borrow an ebook from this collection, SimplyE will ask for a loan that lasts this number of days. This must be equal to or less than the maximum loan duration negotiated with the distributor.")
    }

    # Add to LIBRARY_SETTINGS if your circulation API is for a
    # distributor which includes audiobooks and allows clients to
    # specify their own loan lengths.
    AUDIOBOOK_LOAN_DURATION_SETTING = {
        "key" : Collection.AUDIOBOOK_LOAN_DURATION_KEY,
        "label": _("Audiobook Loan Duration (in Days)"),
        "default": Collection.STANDARD_DEFAULT_LOAN_PERIOD,
        "type": "number",
        "description": _("When a patron uses SimplyE to borrow an audiobook from this collection, SimplyE will ask for a loan that lasts this number of days. This must be equal to or less than the maximum loan duration negotiated with the distributor.")
    }

    # Add to LIBRARY_SETTINGS if your circulation API is for a
    # distributor with a default loan period negotiated out-of-band,
    # such that the circulation manager cannot _specify_ the length of
    # a loan.
    DEFAULT_LOAN_DURATION_SETTING = {
        "key": Collection.EBOOK_LOAN_DURATION_KEY,
        "label": _("Default Loan Period (in Days)"),
        "default": Collection.STANDARD_DEFAULT_LOAN_PERIOD,
        "type": "number",
        "description": _("Until it hears otherwise from the distributor, this server will assume that any given loan for this library from this collection will last this number of days. This number is usually a negotiated value between the library and the distributor. This only affects estimates&mdash;it cannot affect the actual length of loans.")
    }

    # These collection-specific settings should be inherited by all
    # distributors.
    SETTINGS = []

    # These library- and collection-specific settings should be
    # inherited by all distributors.
    LIBRARY_SETTINGS = []

    BORROW_STEP = 'borrow'
    FULFILL_STEP = 'fulfill'

    # In 3M only, when a book is in the 'reserved' state the patron
    # cannot revoke their hold on the book.
    CAN_REVOKE_HOLD_WHEN_RESERVED = True

    # If the client must set a delivery mechanism at the point of
    # checkout (Axis 360), set this to BORROW_STEP. If the client may
    # wait til the point of fulfillment to set a delivery mechanism
    # (Overdrive), set this to FULFILL_STEP. If there is no choice of
    # delivery mechanisms (3M), set this to None.
    SET_DELIVERY_MECHANISM_AT = FULFILL_STEP

    # Different APIs have different internal names for delivery
    # mechanisms. This is a mapping of (content_type, drm_type)
    # 2-tuples to those internal names.
    #
    # For instance, the combination ("application/epub+zip",
    # "vnd.adobe/adept+xml") is called "ePub" in Axis 360 and 3M, but
    # is called "ebook-epub-adobe" in Overdrive.
    delivery_mechanism_to_internal_format = {}

    def internal_format(self, delivery_mechanism):
        """Look up the internal format for this delivery mechanism or
        raise an exception.

        :param delivery_mechanism: A LicensePoolDeliveryMechanism
        """
        if not delivery_mechanism:
            return None
        d = delivery_mechanism.delivery_mechanism
        key = (d.content_type, d.drm_scheme)
        internal_format = self.delivery_mechanism_to_internal_format.get(key)
        if not internal_format:
            raise DeliveryMechanismError(
                _("Could not map Simplified delivery mechanism %(mechanism_name)s to internal delivery mechanism!", mechanism_name=d.name)
            )
        return internal_format

    @classmethod
    def default_notification_email_address(self, library_or_patron, pin):
        """What email address should be used to notify this library's
        patrons of changes?

        :param library_or_patron: A Library or a Patron.
        """
        if isinstance(library_or_patron, Patron):
            library_or_patron = library_or_patron.library
        return ConfigurationSetting.for_library(
            Configuration.DEFAULT_NOTIFICATION_EMAIL_ADDRESS,
            library_or_patron
        ).value

    @classmethod
    def _library_authenticator(self, library):
        """Create a LibraryAuthenticator for the given library."""
        from .authenticator import LibraryAuthenticator
        _db = Session.object_session(library)
        return LibraryAuthenticator.from_config(_db, library)

    def patron_email_address(self, patron, library_authenticator=None):
        """Look up the email address that the given Patron shared
        with their library.

        We do not store this information, but some API integrations
        need it, so we give the ability to look it up as needed.

        :param patron: A Patron.
        :return: The patron's email address. None if the patron never
            shared their email address with their library, or if the
            authentication technique will not share that information
            with us.
        """
        # LibraryAuthenticator knows about all authentication techniques
        # used to identify patrons of this library.
        if not library_authenticator:
            library_authenticator = self._library_authenticator(patron.library)
        authorization_identifier = patron.authorization_identifier

        # remote_patron_lookup will try to get information about the
        # patron through each authentication technique in turn.
        # As soon as one of these techniques gives us an email
        # address, we're done.
        email_address = None
        for authenticator in library_authenticator.providers:
            try:
                patrondata = authenticator.remote_patron_lookup(patron)
            except NotImplementedError as e:
                continue
            if patrondata and patrondata.email_address:
                email_address = patrondata.email_address
        return email_address

    def checkin(self, patron, pin, licensepool):
        """  Return a book early.

        :param patron: a Patron object for the patron who wants to check out the book.
        :param pin: The patron's alleged password.
        :param licensepool: Contains lending info as well as link to parent Identifier.
        """
        pass


    def checkout(self, patron, pin, licensepool, internal_format):
        """Check out a book on behalf of a patron.

        :param patron: a Patron object for the patron who wants to check out the book.
        :param pin: The patron's alleged password.
        :param licensepool: Contains lending info as well as link to parent Identifier.
        :param internal_format: Represents the patron's desired book format.

        :return: a LoanInfo object.
        """
        raise NotImplementedError()

    def can_fulfill_without_loan(self, patron, pool, lpdm):
        """In general, you can't fulfill a book without a loan."""
        return False

    def fulfill(self, patron, pin, licensepool, internal_format=None,
                part=None, fulfill_part_url=None):
        """Get the actual resource file to the patron.

        Implementations are encouraged to define ``**kwargs`` as a container
        for vendor-specific arguments, so that they don't have to change
        as new arguments are added.

        :param internal_format: A vendor-specific name indicating
            the format requested by the patron.

        :param part: A vendor-specific identifier indicating that the
            patron wants to fulfill one specific part of the book
            (e.g. one chapter of an audiobook), not the whole thing.

        :param fulfill_part_url: A function that takes one argument (a
            vendor-specific part identifier) and returns the URL to use
            when fulfilling that part.

        :return: a FulfillmentInfo object.
        """
        raise NotImplementedError()


    def patron_activity(self, patron, pin):
        """ Return a patron's current checkouts and holds.
        """
        raise NotImplementedError()


    def place_hold(self, patron, pin, licensepool, notification_email_address):
        """Place a book on hold.

        :return: A HoldInfo object
        """
        raise NotImplementedError()


    def release_hold(self, patron, pin, licensepool):
        """Release a patron's hold on a book.

        :raises CannotReleaseHold: If there is an error communicating
            with the provider, or the provider refuses to release the hold for
            any reason.
        """
        raise NotImplementedError()

    def update_availability(self, licensepool):
        """Update availability information for a book.
        """
        pass<|MERGE_RESOLUTION|>--- conflicted
+++ resolved
@@ -429,17 +429,6 @@
         """When you see a Collection that implements protocol X, instantiate
         API class Y to handle that collection.
         """
-<<<<<<< HEAD
-        from overdrive import OverdriveAPI
-        from odilo import OdiloAPI
-        from bibliotheca import BibliothecaAPI
-        from axis import Axis360API
-        from rbdigital import RBDigitalAPI
-        from enki import EnkiAPI
-        from opds_for_distributors import OPDSForDistributorsAPI
-        from odl import ODLAPI, SharedODLAPI
-        from odl2 import ODL2API
-=======
         from .overdrive import OverdriveAPI
         from .odilo import OdiloAPI
         from .bibliotheca import BibliothecaAPI
@@ -448,7 +437,7 @@
         from .enki import EnkiAPI
         from .opds_for_distributors import OPDSForDistributorsAPI
         from .odl import ODLAPI, SharedODLAPI
->>>>>>> 33f0889f
+        from .odl2 import ODL2API
         from api.lcp.collection import LCPAPI
         from api.proquest.importer import ProQuestOPDS2Importer
 
