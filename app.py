from api import app

<<<<<<< HEAD
import flask
from flask import (
    Flask, 
    Response,
    redirect,
)

from config import Configuration
from core.app_server import (
    ErrorHandler,
)
from core.util.problem_detail import ProblemDetail
from core.util.flask_util import (
    problem,
)

from controller import CirculationManager
from opds import (
    CirculationManagerAnnotator,
)

app = Flask(__name__)
debug = Configuration.logging_policy().get("level") == 'DEBUG'
logging.getLogger().info("Application debug mode==%r" % debug)
app.config['DEBUG'] = debug
app.debug = debug

# The secret key is used for signing cookies for admin login
app.secret_key = Configuration.get(Configuration.SECRET_KEY)

if os.environ.get('AUTOINITIALIZE') == "False":
    pass
    # It's the responsibility of the importing code to set app.manager
    # appropriately.
else:
    if getattr(app, 'manager', None) is None:
        app.manager = CirculationManager()

h = ErrorHandler(app, app.config['DEBUG'])
@app.errorhandler(Exception)
def exception_handler(exception):
    return h.handle(exception)

@app.teardown_request
def shutdown_session(exception):
    if app.manager._db:
        if exception:
            app.manager._db.rollback()
        else:
            app.manager._db.commit()

def requires_auth(f):
    @wraps(f)
    def decorated(*args, **kwargs):
        patron = app.manager.index_controller.authenticated_patron_from_request()
        if isinstance(patron, ProblemDetail):
            return patron.response
        elif isinstance(patron, Response):
            return patron
        else:
            return f(*args, **kwargs)
    return decorated

def returns_problem_detail(f):
    @wraps(f)
    def decorated(*args, **kwargs):
        v = f(*args, **kwargs)
        if isinstance(v, ProblemDetail):
            return v.response
        return v
    return decorated

def requires_admin(f):
    @wraps(f)
    def decorated(*args, **kwargs):
        admin = app.manager.admin_controller.authenticated_admin_from_request()
        if isinstance(admin, ProblemDetail):
            return app.manager.admin_controller.error_response(admin)
        elif isinstance(admin, Response):
            return admin
        return f(*args, **kwargs)
    return decorated

@app.route('/')
@returns_problem_detail
def index():
    return app.manager.index_controller()

@app.route('/groups', defaults=dict(lane_name=None, languages=None))
@app.route('/groups/', defaults=dict(lane_name=None, languages=None))
@app.route('/groups/<languages>', defaults=dict(lane_name=None))
@app.route('/groups/<languages>/', defaults=dict(lane_name=None))
@app.route('/groups/<languages>/<lane_name>')
@returns_problem_detail
def acquisition_groups(languages, lane_name):
    return app.manager.opds_feeds.groups(languages, lane_name)

@app.route('/feed', defaults=dict(lane_name=None, languages=None))
@app.route('/feed/', defaults=dict(lane_name=None, languages=None))
@app.route('/feed/<languages>', defaults=dict(lane_name=None))
@app.route('/feed/<languages>/', defaults=dict(lane_name=None))
@app.route('/feed/<languages>/<lane_name>')
@returns_problem_detail
def feed(languages, lane_name):
    return app.manager.opds_feeds.feed(languages, lane_name)

@app.route('/search', defaults=dict(lane_name=None, languages=None))
@app.route('/search/', defaults=dict(lane_name=None, languages=None))
@app.route('/search/<languages>', defaults=dict(lane_name=None))
@app.route('/search/<languages>/', defaults=dict(lane_name=None))
@app.route('/search/<languages>/<lane_name>')
@returns_problem_detail
def lane_search(languages, lane_name):
    return app.manager.opds_feeds.search(languages, lane_name)

@app.route('/me', methods=['GET'])
@requires_auth
@returns_problem_detail
def account():
    return app.manager.accounts.account()

@app.route('/loans/', methods=['GET', 'HEAD'])
@requires_auth
@returns_problem_detail
def active_loans():
    return app.manager.loans.sync()

@app.route('/works/<data_source>/<identifier>/borrow', methods=['GET', 'PUT'])
@app.route('/works/<data_source>/<identifier>/borrow/<mechanism_id>', 
           methods=['GET', 'PUT'])
@requires_auth
@returns_problem_detail
def borrow(data_source, identifier, mechanism_id=None):
    return app.manager.loans.borrow(data_source, identifier, mechanism_id)

@app.route('/works/<data_source>/<identifier>/fulfill/')
@app.route('/works/<data_source>/<identifier>/fulfill/<mechanism_id>')
@requires_auth
@returns_problem_detail
def fulfill(data_source, identifier, mechanism_id=None):
    return app.manager.loans.fulfill(data_source, identifier, mechanism_id)

@app.route('/loans/<data_source>/<identifier>/revoke', methods=['GET', 'PUT'])
@requires_auth
@returns_problem_detail
def revoke_loan_or_hold(data_source, identifier):
    return app.manager.loans.revoke(data_source, identifier)

@app.route('/loans/<data_source>/<identifier>', methods=['GET', 'DELETE'])
@requires_auth
@returns_problem_detail
def loan_or_hold_detail(data_source, identifier):
    return app.manager.loans.detail(data_source, identifier)

@app.route('/works/')
@returns_problem_detail
def work():
    annotator = CirculationManagerAnnotator(app.manager.circulation, None)
    return app.manager.urn_lookup.work_lookup(annotator, 'work')

@app.route('/works/<data_source>/<identifier>')
@returns_problem_detail
def permalink(data_source, identifier):
    return app.manager.work_controller.permalink(data_source, identifier)
    
@app.route('/works/<data_source>/<identifier>/report', methods=['GET', 'POST'])
@returns_problem_detail
def report(data_source, identifier):
    return app.manager.work_controller.report(data_source, identifier)

# Adobe Vendor ID implementation
@app.route('/AdobeAuth/authdata')
@requires_auth
@returns_problem_detail
def adobe_vendor_id_get_token():
    return app.manager.adobe_vendor_id.create_authdata_handler(flask.request.patron)

@app.route('/AdobeAuth/SignIn', methods=['POST'])
@returns_problem_detail
def adobe_vendor_id_signin():
    return app.manager.adobe_vendor_id.signin_handler()

@app.route('/AdobeAuth/AccountInfo', methods=['POST'])
@returns_problem_detail
def adobe_vendor_id_accountinfo():
    return app.manager.adobe_vendor_id.userinfo_handler()

@app.route('/AdobeAuth/Status')
@returns_problem_detail
def adobe_vendor_id_status():
    return app.manager.adobe_vendor_id.status_handler()

@app.route('/GoogleAuth/callback')
@returns_problem_detail
def google_auth_callback():
    return app.manager.admin_controller.redirect_after_signin()

@app.route('/admin')
@returns_problem_detail
def admin():
    return app.manager.admin_controller.signin()

@app.route('/complaints')
@returns_problem_detail
def complaints():
    return app.manager.opds_feeds.complaints()

# Controllers used for operations purposes
@app.route('/heartbeat')
@returns_problem_detail
def hearbeat():
    return app.manager.heartbeat.heartbeat()

@app.route('/service_status')
@returns_problem_detail
def service_status():
    return app.manager.service_status()

@app.route('/loadstorm-<code>.html')
@returns_problem_detail
def loadstorm_verify(code):
    c = Configuration.integration("Loadstorm", required=True)
    if code == c['verification_code']:
        return Response("", 200)
    else:
        return Response("", 404)

if __name__ == '__main__':
    debug = True
    url = Configuration.integration_url(
        Configuration.CIRCULATION_MANAGER_INTEGRATION, required=True)
    scheme, netloc, path, parameters, query, fragment = urlparse.urlparse(url)
    if ':' in netloc:
        host, port = netloc.split(':')
        port = int(port)
    else:
        host = netloc
        port = 80

    # Workaround for a "Resource temporarily unavailable" error when
    # running in debug mode with the global socket timeout set by isbnlib
    if debug:
        import socket
        socket.setdefaulttimeout(None)

    app.manager.log.info("Starting app on %s:%s", host, port)
    app.run(debug=debug, host=host, port=port)
=======
if __name__ == "__main__":
    app.run()
>>>>>>> ca7026df
<|MERGE_RESOLUTION|>--- conflicted
+++ resolved
@@ -1,254 +1,4 @@
 from api import app
 
-<<<<<<< HEAD
-import flask
-from flask import (
-    Flask, 
-    Response,
-    redirect,
-)
-
-from config import Configuration
-from core.app_server import (
-    ErrorHandler,
-)
-from core.util.problem_detail import ProblemDetail
-from core.util.flask_util import (
-    problem,
-)
-
-from controller import CirculationManager
-from opds import (
-    CirculationManagerAnnotator,
-)
-
-app = Flask(__name__)
-debug = Configuration.logging_policy().get("level") == 'DEBUG'
-logging.getLogger().info("Application debug mode==%r" % debug)
-app.config['DEBUG'] = debug
-app.debug = debug
-
-# The secret key is used for signing cookies for admin login
-app.secret_key = Configuration.get(Configuration.SECRET_KEY)
-
-if os.environ.get('AUTOINITIALIZE') == "False":
-    pass
-    # It's the responsibility of the importing code to set app.manager
-    # appropriately.
-else:
-    if getattr(app, 'manager', None) is None:
-        app.manager = CirculationManager()
-
-h = ErrorHandler(app, app.config['DEBUG'])
-@app.errorhandler(Exception)
-def exception_handler(exception):
-    return h.handle(exception)
-
-@app.teardown_request
-def shutdown_session(exception):
-    if app.manager._db:
-        if exception:
-            app.manager._db.rollback()
-        else:
-            app.manager._db.commit()
-
-def requires_auth(f):
-    @wraps(f)
-    def decorated(*args, **kwargs):
-        patron = app.manager.index_controller.authenticated_patron_from_request()
-        if isinstance(patron, ProblemDetail):
-            return patron.response
-        elif isinstance(patron, Response):
-            return patron
-        else:
-            return f(*args, **kwargs)
-    return decorated
-
-def returns_problem_detail(f):
-    @wraps(f)
-    def decorated(*args, **kwargs):
-        v = f(*args, **kwargs)
-        if isinstance(v, ProblemDetail):
-            return v.response
-        return v
-    return decorated
-
-def requires_admin(f):
-    @wraps(f)
-    def decorated(*args, **kwargs):
-        admin = app.manager.admin_controller.authenticated_admin_from_request()
-        if isinstance(admin, ProblemDetail):
-            return app.manager.admin_controller.error_response(admin)
-        elif isinstance(admin, Response):
-            return admin
-        return f(*args, **kwargs)
-    return decorated
-
-@app.route('/')
-@returns_problem_detail
-def index():
-    return app.manager.index_controller()
-
-@app.route('/groups', defaults=dict(lane_name=None, languages=None))
-@app.route('/groups/', defaults=dict(lane_name=None, languages=None))
-@app.route('/groups/<languages>', defaults=dict(lane_name=None))
-@app.route('/groups/<languages>/', defaults=dict(lane_name=None))
-@app.route('/groups/<languages>/<lane_name>')
-@returns_problem_detail
-def acquisition_groups(languages, lane_name):
-    return app.manager.opds_feeds.groups(languages, lane_name)
-
-@app.route('/feed', defaults=dict(lane_name=None, languages=None))
-@app.route('/feed/', defaults=dict(lane_name=None, languages=None))
-@app.route('/feed/<languages>', defaults=dict(lane_name=None))
-@app.route('/feed/<languages>/', defaults=dict(lane_name=None))
-@app.route('/feed/<languages>/<lane_name>')
-@returns_problem_detail
-def feed(languages, lane_name):
-    return app.manager.opds_feeds.feed(languages, lane_name)
-
-@app.route('/search', defaults=dict(lane_name=None, languages=None))
-@app.route('/search/', defaults=dict(lane_name=None, languages=None))
-@app.route('/search/<languages>', defaults=dict(lane_name=None))
-@app.route('/search/<languages>/', defaults=dict(lane_name=None))
-@app.route('/search/<languages>/<lane_name>')
-@returns_problem_detail
-def lane_search(languages, lane_name):
-    return app.manager.opds_feeds.search(languages, lane_name)
-
-@app.route('/me', methods=['GET'])
-@requires_auth
-@returns_problem_detail
-def account():
-    return app.manager.accounts.account()
-
-@app.route('/loans/', methods=['GET', 'HEAD'])
-@requires_auth
-@returns_problem_detail
-def active_loans():
-    return app.manager.loans.sync()
-
-@app.route('/works/<data_source>/<identifier>/borrow', methods=['GET', 'PUT'])
-@app.route('/works/<data_source>/<identifier>/borrow/<mechanism_id>', 
-           methods=['GET', 'PUT'])
-@requires_auth
-@returns_problem_detail
-def borrow(data_source, identifier, mechanism_id=None):
-    return app.manager.loans.borrow(data_source, identifier, mechanism_id)
-
-@app.route('/works/<data_source>/<identifier>/fulfill/')
-@app.route('/works/<data_source>/<identifier>/fulfill/<mechanism_id>')
-@requires_auth
-@returns_problem_detail
-def fulfill(data_source, identifier, mechanism_id=None):
-    return app.manager.loans.fulfill(data_source, identifier, mechanism_id)
-
-@app.route('/loans/<data_source>/<identifier>/revoke', methods=['GET', 'PUT'])
-@requires_auth
-@returns_problem_detail
-def revoke_loan_or_hold(data_source, identifier):
-    return app.manager.loans.revoke(data_source, identifier)
-
-@app.route('/loans/<data_source>/<identifier>', methods=['GET', 'DELETE'])
-@requires_auth
-@returns_problem_detail
-def loan_or_hold_detail(data_source, identifier):
-    return app.manager.loans.detail(data_source, identifier)
-
-@app.route('/works/')
-@returns_problem_detail
-def work():
-    annotator = CirculationManagerAnnotator(app.manager.circulation, None)
-    return app.manager.urn_lookup.work_lookup(annotator, 'work')
-
-@app.route('/works/<data_source>/<identifier>')
-@returns_problem_detail
-def permalink(data_source, identifier):
-    return app.manager.work_controller.permalink(data_source, identifier)
-    
-@app.route('/works/<data_source>/<identifier>/report', methods=['GET', 'POST'])
-@returns_problem_detail
-def report(data_source, identifier):
-    return app.manager.work_controller.report(data_source, identifier)
-
-# Adobe Vendor ID implementation
-@app.route('/AdobeAuth/authdata')
-@requires_auth
-@returns_problem_detail
-def adobe_vendor_id_get_token():
-    return app.manager.adobe_vendor_id.create_authdata_handler(flask.request.patron)
-
-@app.route('/AdobeAuth/SignIn', methods=['POST'])
-@returns_problem_detail
-def adobe_vendor_id_signin():
-    return app.manager.adobe_vendor_id.signin_handler()
-
-@app.route('/AdobeAuth/AccountInfo', methods=['POST'])
-@returns_problem_detail
-def adobe_vendor_id_accountinfo():
-    return app.manager.adobe_vendor_id.userinfo_handler()
-
-@app.route('/AdobeAuth/Status')
-@returns_problem_detail
-def adobe_vendor_id_status():
-    return app.manager.adobe_vendor_id.status_handler()
-
-@app.route('/GoogleAuth/callback')
-@returns_problem_detail
-def google_auth_callback():
-    return app.manager.admin_controller.redirect_after_signin()
-
-@app.route('/admin')
-@returns_problem_detail
-def admin():
-    return app.manager.admin_controller.signin()
-
-@app.route('/complaints')
-@returns_problem_detail
-def complaints():
-    return app.manager.opds_feeds.complaints()
-
-# Controllers used for operations purposes
-@app.route('/heartbeat')
-@returns_problem_detail
-def hearbeat():
-    return app.manager.heartbeat.heartbeat()
-
-@app.route('/service_status')
-@returns_problem_detail
-def service_status():
-    return app.manager.service_status()
-
-@app.route('/loadstorm-<code>.html')
-@returns_problem_detail
-def loadstorm_verify(code):
-    c = Configuration.integration("Loadstorm", required=True)
-    if code == c['verification_code']:
-        return Response("", 200)
-    else:
-        return Response("", 404)
-
-if __name__ == '__main__':
-    debug = True
-    url = Configuration.integration_url(
-        Configuration.CIRCULATION_MANAGER_INTEGRATION, required=True)
-    scheme, netloc, path, parameters, query, fragment = urlparse.urlparse(url)
-    if ':' in netloc:
-        host, port = netloc.split(':')
-        port = int(port)
-    else:
-        host = netloc
-        port = 80
-
-    # Workaround for a "Resource temporarily unavailable" error when
-    # running in debug mode with the global socket timeout set by isbnlib
-    if debug:
-        import socket
-        socket.setdefaulttimeout(None)
-
-    app.manager.log.info("Starting app on %s:%s", host, port)
-    app.run(debug=debug, host=host, port=port)
-=======
 if __name__ == "__main__":
-    app.run()
->>>>>>> ca7026df
+    app.run()