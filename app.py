--- conflicted
+++ resolved
@@ -19,38 +19,7 @@
     problem,
 )
 
-<<<<<<< HEAD
-from core.model import (
-    get_one,
-    get_one_or_create,
-    Complaint,
-    DataSource,
-    production_session,
-    Hold,
-    LicensePool,
-    LicensePoolDeliveryMechanism,
-    Loan,
-    Patron,
-    Identifier,
-    Representation,
-    Work,
-    Edition,
-    )
-
-from core.lane import (
-    LaneList,
-    Lane,
-)
-
-from core.feed import (
-    CustomListFeed,
-    LaneFeed,
-)
-
-from core.opensearch import OpenSearchDocument
-=======
 from controller import CirculationManager
->>>>>>> facdcf85
 from opds import (
     CirculationManagerAnnotator,
 )
@@ -85,312 +54,10 @@
 def requires_auth(f):
     @wraps(f)
     def decorated(*args, **kwargs):
-<<<<<<< HEAD
-        header = flask.request.authorization
-        if not header:
-            # No credentials were provided.
-            return authenticate(
-                INVALID_CREDENTIALS_PROBLEM,
-                INVALID_CREDENTIALS_TITLE)
-
-        try:
-            patron = authenticated_patron(header.username, header.password)
-        except RemoteInitiatedServerError,e:
-            return problem(REMOTE_INTEGRATION_FAILED, e.message, 503)
-        if isinstance(patron, tuple):
-            flask.request.patron = None
-            return authenticate(*patron)
-        else:
-            flask.request.patron = patron
-        return f(*args, **kwargs)
-    return decorated
-
-def featured_feed_cache_url(annotator, lane, languages):
-    url = annotator.featured_feed_url(lane, cdn=False)
-    if '?' in url:
-        url += '&'
-    else:
-        url += '?'
-    if isinstance(languages, basestring):
-        languages = [languages]
-    return url + "languages=%s" % ",".join(languages)
-
-def make_featured_feed(annotator, lane, languages):
-    search_link = dict(
-        rel="search",
-        type="application/opensearchdescription+xml",
-        href=url_for('lane_search', lane_name=lane.name,
-                         _external=True))
-    opds_feed = AcquisitionFeed.featured(
-        languages, lane, annotator, quality_cutoff=0.0)
-    opds_feed.add_link(**search_link)
-    add_configuration_links(opds_feed)
-    return 200, {"content-type": OPDSFeed.ACQUISITION_FEED_TYPE}, unicode(opds_feed)
-
-def acquisition_groups_cache_url(annotator, lane, languages):
-    if not lane:
-        lane_name = lane
-    else:
-        lane_name = lane.url_name
-    url = url_for('acquisition_groups', lane_name=lane_name, _external=True)
-    if '?' in url:
-        url += '&'
-    else:
-        url += '?'
-    if isinstance(languages, basestring):
-        languages = [languages]
-    return url + "languages=%s" % ",".join(languages)
-
-def make_acquisition_groups(annotator, lane, languages):
-    if not lane:
-        lane_name = lane
-    else:
-        lane_name = lane.url_name
-    url = cdn_url_for("acquisition_groups", lane_name=lane_name, _external=True)
-    best_sellers_url = cdn_url_for("popular_feed", lane_name=lane_name, _external=True)
-    staff_picks_url = cdn_url_for("staff_picks_feed", lane_name=lane_name, _external=True)
-    feed = AcquisitionFeed.featured_groups(
-        url, best_sellers_url, staff_picks_url, languages, lane, annotator)
-    if feed is None:
-        # The configuration says there should be books in
-        # subcategories, but there are actually none, so a grouped
-        # feed is not appropriate. Return a flat feed instead.
-        return make_feed(Conf.db, annotator, lane, languages, 'author', 0, 50)
-    feed.add_link(
-        rel="search", 
-        type="application/opensearchdescription+xml",
-        href=url_for('lane_search', lane_name=lane_name, _external=True))
-    feed.add_link(
-        rel="http://opds-spec.org/shelf", 
-        href=url_for('active_loans', _external=True))
-    add_configuration_links(feed)
-    return (200,
-            {"content-type": OPDSFeed.ACQUISITION_FEED_TYPE}, 
-            unicode(feed)
-    )
-
-def popular_feed_cache_url(annotator, lane_name, languages, order_facet,
-                           offset, size):
-    if isinstance(lane_name, Lane):
-        lane_name = lane_name.url_name
-
-    url = url_for('popular_feed', lane_name=lane_name, order=order_facet,
-                  after=offset, size=size,_external=True)
-    if '?' in url:
-        url += '&'
-    else:
-        url += '?'
-    if isinstance(languages, basestring):
-        languages = [languages]
-    return url + "languages=%s" % ",".join(languages)
-
-def make_popular_feed(_db, annotator, lane, languages, order_facet,
-                      offset, size):
-
-    # Do some preliminary data checking to avoid generating expensive
-    # feeds that contain nothing.
-    if lane and lane.parent:
-        # We only show a best-seller list for the top-level lanes.
-        return problem_raw(None, "No such feed", 404)
-
-    if 'eng' not in languages:
-        # We only have information about English best-sellers.
-        return problem_raw(None, "No such feed", 404)
-
-    if not lane:
-        lane_name = lane
-        lane_display_name = lane
-    else:
-        lane_name = lane.name
-        lane_display_name = lane.display_name
-
-    if lane_display_name:
-        title = "%s: Best Sellers" % lane_display_name
-    else:
-        title = "Best Sellers"
-        lane = None
-
-    as_of = (datetime.datetime.utcnow() - CustomListFeed.best_seller_cutoff)
-    nyt = DataSource.lookup(_db, DataSource.NYT)
-    work_feed = CustomListFeed(
-        lane, languages, nyt, as_of, availability=CustomListFeed.AVAILABILITY_ALL,
-        order_facet=order_facet)
-    qu = work_feed.page_query(_db, offset, size)
-    page = qu.all()
-    this_url = cdn_url_for(
-        'popular_feed', lane_name=lane_name, after=offset, size=size, 
-        _external=True
-    )
-    opds_feed = AcquisitionFeed(_db, title, this_url, page,
-                                annotator, work_feed.active_facet)
-
-    # Add a 'next' link unless this page is empty.
-    if len(page) == 0:
-        offset = None
-    else:
-        offset = int(offset or 0)
-        offset += size
-        next_url = cdn_url_for(
-            'popular_feed', lane_name=lane_name, order=order_facet,
-            after=offset, size=size, _external=True)
-        opds_feed.add_link(rel="next", href=next_url)
-    add_configuration_links(opds_feed)
-    return (200,
-            {"content-type": OPDSFeed.ACQUISITION_FEED_TYPE}, 
-            unicode(opds_feed)
-    )
-
-def staff_picks_feed_cache_url(annotator, lane, languages, order_facet,
-                               offset, size):
-    if isinstance(lane, Lane):
-        lane_name = lane.url_name
-    elif isinstance(lane, Conf):
-        lane_name = None
-    else:
-        lane_name = lane
-
-    kw = dict(lane_name=lane_name, order=order_facet, offset=offset, size=size)
-    url = url_for('staff_picks_feed', _external=True, **kw)
-    if '?' in url:
-        url += '&'
-    else:
-        url += '?'
-    if isinstance(languages, basestring):
-        languages = [languages]
-    return url + "languages=%s" % ",".join(languages)
-
-def make_staff_picks_feed(_db, annotator, lane, languages, order_facet,
-                          offset, size):
-    # Do some preliminary data checking to avoid generating expensive
-    # feeds that contain nothing.
-    if lane and lane.parent:
-        # We only show a best-seller list for the top-level lanes.
-        return problem_raw(None, "No such feed", 404)
-
-    if 'eng' not in languages:
-        # We only have information about English best-sellers.
-        return problem_raw(None, "No such feed", 404)
-
-    if not lane:
-        lane_name = lane
-        lane_display_name = lane
-    else:
-        lane_name = lane.url_name
-        lane_display_name = lane.display_name
-
-    if lane_display_name:
-        title = "%s: Staff Picks" % lane_display_name
-    else:
-        title = "Staff Picks"
-        lane = None
-
-    staff = DataSource.lookup(_db, DataSource.LIBRARY_STAFF)
-    work_feed = CustomListFeed(
-        lane, languages, staff, availability=CustomListFeed.AVAILABILITY_ALL,
-        order_facet=order_facet
-    )
-    qu = work_feed.page_query(_db, offset, size)
-    page = qu.all()
-
-    this_url = cdn_url_for(
-        'staff_picks_feed', lane_name=lane_name, 
-        after=offset, size=size,
-        _external=True
-    )
-    # Conf.log.info("Found %d entries for %s", len(page), this_url)
-    opds_feed = AcquisitionFeed(_db, title, this_url, page,
-                                annotator, work_feed.active_facet)
-
-        # Add a 'next' link unless this page is empty.
-    if len(page) == 0:
-        offset = None
-    else:
-        offset = int(offset) or 0
-        offset += size
-        next_url = cdn_url_for(
-            'staff_picks_feed', lane_name=lane_name, order=order_facet,
-            after=offset, size=size, _external=True)
-        opds_feed.add_link(rel="next", href=next_url)
-    add_configuration_links(opds_feed)
-
-    return (200,
-            {"content-type": OPDSFeed.ACQUISITION_FEED_TYPE}, 
-            unicode(opds_feed)
-    )
-
-
-@app.route('/')
-def index():    
-
-    # The simple case: the app is equally open to all clients.
-    policy = Configuration.root_lane_policy()
-    if not policy:
-        return redirect(cdn_url_for('acquisition_groups'))
-
-    # The more complex case. We must authorize the patron, check
-    # their type, and redirect them to an appropriate feed.
-    return appropriate_index_for_patron_type()
-
-@requires_auth
-def authenticated_patron_root_lane():
-    patron = flask.request.patron
-    policy = Configuration.root_lane_policy()
-    return policy.get(patron.external_type)
-
-@requires_auth
-def appropriate_index_for_patron_type():
-    root_lane = authenticated_patron_root_lane()
-    return redirect(cdn_url_for('acquisition_groups', lane_name=root_lane))
-
-@app.route('/heartbeat')
-def hearbeat():
-    return HeartbeatController().heartbeat()
-
-@app.route('/service_status')
-def service_status():
-    conf = Configuration.authentication_policy()
-    username = conf[Configuration.AUTHENTICATION_TEST_USERNAME]
-    password = conf[Configuration.AUTHENTICATION_TEST_PASSWORD]
-
-    template = """<!DOCTYPE HTML>
-<html lang="en" class="">
-<head>
-<meta charset="utf8">
-</head>
-<body>
-<ul>
-%(statuses)s
-</ul>
-</body>
-</html>
-"""
-    timings = dict()
-
-    patrons = []
-    def _add_timing(k, x):
-        try:
-            a = time.time()
-            x()
-            b = time.time()
-            result = b-a
-        except Exception, e:
-            result = e
-        if isinstance(result, float):
-            timing = "SUCCESS: %.2fsec" % result
-        else:
-            timing = "FAILURE: %s" % result
-        timings[k] = timing
-
-    def do_patron():
-        patron = Conf.auth.authenticated_patron(Conf.db, username, password)
-        patrons.append(patron)
-        if patron:
-=======
         patron = app.manager.index_controller.authenticated_patron_from_request()
         if isinstance(patron, ProblemDetail):
             return patron
         elif isinstance(patron, Response):
->>>>>>> facdcf85
             return patron
         else:
             return f(*args, **kwargs)
@@ -462,55 +129,7 @@
 @requires_auth
 @returns_problem_detail
 def revoke_loan_or_hold(data_source, identifier):
-<<<<<<< HEAD
-    patron = flask.request.patron
-    pool = _load_licensepool(data_source, identifier)
-    if isinstance(pool, Response):
-        return pool
-    loan = get_one(Conf.db, Loan, patron=patron, license_pool=pool)
-    if loan:
-        hold = None
-    else:
-        hold = get_one(Conf.db, Hold, patron=patron, license_pool=pool)
-
-    if not loan and not hold:
-        if not pool.work:
-            title = 'this book'
-        else:
-            title = '"%s"' % pool.work.title
-        msg = "I don't see an active loan or hold for %s, but that's not a problem." % title
-        return Response(msg, 200, {"content-type": "text/plain"})
-
-    pin = flask.request.authorization.password
-    if loan:
-        try:
-            Conf.circulation.revoke_loan(patron, pin, pool)
-        except RemoteRefusedReturn, e:
-            uri = COULD_NOT_MIRROR_TO_REMOTE
-            title = "Loan deleted locally but remote refused. Loan is likely to show up again on next sync."
-            return problem(uri, title, 503)
-        except CannotReturn, e:
-            title = "Loan deleted locally but remote failed: %s" % str(e)
-            return problem(uri, title, 503)
-    elif hold:
-        if not Conf.circulation.can_revoke_hold(pool, hold):
-            title = "Cannot release a hold once it enters reserved state."
-            return problem(CANNOT_RELEASE_HOLD_PROBLEM, title, 400)
-        try:
-            Conf.circulation.release_hold(patron, pin, pool)
-        except CannotReleaseHold, e:
-            title = "Hold released locally but remote failed: %s" % str(e)
-            return problem(CANNOT_RELEASE_HOLD_PROBLEM, title, 503)
-
-    work = pool.work
-    annotator = CirculationManagerAnnotator(Conf.circulation, None)
-    return entry_response(
-        AcquisitionFeed.single_entry(Conf.db, work, annotator)
-    )
-
-=======
     return app.manager.loans.revoke(data_source, identifier)
->>>>>>> facdcf85
 
 @app.route('/loans/<data_source>/<identifier>', methods=['GET', 'DELETE'])
 @requires_auth
