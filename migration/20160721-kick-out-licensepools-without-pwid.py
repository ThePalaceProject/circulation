#!/usr/bin/env python3
"""
Find LicensePools that have a work but no permanent work ID and
call calculate_work() on them. This will fix the problem, either by
calculating the appropriate permanent work ID or kicking them out of
their Works.
"""
<<<<<<< HEAD
=======

import logging
>>>>>>> 19507841
import os
import sys

bin_dir = os.path.split(__file__)[0]
package_dir = os.path.join(bin_dir, "..", "..")
sys.path.append(os.path.abspath(package_dir))

<<<<<<< HEAD
from core.model import Edition, LicensePool, Work, production_session  # noqa: E402
=======

from core.model import Edition, LicensePool, Work, production_session
>>>>>>> 19507841

_db = production_session()


def fix(_db, description, qu):
    a = 0
    print("%s: %s" % (description, qu.count()))
    for lp in qu:
        lp.calculate_work()
        a += 1
        if not a % 10:
            print("Committing")
            _db.commit()


no_presentation_edition = (
    _db.query(LicensePool)
    .outerjoin(LicensePool.presentation_edition)
    .filter(Edition.id == None)
<<<<<<< HEAD
    .filter(LicensePool.work_id != None)  # noqa: E711,E225
)

no_permanent_work_id = (
    _db.query(LicensePool)
    .join(LicensePool.presentation_edition)
    .filter(Edition.permanent_work_id == None)  # noqa: E711,E225
    .filter(LicensePool.work_id != None)
)

no_title = (
    _db.query(LicensePool)
    .join(LicensePool.presentation_edition)
    .filter(Edition.title == None)  # noqa: E711,E225
=======
    .filter(LicensePool.work_id != None)
)

no_permanent_work_id = (
    _db.query(LicensePool)
    .join(LicensePool.presentation_edition)
    .filter(Edition.permanent_work_id == None)
    .filter(LicensePool.work_id != None)
)

no_title = (
    _db.query(LicensePool)
    .join(LicensePool.presentation_edition)
    .filter(Edition.title == None)
>>>>>>> 19507841
    .filter(LicensePool.work_id != None)
)

licensepools_in_same_work_as_another_licensepool_with_different_pwid = _db.execute(
    "select lp1.id from licensepools lp1 join works w on lp1.work_id=w.id join editions e1 on lp1.presentation_edition_id=e1.id join licensepools lp2 on lp2.work_id=w.id join editions e2 on e2.id=lp2.presentation_edition_id and e2.permanent_work_id != e1.permanent_work_id;"
<<<<<<< HEAD
)  # noqa: E501
=======
)
>>>>>>> 19507841
ids = [
    x[0] for x in licensepools_in_same_work_as_another_licensepool_with_different_pwid
]
in_same_work = _db.query(LicensePool).filter(LicensePool.id.in_(ids))

fix(_db, "Pools in the same work as another pool with a different pwid", in_same_work)
_db.commit()
fix(_db, "Pools with work but no presentation edition", no_presentation_edition)
_db.commit()
fix(_db, "Pools with work but no permanent work ID", no_permanent_work_id)
_db.commit()
fix(_db, "Pools with work but no title", no_title)
_db.commit()

qu = _db.query(Work).filter(~Work.license_pools.any())
print("Deleting %d works with no license pools." % qu.count())<|MERGE_RESOLUTION|>--- conflicted
+++ resolved
@@ -1,15 +1,11 @@
-#!/usr/bin/env python3
-"""
-Find LicensePools that have a work but no permanent work ID and
+#!/usr/bin/env python
+"""Find LicensePools that have a work but no permanent work ID and
 call calculate_work() on them. This will fix the problem, either by
 calculating the appropriate permanent work ID or kicking them out of
 their Works.
 """
-<<<<<<< HEAD
-=======
 
 import logging
->>>>>>> 19507841
 import os
 import sys
 
@@ -17,12 +13,8 @@
 package_dir = os.path.join(bin_dir, "..", "..")
 sys.path.append(os.path.abspath(package_dir))
 
-<<<<<<< HEAD
-from core.model import Edition, LicensePool, Work, production_session  # noqa: E402
-=======
 
 from core.model import Edition, LicensePool, Work, production_session
->>>>>>> 19507841
 
 _db = production_session()
 
@@ -42,22 +34,6 @@
     _db.query(LicensePool)
     .outerjoin(LicensePool.presentation_edition)
     .filter(Edition.id == None)
-<<<<<<< HEAD
-    .filter(LicensePool.work_id != None)  # noqa: E711,E225
-)
-
-no_permanent_work_id = (
-    _db.query(LicensePool)
-    .join(LicensePool.presentation_edition)
-    .filter(Edition.permanent_work_id == None)  # noqa: E711,E225
-    .filter(LicensePool.work_id != None)
-)
-
-no_title = (
-    _db.query(LicensePool)
-    .join(LicensePool.presentation_edition)
-    .filter(Edition.title == None)  # noqa: E711,E225
-=======
     .filter(LicensePool.work_id != None)
 )
 
@@ -72,17 +48,12 @@
     _db.query(LicensePool)
     .join(LicensePool.presentation_edition)
     .filter(Edition.title == None)
->>>>>>> 19507841
     .filter(LicensePool.work_id != None)
 )
 
 licensepools_in_same_work_as_another_licensepool_with_different_pwid = _db.execute(
     "select lp1.id from licensepools lp1 join works w on lp1.work_id=w.id join editions e1 on lp1.presentation_edition_id=e1.id join licensepools lp2 on lp2.work_id=w.id join editions e2 on e2.id=lp2.presentation_edition_id and e2.permanent_work_id != e1.permanent_work_id;"
-<<<<<<< HEAD
-)  # noqa: E501
-=======
 )
->>>>>>> 19507841
 ids = [
     x[0] for x in licensepools_in_same_work_as_another_licensepool_with_different_pwid
 ]
