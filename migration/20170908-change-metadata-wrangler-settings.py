--- conflicted
+++ resolved
@@ -1,10 +1,6 @@
-#!/usr/bin/env python3
+#!/usr/bin/env python
 """Delete outdated ConfigurationSettings for the metadata wrangler."""
-<<<<<<< HEAD
-
-=======
 import logging
->>>>>>> 19507841
 import os
 import sys
 
@@ -12,15 +8,10 @@
 package_dir = os.path.join(bin_dir, "..")
 sys.path.append(os.path.abspath(package_dir))
 
-<<<<<<< HEAD
-from model import ExternalIntegration as EI  # noqa: E402
-=======
 from model import ExternalIntegration as EI
->>>>>>> 19507841
 from model import production_session
 
 _db = production_session()
-
 try:
     integration = EI.lookup(_db, EI.METADATA_WRANGLER, EI.METADATA_GOAL)
 
