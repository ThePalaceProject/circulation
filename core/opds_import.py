--- conflicted
+++ resolved
@@ -83,11 +83,7 @@
     SAMLWAYFlessFulfillmentError,
     SAMLWAYFlessSetttings,
 )
-<<<<<<< HEAD
-=======
-from core.selftest import SelfTestResult
 from core.util import base64
->>>>>>> 8cbe9398
 from core.util.datetime_helpers import datetime_utc, to_utc, utc_now
 from core.util.http import HTTP, BadResponseException
 from core.util.log import LoggerMixin
