from __future__ import annotations

# ExternalIntegration, ExternalIntegrationLink, ConfigurationSetting
import inspect
import json
import logging
from abc import ABCMeta, abstractmethod
from contextlib import contextmanager
from enum import Enum
from typing import TYPE_CHECKING, Any, Iterable, Iterator, List, Optional, TypeVar

from flask_babel import lazy_gettext as _
from sqlalchemy import Column, DateTime
from sqlalchemy import Enum as saEnum
from sqlalchemy import ForeignKey, Index, Integer, Unicode
from sqlalchemy.orm import Mapped, relationship
from sqlalchemy.orm.session import Session
from sqlalchemy.sql.expression import and_, text

from core.model.hybrid import hybrid_property

from ..config import CannotLoadConfiguration, Configuration
from ..mirror import MirrorUploader
from ..util.datetime_helpers import utc_now
from ..util.string_helpers import random_string
from . import Base, get_one, get_one_or_create
from .constants import DataSourceConstants
from .hassessioncache import HasSessionCache
from .library import Library, externalintegrations_libraries

if TYPE_CHECKING:
    # This is needed during type checking so we have the
    # types of related models.
    from core.configuration.ignored_identifier import (  # noqa: autoflake
        IgnoredIdentifierConfiguration,
    )
    from core.model import Collection  # noqa: autoflake


<<<<<<< HEAD
@contextmanager
def access_exclusive_lock_configurationsettings(session: Session):
    session.begin_nested()
    session.execute(text("LOCK TABLE configurationsettings IN ACCESS EXCLUSIVE MODE;"))
    try:
        yield session
    finally:
        session.commit()


=======
>>>>>>> abafc9fa
class ExternalIntegrationLink(Base, HasSessionCache):

    __tablename__ = "externalintegrationslinks"

    NO_MIRROR_INTEGRATION = "NO_MIRROR"
    # Possible purposes that a storage external integration can be used for.
    # These string literals may be stored in the database, so changes to them
    # may need to be accompanied by a DB migration.
    COVERS = "covers_mirror"
    COVERS_KEY = f"{COVERS}_integration_id"

    OPEN_ACCESS_BOOKS = "books_mirror"
    OPEN_ACCESS_BOOKS_KEY = f"{OPEN_ACCESS_BOOKS}_integration_id"

    PROTECTED_ACCESS_BOOKS = "protected_access_books_mirror"
    PROTECTED_ACCESS_BOOKS_KEY = f"{PROTECTED_ACCESS_BOOKS}_integration_id"

    ANALYTICS = "analytics_mirror"
    ANALYTICS_KEY = f"{ANALYTICS}_integration_id"

    MARC = "MARC_mirror"

    id = Column(Integer, primary_key=True)
    external_integration_id = Column(
        Integer, ForeignKey("externalintegrations.id"), index=True
    )
    library_id = Column(Integer, ForeignKey("libraries.id"), index=True)
    other_integration_id = Column(
        Integer, ForeignKey("externalintegrations.id"), index=True
    )
    purpose = Column(Unicode, index=True)

    mirror_settings = [
        {
            "key": COVERS_KEY,
            "type": COVERS,
            "description_type": "cover images",
            "label": "Covers Mirror",
        },
        {
            "key": OPEN_ACCESS_BOOKS_KEY,
            "type": OPEN_ACCESS_BOOKS,
            "description_type": "free books",
            "label": "Open Access Books Mirror",
        },
        {
            "key": PROTECTED_ACCESS_BOOKS_KEY,
            "type": PROTECTED_ACCESS_BOOKS,
            "description_type": "self-hosted, commercially licensed books",
            "label": "Protected Access Books Mirror",
        },
        {
            "key": ANALYTICS_KEY,
            "type": ANALYTICS,
            "description_type": "Analytics",
            "label": "Analytics Mirror",
        },
    ]
    settings = []

    for mirror_setting in mirror_settings:
        mirror_type = mirror_setting["type"]
        mirror_description_type = mirror_setting["description_type"]
        mirror_label = mirror_setting["label"]

        settings.append(
            {
                "key": f"{mirror_type.lower()}_integration_id",
                "label": _(mirror_label),
                "description": _(
                    "Any {} encountered while importing content from this collection "
                    "can be mirrored to a server you control.".format(
                        mirror_description_type
                    )
                ),
                "type": "select",
                "options": [
                    {
                        "key": NO_MIRROR_INTEGRATION,
                        "label": _(f"None - Do not mirror {mirror_description_type}"),
                    }
                ],
            }
        )

    COLLECTION_MIRROR_SETTINGS = settings


class ExternalIntegrationError(Base):
    __tablename__ = "externalintegrationerrors"

    id = Column(Integer, primary_key=True)
    time = Column(DateTime, default=utc_now)
    error = Column(Unicode)
    external_integration_id = Column(
        Integer,
        ForeignKey(
            "externalintegrations.id",
            name="fk_error_externalintegrations_id",
            ondelete="CASCADE",
        ),
    )


class ExternalIntegration(Base):

    """An external integration contains configuration for connecting
    to a third-party API.
    """

    GREEN = "green"
    RED = "red"

    STATUS = saEnum(GREEN, RED, name="external_integration_status")

    # Possible goals of ExternalIntegrations.
    #
    # These integrations are associated with external services which authenticate library administrators
    ADMIN_AUTH_GOAL = "admin_auth"

    # These integrations are associated with external services such as
    # SIP2 which authenticate library patrons. Other constants related
    # to this are defined in the circulation manager.
    PATRON_AUTH_GOAL = "patron_auth"

    # These integrations are associated with external services such
    # as Overdrive which provide access to books.
    LICENSE_GOAL = "licenses"

    # These integrations are associated with external services such as
    # the metadata wrangler, which provide information about books,
    # but not the books themselves.
    METADATA_GOAL = "metadata"

    # These integrations are associated with external services such as
    # S3 that provide access to book covers.
    STORAGE_GOAL = MirrorUploader.STORAGE_GOAL

    # These integrations are associated with external services such as
    # Opensearch that provide indexed search.
    SEARCH_GOAL = "search"

    # These integrations are associated with external services such as
    # Google Analytics, which receive analytics events.
    ANALYTICS_GOAL = "analytics"

    # These integrations are associated with external services such as
    # Adobe Vendor ID, which manage access to DRM-dependent content.
    DRM_GOAL = "drm"

    # These integrations are associated with external services that
    # help patrons find libraries.
    DISCOVERY_GOAL = "discovery"

    # These integrations are associated with external services that
    # collect logs of server-side events.
    LOGGING_GOAL = "logging"

    # These integrations are associated with external services that
    # a library uses to manage its catalog.
    CATALOG_GOAL = "ils_catalog"

    # Supported protocols for ExternalIntegrations with LICENSE_GOAL.
    OPDS_IMPORT = "OPDS Import"
    OPDS2_IMPORT = "OPDS 2.0 Import"
    OVERDRIVE = DataSourceConstants.OVERDRIVE
    ODILO = DataSourceConstants.ODILO
    BIBLIOTHECA = DataSourceConstants.BIBLIOTHECA
    AXIS_360 = DataSourceConstants.AXIS_360
    OPDS_FOR_DISTRIBUTORS = "OPDS for Distributors"
    ENKI = DataSourceConstants.ENKI
    FEEDBOOKS = DataSourceConstants.FEEDBOOKS
    ODL = "ODL"
    ODL2 = "ODL 2.0"
    LCP = DataSourceConstants.LCP
    MANUAL = DataSourceConstants.MANUAL
    PROQUEST = DataSourceConstants.PROQUEST

    # These protocols were used on the Content Server when mirroring
    # content from a given directory or directly from Project
    # Gutenberg, respectively. DIRECTORY_IMPORT was replaced by
    # MANUAL.  GUTENBERG has yet to be replaced, but will eventually
    # be moved into LICENSE_PROTOCOLS.
    DIRECTORY_IMPORT = "Directory Import"
    GUTENBERG = DataSourceConstants.GUTENBERG

    LICENSE_PROTOCOLS = [
        OPDS_IMPORT,
        OVERDRIVE,
        ODILO,
        BIBLIOTHECA,
        AXIS_360,
        GUTENBERG,
        ENKI,
        MANUAL,
    ]

    # Some integrations with LICENSE_GOAL imply that the data and
    # licenses come from a specific data source.
    DATA_SOURCE_FOR_LICENSE_PROTOCOL = {
        OVERDRIVE: DataSourceConstants.OVERDRIVE,
        ODILO: DataSourceConstants.ODILO,
        BIBLIOTHECA: DataSourceConstants.BIBLIOTHECA,
        AXIS_360: DataSourceConstants.AXIS_360,
        ENKI: DataSourceConstants.ENKI,
        FEEDBOOKS: DataSourceConstants.FEEDBOOKS,
    }

    # Integrations with METADATA_GOAL
    BIBBLIO = "Bibblio"
    CONTENT_CAFE = "Content Cafe"
    NOVELIST = "NoveList Select"
    NYPL_SHADOWCAT = "Shadowcat"
    NYT = "New York Times"
    CONTENT_SERVER = "Content Server"

    # Integrations with STORAGE_GOAL
    S3 = "Amazon S3"
    MINIO = "MinIO"
    LCP = "LCP"

    # Integrations with SEARCH_GOAL
    OPENSEARCH = "Opensearch"

    # Integrations with DRM_GOAL
    ADOBE_VENDOR_ID = "Adobe Vendor ID"

    # Integrations with DISCOVERY_GOAL
    OPDS_REGISTRATION = "OPDS Registration"

    # Integrations with ANALYTICS_GOAL
    GOOGLE_ANALYTICS = "Google Analytics"

    # Integrations with LOGGING_GOAL
    INTERNAL_LOGGING = "Internal logging"
    CLOUDWATCH = "AWS Cloudwatch Logs"

    # Integrations with CATALOG_GOAL
    MARC_EXPORT = "MARC Export"

    # Keys for common configuration settings

    # If there is a special URL to use for access to this API,
    # put it here.
    URL = "url"

    # If access requires authentication, these settings represent the
    # username/password or key/secret combination necessary to
    # authenticate. If there's a secret but no key, it's stored in
    # 'password'.
    USERNAME = "username"
    PASSWORD = "password"

    # If the request should use a custom headers, put it here.
    CUSTOM_ACCEPT_HEADER = "custom_accept_header"

    # If want to use an identifier different from <id>, use this config.
    PRIMARY_IDENTIFIER_SOURCE = "primary_identifier_source"
    DCTERMS_IDENTIFIER = "first_dcterms_identifier"

    # If the library-collection pair should display books with holds when no loans are available
    DISPLAY_RESERVES = "dont_display_reserves"

    # The token auth for an opds/opds2 feed
    TOKEN_AUTH = "token_auth_endpoint"

    __tablename__ = "externalintegrations"
    id = Column(Integer, primary_key=True)

    # Each integration should have a protocol (explaining what type of
    # code or network traffic we need to run to get things done) and a
    # goal (explaining the real-world goal of the integration).
    #
    # Basically, the protocol is the 'how' and the goal is the 'why'.
    protocol = Column(Unicode, nullable=False)
    goal = Column(Unicode, nullable=True)

    # A unique name for this ExternalIntegration. This is primarily
    # used to identify ExternalIntegrations from command-line scripts.
    name = Column(Unicode, nullable=True, unique=True)

    status: Mapped[str] = Column(STATUS, server_default=str(GREEN))
    last_status_update = Column(DateTime, nullable=True)

    # Any additional configuration information goes into
    # ConfigurationSettings.
    settings: Mapped[List[ConfigurationSetting]] = relationship(
        "ConfigurationSetting",
        backref="external_integration",
        cascade="all, delete",
        uselist=True,
    )

    # Any number of Collections may designate an ExternalIntegration
    # as the source of their configuration
    collections: Mapped[List[Collection]] = relationship(
        "Collection",
        backref="_external_integration",
        foreign_keys="Collection.external_integration_id",
    )

    links: Mapped[List[ExternalIntegrationLink]] = relationship(
        "ExternalIntegrationLink",
        backref="integration",
        foreign_keys="ExternalIntegrationLink.external_integration_id",
        cascade="all, delete-orphan",
    )

    other_links: Mapped[List[ExternalIntegrationLink]] = relationship(
        "ExternalIntegrationLink",
        backref="other_integration",
        foreign_keys="ExternalIntegrationLink.other_integration_id",
        cascade="all, delete-orphan",
    )

    libraries: Mapped[List[Library]] = relationship(
        "Library",
        back_populates="integrations",
        secondary=lambda: externalintegrations_libraries,
        uselist=True,
    )

    def __repr__(self):
        return "<ExternalIntegration: protocol=%s goal='%s' settings=%d ID=%d>" % (
            self.protocol,
            self.goal,
            len(self.settings),
            self.id,
        )

    @classmethod
    def for_goal(cls, _db, goal):
        """Return all external integrations by goal type."""
        integrations = _db.query(cls).filter(cls.goal == goal).order_by(cls.name)

        return integrations

    @classmethod
    def for_collection_and_purpose(cls, _db, collection, purpose):
        """Find the ExternalIntegration for the collection.

        :param collection: Use the mirror configuration for this Collection.
        :param purpose: Use the purpose of the mirror configuration.
        """
        qu = (
            _db.query(cls)
            .join(
                ExternalIntegrationLink,
                ExternalIntegrationLink.other_integration_id == cls.id,
            )
            .filter(
                ExternalIntegrationLink.external_integration_id
                == collection.external_integration_id,
                ExternalIntegrationLink.purpose == purpose,
            )
        )
        integrations = qu.all()
        if not integrations:
            raise CannotLoadConfiguration(
                "No storage integration for collection '%s' and purpose '%s' is configured."
                % (collection.name, purpose)
            )
        if len(integrations) > 1:
            raise CannotLoadConfiguration(
                "Multiple integrations found for collection '%s' and purpose '%s'"
                % (collection.name, purpose)
            )

        [integration] = integrations
        return integration

    @classmethod
    def lookup(cls, _db, protocol, goal, library=None):

        integrations = _db.query(cls).filter(cls.protocol == protocol, cls.goal == goal)

        if library:
            integrations = integrations.join(cls.libraries).filter(
                Library.id == library.id
            )

        integrations = integrations.all()
        if len(integrations) > 1:
            logging.warning(f"Multiple integrations found for '{protocol}'/'{goal}'")

        if [i for i in integrations if i.libraries] and not library:
            raise ValueError(
                "This ExternalIntegration requires a library and none was provided."
            )

        if not integrations:
            return None
        return integrations[0]

    @classmethod
    def with_setting_value(cls, _db, protocol, goal, key, value):
        """Find ExternalIntegrations with the given protocol, goal, and with a
        particular ConfigurationSetting key/value pair.
        This is useful in a scenario where an ExternalIntegration is
        made unique by a ConfigurationSetting, such as
        ExternalIntegration.URL, rather than by anything in the
        ExternalIntecation itself.

        :param protocol: ExternalIntegrations must have this protocol.
        :param goal: ExternalIntegrations must have this goal.
        :param key: Look only at ExternalIntegrations with
            a ConfigurationSetting for this key.
        :param value: Find ExternalIntegrations whose ConfigurationSetting
            has this value.
        :return: A Query object.
        """
        return (
            _db.query(ExternalIntegration)
            .join(ExternalIntegration.settings)
            .filter(ExternalIntegration.goal == goal)
            .filter(ExternalIntegration.protocol == protocol)
            .filter(ConfigurationSetting.key == key)
            .filter(ConfigurationSetting.value == value)
        )

    @classmethod
    def admin_authentication(cls, _db):
        admin_auth = get_one(_db, cls, goal=cls.ADMIN_AUTH_GOAL)
        return admin_auth

    @classmethod
    def for_library_and_goal(cls, _db, library, goal):
        """Find all ExternalIntegrations associated with the given
        Library and the given goal.
        :return: A Query.
        """
        return (
            _db.query(ExternalIntegration)
            .join(ExternalIntegration.libraries)
            .filter(ExternalIntegration.goal == goal)
            .filter(Library.id == library.id)
        )

    @classmethod
    def one_for_library_and_goal(cls, _db, library, goal):
        """Find the ExternalIntegration associated with the given
        Library and the given goal.
        :return: An ExternalIntegration, or None.
        :raise: CannotLoadConfiguration
        """
        integrations = cls.for_library_and_goal(_db, library, goal).all()
        if len(integrations) == 0:
            return None
        if len(integrations) > 1:
            raise CannotLoadConfiguration(
                "Library %s defines multiple integrations with goal %s!"
                % (library.name, goal)
            )
        return integrations[0]

    def set_setting(self, key, value):
        """Create or update a key-value setting for this ExternalIntegration."""
        setting = self.setting(key)
        setting.value = value
        return setting

    def setting(self, key):
        """Find or create a ConfigurationSetting on this ExternalIntegration.
        :param key: Name of the setting.
        :return: A ConfigurationSetting
        """
        return ConfigurationSetting.for_externalintegration(key, self)

    @hybrid_property
    def url(self):
        return self.setting(self.URL).value

    @url.setter
    def url(self, new_url):
        self.set_setting(self.URL, new_url)

    @hybrid_property
    def username(self):
        return self.setting(self.USERNAME).value

    @username.setter
    def username(self, new_username):
        self.set_setting(self.USERNAME, new_username)

    @hybrid_property
    def password(self):
        return self.setting(self.PASSWORD).value

    @password.setter
    def password(self, new_password):
        return self.set_setting(self.PASSWORD, new_password)

    @hybrid_property
    def custom_accept_header(self):
        return self.setting(self.CUSTOM_ACCEPT_HEADER).value

    @custom_accept_header.setter
    def custom_accept_header(self, new_custom_accept_header):
        return self.set_setting(self.CUSTOM_ACCEPT_HEADER, new_custom_accept_header)

    @hybrid_property
    def primary_identifier_source(self):
        return self.setting(self.PRIMARY_IDENTIFIER_SOURCE).value

    @primary_identifier_source.setter
    def primary_identifier_source(self, new_primary_identifier_source):
        return self.set_setting(
            self.PRIMARY_IDENTIFIER_SOURCE, new_primary_identifier_source
        )

    def explain(self, library=None, include_secrets=False):
        """Create a series of human-readable strings to explain an
        ExternalIntegration's settings.

        :param library: Include additional settings imposed upon this
            ExternalIntegration by the given Library.
        :param include_secrets: For security reasons,
            sensitive settings such as passwords are not displayed by default.
        :return: A list of explanatory strings.
        """
        lines = []
        lines.append("ID: %s" % self.id)
        if self.name:
            lines.append("Name: %s" % self.name)
        lines.append(f"Protocol/Goal: {self.protocol}/{self.goal}")

        def key(setting):
            if setting.library:
                return setting.key, setting.library.name
            return (setting.key, None)

        for setting in sorted(self.settings, key=key):
            if library and setting.library and setting.library != library:
                # This is a different library's specialization of
                # this integration. Ignore it.
                continue
            if setting.value is None:
                # The setting has no value. Ignore it.
                continue
            explanation = f"{setting.key}='{setting.value}'"
            if setting.library:
                explanation = "{} (applies only to {})".format(
                    explanation,
                    setting.library.name,
                )
            if include_secrets or not setting.is_secret:
                lines.append(explanation)
        return lines


class ConfigurationSetting(Base, HasSessionCache):
    """An extra piece of site configuration.
    A ConfigurationSetting may be associated with an
    ExternalIntegration, a Library, both, or neither.
    * The secret used by the circulation manager to sign OAuth bearer
    tokens is not associated with an ExternalIntegration or with a
    Library.
    * The link to a library's privacy policy is associated with the
    Library, but not with any particular ExternalIntegration.
    * The "website ID" for an Overdrive collection is associated with
    an ExternalIntegration (the Overdrive integration), but not with
    any particular Library (since multiple libraries might share an
    Overdrive collection).
    * The "identifier prefix" used to determine which library a patron
    is a patron of, is associated with both a Library and an
    ExternalIntegration.
    """

    __tablename__ = "configurationsettings"
    id = Column(Integer, primary_key=True)
    external_integration_id = Column(
        Integer, ForeignKey("externalintegrations.id"), index=True
    )
    library_id = Column(Integer, ForeignKey("libraries.id"), index=True)
    key = Column(Unicode)
    _value = Column("value", Unicode)

    __table_args__ = (
        # Unique indexes to prevent the creation of redundant
        # configuration settings.
        # If both external_integration_id and library_id are null,
        # then the key--the name of a sitewide setting--must be unique.
        Index(
            "ix_configurationsettings_key",
            key,
            unique=True,
            postgresql_where=and_(external_integration_id == None, library_id == None),
        ),
        # If external_integration_id is null but library_id is not,
        # then (library_id, key) must be unique.
        Index(
            "ix_configurationsettings_library_id_key",
            library_id,
            key,
            unique=True,
            postgresql_where=(external_integration_id == None),
        ),
        # If library_id is null but external_integration_id is not,
        # then (external_integration_id, key) must be unique.
        Index(
            "ix_configurationsettings_external_integration_id_key",
            external_integration_id,
            key,
            unique=True,
            postgresql_where=library_id == None,
        ),
        # If both external_integration_id and library_id have values,
        # then (external_integration_id, library_id, key) must be
        # unique.
        Index(
            "ix_configurationsettings_external_integration_id_library_id_key",
            external_integration_id,
            library_id,
            key,
            unique=True,
        ),
    )

    def __repr__(self):
        return "<ConfigurationSetting: key=%s, ID=%d>" % (self.key, self.id)

    @classmethod
    def sitewide_secret(cls, _db, key):
        """Find or create a sitewide shared secret.
        The value of this setting doesn't matter, only that it's
        unique across the site and that it's always available.
        """
        secret = ConfigurationSetting.sitewide(_db, key)
        if not secret.value:
            secret.value = random_string(24)
            # Commit to get this in the database ASAP.
            _db.commit()
        return secret.value

    @classmethod
    def explain(cls, _db, include_secrets=False):
        """Explain all site-wide ConfigurationSettings."""
        lines = []
        site_wide_settings = []

        for setting in (
            _db.query(ConfigurationSetting)
            .filter(ConfigurationSetting.library == None)
            .filter(ConfigurationSetting.external_integration == None)
        ):
            if not include_secrets and setting.key.endswith("_secret"):
                continue
            site_wide_settings.append(setting)
        if site_wide_settings:
            lines.append("Site-wide configuration settings:")
            lines.append("---------------------------------")
        for setting in sorted(site_wide_settings, key=lambda s: s.key):
            if setting.value is None:
                continue
            lines.append(f"{setting.key}='{setting.value}'")
        return lines

    @classmethod
    def sitewide(cls, _db, key):
        """Find or create a sitewide ConfigurationSetting."""
        return cls.for_library_and_externalintegration(_db, key, None, None)

    @classmethod
    def for_library(cls, key, library):
        """Find or create a ConfigurationSetting for the given Library."""
        _db = Session.object_session(library)
        return cls.for_library_and_externalintegration(_db, key, library, None)

    @classmethod
    def for_externalintegration(cls, key, externalintegration):
        """Find or create a ConfigurationSetting for the given
        ExternalIntegration.
        """
        _db = Session.object_session(externalintegration)
        return cls.for_library_and_externalintegration(
            _db, key, None, externalintegration
        )

    @classmethod
    def _cache_key(cls, library, external_integration, key):
        if library:
            library_id = library.id
        else:
            library_id = None
        if external_integration:
            external_integration_id = external_integration.id
        else:
            external_integration_id = None
        return (library_id, external_integration_id, key)

    def cache_key(self):
        return self._cache_key(self.library, self.external_integration, self.key)

    @classmethod
    def for_library_and_externalintegration(
        cls, _db, key, library, external_integration
    ):
        """Find or create a ConfigurationSetting associated with a Library
        and an ExternalIntegration.
        """

        def create():
            """Function called when a ConfigurationSetting is not found in cache
            and must be created.
            """
            return get_one_or_create(
                _db,
                ConfigurationSetting,
                library=library,
                external_integration=external_integration,
                key=key,
            )

        # ConfigurationSettings are stored in cache based on their library,
        # external integration, and the name of the setting.
        cache_key = cls._cache_key(library, external_integration, key)
        setting, ignore = cls.by_cache_key(_db, cache_key, create)
        return setting

    @hybrid_property
    def value(self):

        """What's the current value of this configuration setting?
        If not present, the value may be inherited from some other
        ConfigurationSetting.
        """
        if self._value:
            # An explicitly set value always takes precedence.
            return self._value
        elif self.library and self.external_integration:
            # This is a library-specific specialization of an
            # ExternalIntegration. Treat the value set on the
            # ExternalIntegration as a default.
            return self.for_externalintegration(
                self.key, self.external_integration
            ).value
        elif self.library:
            # This is a library-specific setting. Treat the site-wide
            # value as a default.
            _db = Session.object_session(self)
            return self.sitewide(_db, self.key).value
        return self._value

    @value.setter
    def value(self, new_value):
        if isinstance(new_value, bytes):
            new_value = new_value.decode("utf8")
        elif new_value is not None:
            new_value = str(new_value)
        self._value = new_value

    @classmethod
    def _is_secret(self, key):
        """Should the value of the given key be treated as secret?
        This will have to do, in the absence of programmatic ways of
        saying that a specific setting should be treated as secret.
        """
        return any(
            key == x
            or key.startswith("%s_" % x)
            or key.endswith("_%s" % x)
            or ("_%s_" % x) in key
            for x in ("secret", "password")
        )

    @property
    def is_secret(self):
        """Should the value of this key be treated as secret?"""
        return self._is_secret(self.key)

    def value_or_default(self, default):
        """Return the value of this setting. If the value is None,
        set it to `default` and return that instead.
        """
        if self.value is None:
            self.value = default
        return self.value

    MEANS_YES = {"true", "t", "yes", "y"}

    @property
    def bool_value(self) -> bool | None:
        """Turn the value into a boolean if possible.
        :return: A boolean, or None if there is no value.
        """
        if self.value:
            if self.value.lower() in self.MEANS_YES:
                return True
            return False
        return None

    @property
    def int_value(self) -> int | None:
        """Turn the value into an int if possible.
        :return: An integer, or None if there is no value.
        :raise ValueError: If the value cannot be converted to an int.
        """
        if self.value:
            return int(self.value)
        return None

    @property
    def float_value(self) -> float | None:
        """Turn the value into an float if possible.
        :return: A float, or None if there is no value.
        :raise ValueError: If the value cannot be converted to a float.
        """
        if self.value:
            return float(self.value)
        return None

    @property
    def json_value(self):
        """Interpret the value as JSON if possible.
        :return: An object, or None if there is no value.
        :raise ValueError: If the value cannot be parsed as JSON.
        """
        if self.value:
            return json.loads(self.value)
        return None

    # As of this release of the software, this is our best guess as to
    # which data sources should have their audiobooks excluded from
    # lanes.
    EXCLUDED_AUDIO_DATA_SOURCES_DEFAULT: list[str] = []

    @classmethod
    def excluded_audio_data_sources(cls, _db):
        """List the data sources whose audiobooks should not be published in
        feeds, either because this server can't fulfill them or the
        expected client can't play them.
        Most methods like this go into Configuration, but this one needs
        to reference data model objects for its default value.
        """
        value = cls.sitewide(_db, Configuration.EXCLUDED_AUDIO_DATA_SOURCES).json_value
        if value is None:
            value = cls.EXCLUDED_AUDIO_DATA_SOURCES_DEFAULT
        return value


class HasExternalIntegration(metaclass=ABCMeta):
    """Interface allowing to get access to an external integration"""

    @abstractmethod
    def external_integration(self, db: Session) -> Optional[ExternalIntegration]:
        """Returns an external integration associated with this object

        :param db: Database session

        :return: External integration associated with this object
        """
        raise NotImplementedError()


class BaseConfigurationStorage(metaclass=ABCMeta):
    """Serializes and deserializes values as configuration settings"""

    @abstractmethod
    def save(self, db: Session, setting_name: str, value: Any):
        """Save the value as as a new configuration setting

        :param db: Database session
        :param setting_name: Name of the configuration setting
        :param value: Value to be saved
        """
        raise NotImplementedError()

    @abstractmethod
    def load(self, db: Session, setting_name: str) -> Any:
        """Loads and returns the library's configuration setting

        :param db: Database session
        :param setting_name: Name of the configuration setting
        """
        raise NotImplementedError()


class ConfigurationStorage(BaseConfigurationStorage):
    """Serializes and deserializes values as configuration settings"""

    def __init__(self, integration_association: HasExternalIntegration):
        """Initializes a new instance of ConfigurationStorage class

        :param integration_association: Association with an external integration
        """
        self._integration_association = integration_association

    def save(self, db: Session, setting_name: str, value: Any):
        """Save the value as as a new configuration setting

        :param db: Database session
        :param setting_name: Name of the configuration setting
        :param value: Value to be saved
        """
        integration = self._integration_association.external_integration(db)
        ConfigurationSetting.for_externalintegration(
            setting_name, integration
        ).value = value

    def load(self, db: Session, setting_name: str) -> Any:
        """Loads and returns the library's configuration setting

        :param db: Database session
        :param setting_name: Name of the library's configuration setting
        """
        integration = self._integration_association.external_integration(db)
        value = ConfigurationSetting.for_externalintegration(
            setting_name, integration
        ).value

        return value


class ConfigurationAttributeType(Enum):
    """Enumeration of configuration setting types"""

    TEXT = "text"
    TEXTAREA = "textarea"
    SELECT = "select"
    NUMBER = "number"
    LIST = "list"
    MENU = "menu"

    def to_control_type(self) -> str | None:
        """Converts the value to a attribute type understandable by circulation-admin

        :return: String representation of attribute's type
        """
        # NOTE: For some reason, circulation-admin converts "text" into <text> so we have to turn it into None
        # In this case circulation-admin will use <input>
        # TODO: To be fixed in https://jira.nypl.org/browse/SIMPLY-3008
        if self.value == ConfigurationAttributeType.TEXT.value:
            return None
        else:
            return self.value


class ConfigurationAttribute(Enum):
    """Enumeration of configuration setting attributes"""

    KEY = "key"
    LABEL = "label"
    DESCRIPTION = "description"
    TYPE = "type"
    REQUIRED = "required"
    DEFAULT = "default"
    OPTIONS = "options"
    CATEGORY = "category"
    FORMAT = "format"


class ConfigurationAttributeValue(Enum):
    """Enumeration of common configuration attribute values"""

    YESVALUE = "yes"
    NOVALUE = "no"


class ConfigurationOption:
    """Key-value pair containing information about configuration attribute option"""

    def __init__(self, key: str, label: str) -> None:
        """Initializes a new instance of ConfigurationOption class

        :param key: Key
        :param label: Label
        """
        self._key = key
        self._label = label

    def __eq__(self, other: object) -> bool:
        """Compares two ConfigurationOption objects

        :param other: ConfigurationOption object

        :return: Boolean value indicating whether two items are equal
        """
        if not isinstance(other, ConfigurationOption):
            return False

        return self.key == other.key and self.label == other.label

    @property
    def key(self) -> str:
        """Returns option's key

        :return: Option's key
        """
        return self._key

    @property
    def label(self) -> str:
        """Returns option's label

        :return: Option's label
        """
        return self._label

    def to_settings(self) -> dict[str, str]:
        """Returns a dictionary containing option metadata in the SETTINGS format

        :return: Dictionary containing option metadata in the SETTINGS format
        """
        return {"key": self.key, "label": self.label}

    @staticmethod
    def from_enum(cls: type[Enum]) -> list[ConfigurationOption]:
        """Convers Enum to a list of options in the SETTINGS format

        :param cls: Enum type

        :return: List of options in the SETTINGS format
        """
        if not issubclass(cls, Enum):
            raise ValueError("Class should be descendant of Enum")

        return [ConfigurationOption(element.value, element.name) for element in cls]


class HasConfigurationSettings(metaclass=ABCMeta):
    """Interface representing class containing ConfigurationMetadata properties"""

    @abstractmethod
    def get_setting_value(self, setting_name: str) -> Any:
        """Returns a settings'value

        :param setting_name: Name of the setting

        :return: Setting's value
        """
        raise NotImplementedError()

    @abstractmethod
    def set_setting_value(self, setting_name: str, setting_value: Any):
        """Sets setting's value

        :param setting_name: Name of the setting

        :param setting_value: New value of the setting
        """
        raise NotImplementedError()


class ConfigurationMetadata:
    """Contains configuration metadata"""

    _counter = 0

    def __init__(
        self,
        key: str,
        label: str,
        description: str,
        type: ConfigurationAttributeType,
        required: bool = False,
        default: Any | None = None,
        options: list[ConfigurationOption] | None = None,
        category: str | None = None,
        format=None,
        index=None,
    ):
        """Initializes a new instance of ConfigurationMetadata class

        :param key: Setting's key
        :param label: Setting's label
        :param description: Setting's description
        :param type: Setting's type
        :param required: Boolean value indicating whether the setting is required or not
        :param default: Setting's default value
        :param options: Setting's options (used in the case of select)
        :param category: Setting's category
        """
        self._key = key
        self._label = label
        self._description = description
        self._type = type
        self._required = required
        self._default = default
        self._options = options
        self._category = category
        self._format = format

        if index is not None:
            self._index = index
        else:
            ConfigurationMetadata._counter += 1
            self._index = ConfigurationMetadata._counter

    def __get__(
        self,
        owner_instance: HasConfigurationSettings
        | IgnoredIdentifierConfiguration
        | None,
        owner_type: type | None,
    ) -> Any:
        """Returns a value of the setting

        :param owner_instance: Instance of the owner, class having instance of ConfigurationMetadata as an attribute
        :param owner_type: Owner's class

        :return: ConfigurationMetadata instance (when called via a static method) or
            the setting's value (when called via an instance method)
        """
        # If owner_instance is empty, it means that this method was called
        # via a static method of ConfigurationMetadataOwner (for example, ConfigurationBucket.to_settings).
        # In this case we need to return the metadata instance itself
        if owner_instance is None:
            return self

        if not isinstance(owner_instance, HasConfigurationSettings):
            raise Exception(
                "owner must be an instance of HasConfigurationSettings type"
            )

        setting_value = owner_instance.get_setting_value(self._key)

        if setting_value is None:
            setting_value = self.default
        elif self.type == ConfigurationAttributeType.NUMBER:
            try:
                setting_value = float(setting_value)
            except ValueError:
                if setting_value != "":
                    # A non-empty value is a "bad" value, and should raise an exception
                    raise CannotLoadConfiguration(
                        f"Could not covert {self.label}'s value '{setting_value}'."
                    )
                setting_value = self.default
        else:
            # LIST and MENU configuration settings are stored as JSON-serialized lists in the database.
            # We need to deserialize them to get actual values.
            if self.type in (
                ConfigurationAttributeType.LIST,
                ConfigurationAttributeType.MENU,
            ):
                if isinstance(setting_value, str):
                    setting_value = json.loads(setting_value)
                else:
                    # We assume that LIST and MENU values can be either JSON or empty.
                    if setting_value is not None:
                        raise ValueError(
                            f"{self._type} configuration setting '{self._key}' has an incorrect format. "
                            f"Expected JSON-serialized list but got {setting_value}."
                        )

                    setting_value = []

        return setting_value

    def __set__(
        self,
        owner_instance: HasConfigurationSettings
        | IgnoredIdentifierConfiguration
        | None,
        value: Any,
    ) -> Any:
        """Updates the setting's value

        :param owner_instance: Instance of the owner, class having instance of ConfigurationMetadata as an attribute

        :param value: New setting's value
        """
        if not isinstance(owner_instance, HasConfigurationSettings):
            raise Exception(
                "owner must be an instance of HasConfigurationSettings type"
            )

        return owner_instance.set_setting_value(self._key, value)

    @property
    def key(self) -> str:
        """Returns the setting's key

        :return: Setting's key
        """
        return self._key

    @property
    def label(self) -> str:
        """Returns the setting's label

        :return: Setting's label
        """
        return self._label

    @property
    def description(self) -> str:
        """Returns the setting's description

        :return: Setting's description
        """
        return self._description

    @property
    def type(self) -> ConfigurationAttributeType:
        """Returns the setting's type

        :return: Setting's type
        """
        return self._type

    @property
    def required(self) -> bool:
        """Returns the boolean value indicating whether the setting is required or not

        :return: Boolean value indicating whether the setting is required or not
        """
        return self._required

    @property
    def default(self) -> Any | None:
        """Returns the setting's default value

        :return: Setting's default value
        """
        return self._default

    @property
    def options(self) -> list[ConfigurationOption] | None:
        """Returns the setting's options (used in the case of select)

        :return: Setting's options (used in the case of select)
        """
        return self._options

    @property
    def category(self) -> str | None:
        """Returns the setting's category

        :return: Setting's category
        """
        return self._category

    @property
    def format(self) -> str:
        """Returns the setting's format

        :return: Setting's format
        """
        return self._format

    @property
    def index(self):
        return self._index

    @staticmethod
    def get_configuration_metadata(cls) -> list[tuple[str, ConfigurationMetadata]]:
        """Returns a list of 2-tuples containing information ConfigurationMetadata properties in the specified class

        :param cls: Class
        :return: List of 2-tuples containing information ConfigurationMetadata properties in the specified class
        """
        members = inspect.getmembers(cls)
        configuration_metadata = []

        for name, member in members:
            if isinstance(member, ConfigurationMetadata):
                configuration_metadata.append((name, member))

        configuration_metadata.sort(key=lambda pair: pair[1].index)

        return configuration_metadata

    def to_settings(self):
        return {
            ConfigurationAttribute.KEY.value: self.key,
            ConfigurationAttribute.LABEL.value: self.label,
            ConfigurationAttribute.DESCRIPTION.value: self.description,
            ConfigurationAttribute.TYPE.value: self.type.to_control_type(),
            ConfigurationAttribute.REQUIRED.value: self.required,
            ConfigurationAttribute.DEFAULT.value: self.default,
            ConfigurationAttribute.OPTIONS.value: [
                option.to_settings() for option in self.options
            ]
            if self.options
            else None,
            ConfigurationAttribute.CATEGORY.value: self.category,
            ConfigurationAttribute.FORMAT.value: self.format,
        }

    @staticmethod
    def to_bool(metadata: ConfigurationMetadata) -> bool:
        """Return a boolean scalar indicating whether the configuration setting
            contains a value that can be treated as True (see ConfigurationSetting.MEANS_YES).

        :param metadata: ConfigurationMetadata object
        :return: Boolean scalar indicating
            whether this configuration setting contains a value that can be treated as True
        """
        return str(metadata).lower() in ConfigurationSetting.MEANS_YES


class ConfigurationGrouping(HasConfigurationSettings):
    """Base class for all classes containing configuration settings

    NOTE: Be aware that it's valid only while a database session is valid and must not be stored between requests
    """

    def __init__(
        self, configuration_storage: BaseConfigurationStorage, db: Session
    ) -> None:
        """Initializes a new instance of ConfigurationGrouping

        :param configuration_storage: ConfigurationStorage object
        :param db: Database session
        """
        self._logger = logging.getLogger()
        self._configuration_storage = configuration_storage
        self._db = db

    def __enter__(self):
        return self

    def __exit__(self, exc_type, exc_val, exc_tb):
        self._db = None

    def get_setting_value(self, setting_name: str) -> Any:
        """Returns a settings'value

        :param setting_name: Name of the setting
        :return: Setting's value
        """
        return self._configuration_storage.load(self._db, setting_name)

    def set_setting_value(self, setting_name: str, setting_value: Any) -> Any:
        """Sets setting's value

        :param setting_name: Name of the setting
        :param setting_value: New value of the setting
        """
        self._configuration_storage.save(self._db, setting_name, setting_value)

    @classmethod
    def to_settings_generator(cls) -> Iterable[dict]:
        """Return a generator object returning settings in a format understandable by circulation-admin.

        :return: list of settings in a format understandable by circulation-admin.
        """
        for name, member in ConfigurationMetadata.get_configuration_metadata(cls):
            key_attribute = getattr(member, ConfigurationAttribute.KEY.value, None)
            label_attribute = getattr(member, ConfigurationAttribute.LABEL.value, None)
            description_attribute = getattr(
                member, ConfigurationAttribute.DESCRIPTION.value, None
            )
            type_attribute = getattr(member, ConfigurationAttribute.TYPE.value, None)
            control_type = (
                type_attribute.to_control_type() if type_attribute is not None else None
            )
            required_attribute = getattr(
                member, ConfigurationAttribute.REQUIRED.value, None
            )
            default_attribute = getattr(
                member, ConfigurationAttribute.DEFAULT.value, None
            )
            options_attribute = getattr(
                member, ConfigurationAttribute.OPTIONS.value, None
            )
            category_attribute = getattr(
                member, ConfigurationAttribute.CATEGORY.value, None
            )

            yield {
                ConfigurationAttribute.KEY.value: key_attribute,
                ConfigurationAttribute.LABEL.value: label_attribute,
                ConfigurationAttribute.DESCRIPTION.value: description_attribute,
                ConfigurationAttribute.TYPE.value: control_type,
                ConfigurationAttribute.REQUIRED.value: required_attribute,
                ConfigurationAttribute.DEFAULT.value: default_attribute,
                ConfigurationAttribute.OPTIONS.value: [
                    option.to_settings() for option in options_attribute
                ]
                if options_attribute
                else None,
                ConfigurationAttribute.CATEGORY.value: category_attribute,
            }

    @classmethod
    def to_settings(cls) -> list[dict[str, Any]]:
        """Return a list of settings in a format understandable by circulation-admin.

        :return: list of settings in a format understandable by circulation-admin.
        """
        return list(cls.to_settings_generator())


C = TypeVar("C", bound="ConfigurationGrouping")


class ConfigurationFactory:
    """Factory creating new instances of ConfigurationGrouping class descendants."""

    @contextmanager
    def create(
        self,
        configuration_storage: ConfigurationStorage,
        db: Session,
        configuration_grouping_class: type[C],
    ) -> Iterator[C]:
        """Create a new instance of ConfigurationGrouping.

        :param configuration_storage: ConfigurationStorage object
        :param db: Database session
        :param configuration_grouping_class: Configuration bucket's class
        :return: ConfigurationGrouping instance
        """
        with configuration_grouping_class(
            configuration_storage, db
        ) as configuration_bucket:
            yield configuration_bucket<|MERGE_RESOLUTION|>--- conflicted
+++ resolved
@@ -15,7 +15,7 @@
 from sqlalchemy import ForeignKey, Index, Integer, Unicode
 from sqlalchemy.orm import Mapped, relationship
 from sqlalchemy.orm.session import Session
-from sqlalchemy.sql.expression import and_, text
+from sqlalchemy.sql.expression import and_
 
 from core.model.hybrid import hybrid_property
 
@@ -37,19 +37,6 @@
     from core.model import Collection  # noqa: autoflake
 
 
-<<<<<<< HEAD
-@contextmanager
-def access_exclusive_lock_configurationsettings(session: Session):
-    session.begin_nested()
-    session.execute(text("LOCK TABLE configurationsettings IN ACCESS EXCLUSIVE MODE;"))
-    try:
-        yield session
-    finally:
-        session.commit()
-
-
-=======
->>>>>>> abafc9fa
 class ExternalIntegrationLink(Base, HasSessionCache):
 
     __tablename__ = "externalintegrationslinks"
