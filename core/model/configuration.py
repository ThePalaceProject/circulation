--- conflicted
+++ resolved
@@ -26,41 +26,6 @@
     from core.model import Collection  # noqa: autoflake
 
 
-<<<<<<< HEAD
-=======
-class ExternalIntegrationLink(Base):
-    __tablename__ = "externalintegrationslinks"
-
-    NO_MIRROR_INTEGRATION = "NO_MIRROR"
-    # Possible purposes that a storage external integration can be used for.
-    # These string literals may be stored in the database, so changes to them
-    # may need to be accompanied by a DB migration.
-    COVERS = "covers_mirror"
-    COVERS_KEY = f"{COVERS}_integration_id"
-
-    OPEN_ACCESS_BOOKS = "books_mirror"
-    OPEN_ACCESS_BOOKS_KEY = f"{OPEN_ACCESS_BOOKS}_integration_id"
-
-    PROTECTED_ACCESS_BOOKS = "protected_access_books_mirror"
-    PROTECTED_ACCESS_BOOKS_KEY = f"{PROTECTED_ACCESS_BOOKS}_integration_id"
-
-    ANALYTICS = "analytics_mirror"
-    ANALYTICS_KEY = f"{ANALYTICS}_integration_id"
-
-    MARC = "MARC_mirror"
-
-    id = Column(Integer, primary_key=True)
-    external_integration_id = Column(
-        Integer, ForeignKey("externalintegrations.id"), index=True
-    )
-    library_id = Column(Integer, ForeignKey("libraries.id"), index=True)
-    other_integration_id = Column(
-        Integer, ForeignKey("externalintegrations.id"), index=True
-    )
-    purpose = Column(Unicode, index=True)
-
-
->>>>>>> 5484028f
 class ExternalIntegration(Base):
 
     """An external integration contains configuration for connecting
