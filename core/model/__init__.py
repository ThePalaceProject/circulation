--- conflicted
+++ resolved
@@ -304,29 +304,6 @@
     return json.dumps(*args, default=json_encoder, **kwargs)
 
 
-<<<<<<< HEAD
-@contextmanager
-def pg_advisory_lock(
-    connection: Session, lock_id: int | None
-) -> Generator[None, None, None]:
-    """Application wide locking based on Lock IDs
-    :param connection: The database connection
-    :param lock_id: The numeric lock ID to create, if None do not create a lock at all
-    """
-    if lock_id is not None:
-        # Create the lock
-        connection.execute(text(f"SELECT pg_advisory_lock({lock_id});"))
-        try:
-            yield
-        finally:
-            # Close the lock
-            connection.execute(text(f"SELECT pg_advisory_unlock({lock_id});"))
-    else:
-        yield
-
-
-=======
->>>>>>> abafc9fa
 class SessionManager:
 
     # A function that calculates recursively equivalent identifiers
@@ -409,41 +386,11 @@
             connection.execute(sql)
 
         if initialize_data:
-            session = Session(connection)
-            cls.initialize_data(session)
-
-<<<<<<< HEAD
-                # Check if the recursive equivalents function exists already.
-                query = (
-                    select([literal_column("proname")])
-                    .select_from(table("pg_proc"))
-                    .where(literal_column("proname") == "fn_recursive_equivalents")
-                )
-                result = connection.execute(query)
-                result = list(result)
-
-                # If it doesn't, create it.
-                if not result and initialize_data:
-                    resource_file = os.path.join(
-                        cls.resource_directory(), cls.RECURSIVE_EQUIVALENTS_FUNCTION
-                    )
-                    if not os.path.exists(resource_file):
-                        raise OSError(
-                            "Could not load recursive equivalents function from %s: file does not exist."
-                            % resource_file
-                        )
-                    sql = open(resource_file).read()
-                    connection.execute(sql)
-
-                if initialize_data:
-                    with cls.session_from_connection(connection) as session:
-                        cls.initialize_data(session)
-
-                tx.commit()
-=======
+            with cls.session_from_connection(connection) as session:
+                cls.initialize_data(session)
+
         if connection:
             connection.close()
->>>>>>> abafc9fa
 
         if initialize_schema and initialize_data:
             # Only cache the engine if all initialization has been performed.
@@ -485,12 +432,7 @@
     @classmethod
     def session_from_connection(cls, connection: Connection) -> Session:
         session = Session(connection)
-<<<<<<< HEAD
         cls.setup_event_listener(session)
-=======
-        if initialize_data:
-            session = cls.initialize_data(session)
->>>>>>> abafc9fa
         return session
 
     @classmethod
