--- conflicted
+++ resolved
@@ -57,27 +57,9 @@
     OD_FULFILLMENT_CLIENT_KEY_SUFFIX = "OVERDRIVE_FULFILLMENT_CLIENT_KEY"
     OD_FULFILLMENT_CLIENT_SECRET_SUFFIX = "OVERDRIVE_FULFILLMENT_CLIENT_SECRET"
 
-<<<<<<< HEAD
     # Environment variable for SirsiDynix Auth
     SIRSI_DYNIX_APP_ID = "SIMPLIFIED_SIRSI_DYNIX_APP_ID"
 
-    # Logging stuff
-    LOGGING_LEVEL = "level"
-    LOGGING_FORMAT = "format"
-    LOG_FORMAT_TEXT = "text"
-    LOG_FORMAT_JSON = "json"
-
-    # Logging
-    LOGGING = "logging"
-    LOG_LEVEL = "level"
-    DATABASE_LOG_LEVEL = "database_level"
-    LOG_OUTPUT_TYPE = "output"
-    LOG_DATA_FORMAT = "format"
-
-    DATA_DIRECTORY = "data_directory"
-
-=======
->>>>>>> dbb7daeb
     # ConfigurationSetting key for the base url of the app.
     BASE_URL_KEY = "base_url"
 
