<<<<<<< HEAD
tree 0511bb428e80cd9ecff234b64ebc583c131c5747
parent b32c3df1ace45ebbc42db8514d151d12752a7435
author Edwin Guzman <edwin.gzmn@gmail.com> 1564520821 -0400
committer Edwin Guzman <edwin.gzmn@gmail.com> 1564520821 -0400

Updating docstrings so Sphinx can parse them correctly.
=======
tree 508c37b790078f46ebcb8872e4235f373f0b33a0
parent b32c3df1ace45ebbc42db8514d151d12752a7435
author Leonard Richardson <leonardr@segfault.org> 1564491075 -0400
committer Leonard Richardson <leonardr@segfault.org> 1564491075 -0400

Get rid of the synonym code -- it's more work than I thought to get it working and it's not a big deal right now.
>>>>>>> 381581d1
<|MERGE_RESOLUTION|>--- conflicted
+++ resolved
@@ -1,15 +1,10 @@
-<<<<<<< HEAD
-tree 0511bb428e80cd9ecff234b64ebc583c131c5747
-parent b32c3df1ace45ebbc42db8514d151d12752a7435
-author Edwin Guzman <edwin.gzmn@gmail.com> 1564520821 -0400
-committer Edwin Guzman <edwin.gzmn@gmail.com> 1564520821 -0400
+tree c7f57b5245792f8cb9692ab82bb5c54c2de9f09d
+parent 7da6737be78ac1f1493bf1dee4a6ee3ce6fb3d3c
+parent a7beec2b7f9cc44fe5a6bd3e4d54dbb8176c85cf
+author Edwin Guzman <edwin.gzmn@gmail.com> 1564521408 -0400
+committer Edwin Guzman <edwin.gzmn@gmail.com> 1564521408 -0400
 
-Updating docstrings so Sphinx can parse them correctly.
-=======
-tree 508c37b790078f46ebcb8872e4235f373f0b33a0
-parent b32c3df1ace45ebbc42db8514d151d12752a7435
-author Leonard Richardson <leonardr@segfault.org> 1564491075 -0400
-committer Leonard Richardson <leonardr@segfault.org> 1564491075 -0400
+Merge branch '3.0beta' into sphinx-documentation
 
-Get rid of the synonym code -- it's more work than I thought to get it working and it's not a big deal right now.
->>>>>>> 381581d1
+* 3.0beta:
+  Get rid of the synonym code -- it's more work than I thought to get it working and it's not a big deal right now.