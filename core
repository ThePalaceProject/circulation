tree 2d5a9e64559f7aacaa96e7f855b191a314fcc9d7
<<<<<<< HEAD
parent f68d58d32453352725380e7977464ef88b63c2ed
author Leonard Richardson <leonardr@segfault.org> 1468953261 -0400
committer Leonard Richardson <leonardr@segfault.org> 1468953261 -0400

Cleaned up script slightly.
=======
parent b29b2e84126d71567b7c99b8268619b16212e1a0
parent 9dbe017749b36e8056ebfcc962ec137fc731cbc1
author Leonard Richardson <leonardr@users.noreply.github.com> 1468954283 -0400
committer GitHub <noreply@github.com> 1468954283 -0400

Merge pull request #349 from NYPL-Simplified/dont-turn-utf8-into-windows-1252

If a string can be parsed as both UTF-8 and Windows-1252, prefer UTF-8 -- it's almost always the right answer.
>>>>>>> 8a9b4d0d
<|MERGE_RESOLUTION|>--- conflicted
+++ resolved
@@ -1,11 +1,4 @@
 tree 2d5a9e64559f7aacaa96e7f855b191a314fcc9d7
-<<<<<<< HEAD
-parent f68d58d32453352725380e7977464ef88b63c2ed
-author Leonard Richardson <leonardr@segfault.org> 1468953261 -0400
-committer Leonard Richardson <leonardr@segfault.org> 1468953261 -0400
-
-Cleaned up script slightly.
-=======
 parent b29b2e84126d71567b7c99b8268619b16212e1a0
 parent 9dbe017749b36e8056ebfcc962ec137fc731cbc1
 author Leonard Richardson <leonardr@users.noreply.github.com> 1468954283 -0400
@@ -13,5 +6,4 @@
 
 Merge pull request #349 from NYPL-Simplified/dont-turn-utf8-into-windows-1252
 
-If a string can be parsed as both UTF-8 and Windows-1252, prefer UTF-8 -- it's almost always the right answer.
->>>>>>> 8a9b4d0d
+If a string can be parsed as both UTF-8 and Windows-1252, prefer UTF-8 -- it's almost always the right answer.