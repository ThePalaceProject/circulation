<<<<<<< HEAD
tree 4fb6dffcc15915c96283b5fc51cbcd034c69404c
parent a2d8d81f7feefe8760b74f40162d16eeb6f18db8
parent f8e6afe2b9d76ad7fc7f5754ac5b91cd323ae88b
author Edwin Guzman <edwin.gzmn@gmail.com> 1525451203 -0400
committer Edwin Guzman <edwin.gzmn@gmail.com> 1525451203 -0400

Merge branch 'master' into novelist-update

* master:
  Inherit genre restrictions from a lane's parent in a way that isn't either redundant or overbroad.
  Add tests and raise a useful exception if collect_event is called with bad arguments.
  Either library or license pool must be provided.
=======
tree 0d2571f8e7e70d86658d071322eb3c086cc4f897
parent 233847c91e842b4ff7aa341b52b1dc4d35a2125a
author Leonard Richardson <leonardr@segfault.org> 1525878407 -0400
committer Leonard Richardson <leonardr@segfault.org> 1525878407 -0400

Only check for libraries if the LicensePool is in a collection.
>>>>>>> 3d586383
<|MERGE_RESOLUTION|>--- conflicted
+++ resolved
@@ -1,21 +1,23 @@
-<<<<<<< HEAD
-tree 4fb6dffcc15915c96283b5fc51cbcd034c69404c
-parent a2d8d81f7feefe8760b74f40162d16eeb6f18db8
-parent f8e6afe2b9d76ad7fc7f5754ac5b91cd323ae88b
-author Edwin Guzman <edwin.gzmn@gmail.com> 1525451203 -0400
-committer Edwin Guzman <edwin.gzmn@gmail.com> 1525451203 -0400
+tree f0820bbdbb5f58a9394b6ea560f020e24cab3ec3
+parent 75b037686e0cbd4e87ef2331516ed1d9641f326c
+parent 5407e01b1c676bc0fc7b2a595afe7beffe5b390f
+author Edwin Guzman <edwin.gzmn@gmail.com> 1525888349 -0400
+committer Edwin Guzman <edwin.gzmn@gmail.com> 1525888349 -0400
 
 Merge branch 'master' into novelist-update
 
 * master:
-  Inherit genre restrictions from a lane's parent in a way that isn't either redundant or overbroad.
-  Add tests and raise a useful exception if collect_event is called with bad arguments.
-  Either library or license pool must be provided.
-=======
-tree 0d2571f8e7e70d86658d071322eb3c086cc4f897
-parent 233847c91e842b4ff7aa341b52b1dc4d35a2125a
-author Leonard Richardson <leonardr@segfault.org> 1525878407 -0400
-committer Leonard Richardson <leonardr@segfault.org> 1525878407 -0400
-
-Only check for libraries if the LicensePool is in a collection.
->>>>>>> 3d586383
+  Only check for libraries if the LicensePool is in a collection.
+  Add collection and library availability information to the 'explain' script.
+  Fixed tests.
+  Make where_are_my_books verify that libraries exist and that they are associated with collections and lanes.
+  Rewrote call to a no-longer-class method.
+  Annotate OPDS <feed> tags with a URI for the currently selected EntryPoint.
+  Test the fix to Identifier.opds when a coverage record is missing its timestamp.
+  Removed code I committed accidentally.
+  Better explain how cutoff works.
+  Removed a redundant list() call.
+  Added defaults for the kwargs I'm popping.
+  Test that a cutoff is passed from the VerboseAnnotator to recursively_equivalent_identifier_ids.
+  Test the corrected behavior of WorkList.full_identifier.
+  Give fn_recursive_equivalents a way to give up before finding every single distantly related identifier.