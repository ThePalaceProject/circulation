<<<<<<< HEAD
tree 508c37b790078f46ebcb8872e4235f373f0b33a0
parent b32c3df1ace45ebbc42db8514d151d12752a7435
author Leonard Richardson <leonardr@segfault.org> 1564491075 -0400
committer Leonard Richardson <leonardr@segfault.org> 1564491075 -0400

Get rid of the synonym code -- it's more work than I thought to get it working and it's not a big deal right now.
=======
tree 2ad65b9e128f885c9072fbea9c939c5c96f17397
parent bee33812c4230cc7ba2cce6545a2ed68512dedb0
parent 17687f665041b59d5b5df8c61608d36f09a854b2
author Amy Slagle <amslagle@gmail.com> 1564677305 -0400
committer GitHub <noreply@github.com> 1564677305 -0400
gpgsig -----BEGIN PGP SIGNATURE-----
 
 wsBcBAABCAAQBQJdQxS5CRBK7hj4Ov3rIwAAdHIIABZUk1fhS9UojTpBcXOtBLhy
 UUm2flYGH3kePo6F2TJroN1AS1EkpKH9FXgyFchVCADFG12Yp9VWVGjAaF/2H+F3
 CKXWXKOD1MQaXVWClGB0QUMclP0skCtDbxMsBhtfCwMoal7V1wkof0NSeQ2O+YeR
 KpoHPyHdpNaVOnObPCXE4jwpMDD6vo9WBleKLo8lKWOF/nGjha8UgQWx7mjZOoP8
 j7IiGeESF4q/NoQ829yP1xHRle8FvXk6cnDH0gJpiIeeWFk47tncnz4BWy2TvxTg
 tBIyGKgd3XMzME8HvsiOfUc+TYjCrOenq+k4hVUmClLPqEqUe4cnM1WOOPTpD8M=
 =wVwM
 -----END PGP SIGNATURE-----
 

Merge pull request #1098 from NYPL-Simplified/gpo-number

Revert "Added GPO Item Number as an identifier type."
>>>>>>> a5f0b5a2
<|MERGE_RESOLUTION|>--- conflicted
+++ resolved
@@ -1,11 +1,3 @@
-<<<<<<< HEAD
-tree 508c37b790078f46ebcb8872e4235f373f0b33a0
-parent b32c3df1ace45ebbc42db8514d151d12752a7435
-author Leonard Richardson <leonardr@segfault.org> 1564491075 -0400
-committer Leonard Richardson <leonardr@segfault.org> 1564491075 -0400
-
-Get rid of the synonym code -- it's more work than I thought to get it working and it's not a big deal right now.
-=======
 tree 2ad65b9e128f885c9072fbea9c939c5c96f17397
 parent bee33812c4230cc7ba2cce6545a2ed68512dedb0
 parent 17687f665041b59d5b5df8c61608d36f09a854b2
@@ -25,5 +17,4 @@
 
 Merge pull request #1098 from NYPL-Simplified/gpo-number
 
-Revert "Added GPO Item Number as an identifier type."
->>>>>>> a5f0b5a2
+Revert "Added GPO Item Number as an identifier type."