<<<<<<< HEAD
tree 880a7a56b079a326d2aae8539f6168f066062a57
parent c5c20aaf2b93ec6c778855c7bbcc663f7a6b0777
parent f276e99424f18274a5939b0b59ec9e6659f847bf
author Edwin Guzman <edwin.gzmn@gmail.com> 1569869829 -0400
committer Edwin Guzman <edwin.gzmn@gmail.com> 1569869829 -0400

Merge branch 'master' into mirror-db

* master:
  Updated base query test and moved other test to better class.
  Filtered out superceded license pools when getting works for a lane.
=======
tree 5f0adaa055fedf5062b351386a0ed8e39938c49f
parent f276e99424f18274a5939b0b59ec9e6659f847bf
author Leonard Richardson <leonardr@segfault.org> 1569519049 -0400
committer Leonard Richardson <leonardr@segfault.org> 1569519049 -0400

Test fixes.
>>>>>>> 38cedc8b
<|MERGE_RESOLUTION|>--- conflicted
+++ resolved
@@ -1,20 +1,18 @@
-<<<<<<< HEAD
-tree 880a7a56b079a326d2aae8539f6168f066062a57
-parent c5c20aaf2b93ec6c778855c7bbcc663f7a6b0777
-parent f276e99424f18274a5939b0b59ec9e6659f847bf
-author Edwin Guzman <edwin.gzmn@gmail.com> 1569869829 -0400
-committer Edwin Guzman <edwin.gzmn@gmail.com> 1569869829 -0400
+tree d91f582324a3b075582bef512250f137340b4c28
+parent 0c8a0cedb8287dd6ca5ddf28ae6a754ad7e3f0a3
+parent b55a914b9c64665744cc1d68e53c2e95ad293c6c
+author Edwin Guzman <edwin.gzmn@gmail.com> 1569941922 -0400
+committer Edwin Guzman <edwin.gzmn@gmail.com> 1569941922 -0400
 
 Merge branch 'master' into mirror-db
 
 * master:
-  Updated base query test and moved other test to better class.
-  Filtered out superceded license pools when getting works for a lane.
-=======
-tree 5f0adaa055fedf5062b351386a0ed8e39938c49f
-parent f276e99424f18274a5939b0b59ec9e6659f847bf
-author Leonard Richardson <leonardr@segfault.org> 1569519049 -0400
-committer Leonard Richardson <leonardr@segfault.org> 1569519049 -0400
-
-Test fixes.
->>>>>>> 38cedc8b
+  Normalize all Odilo classifications to the same weight.
+  Normalize all RBdigital classifications to the trusted data source weight.
+  Add a migration for ENKI tags.
+  Move the constant from Classifier to Classification.
+  Define TRUSTED_DISTRIBUTOR_WEIGHT and use it instead of 100.
+  Just delete all the 'classify' records.
+  Fix the LCC tests.
+  Test fixes.
+  Fix some weights.