import argparse
import logging
import os
import sys
import time
from datetime import timedelta
<<<<<<< HEAD
=======
from io import StringIO
from pathlib import Path
>>>>>>> ef74e255

from alembic import command, config
from api.adobe_vendor_id import AuthdataUtility
from api.authenticator import LibraryAuthenticator
from api.bibliotheca import BibliothecaCirculationSweep
from api.config import CannotLoadConfiguration, Configuration
from api.controller import CirculationManager
from api.lanes import create_default_lanes
from api.local_analytics_exporter import LocalAnalyticsExporter
from api.marc import LibraryAnnotator as MARCLibraryAnnotator
from api.novelist import NoveListAPI
from api.nyt import NYTBestSellerAPI
from api.odl import SharedODLImporter, SharedODLImportMonitor
from api.onix import ONIXExtractor
from api.opds_for_distributors import (
    OPDSForDistributorsImporter,
    OPDSForDistributorsImportMonitor,
    OPDSForDistributorsReaperMonitor,
)
from api.overdrive import OverdriveAPI
from core.entrypoint import EntryPoint
from core.external_search import ExternalSearchIndex
from core.lane import Facets, FeaturedFacets, Lane, Pagination
from core.marc import MARCExporter
from core.metadata_layer import (
    CirculationData,
    FormatData,
    LinkData,
    MARCExtractor,
    ReplacementPolicy,
)
from core.mirror import MirrorUploader
from core.model import (
    CachedMARCFile,
    CirculationEvent,
    Collection,
    ConfigurationSetting,
    Contribution,
    DataSource,
    DeliveryMechanism,
    Edition,
    EditionConstants,
    ExternalIntegration,
    Hold,
    Hyperlink,
    Identifier,
    LicensePool,
    Loan,
    Patron,
    Representation,
    RightsStatus,
    SessionManager,
<<<<<<< HEAD
    Timestamp,
=======
    Subject,
>>>>>>> ef74e255
    get_one,
)
from core.model.configuration import ExternalIntegrationLink
from core.opds import AcquisitionFeed
from core.scripts import (
    CollectionType,
    IdentifierInputScript,
    LaneSweeperScript,
    LibraryInputScript,
    OPDSImportScript,
    PatronInputScript,
)
from core.scripts import Script as CoreScript
from core.scripts import TimestampScript
from core.util import LanguageCodes
from core.util.datetime_helpers import utc_now
from core.util.opds_writer import OPDSFeed


class Script(CoreScript):
    ...


class MetadataCalculationScript(Script):

    """Force calculate_presentation() to be called on some set of Editions.

    This assumes that the metadata is in already in the database and
    will fall into place if we just call
    Edition.calculate_presentation() and Edition.calculate_work() and
    Work.calculate_presentation().

    Most of these will be data repair scripts that do not need to be run
    regularly.

    """

    name = "Metadata calculation script"

    def q(self):
        raise NotImplementedError()

    def run(self):
        q = self.q()
        search_index_client = ExternalSearchIndex(self._db)
        self.log.info("Attempting to repair metadata for %d works" % q.count())

        success = 0
        failure = 0
        also_created_work = 0

        def checkpoint():
            self._db.commit()
            self.log.info(
                "%d successes, %d failures, %d new works.",
                success,
                failure,
                also_created_work,
            )

        i = 0
        for edition in q:
            edition.calculate_presentation()
            if edition.sort_author:
                success += 1
                work, is_new = edition.license_pool.calculate_work(
                    search_index_client=search_index_client
                )
                if work:
                    work.calculate_presentation()
                    if is_new:
                        also_created_work += 1
            else:
                failure += 1
            i += 1
            if not i % 1000:
                checkpoint()
        checkpoint()


class FillInAuthorScript(MetadataCalculationScript):
    """Fill in Edition.sort_author for Editions that have a list of
    Contributors, but no .sort_author.

    This is a data repair script that should not need to be run
    regularly.
    """

    name = "Fill in missing authors"

    def q(self):
        return (
            self._db.query(Edition)
            .join(Edition.contributions)
            .join(Contribution.contributor)
            .filter(Edition.sort_author == None)
        )


class CacheRepresentationPerLane(TimestampScript, LaneSweeperScript):

    name = "Cache one representation per lane"

    @classmethod
    def arg_parser(cls, _db):
        parser = LaneSweeperScript.arg_parser(_db)
        parser.add_argument(
            "--language",
            help="Process only lanes that include books in this language.",
            action="append",
        )
        parser.add_argument(
            "--max-depth",
            help="Stop processing lanes once you reach this depth.",
            type=int,
            default=None,
        )
        parser.add_argument(
            "--min-depth",
            help="Start processing lanes once you reach this depth.",
            type=int,
            default=1,
        )
        return parser

    def __init__(
        self, _db=None, cmd_args=None, testing=False, manager=None, *args, **kwargs
    ):
        """Constructor.
        :param _db: A database connection.
        :param cmd_args: A mock set of command-line arguments, to use instead
           of looking at the actual command line.
        :param testing: If this method creates a CirculationManager object,
           this value will be passed in to its constructor as its value for
           `testing`.
        :param manager: A mock CirculationManager object, to use instead
           of creating a new one (creating a CirculationManager object is
           very time-consuming).
        :param *args: Positional arguments to pass to the superconstructor.
        :param **kwargs: Keyword arguments to pass to the superconstructor.
        """

        super().__init__(_db, *args, **kwargs)
        self.parse_args(cmd_args)
        if not manager:
            manager = CirculationManager(self._db, testing=testing)
        from api.app import app

        app.manager = manager
        self.app = app
        self.base_url = ConfigurationSetting.sitewide(
            self._db, Configuration.BASE_URL_KEY
        ).value

    def parse_args(self, cmd_args=None):
        parser = self.arg_parser(self._db)
        parsed = parser.parse_args(cmd_args)
        self.languages = []
        if parsed.language:
            for language in parsed.language:
                alpha = LanguageCodes.string_to_alpha_3(language)
                if alpha:
                    self.languages.append(alpha)
                else:
                    self.log.warning("Ignored unrecognized language code %s", alpha)
        self.max_depth = parsed.max_depth
        self.min_depth = parsed.min_depth

        # Return the parsed arguments in case a subclass needs to
        # process more args.
        return parsed

    def should_process_lane(self, lane):
        if not isinstance(lane, Lane):
            return False

        language_ok = False
        if not self.languages:
            # We are considering lanes for every single language.
            language_ok = True

        if not lane.languages:
            # The lane has no language restrictions.
            language_ok = True

        for language in self.languages:
            if language in lane.languages:
                language_ok = True
                break
        if not language_ok:
            return False

        if self.max_depth is not None and lane.depth > self.max_depth:
            return False
        if self.min_depth is not None and lane.depth < self.min_depth:
            return False

        return True

    def cache_url(self, annotator, lane, languages):
        raise NotImplementedError()

    def generate_representation(self, *args, **kwargs):
        raise NotImplementedError()

    # The generated document will probably be an OPDS acquisition
    # feed.
    ACCEPT_HEADER = OPDSFeed.ACQUISITION_FEED_TYPE

    cache_url_method = None

    def process_library(self, library):
        begin = time.time()
        client = self.app.test_client()
        ctx = self.app.test_request_context(base_url=self.base_url)
        ctx.push()
        super().process_library(library)
        ctx.pop()
        end = time.time()
        self.log.info(
            "Processed library %s in %.2fsec", library.short_name, end - begin
        )

    def process_lane(self, lane):
        """Generate a number of feeds for this lane.
        One feed will be generated for each combination of Facets and
        Pagination objects returned by facets() and pagination().
        """
        cached_feeds = []
        for facets in self.facets(lane):
            for pagination in self.pagination(lane):
                extra_description = ""
                if facets:
                    extra_description += " Facets: %s." % facets.query_string
                if pagination:
                    extra_description += " Pagination: %s." % pagination.query_string
                self.log.info(
                    "Generating feed for %s.%s", lane.full_identifier, extra_description
                )
                a = time.time()
                feed = self.do_generate(lane, facets, pagination)
                b = time.time()
                if feed:
                    cached_feeds.append(feed)
                    self.log.info(
                        "Took %.2f sec to make %d bytes.", (b - a), len(feed.data)
                    )
        total_size = sum(len(x.data) for x in cached_feeds)
        return cached_feeds

    def facets(self, lane):
        """Yield a Facets object for each set of facets this
        script is expected to handle.
        :param lane: The lane under consideration. (Different lanes may have
        different available facets.)
        :yield: A sequence of Facets objects.
        """
        yield None

    def pagination(self, lane):
        """Yield a Pagination object for each page of a feed this
        script is expected to handle.
        :param lane: The lane under consideration. (Different lanes may have
        different pagination rules.)
        :yield: A sequence of Pagination objects.
        """
        yield None


class CacheFacetListsPerLane(CacheRepresentationPerLane):
    """Cache the first two pages of every relevant facet list for this lane."""

    name = "Cache paginated OPDS feed for each lane"

    @classmethod
    def arg_parser(cls, _db):
        parser = CacheRepresentationPerLane.arg_parser(_db)
        available = Facets.DEFAULT_ENABLED_FACETS[Facets.ORDER_FACET_GROUP_NAME]
        order_help = "Generate feeds for this ordering. Possible values: %s." % (
            ", ".join(available)
        )
        parser.add_argument(
            "--order",
            help=order_help,
            action="append",
            default=[],
        )

        available = Facets.DEFAULT_ENABLED_FACETS[Facets.AVAILABILITY_FACET_GROUP_NAME]
        availability_help = (
            "Generate feeds for this availability setting. Possible values: %s."
            % (", ".join(available))
        )
        parser.add_argument(
            "--availability",
            help=availability_help,
            action="append",
            default=[],
        )

        available = Facets.DEFAULT_ENABLED_FACETS[Facets.COLLECTION_FACET_GROUP_NAME]
        collection_help = (
            "Generate feeds for this collection within each lane. Possible values: %s."
            % (", ".join(available))
        )
        parser.add_argument(
            "--collection",
            help=collection_help,
            action="append",
            default=[],
        )

        available = [x.INTERNAL_NAME for x in EntryPoint.ENTRY_POINTS]
        entrypoint_help = (
            "Generate feeds for this entry point within each lane. Possible values: %s."
            % (", ".join(available))
        )
        parser.add_argument(
            "--entrypoint",
            help=entrypoint_help,
            action="append",
            default=[],
        )

        default_pages = 2
        parser.add_argument(
            "--pages",
            help="Number of pages to cache for each facet. Default: %d" % default_pages,
            type=int,
            default=default_pages,
        )
        return parser

    def parse_args(self, cmd_args=None):
        parsed = super().parse_args(cmd_args)
        self.orders = parsed.order
        self.availabilities = parsed.availability
        self.collections = parsed.collection
        self.entrypoints = parsed.entrypoint
        self.pages = parsed.pages
        return parsed

    def facets(self, lane):
        """This script covers a user-specified combination of facets, but it
        defaults to using every combination of available facets for
        the given lane with a certain sort order.
        This means every combination of availability, collection, and
        entry point.
        That's a whole lot of feeds, which is why this script isn't
        actually used -- by the time we generate all of then, they've
        expired.
        """
        library = lane.get_library(self._db)
        default_order = library.default_facet(Facets.ORDER_FACET_GROUP_NAME)
        allowed_orders = library.enabled_facets(Facets.ORDER_FACET_GROUP_NAME)
        chosen_orders = self.orders or [default_order]

        allowed_entrypoint_names = [x.INTERNAL_NAME for x in library.entrypoints]
        default_entrypoint_name = None
        if allowed_entrypoint_names:
            default_entrypoint_name = allowed_entrypoint_names[0]

        chosen_entrypoints = self.entrypoints or allowed_entrypoint_names

        default_availability = library.default_facet(
            Facets.AVAILABILITY_FACET_GROUP_NAME
        )
        allowed_availabilities = library.enabled_facets(
            Facets.AVAILABILITY_FACET_GROUP_NAME
        )
        chosen_availabilities = self.availabilities or [default_availability]

        default_collection = library.default_facet(Facets.COLLECTION_FACET_GROUP_NAME)
        allowed_collections = library.enabled_facets(Facets.COLLECTION_FACET_GROUP_NAME)
        chosen_collections = self.collections or [default_collection]

        top_level = lane.parent is None
        for entrypoint_name in chosen_entrypoints:
            entrypoint = EntryPoint.BY_INTERNAL_NAME.get(entrypoint_name)
            if not entrypoint:
                logging.warning("Ignoring unknown entry point %s" % entrypoint_name)
                continue
            if not entrypoint_name in allowed_entrypoint_names:
                logging.warning("Ignoring disabled entry point %s" % entrypoint_name)
                continue
            for order in chosen_orders:
                if order not in allowed_orders:
                    logging.warning("Ignoring unsupported ordering %s" % order)
                    continue
                for availability in chosen_availabilities:
                    if availability not in allowed_availabilities:
                        logging.warning(
                            "Ignoring unsupported availability %s" % availability
                        )
                        continue
                    for collection in chosen_collections:
                        if collection not in allowed_collections:
                            logging.warning(
                                "Ignoring unsupported collection %s" % collection
                            )
                            continue
                        facets = Facets(
                            library=library,
                            collection=collection,
                            availability=availability,
                            entrypoint=entrypoint,
                            entrypoint_is_default=(
                                top_level
                                and entrypoint.INTERNAL_NAME == default_entrypoint_name
                            ),
                            order=order,
                            order_ascending=True,
                        )
                        yield facets

    def pagination(self, lane):
        """This script covers a user-specified number of pages."""
        page = Pagination.default()
        for pagenum in range(0, self.pages):
            yield page
            page = page.next_page
            if not page:
                # There aren't enough books to fill `self.pages`
                # pages. Stop working.
                break

    def do_generate(self, lane, facets, pagination, feed_class=None):
        feeds = []
        title = lane.display_name
        library = lane.get_library(self._db)
        annotator = self.app.manager.annotator(lane, facets=facets)
        url = annotator.feed_url(lane, facets=facets, pagination=pagination)
        feed_class = feed_class or AcquisitionFeed
        return feed_class.page(
            _db=self._db,
            title=title,
            url=url,
            worklist=lane,
            annotator=annotator,
            facets=facets,
            pagination=pagination,
            max_age=0,
        )


class CacheOPDSGroupFeedPerLane(CacheRepresentationPerLane):

    name = "Cache OPDS grouped feed for each lane"

    def should_process_lane(self, lane):
        # OPDS grouped feeds are only generated for lanes that have sublanes.
        if not lane.children:
            return False
        if self.max_depth is not None and lane.depth > self.max_depth:
            return False
        return True

    def do_generate(self, lane, facets, pagination, feed_class=None):
        title = lane.display_name
        annotator = self.app.manager.annotator(lane, facets=facets)
        url = annotator.groups_url(lane, facets)
        feed_class = feed_class or AcquisitionFeed

        # Since grouped feeds are only cached for lanes that have sublanes,
        # there's no need to consider the case of a lane with no sublanes,
        # unlike the corresponding code in OPDSFeedController.groups()
        return feed_class.groups(
            _db=self._db,
            title=title,
            url=url,
            worklist=lane,
            annotator=annotator,
            max_age=0,
            facets=facets,
        )

    def facets(self, lane):
        """Generate a Facets object for each of the library's enabled
        entrypoints.
        This is the only way grouped feeds are ever generated, so there is
        no way to override this.
        """
        top_level = lane.parent is None
        library = lane.get_library(self._db)

        # If the WorkList has explicitly defined EntryPoints, we want to
        # create a grouped feed for each EntryPoint. Otherwise, we want
        # to create a single grouped feed with no particular EntryPoint.
        #
        # We use library.entrypoints instead of lane.entrypoints
        # because WorkList.entrypoints controls which entry points you
        # can *switch to* from a given WorkList. We're handling the
        # case where you switched further up the hierarchy and now
        # you're navigating downwards.
        entrypoints = list(library.entrypoints) or [None]
        default_entrypoint = entrypoints[0]
        for entrypoint in entrypoints:
            facets = FeaturedFacets(
                minimum_featured_quality=library.minimum_featured_quality,
                uses_customlists=lane.uses_customlists,
                entrypoint=entrypoint,
                entrypoint_is_default=(top_level and entrypoint is default_entrypoint),
            )
            yield facets


class CacheMARCFiles(LaneSweeperScript):
    """Generate and cache MARC files for each input library."""

    name = "Cache MARC files"

    @classmethod
    def arg_parser(cls, _db):
        parser = LaneSweeperScript.arg_parser(_db)
        parser.add_argument(
            "--max-depth",
            help="Stop processing lanes once you reach this depth.",
            type=int,
            default=0,
        )
        parser.add_argument(
            "--force",
            help="Generate new MARC files even if MARC files have already been generated recently enough",
            dest="force",
            action="store_true",
        )
        return parser

    def __init__(self, _db=None, cmd_args=None, *args, **kwargs):
        super().__init__(_db, *args, **kwargs)
        self.parse_args(cmd_args)

    def parse_args(self, cmd_args=None):
        parser = self.arg_parser(self._db)
        parsed = parser.parse_args(cmd_args)
        self.max_depth = parsed.max_depth
        self.force = parsed.force
        return parsed

    def should_process_library(self, library):
        integration = ExternalIntegration.lookup(
            self._db,
            ExternalIntegration.MARC_EXPORT,
            ExternalIntegration.CATALOG_GOAL,
            library,
        )
        return integration is not None

    def process_library(self, library):
        if self.should_process_library(library):
            super().process_library(library)
            self.log.info("Processed library %s" % library.name)

    def should_process_lane(self, lane):
        if isinstance(lane, Lane):
            if self.max_depth is not None and lane.depth > self.max_depth:
                return False
            if lane.size == 0:
                return False
        return True

    def process_lane(self, lane, exporter=None):
        # Generate a MARC file for this lane, if one has not been generated recently enough.
        if isinstance(lane, Lane):
            library = lane.library
        else:
            library = lane.get_library(self._db)

        annotator = MARCLibraryAnnotator(library)
        exporter = exporter or MARCExporter.from_config(library)

        update_frequency = ConfigurationSetting.for_library_and_externalintegration(
            self._db, MARCExporter.UPDATE_FREQUENCY, library, exporter.integration
        ).int_value
        if update_frequency is None:
            update_frequency = MARCExporter.DEFAULT_UPDATE_FREQUENCY

        last_update = None
        files_q = (
            self._db.query(CachedMARCFile)
            .filter(CachedMARCFile.library == library)
            .filter(
                CachedMARCFile.lane == (lane if isinstance(lane, Lane) else None),
            )
            .order_by(CachedMARCFile.end_time.desc())
        )

        if files_q.count() > 0:
            last_update = files_q.first().end_time
        if (
            not self.force
            and last_update
            and (last_update > utc_now() - timedelta(days=update_frequency))
        ):
            self.log.info(
                "Skipping lane %s because last update was less than %d days ago"
                % (lane.display_name, update_frequency)
            )
            return

        # To find the storage integration for the exporter, first find the
        # external integration link associated with the exporter's external
        # integration.
        integration_link = get_one(
            self._db,
            ExternalIntegrationLink,
            external_integration_id=exporter.integration.id,
            purpose=ExternalIntegrationLink.MARC,
        )
        # Then use the "other" integration value to find the storage integration.
        storage_integration = get_one(
            self._db, ExternalIntegration, id=integration_link.other_integration_id
        )

        if not storage_integration:
            self.log.info("No storage External Integration was found.")
            return

        # First update the file with ALL the records.
        records = exporter.records(lane, annotator, storage_integration)

        # Then create a new file with changes since the last update.
        start_time = None
        if last_update:
            # Allow one day of overlap to ensure we don't miss anything due to script timing.
            start_time = last_update - timedelta(days=1)

            records = exporter.records(
                lane, annotator, storage_integration, start_time=start_time
            )


class AdobeAccountIDResetScript(PatronInputScript):
    @classmethod
    def arg_parser(cls, _db):
        parser = super().arg_parser(_db)
        parser.add_argument(
            "--delete",
            help="Actually delete credentials as opposed to showing what would happen.",
            action="store_true",
        )
        return parser

    def do_run(self, *args, **kwargs):
        parsed = self.parse_command_line(self._db, *args, **kwargs)
        patrons = parsed.patrons
        self.delete = parsed.delete
        if not self.delete:
            self.log.info(
                "This is a dry run. Nothing will actually change in the database."
            )
            self.log.info("Run with --delete to change the database.")

        if patrons and self.delete:
            self.log.warn(
                """This is not a drill.
Running this script will permanently disconnect %d patron(s) from their Adobe account IDs.
They will be unable to fulfill any existing loans that involve Adobe-encrypted files.
Sleeping for five seconds to give you a chance to back out.
You'll get another chance to back out before the database session is committed.""",
                len(patrons),
            )
            time.sleep(5)
        self.process_patrons(patrons)
        if self.delete:
            self.log.warn("All done. Sleeping for five seconds before committing.")
            time.sleep(5)
            self._db.commit()

    def process_patron(self, patron):
        """Delete all of a patron's Credentials that contain an Adobe account
        ID _or_ connect the patron to a DelegatedPatronIdentifier that
        contains an Adobe account ID.
        """
        self.log.info(
            'Processing patron "%s"',
            patron.authorization_identifier
            or patron.username
            or patron.external_identifier,
        )
        for credential in AuthdataUtility.adobe_relevant_credentials(patron):
            self.log.info(
                ' Deleting "%s" credential "%s"', credential.type, credential.credential
            )
            if self.delete:
                self._db.delete(credential)


class AvailabilityRefreshScript(IdentifierInputScript):
    """Refresh the availability information for a LicensePool, direct from the
    license source.
    """

    def do_run(self):
        args = self.parse_command_line(self._db)
        if not args.identifiers:
            raise Exception("You must specify at least one identifier to refresh.")

        # We don't know exactly how big to make these batches, but 10 is
        # always safe.
        start = 0
        size = 10
        while start < len(args.identifiers):
            batch = args.identifiers[start : start + size]
            self.refresh_availability(batch)
            self._db.commit()
            start += size

    def refresh_availability(self, identifiers):
        provider = None
        identifier = identifiers[0]
        if identifier.type == Identifier.THREEM_ID:
            sweeper = BibliothecaCirculationSweep(self._db)
            sweeper.process_batch(identifiers)
        elif identifier.type == Identifier.OVERDRIVE_ID:
            api = OverdriveAPI(self._db)
            for identifier in identifiers:
                api.update_licensepool(identifier.identifier)
        elif identifier.type == Identifier.AXIS_360_ID:
            provider = Axis360BibliographicCoverageProvider(self._db)
            provider.process_batch(identifiers)
        else:
            self.log.warn("Cannot update coverage for %r" % identifier.type)


class LanguageListScript(LibraryInputScript):
    """List all the languages with at least one non-open access work
    in the collection.
    """

    def process_library(self, library):
        print(library.short_name)
        for item in self.languages(library):
            print(item)

    def languages(self, library):
        ":yield: A list of output lines, one per language."
        for abbreviation, count in library.estimated_holdings_by_language(
            include_open_access=False
        ).most_common():
            display_name = LanguageCodes.name_for_languageset(abbreviation)
            yield "%s %i (%s)" % (abbreviation, count, display_name)


class CompileTranslationsScript(Script):
    """A script to combine translation files for circulation, core
    and the admin interface, and compile the result to be used by the
    app. The combination step is necessary because Flask-Babel does not
    support multiple domains yet.
    """

    def run(self):
        languages = Configuration.localization_languages()
        for language in languages:
            base_path = "translations/%s/LC_MESSAGES" % language
            if not os.path.exists(base_path):
                logging.warn("No translations for configured language %s" % language)
                continue

            os.system("rm %(path)s/messages.po" % dict(path=base_path))
            os.system("cat %(path)s/*.po > %(path)s/messages.po" % dict(path=base_path))

        os.system("pybabel compile -f -d translations")


class InstanceInitializationScript(TimestampScript):
    """An idempotent script to initialize an instance of the Circulation Manager.

    This script is intended for use in servers, Docker containers, etc,
    when the Circulation Manager app is being installed. It initializes
    the database and sets an appropriate alias on the ElasticSearch index.

    Because it's currently run every time a container is started, it must
    remain idempotent.
    """

    name = "Instance initialization"

    TEST_SQL = "SELECT * FROM pg_catalog.pg_tables where tablename='libraries';"

    def run(self, *args, **kwargs):
        # Create a special database session that doesn't initialize
        # the ORM -- this could be fatal if there are migration
        # scripts that haven't run yet.
        #
        # In fact, we don't even initialize the database schema,
        # because that's the thing we're trying to check for.
        url = Configuration.database_url()
        _db = SessionManager.session(
            url, initialize_data=False, initialize_schema=False
        )

        result = None
        try:
            # We need to check for the existence of a known table --
            # this will demonstrate that this script has been run before --
            # but we don't need to actually look at what we get from the
            # database.
            #
            # Basically, if this succeeds, we can bail out and not run
            # the rest of the script.
            result = _db.execute(self.TEST_SQL).first()
        except Exception as e:
            # This did _not_ succeed, so the schema is probably not
            # initialized and we do need to run this script.. This
            # database session is useless now, but we'll create a new
            # one during the super() call, and use that one to do the
            # work.
            _db.close()

        if result is None:
            super().run(*args, **kwargs)
        else:
            self.log.error(
                "I think this site has already been initialized; doing nothing."
            )

    def do_run(self, ignore_search=False):
        # Creates a "-current" alias on the Elasticsearch client.
        if not ignore_search:
            try:
                search_client = ExternalSearchIndex(self._db)
            except CannotLoadConfiguration as e:
                # Elasticsearch isn't configured, so do nothing.
                pass

        # Stamp the most recent migration as the current state of the DB
        conf = config.Config(str(Path(__file__).parent.absolute() / "alembic.ini"))
        conf.set_main_option("sqlalchemy.url", Configuration.database_url())
        command.stamp(conf, "head")

        # Create a secret key if one doesn't already exist.
        ConfigurationSetting.sitewide_secret(self._db, Configuration.SECRET_KEY)


class LoanReaperScript(TimestampScript):
    """Remove expired loans and holds whose owners have not yet synced
    with the loan providers.

    This stops the library from keeping a record of the final loans and
    holds of a patron who stopped using the circulation manager.

    If a loan or (more likely) hold is removed incorrectly, it will be
    restored the next time the patron syncs their loans feed.
    """

    name = "Remove expired loans and holds from local database"

    def do_run(self):
        now = utc_now()

        # Reap loans and holds that we know have expired.
        for obj, what in ((Loan, "loans"), (Hold, "holds")):
            qu = self._db.query(obj).filter(obj.end < now)
            self._reap(qu, "expired %s" % what)

        for obj, what, max_age in (
            (Loan, "loans", timedelta(days=90)),
            (Hold, "holds", timedelta(days=365)),
        ):
            # Reap loans and holds which have no end date and are very
            # old. It's very likely these loans and holds have expired
            # and we simply don't have the information.
            older_than = now - max_age
            qu = (
                self._db.query(obj)
                .join(obj.license_pool)
                .filter(obj.end == None)
                .filter(obj.start < older_than)
                .filter(LicensePool.open_access == False)
            )
            explain = "{} older than {}".format(what, older_than.strftime("%Y-%m-%d"))
            self._reap(qu, explain)

    def _reap(self, qu, what):
        """Delete every database object that matches the given query.

        :param qu: The query that yields objects to delete.
        :param what: A human-readable explanation of what's being
                     deleted.
        """
        counter = 0
        print("Reaping %d %s." % (qu.count(), what))
        for o in qu:
            self._db.delete(o)
            counter += 1
            if not counter % 100:
                print(counter)
                self._db.commit()
        self._db.commit()


class DisappearingBookReportScript(Script):

    """Print a TSV-format report on books that used to be in the
    collection, or should be in the collection, but aren't.
    """

    def do_run(self):
        qu = (
            self._db.query(LicensePool)
            .filter(LicensePool.open_access == False)
            .filter(LicensePool.suppressed == False)
            .filter(LicensePool.licenses_owned <= 0)
            .order_by(LicensePool.availability_time.desc())
        )
        first_row = [
            "Identifier",
            "Title",
            "Author",
            "First seen",
            "Last seen (best guess)",
            "Current licenses owned",
            "Current licenses available",
            "Changes in number of licenses",
            "Changes in title availability",
        ]
        print("\t".join(first_row))

        for pool in qu:
            self.explain(pool)

    def investigate(self, licensepool):
        """Find when the given LicensePool might have disappeared from the
        collection.

        :param licensepool: A LicensePool.

        :return: a 3-tuple (last_seen, title_removal_events,
            license_removal_events).

        `last_seen` is the latest point at which we knew the book was
        circulating. If we never knew the book to be circulating, this
        is the first time we ever saw the LicensePool.

        `title_removal_events` is a query that returns CirculationEvents
        in which this LicensePool was removed from the remote collection.

        `license_removal_events` is a query that returns
        CirculationEvents in which LicensePool.licenses_owned went
        from having a positive number to being zero or a negative
        number.
        """
        first_activity = None
        most_recent_activity = None

        # If we have absolutely no information about the book ever
        # circulating, we act like we lost track of the book
        # immediately after seeing it for the first time.
        last_seen = licensepool.availability_time

        # If there's a recorded loan or hold on the book, that can
        # push up the last time the book was known to be circulating.
        for l in (licensepool.loans, licensepool.holds):
            for item in l:
                if not last_seen or item.start > last_seen:
                    last_seen = item.start

        # Now we look for relevant circulation events. First, an event
        # where the title was explicitly removed is pretty clearly
        # a 'last seen'.
        base_query = (
            self._db.query(CirculationEvent)
            .filter(CirculationEvent.license_pool == licensepool)
            .order_by(CirculationEvent.start.desc())
        )
        title_removal_events = base_query.filter(
            CirculationEvent.type == CirculationEvent.DISTRIBUTOR_TITLE_REMOVE
        )
        if title_removal_events.count():
            candidate = title_removal_events[-1].start
            if not last_seen or candidate > last_seen:
                last_seen = candidate

        # Also look for an event where the title went from a nonzero
        # number of licenses to a zero number of licenses. That's a
        # good 'last seen'.
        license_removal_events = (
            base_query.filter(
                CirculationEvent.type == CirculationEvent.DISTRIBUTOR_LICENSE_REMOVE,
            )
            .filter(CirculationEvent.old_value > 0)
            .filter(CirculationEvent.new_value <= 0)
        )
        if license_removal_events.count():
            candidate = license_removal_events[-1].start
            if not last_seen or candidate > last_seen:
                last_seen = candidate

        return last_seen, title_removal_events, license_removal_events

    format = "%Y-%m-%d"

    def explain(self, licensepool):
        edition = licensepool.presentation_edition
        identifier = licensepool.identifier
        last_seen, title_removal_events, license_removal_events = self.investigate(
            licensepool
        )

        data = [f"{identifier.type} {identifier.identifier}"]
        if edition:
            data.extend([edition.title, edition.author])
        if licensepool.availability_time:
            first_seen = licensepool.availability_time.strftime(self.format)
        else:
            first_seen = ""
        data.append(first_seen)
        if last_seen:
            last_seen = last_seen.strftime(self.format)
        else:
            last_seen = ""
        data.append(last_seen)
        data.append(licensepool.licenses_owned)
        data.append(licensepool.licenses_available)

        license_removals = []
        for event in license_removal_events:
            description = "{}: {}→{}".format(
                event.start.strftime(self.format),
                event.old_value,
                event.new_value,
            )
            license_removals.append(description)
        data.append(", ".join(license_removals))

        title_removals = [
            event.start.strftime(self.format) for event in title_removal_events
        ]
        data.append(", ".join(title_removals))

        print("\t".join([str(x).encode("utf8") for x in data]))


class NYTBestSellerListsScript(TimestampScript):

    name = "Update New York Times best-seller lists"

    def __init__(self, include_history=False):
        super().__init__()
        self.include_history = include_history

    def do_run(self):
        self.api = NYTBestSellerAPI.from_config(self._db)
        self.data_source = DataSource.lookup(self._db, DataSource.NYT)
        # For every best-seller list...
        names = self.api.list_of_lists()
        for l in sorted(names["results"], key=lambda x: x["list_name_encoded"]):

            name = l["list_name_encoded"]
            self.log.info("Handling list %s" % name)
            best = self.api.best_seller_list(l)

            if self.include_history:
                self.api.fill_in_history(best)
            else:
                self.api.update(best)

            # Mirror the list to the database.
            customlist = best.to_customlist(self._db)
            self.log.info("Now %s entries in the list.", len(customlist.entries))
            self._db.commit()


class OPDSForDistributorsImportScript(OPDSImportScript):
    """Import all books from the OPDS feed associated with a collection
    that requires authentication."""

    IMPORTER_CLASS = OPDSForDistributorsImporter
    MONITOR_CLASS = OPDSForDistributorsImportMonitor
    PROTOCOL = OPDSForDistributorsImporter.NAME


class OPDSForDistributorsReaperScript(OPDSImportScript):
    """Get all books from the OPDS feed associated with a collection
    to find out if any have been removed."""

    IMPORTER_CLASS = OPDSForDistributorsImporter
    MONITOR_CLASS = OPDSForDistributorsReaperMonitor
    PROTOCOL = OPDSForDistributorsImporter.NAME


class DirectoryImportScript(TimestampScript):
    """Import some books into a collection, based on a file containing
    metadata and directories containing ebook and cover files.
    """

    name = "Import new titles from a directory on disk"

    @classmethod
    def arg_parser(cls, _db):
        parser = argparse.ArgumentParser()
        parser.add_argument(
            "--collection-name",
            help="Titles will be imported into a collection with this name. The collection will be created if it does not already exist.",
            required=True,
        )
        parser.add_argument(
            "--collection-type",
            help="Collection type. Valid values are: OPEN_ACCESS (default), PROTECTED_ACCESS, LCP.",
            type=CollectionType,
            choices=list(CollectionType),
            default=CollectionType.OPEN_ACCESS,
        )
        parser.add_argument(
            "--data-source-name",
            help="All data associated with this import activity will be recorded as originating with this data source. The data source will be created if it does not already exist.",
            required=True,
        )
        parser.add_argument(
            "--metadata-file",
            help="Path to a file containing MARC or ONIX 3.0 metadata for every title in the collection",
            required=True,
        )
        parser.add_argument(
            "--metadata-format",
            help='Format of the metadata file ("marc" or "onix")',
            default="marc",
        )
        parser.add_argument(
            "--cover-directory",
            help="Directory containing a full-size cover image for every title in the collection.",
        )
        parser.add_argument(
            "--ebook-directory",
            help="Directory containing an EPUB or PDF file for every title in the collection.",
            required=True,
        )
        RS = RightsStatus
        rights_uris = ", ".join(RS.OPEN_ACCESS)
        parser.add_argument(
            "--rights-uri",
            help="A URI explaining the rights status of the works being uploaded. Acceptable values: %s"
            % rights_uris,
            required=True,
        )
        parser.add_argument(
            "--dry-run",
            help="Show what would be imported, but don't actually do the import.",
            action="store_true",
        )
        parser.add_argument(
            "--default-medium-type",
            help="Default medium type used in the case when it's not explicitly specified in a metadata file. "
            "Valid values are: {}.".format(
                ", ".join(EditionConstants.FULFILLABLE_MEDIA)
            ),
            type=str,
            choices=EditionConstants.FULFILLABLE_MEDIA,
        )

        return parser

    def do_run(self, cmd_args=None):
        parser = self.arg_parser(self._db)
        parsed = parser.parse_args(cmd_args)
        collection_name = parsed.collection_name
        collection_type = parsed.collection_type
        data_source_name = parsed.data_source_name
        metadata_file = parsed.metadata_file
        metadata_format = parsed.metadata_format
        cover_directory = parsed.cover_directory
        ebook_directory = parsed.ebook_directory
        rights_uri = parsed.rights_uri
        dry_run = parsed.dry_run
        default_medium_type = parsed.default_medium_type

        return self.run_with_arguments(
            collection_name=collection_name,
            collection_type=collection_type,
            data_source_name=data_source_name,
            metadata_file=metadata_file,
            metadata_format=metadata_format,
            cover_directory=cover_directory,
            ebook_directory=ebook_directory,
            rights_uri=rights_uri,
            dry_run=dry_run,
            default_medium_type=default_medium_type,
        )

    def run_with_arguments(
        self,
        collection_name,
        collection_type,
        data_source_name,
        metadata_file,
        metadata_format,
        cover_directory,
        ebook_directory,
        rights_uri,
        dry_run,
        default_medium_type=None,
    ):
        if dry_run:
            self.log.warning(
                "This is a dry run. No files will be uploaded and nothing will change in the database."
            )

        collection, mirrors = self.load_collection(
            collection_name, collection_type, data_source_name
        )

        if not collection or not mirrors:
            return

        self.timestamp_collection = collection

        if dry_run:
            mirrors = None

        self_hosted_collection = collection_type in (
            CollectionType.OPEN_ACCESS,
            CollectionType.PROTECTED_ACCESS,
        )
        replacement_policy = ReplacementPolicy.from_license_source(self._db)
        replacement_policy.mirrors = mirrors
        metadata_records = self.load_metadata(
            metadata_file, metadata_format, data_source_name, default_medium_type
        )
        for metadata in metadata_records:
            _, licensepool = self.work_from_metadata(
                collection,
                collection_type,
                metadata,
                replacement_policy,
                cover_directory,
                ebook_directory,
                rights_uri,
            )

            licensepool.self_hosted = True if self_hosted_collection else False

            if not dry_run:
                self._db.commit()

    def load_collection(self, collection_name, collection_type, data_source_name):
        """Locate a Collection with the given name.

        If the collection is found, it will be associated
        with the given data source and configured with existing
        covers and books mirror configurations.

        :param collection_name: Name of the Collection.
        :type collection_name: string

        :param collection_type: Type of the collection: open access/proteceted access.
        :type collection_name: CollectionType

        :param data_source_name: Associate this data source with
            the Collection if it does not already have a data source.
            A DataSource object will be created if necessary.
        :type data_source_name: string

        :return: A 2-tuple (Collection, list of MirrorUploader instances)
        :rtype: Tuple[Collection, List[MirrorUploader]]
        """
        collection, is_new = Collection.by_name_and_protocol(
            self._db,
            collection_name,
            ExternalIntegration.LCP
            if collection_type == CollectionType.LCP
            else ExternalIntegration.MANUAL,
        )

        if is_new:
            self.log.error(
                "An existing collection must be used and should be set up before running this script."
            )
            return None, None

        mirrors = dict(covers_mirror=None, books_mirror=None)

        types = [
            ExternalIntegrationLink.COVERS,
            ExternalIntegrationLink.OPEN_ACCESS_BOOKS
            if collection_type == CollectionType.OPEN_ACCESS
            else ExternalIntegrationLink.PROTECTED_ACCESS_BOOKS,
        ]
        for type in types:
            mirror_for_type = MirrorUploader.for_collection(collection, type)
            if not mirror_for_type:
                self.log.error(
                    "An existing %s mirror integration should be assigned to the collection before running the script."
                    % type
                )
                return None, None
            mirrors[type] = mirror_for_type

        data_source = DataSource.lookup(
            self._db, data_source_name, autocreate=True, offers_licenses=True
        )
        collection.external_integration.set_setting(
            Collection.DATA_SOURCE_NAME_SETTING, data_source.name
        )

        return collection, mirrors

    def load_metadata(
        self, metadata_file, metadata_format, data_source_name, default_medium_type
    ):
        """Read a metadata file and convert the data into Metadata records."""
        metadata_records = []

        if metadata_format == "marc":
            extractor = MARCExtractor()
        elif metadata_format == "onix":
            extractor = ONIXExtractor()

        with open(metadata_file) as f:
            metadata_records.extend(
                extractor.parse(f, data_source_name, default_medium_type)
            )
        return metadata_records

    def work_from_metadata(
        self, collection, collection_type, metadata, policy, *args, **kwargs
    ):
        """Creates a Work instance from metadata

        :param collection: Target collection
        :type collection: Collection

        :param collection_type: Collection's type: open access/protected access
        :type collection_type: CollectionType

        :param metadata: Book's metadata
        :type metadata: Metadata

        :param policy: Replacement policy
        :type policy: ReplacementPolicy

        :return: A 2-tuple of (Work object, LicensePool object)
        :rtype: Tuple[core.model.work.Work, LicensePool]
        """
        self.annotate_metadata(collection_type, metadata, policy, *args, **kwargs)

        if not metadata.circulation:
            # We cannot actually provide access to the book so there
            # is no point in proceeding with the import.
            return

        edition, new = metadata.edition(self._db)
        metadata.apply(edition, collection, replace=policy)
        [pool] = [x for x in edition.license_pools if x.collection == collection]
        if new:
            self.log.info("Created new edition for %s", edition.title)
        else:
            self.log.info("Updating existing edition for %s", edition.title)

        work, ignore = pool.calculate_work()
        if work:
            work.set_presentation_ready()
            self.log.info(f"FINALIZED {work.title}/{work.author}/{work.sort_author}")
        return work, pool

    def annotate_metadata(
        self,
        collection_type,
        metadata,
        policy,
        cover_directory,
        ebook_directory,
        rights_uri,
    ):
        """Add a CirculationData and possibly an extra LinkData to `metadata`

        :param collection_type: Collection's type: open access/protected access
        :type collection_type: CollectionType

        :param metadata: Book's metadata
        :type metadata: Metadata

        :param policy: Replacement policy
        :type policy: ReplacementPolicy

        :param cover_directory: Directory containing book covers
        :type cover_directory: string

        :param ebook_directory: Directory containing books
        :type ebook_directory: string

        :param rights_uri: URI explaining the rights status of the works being uploaded
        :type rights_uri: string
        """
        identifier, ignore = metadata.primary_identifier.load(self._db)
        data_source = metadata.data_source(self._db)
        mirrors = policy.mirrors

        circulation_data = self.load_circulation_data(
            collection_type,
            identifier,
            data_source,
            ebook_directory,
            mirrors,
            metadata.title,
            rights_uri,
        )
        if not circulation_data:
            # There is no point in contining.
            return

        if metadata.circulation:
            circulation_data.licenses_owned = metadata.circulation.licenses_owned
            circulation_data.licenses_available = (
                metadata.circulation.licenses_available
            )
            circulation_data.licenses_reserved = metadata.circulation.licenses_reserved
            circulation_data.patrons_in_hold_queue = (
                metadata.circulation.patrons_in_hold_queue
            )
            circulation_data.licenses = metadata.circulation.licenses

        metadata.circulation = circulation_data

        # If a cover image is available, add it to the Metadata
        # as a link.
        cover_link = None
        if cover_directory:
            cover_link = self.load_cover_link(
                identifier, data_source, cover_directory, mirrors
            )
        if cover_link:
            metadata.links.append(cover_link)
        else:
            logging.info(
                "Proceeding with import even though %r has no cover.", identifier
            )

    def load_circulation_data(
        self,
        collection_type,
        identifier,
        data_source,
        ebook_directory,
        mirrors,
        title,
        rights_uri,
    ):
        """Loads an actual copy of a book from disk

        :param collection_type: Collection's type: open access/protected access
        :type collection_type: CollectionType

        :param identifier: Book's identifier
        :type identifier: core.model.identifier.Identifier,

        :param data_source: DataSource object
        :type data_source: DataSource

        :param ebook_directory: Directory containing books
        :type ebook_directory: string

        :param mirrors: Dictionary containing mirrors for books and their covers
        :type mirrors: Dict[string, MirrorUploader]

        :param title: Book's title
        :type title: string

        :param rights_uri: URI explaining the rights status of the works being uploaded
        :type rights_uri: string

        :return: A CirculationData that contains the book as an open-access
            download, or None if no such book can be found
        :rtype: CirculationData
        """
        ignore, book_media_type, book_content = self._locate_file(
            identifier.identifier,
            ebook_directory,
            Representation.COMMON_EBOOK_EXTENSIONS,
            "ebook file",
        )
        if not book_content:
            # We couldn't find an actual copy of the book, so there is
            # no point in proceeding.
            return

        book_mirror = (
            mirrors[
                ExternalIntegrationLink.OPEN_ACCESS_BOOKS
                if collection_type == CollectionType.OPEN_ACCESS
                else ExternalIntegrationLink.PROTECTED_ACCESS_BOOKS
            ]
            if mirrors
            else None
        )

        # Use the S3 storage for books.
        if book_mirror:
            book_url = book_mirror.book_url(
                identifier,
                "." + Representation.FILE_EXTENSIONS[book_media_type],
                open_access=collection_type == CollectionType.OPEN_ACCESS,
                data_source=data_source,
                title=title,
            )
        else:
            # This is a dry run and we won't be mirroring anything.
            book_url = (
                identifier.identifier
                + "."
                + Representation.FILE_EXTENSIONS[book_media_type]
            )

        book_link_rel = (
            Hyperlink.OPEN_ACCESS_DOWNLOAD
            if collection_type == CollectionType.OPEN_ACCESS
            else Hyperlink.GENERIC_OPDS_ACQUISITION
        )
        book_link = LinkData(
            rel=book_link_rel,
            href=book_url,
            media_type=book_media_type,
            content=book_content,
        )
        formats = [
            FormatData(
                content_type=book_media_type,
                drm_scheme=DeliveryMechanism.LCP_DRM
                if collection_type == CollectionType.LCP
                else DeliveryMechanism.NO_DRM,
                link=book_link,
            )
        ]
        circulation_data = CirculationData(
            data_source=data_source.name,
            primary_identifier=identifier,
            links=[book_link],
            formats=formats,
            default_rights_uri=rights_uri,
        )
        return circulation_data

    def load_cover_link(self, identifier, data_source, cover_directory, mirrors):
        """Load an actual book cover from disk.

        :return: A LinkData containing a cover of the book, or None
            if no book cover can be found.
        """
        cover_filename, cover_media_type, cover_content = self._locate_file(
            identifier.identifier,
            cover_directory,
            Representation.COMMON_IMAGE_EXTENSIONS,
            "cover image",
        )

        if not cover_content:
            return None
        cover_filename = (
            identifier.identifier
            + "."
            + Representation.FILE_EXTENSIONS[cover_media_type]
        )

        # Use an S3 storage mirror for specifically for covers.
        if mirrors and mirrors[ExternalIntegrationLink.COVERS]:
            cover_url = mirrors[ExternalIntegrationLink.COVERS].cover_image_url(
                data_source, identifier, cover_filename
            )
        else:
            # This is a dry run and we won't be mirroring anything.
            cover_url = cover_filename

        cover_link = LinkData(
            rel=Hyperlink.IMAGE,
            href=cover_url,
            media_type=cover_media_type,
            content=cover_content,
        )
        return cover_link

    @classmethod
    def _locate_file(
        cls,
        base_filename,
        directory,
        extensions,
        file_type="file",
        mock_filesystem_operations=None,
    ):
        """Find an acceptable file in the given directory.

        :param base_filename: A string to be used as the base of the filename.

        :param directory: Look for a file in this directory.

        :param extensions: Any of these extensions for the file is
        acceptable.

        :param file_type: Human-readable description of the type of
            file we're looking for. This is used only in a log warning if
            no file can be found.

        :param mock_filesystem_operations: A test may pass in a
            2-tuple of functions to replace os.path.exists and the 'open'
            function.

        :return: A 3-tuple. (None, None, None) if no file can be
            found; otherwise (filename, media_type, contents).
        """
        if mock_filesystem_operations:
            exists_f, open_f = mock_filesystem_operations
        else:
            exists_f = os.path.exists
            open_f = open

        success_path = None
        media_type = None
        attempts = []
        for extension in extensions:
            for ext in (extension, extension.upper()):
                if not ext.startswith("."):
                    ext = "." + ext
                filename = base_filename + ext
                path = os.path.join(directory, filename)
                attempts.append(path)
                if exists_f(path):
                    media_type = Representation.MEDIA_TYPE_FOR_EXTENSION.get(
                        ext.lower()
                    )
                    content = None
                    with open_f(path, "rb") as fh:
                        content = fh.read()
                    return filename, media_type, content

        # If we went through that whole loop without returning,
        # we have failed.
        logging.warning(
            "Could not find %s for %s. Looked in: %s",
            file_type,
            base_filename,
            ", ".join(attempts),
        )
        return None, None, None


class LaneResetScript(LibraryInputScript):
    """Reset a library's lanes based on language configuration or estimates
    of the library's current collection."""

    @classmethod
    def arg_parser(cls, _db):
        parser = LibraryInputScript.arg_parser(_db)
        parser.add_argument(
            "--reset",
            help="Actually reset the lanes as opposed to showing what would happen.",
            action="store_true",
        )
        return parser

    def do_run(self, output=sys.stdout, **kwargs):
        parsed = self.parse_command_line(self._db, **kwargs)
        libraries = parsed.libraries
        self.reset = parsed.reset
        if not self.reset:
            self.log.info(
                "This is a dry run. Nothing will actually change in the database."
            )
            self.log.info("Run with --reset to change the database.")

        if libraries and self.reset:
            self.log.warn(
                """This is not a drill.
Running this script will permanently reset the lanes for %d libraries. Any lanes created from
custom lists will be deleted (though the lists themselves will be preserved).
Sleeping for five seconds to give you a chance to back out.
You'll get another chance to back out before the database session is committed.""",
                len(libraries),
            )
            time.sleep(5)
        self.process_libraries(libraries)

        new_lane_output = "New Lane Configuration:"
        for library in libraries:
            new_lane_output += "\n\nLibrary '%s':\n" % library.name

            def print_lanes_for_parent(parent):
                lanes = (
                    self._db.query(Lane)
                    .filter(Lane.library == library)
                    .filter(Lane.parent == parent)
                    .order_by(Lane.priority)
                )
                lane_output = ""
                for lane in lanes:
                    lane_output += (
                        "  "
                        + ("  " * len(list(lane.parentage)))
                        + lane.display_name
                        + "\n"
                    )
                    lane_output += print_lanes_for_parent(lane)
                return lane_output

            new_lane_output += print_lanes_for_parent(None)

        output.write(new_lane_output)

        if self.reset:
            self.log.warn("All done. Sleeping for five seconds before committing.")
            time.sleep(5)
            self._db.commit()

    def process_library(self, library):
        create_default_lanes(self._db, library)


class NovelistSnapshotScript(TimestampScript, LibraryInputScript):
    def do_run(self, output=sys.stdout, *args, **kwargs):
        parsed = self.parse_command_line(self._db, *args, **kwargs)
        for library in parsed.libraries:
            try:
                api = NoveListAPI.from_config(library)
            except CannotLoadConfiguration as e:
                self.log.info(str(e))
                continue
            if api:
                response = api.put_items_novelist(library)

                if response:
                    result = "NoveList API Response\n"
                    result += str(response)

                    output.write(result)


class SharedODLImportScript(OPDSImportScript):
    IMPORTER_CLASS = SharedODLImporter
    MONITOR_CLASS = SharedODLImportMonitor
    PROTOCOL = SharedODLImporter.NAME


class LocalAnalyticsExportScript(Script):
    """Export circulation events for a date range to a CSV file."""

    @classmethod
    def arg_parser(cls, _db):
        parser = argparse.ArgumentParser()
        parser.add_argument(
            "--start",
            help="Include circulation events that happened at or after this time.",
            required=True,
        )
        parser.add_argument(
            "--end",
            help="Include circulation events that happened before this time.",
            required=True,
        )
        return parser

    def do_run(self, output=sys.stdout, cmd_args=None, exporter=None):
        parser = self.arg_parser(self._db)
        parsed = parser.parse_args(cmd_args)
        start = parsed.start
        end = parsed.end

        exporter = exporter or LocalAnalyticsExporter()
        output.write(exporter.export(self._db, start, end))


class GenerateShortTokenScript(LibraryInputScript):
    """
    Generate a short client token of the specified duration that can be used for testing that
    involves the Adobe Vendor ID API implementation.
    """

    @classmethod
    def arg_parser(cls, _db):
        parser = super().arg_parser(_db, multiple_libraries=False)
        parser.add_argument(
            "--barcode",
            help="The patron barcode.",
            required=True,
        )
        parser.add_argument("--pin", help="The patron pin.")
        group = parser.add_mutually_exclusive_group(required=True)
        group.add_argument(
            "--days",
            help="Token expiry in days.",
            type=int,
        )
        group.add_argument(
            "--hours",
            help="Token expiry in hours.",
            type=int,
        )
        group.add_argument(
            "--minutes",
            help="Token expiry in minutes.",
            type=int,
        )
        return parser

    def do_run(self, _db=None, cmd_args=None, output=sys.stdout, authdata=None):
        _db = _db or self._db
        args = self.parse_command_line(_db, cmd_args=cmd_args)

        if len(args.libraries) != 1:
            output.write("Library not found!\n")
            sys.exit(-1)
        library = args.libraries[0]

        # First try to shortcut full authentication, by just looking up patron directly
        patron = get_one(_db, Patron, authorization_identifier=args.barcode)
        if patron is None:
            # Fall back to a full patron lookup
            auth = LibraryAuthenticator.from_config(
                _db, args.libraries[0]
            ).basic_auth_provider
            if auth is None:
                output.write("No methods to authenticate patron found!\n")
                sys.exit(-1)
            patron = auth.authenticate(
                _db, credentials={"username": args.barcode, "password": args.pin}
            )
            if not isinstance(patron, Patron):
                output.write(f"Patron not found {args.barcode}!\n")
                sys.exit(-1)

        authdata = authdata or AuthdataUtility.from_config(library, _db)
        if authdata is None:
            output.write(
                "Library not registered with library registry! Please register and try again."
            )
            sys.exit(-1)

        patron_identifier = authdata._adobe_patron_identifier(patron)
        expires = {
            k: v
            for (k, v) in vars(args).items()
            if k in ["days", "hours", "minutes"] and v is not None
        }
        vendor_id, token = authdata.encode_short_client_token(
            patron_identifier, expires=expires
        )
        username, password = token.rsplit("|", 1)

        output.write(f"Vendor ID: {vendor_id}\n")
        output.write(f"Token: {token}\n")
        output.write(f"Username: {username}\n")
        output.write(f"Password: {password}\n")<|MERGE_RESOLUTION|>--- conflicted
+++ resolved
@@ -4,11 +4,7 @@
 import sys
 import time
 from datetime import timedelta
-<<<<<<< HEAD
-=======
-from io import StringIO
 from pathlib import Path
->>>>>>> ef74e255
 
 from alembic import command, config
 from api.adobe_vendor_id import AuthdataUtility
@@ -61,11 +57,6 @@
     Representation,
     RightsStatus,
     SessionManager,
-<<<<<<< HEAD
-    Timestamp,
-=======
-    Subject,
->>>>>>> ef74e255
     get_one,
 )
 from core.model.configuration import ExternalIntegrationLink
