--- conflicted
+++ resolved
@@ -526,7 +526,6 @@
         print "\n".join(["%s %i (%s)" % l for l in sorted_languages])
         print json.dumps([l[0] for l in sorted_languages])
 
-<<<<<<< HEAD
 class CompileTranslationsScript(Script):
     """A script to combine translation files for circulation, core
     and the admin interface, and compile the result to be used by the
@@ -548,7 +547,6 @@
             os.system("pybabel update -i %(path)s/circulation-admin.po -o %(path)s/messages.po -l %(lang)s" % dict(path=base_path, lang=language))
         
         os.system("pybabel compile -f -d translations")
-=======
 
 class UpdateSearchIndexScript(RunCoverageProviderScript):
 
@@ -567,5 +565,4 @@
     def __init__(self):
         super(UpdateSearchIndexScript, self).__init__(
             SearchIndexCoverageProvider
-        )
->>>>>>> 3465a7ec
+        )