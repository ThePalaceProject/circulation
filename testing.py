from datetime import (
    datetime,
    timedelta,
)
import json
import logging
import os
import shutil
import time
import tempfile
import uuid
from nose.tools import (
    set_trace,
    eq_,
)
# TODO PYTHON3
# from psycopg2.errors import UndefinedTable
from sqlalchemy.orm.session import Session
from sqlalchemy.exc import ProgrammingError
from config import Configuration

from lane import (
    Lane,
)
from model.constants import MediaTypes
from model import (
    Base,
    PresentationCalculationPolicy,
    SessionManager,
    get_one_or_create,
    create,
)

from model import (
    CoverageRecord,
    Classification,
    Collection,
    Complaint,
    ConfigurationSetting,
    Contributor,
    Credential,
    CustomList,
    DataSource,
    DelegatedPatronIdentifier,
    DeliveryMechanism,
    Edition,
    ExternalIntegration,
    Genre,
    Hyperlink,
    Identifier,
    IntegrationClient,
    Library,
    License,
    LicensePool,
    LicensePoolDeliveryMechanism,
    Patron,
    Representation,
    Resource,
    RightsStatus,
    Subject,
    Work,
    WorkCoverageRecord,
)

from classifier import Classifier
from coverage import (
    BibliographicCoverageProvider,
    CollectionCoverageProvider,
    IdentifierCoverageProvider,
    CoverageFailure,
    WorkCoverageProvider,
)

from external_search import (
    MockExternalSearchIndex,
    ExternalSearchIndex,
    SearchIndexCoverageProvider,
)
from log import LogConfiguration
import external_search
import mock
import inspect


def package_setup():
    """Make sure the application starts in a pristine state.
    """
    # This will make sure we always connect to the test database.
    os.environ['TESTING'] = 'true'

    # This will make sure we always connect to the test database.
    os.environ['TESTING'] = 'true'

    # Ensure that the log configuration starts in a known state.
    LogConfiguration.initialize(None, testing=True)

    # Drop any existing schema. It will be recreated when
    # SessionManager.initialize() runs.
    #
    # Base.metadata.drop_all(connection) doesn't work here, so we
    # approximate by dropping every item individually.
    engine = SessionManager.engine()
    for table in reversed(Base.metadata.sorted_tables):
        if table.name.startswith('mv_'):
            # TODO: This can be removed soon. We don't create
            # materialized views anymore, but they'll still hang
            # around for a while in test databases and need to be
            # deleted.
            statement = "drop materialized view %s" % table.name
        else:
            statement = table.delete()
        try:
            engine.execute(statement)
        except ProgrammingError, e:
            # TODO PYTHON3
            # if isinstance(e.orig, UndefinedTable):
            if 'does not exist' in e.message:
                # This is the first time running these tests
                # on this server, and the tables don't exist yet.
                pass
            else:
                raise e


def package_teardown():
    if 'TESTING' in os.environ:
        del os.environ['TESTING']

class DatabaseTest(object):

    engine = None
    connection = None

    @classmethod
    def get_database_connection(cls):
        url = Configuration.database_url()
        engine, connection = SessionManager.initialize(url)

        return engine, connection

    @classmethod
    def setup_class(cls):
        # Initialize a temporary data directory.
        cls.engine, cls.connection = cls.get_database_connection()
        cls.old_data_dir = Configuration.data_directory
        cls.tmp_data_dir = tempfile.mkdtemp(dir="/tmp")
        Configuration.instance[Configuration.DATA_DIRECTORY] = cls.tmp_data_dir

        # Avoid CannotLoadConfiguration errors related to CDN integrations.
        Configuration.instance[Configuration.INTEGRATIONS] = Configuration.instance.get(
            Configuration.INTEGRATIONS, {}
        )
        Configuration.instance[Configuration.INTEGRATIONS][ExternalIntegration.CDN] = {}

    @classmethod
    def teardown_class(cls):
        # Destroy the database connection and engine.
        cls.connection.close()
        cls.engine.dispose()

        if cls.tmp_data_dir.startswith("/tmp"):
            logging.debug("Removing temporary directory %s" % cls.tmp_data_dir)
            shutil.rmtree(cls.tmp_data_dir)

        else:
            logging.warn("Cowardly refusing to remove 'temporary' directory %s" % cls.tmp_data_dir)

        Configuration.instance[Configuration.DATA_DIRECTORY] = cls.old_data_dir

    def setup(self, mock_search=True):
        # Create a new connection to the database.
        self._db = Session(self.connection)
        self.transaction = self.connection.begin_nested()

        # Start with a high number so it won't interfere with tests that search for an age or grade
        self.counter = 2000

        self.time_counter = datetime(2014, 1, 1)
        self.isbns = [
            "9780674368279", "0636920028468", "9781936460236", "9780316075978"
        ]
        if mock_search:
            self.search_mock = mock.patch(external_search.__name__ + ".ExternalSearchIndex", MockExternalSearchIndex)
            self.search_mock.start()
        else:
            self.search_mock = None

        # TODO:  keeping this for now, but need to fix it bc it hits _isbn,
        # which pops an isbn off the list and messes tests up.  so exclude
        # _ functions from participating.
        # also attempt to stop nosetest showing docstrings instead of function names.
        #for name, obj in inspect.getmembers(self):
        #    if inspect.isfunction(obj) and obj.__name__.startswith('test_'):
        #        obj.__doc__ = None


    def teardown(self):
        # Close the session.
        self._db.close()

        # Roll back all database changes that happened during this
        # test, whether in the session that was just closed or some
        # other session.
        self.transaction.rollback()

        # Remove any database objects cached in the model classes but
        # associated with the now-rolled-back session.
        Collection.reset_cache()
        ConfigurationSetting.reset_cache()
        DataSource.reset_cache()
        DeliveryMechanism.reset_cache()
        ExternalIntegration.reset_cache()
        Genre.reset_cache()
        Library.reset_cache()

        # Also roll back any record of those changes in the
        # Configuration instance.
        for key in [
                Configuration.SITE_CONFIGURATION_LAST_UPDATE,
                Configuration.LAST_CHECKED_FOR_SITE_CONFIGURATION_UPDATE
        ]:
            if key in Configuration.instance:
                del(Configuration.instance[key])

        if self.search_mock:
            self.search_mock.stop()

    def time_eq(self, a, b):
        "Assert that two times are *approximately* the same -- within 2 seconds."
        if a < b:
            delta = b-a
        else:
            delta = a-b
        total_seconds = delta.total_seconds()
        assert (total_seconds < 2), ("Delta was too large: %.2f seconds." % total_seconds)

    def shortDescription(self):
        return None # Stop nosetests displaying docstrings instead of class names when verbosity level >= 2.

    @property
    def _id(self):
        self.counter += 1
        return self.counter

    @property
    def _str(self):
        return unicode(self._id)

    @property
    def _time(self):
        v = self.time_counter
        self.time_counter = self.time_counter + timedelta(days=1)
        return v

    @property
    def _isbn(self):
        return self.isbns.pop()

    @property
    def _url(self):
        return "http://foo.com/" + self._str

    def _patron(self, external_identifier=None, library=None):
        external_identifier = external_identifier or self._str
        library = library or self._default_library
        return get_one_or_create(
            self._db, Patron, external_identifier=external_identifier,
            library=library
        )[0]

    def _contributor(self, sort_name=None, name=None, **kw_args):
        name = sort_name or name or self._str
        return get_one_or_create(self._db, Contributor, sort_name=unicode(name), **kw_args)

    def _identifier(self, identifier_type=Identifier.GUTENBERG_ID, foreign_id=None):
        if foreign_id:
            id = foreign_id
        else:
            id = self._str
        return Identifier.for_foreign_id(self._db, identifier_type, id)[0]

    def _edition(self, data_source_name=DataSource.GUTENBERG,
                 identifier_type=Identifier.GUTENBERG_ID,
                 with_license_pool=False, with_open_access_download=False,
                 title=None, language="eng", authors=None, identifier_id=None,
                 series=None, collection=None, publicationDate=None
    ):
        id = identifier_id or self._str
        source = DataSource.lookup(self._db, data_source_name)
        wr = Edition.for_foreign_id(
            self._db, source, identifier_type, id)[0]
        if not title:
            title = self._str
        wr.title = unicode(title)
        wr.medium = Edition.BOOK_MEDIUM
        if series:
            wr.series = series
        if language:
            wr.language = language
        if authors is None:
            authors = self._str
        if isinstance(authors, basestring):
            authors = [authors]
        if authors != []:
            primary_author_name = unicode(authors[0])
            contributor = wr.add_contributor(primary_author_name, Contributor.PRIMARY_AUTHOR_ROLE)
            # add_contributor assumes authors[0] is a sort_name,
            # but it may be a display name. If so, set that field as well.
            if not contributor.display_name and ',' not in primary_author_name:
                contributor.display_name = primary_author_name
            wr.author = primary_author_name

        for author in authors[1:]:
            wr.add_contributor(unicode(author), Contributor.AUTHOR_ROLE)
        if publicationDate:
            wr.published = publicationDate

        if with_license_pool or with_open_access_download:
            pool = self._licensepool(
                wr, data_source_name=data_source_name,
                with_open_access_download=with_open_access_download,
                collection=collection
            )

            pool.set_presentation_edition()
            return wr, pool
        return wr

    def _work(self, title=None, authors=None, genre=None, language=None,
              audience=None, fiction=True, with_license_pool=False,
              with_open_access_download=False, quality=0.5, series=None,
              presentation_edition=None, collection=None, data_source_name=None):
        """Create a Work.

        For performance reasons, this method does not generate OPDS
        entries or calculate a presentation edition for the new
        Work. Tests that rely on this information being present
        should call _slow_work() instead, which takes more care to present
        the sort of Work that would be created in a real environment.
        """
        pools = []
        if with_open_access_download:
            with_license_pool = True
        language = language or "eng"
        title = unicode(title or self._str)
        audience = audience or Classifier.AUDIENCE_ADULT
        if audience == Classifier.AUDIENCE_CHILDREN and not data_source_name:
            # TODO: This is necessary because Gutenberg's childrens books
            # get filtered out at the moment.
            data_source_name = DataSource.OVERDRIVE
        elif not data_source_name:
            data_source_name = DataSource.GUTENBERG
        if fiction is None:
            fiction = True
        new_edition = False
        if not presentation_edition:
            new_edition = True
            presentation_edition = self._edition(
                title=title, language=language,
                authors=authors,
                with_license_pool=with_license_pool,
                with_open_access_download=with_open_access_download,
                data_source_name=data_source_name,
                series=series,
                collection=collection,
            )
            if with_license_pool:
                presentation_edition, pool = presentation_edition
                if with_open_access_download:
                    pool.open_access = True
                pools = [pool]
        else:
            pools = presentation_edition.license_pools
        work, ignore = get_one_or_create(
            self._db, Work, create_method_kwargs=dict(
                audience=audience,
                fiction=fiction,
                quality=quality), id=self._id)
        if genre:
            if not isinstance(genre, Genre):
                genre, ignore = Genre.lookup(self._db, genre, autocreate=True)
            work.genres = [genre]
        work.random = 0.5
        work.set_presentation_edition(presentation_edition)

        if pools:
            # make sure the pool's presentation_edition is set,
            # bc loan tests assume that.
            if not work.license_pools:
                for pool in pools:
                    work.license_pools.append(pool)

            for pool in pools:
                pool.set_presentation_edition()

            # This is probably going to be used in an OPDS feed, so
            # fake that the work is presentation ready.
            work.presentation_ready = True
            work.calculate_opds_entries(verbose=False)

        return work

    def _lane(self, display_name=None, library=None,
              parent=None, genres=None, languages=None,
              fiction=None, inherit_parent_restrictions=True
    ):
        display_name = display_name or self._str
        library = library or self._default_library
        lane, is_new = create(
            self._db, Lane,
            library=library,
            parent=parent, display_name=display_name,
            fiction=fiction,
            inherit_parent_restrictions=inherit_parent_restrictions
        )
        if is_new and parent:
            lane.priority = len(parent.sublanes)-1
        if genres:
            if not isinstance(genres, list):
                genres = [genres]
            for genre in genres:
                if isinstance(genre, basestring):
                    genre, ignore = Genre.lookup(self._db, genre)
                lane.genres.append(genre)
        if languages:
            if not isinstance(languages, list):
                languages = [languages]
            lane.languages = languages
        return lane

    def _slow_work(self, *args, **kwargs):
        """Create a work that closely resembles one that might be found in the
        wild.

        This is significantly slower than _work() but more reliable.
        """
        work = self._work(*args, **kwargs)
        work.calculate_presentation_edition()
        work.calculate_opds_entries(verbose=False)
        return work

    def _add_generic_delivery_mechanism(self, license_pool):
        """Give a license pool a generic non-open-access delivery mechanism."""
        data_source = license_pool.data_source
        identifier = license_pool.identifier
        content_type = Representation.EPUB_MEDIA_TYPE
        drm_scheme = DeliveryMechanism.NO_DRM
        return LicensePoolDeliveryMechanism.set(
            data_source, identifier, content_type, drm_scheme,
            RightsStatus.IN_COPYRIGHT
        )

    def _coverage_record(self, edition, coverage_source, operation=None,
        status=CoverageRecord.SUCCESS, collection=None, exception=None,
    ):
        if isinstance(edition, Identifier):
            identifier = edition
        else:
            identifier = edition.primary_identifier
        record, ignore = get_one_or_create(
            self._db, CoverageRecord,
            identifier=identifier,
            data_source=coverage_source,
            operation=operation,
            collection=collection,
            create_method_kwargs = dict(
                timestamp=datetime.utcnow(),
                status=status,
                exception=exception,
            )
        )
        return record

    def _work_coverage_record(self, work, operation=None,
                              status=CoverageRecord.SUCCESS):
        record, ignore = get_one_or_create(
            self._db, WorkCoverageRecord,
            work=work,
            operation=operation,
            create_method_kwargs = dict(
                timestamp=datetime.utcnow(),
                status=status,
            )
        )
        return record

    def _licensepool(self, edition, open_access=True,
                     data_source_name=DataSource.GUTENBERG,
                     with_open_access_download=False,
                     set_edition_as_presentation=False,
                     collection=None):
        source = DataSource.lookup(self._db, data_source_name)
        if not edition:
            edition = self._edition(data_source_name)
        collection = collection or self._default_collection
        pool, ignore = get_one_or_create(
            self._db, LicensePool,
            create_method_kwargs=dict(
                open_access=open_access),
            identifier=edition.primary_identifier,
            data_source=source,
            collection=collection,
            availability_time=datetime.utcnow()
        )

        if set_edition_as_presentation:
            pool.presentation_edition = edition

        if with_open_access_download:
            pool.open_access = True
            url = "http://foo.com/" + self._str
            media_type = MediaTypes.EPUB_MEDIA_TYPE
            link, new = pool.identifier.add_link(
                Hyperlink.OPEN_ACCESS_DOWNLOAD, url,
                source, media_type
            )

            # Add a DeliveryMechanism for this download
            pool.set_delivery_mechanism(
                media_type,
                DeliveryMechanism.NO_DRM,
                RightsStatus.GENERIC_OPEN_ACCESS,
                link.resource,
            )

            representation, is_new = self._representation(
                url, media_type, "Dummy content", mirrored=True)
            link.resource.representation = representation
        else:

            # Add a DeliveryMechanism for this licensepool
            pool.set_delivery_mechanism(
                MediaTypes.EPUB_MEDIA_TYPE,
                DeliveryMechanism.ADOBE_DRM,
                RightsStatus.UNKNOWN,
                None
            )
            pool.licenses_owned = pool.licenses_available = 1

        return pool

    def _license(self, pool, identifier=None, checkout_url=None, status_url=None,
                 expires=None, remaining_checkouts=None, concurrent_checkouts=None):
        identifier = identifier or self._str
        checkout_url = checkout_url or self._str
        status_url = status_url or self._str
        license, ignore = get_one_or_create(
            self._db, License, identifier=identifier, license_pool=pool,
            checkout_url=checkout_url,
            status_url=status_url, expires=expires,
            remaining_checkouts=remaining_checkouts,
            concurrent_checkouts=concurrent_checkouts,
        )
        return license

    def _representation(self, url=None, media_type=None, content=None,
                        mirrored=False):
        url = url or "http://foo.com/" + self._str
        repr, is_new = get_one_or_create(
            self._db, Representation, url=url)
        repr.media_type = media_type
        if media_type and content:
            if isinstance(content, unicode):
                content = content.encode("utf8")
            repr.content = content
            repr.fetched_at = datetime.utcnow()
            if mirrored:
                repr.mirror_url = "http://foo.com/" + self._str
                repr.mirrored_at = datetime.utcnow()
        return repr, is_new

    def _customlist(self, foreign_identifier=None,
                    name=None,
                    data_source_name=DataSource.NYT, num_entries=1,
                    entries_exist_as_works=True
    ):
        data_source = DataSource.lookup(self._db, data_source_name)
        foreign_identifier = foreign_identifier or self._str
        now = datetime.utcnow()
        customlist, ignore = get_one_or_create(
            self._db, CustomList,
            create_method_kwargs=dict(
                created=now,
                updated=now,
                name=name or self._str,
                description=self._str,
                ),
            data_source=data_source,
            foreign_identifier=foreign_identifier
        )

        editions = []
        for i in range(num_entries):
            if entries_exist_as_works:
                work = self._work(with_open_access_download=True)
                edition = work.presentation_edition
            else:
                edition = self._edition(
                    data_source_name, title="Item %s" % i)
                edition.permanent_work_id="Permanent work ID %s" % self._str
            customlist.add_entry(
                edition, "Annotation %s" % i, first_appearance=now)
            editions.append(edition)
        return customlist, editions

    def _complaint(self, license_pool, type, source, detail, resolved=None):
        complaint, is_new = Complaint.register(
            license_pool,
            type,
            source,
            detail,
            resolved
        )
        return complaint

    def _credential(self, data_source_name=DataSource.GUTENBERG,
                    type=None, patron=None):
        data_source = DataSource.lookup(self._db, data_source_name)
        type = type or self._str
        patron = patron or self._patron()
        credential, is_new = Credential.persistent_token_create(
            self._db, data_source, type, patron
        )
        return credential

    def _external_integration(self, protocol, goal=None, settings=None,
                              libraries=None, **kwargs
    ):
        integration = None
        if not libraries:
            integration, ignore = get_one_or_create(
                self._db, ExternalIntegration, protocol=protocol, goal=goal
            )
        else:
            if not isinstance(libraries, list):
                libraries = [libraries]

            # Try to find an existing integration for one of the given
            # libraries.
            for library in libraries:
                integration = ExternalIntegration.lookup(
                    self._db, protocol, goal, library=libraries[0]
                )
                if integration:
                    break

            if not integration:
                # Otherwise, create a brand new integration specifically
                # for the library.
                integration = ExternalIntegration(
                    protocol=protocol, goal=goal,
                )
                integration.libraries.extend(libraries)
                self._db.add(integration)

        for attr, value in kwargs.items():
            setattr(integration, attr, value)

        settings = settings or dict()
        for key, value in settings.items():
            integration.set_setting(key, value)

        return integration

    def _delegated_patron_identifier(
            self, library_uri=None, patron_identifier=None,
            identifier_type=DelegatedPatronIdentifier.ADOBE_ACCOUNT_ID,
            identifier=None
    ):
        """Create a sample DelegatedPatronIdentifier"""
        library_uri = library_uri or self._url
        patron_identifier = patron_identifier or self._str
        if callable(identifier):
            make_id = identifier
        else:
            if not identifier:
                identifier = self._str
            def make_id():
                return identifier
        patron, is_new = DelegatedPatronIdentifier.get_one_or_create(
            self._db, library_uri, patron_identifier, identifier_type,
            make_id
        )
        return patron

    def _sample_ecosystem(self):
        """ Creates an ecosystem of some sample work, pool, edition, and author
        objects that all know each other.
        """
        # make some authors
        [bob], ignore = Contributor.lookup(self._db, u"Bitshifter, Bob")
        bob.family_name, bob.display_name = bob.default_names()
        [alice], ignore = Contributor.lookup(self._db, u"Adder, Alice")
        alice.family_name, alice.display_name = alice.default_names()

        edition_std_ebooks, pool_std_ebooks = self._edition(DataSource.STANDARD_EBOOKS, Identifier.URI,
            with_license_pool=True, with_open_access_download=True, authors=[])
        edition_std_ebooks.title = u"The Standard Ebooks Title"
        edition_std_ebooks.subtitle = u"The Standard Ebooks Subtitle"
        edition_std_ebooks.add_contributor(alice, Contributor.AUTHOR_ROLE)

        edition_git, pool_git = self._edition(DataSource.PROJECT_GITENBERG, Identifier.GUTENBERG_ID,
            with_license_pool=True, with_open_access_download=True, authors=[])
        edition_git.title = u"The GItenberg Title"
        edition_git.subtitle = u"The GItenberg Subtitle"
        edition_git.add_contributor(bob, Contributor.AUTHOR_ROLE)
        edition_git.add_contributor(alice, Contributor.AUTHOR_ROLE)

        edition_gut, pool_gut = self._edition(DataSource.GUTENBERG, Identifier.GUTENBERG_ID,
            with_license_pool=True, with_open_access_download=True, authors=[])
        edition_gut.title = u"The GUtenberg Title"
        edition_gut.subtitle = u"The GUtenberg Subtitle"
        edition_gut.add_contributor(bob, Contributor.AUTHOR_ROLE)

        work = self._work(presentation_edition=edition_git)

        for p in pool_gut, pool_std_ebooks:
            work.license_pools.append(p)

        work.calculate_presentation()

        return (work, pool_std_ebooks, pool_git, pool_gut,
            edition_std_ebooks, edition_git, edition_gut, alice, bob)


    def print_database_instance(self):
        """
        Calls the class method that examines the current state of the database model
        (whether it's been committed or not).

        NOTE: If you set_trace, and hit "continue", you'll start seeing console output right
        away, without waiting for the whole test to run and the standard output section to display.
        You can also use nosetest --nocapture.

        I use::

            def test_name(self):
                [code...]
                set_trace()
                self.print_database_instance()  # TODO: remove before prod
                [code...]
        """
        if not 'TESTING' in os.environ:
            # we are on production, abort, abort!
            logging.warn("Forgot to remove call to testing.py:DatabaseTest.print_database_instance() before pushing to production.")
            return

        DatabaseTest.print_database_class(self._db)
        return


    @classmethod
    def print_database_class(cls, db_connection):
        """
        Prints to the console the entire contents of the database, as the unit test sees it.
        Exists because unit tests don't persist db information, they create a memory
        representation of the db state, and then roll the unit test-derived transactions back.
        So we cannot see what's going on by going into postgres and running selects.
        This is the in-test alternative to going into postgres.

        Can be called from model and metadata classes as well as tests.

        NOTE: The purpose of this method is for debugging.
        Be careful of leaving it in code and potentially outputting
        vast tracts of data into your output stream on production.

        Call like this::

            set_trace()
            from testing import (l=
                DatabaseTest,
            )
            _db = Session.object_session(self)
            DatabaseTest.print_database_class(_db)
            
            TODO: remove before prod
        """
        if not 'TESTING' in os.environ:
            # we are on production, abort, abort!
            logging.warn("Forgot to remove call to testing.py:DatabaseTest.print_database_class() before pushing to production.")
            return

        works = db_connection.query(Work).all()
        identifiers = db_connection.query(Identifier).all()
        license_pools = db_connection.query(LicensePool).all()
        editions = db_connection.query(Edition).all()
        data_sources = db_connection.query(DataSource).all()
        representations = db_connection.query(Representation).all()

        if (not works):
            print "NO Work found"
        for wCount, work in enumerate(works):
            # pipe character at end of line helps see whitespace issues
            print "Work[%s]=%s|" % (wCount, work)

            if (not work.license_pools):
                print "    NO Work.LicensePool found"
            for lpCount, license_pool in enumerate(work.license_pools):
                print "    Work.LicensePool[%s]=%s|" % (lpCount, license_pool)

            print "    Work.presentation_edition=%s|" % work.presentation_edition

        print "__________________________________________________________________\n"
        if (not identifiers):
            print "NO Identifier found"
        for iCount, identifier in enumerate(identifiers):
            print "Identifier[%s]=%s|" % (iCount, identifier)
            print "    Identifier.licensed_through=%s|" % identifier.licensed_through

        print "__________________________________________________________________\n"
        if (not license_pools):
            print "NO LicensePool found"
        for index, license_pool in enumerate(license_pools):
            print "LicensePool[%s]=%s|" % (index, license_pool)
            print "    LicensePool.work_id=%s|" % license_pool.work_id
            print "    LicensePool.data_source_id=%s|" % license_pool.data_source_id
            print "    LicensePool.identifier_id=%s|" % license_pool.identifier_id
            print "    LicensePool.presentation_edition_id=%s|" % license_pool.presentation_edition_id
            print "    LicensePool.superceded=%s|" % license_pool.superceded
            print "    LicensePool.suppressed=%s|" % license_pool.suppressed

        print "__________________________________________________________________\n"
        if (not editions):
            print "NO Edition found"
        for index, edition in enumerate(editions):
            # pipe character at end of line helps see whitespace issues
            print "Edition[%s]=%s|" % (index, edition)
            print "    Edition.primary_identifier_id=%s|" % edition.primary_identifier_id
            print "    Edition.permanent_work_id=%s|" % edition.permanent_work_id
            if (edition.data_source):
                print "    Edition.data_source.id=%s|" % edition.data_source.id
                print "    Edition.data_source.name=%s|" % edition.data_source.name
            else:
                print "    No Edition.data_source."
            if (edition.license_pool):
                print "    Edition.license_pool.id=%s|" % edition.license_pool.id
            else:
                print "    No Edition.license_pool."

            print "    Edition.title=%s|" % edition.title
            print "    Edition.author=%s|" % edition.author
            if (not edition.author_contributors):
                print "    NO Edition.author_contributor found"
            for acCount, author_contributor in enumerate(edition.author_contributors):
                print "    Edition.author_contributor[%s]=%s|" % (acCount, author_contributor)

        print "__________________________________________________________________\n"
        if (not data_sources):
            print "NO DataSource found"
        for index, data_source in enumerate(data_sources):
            print "DataSource[%s]=%s|" % (index, data_source)
            print "    DataSource.id=%s|" % data_source.id
            print "    DataSource.name=%s|" % data_source.name
            print "    DataSource.offers_licenses=%s|" % data_source.offers_licenses
            print "    DataSource.editions=%s|" % data_source.editions
            print "    DataSource.license_pools=%s|" % data_source.license_pools
            print "    DataSource.links=%s|" % data_source.links

        print "__________________________________________________________________\n"
        if (not representations):
            print "NO Representation found"
        for index, representation in enumerate(representations):
            print "Representation[%s]=%s|" % (index, representation)
            print "    Representation.id=%s|" % representation.id
            print "    Representation.url=%s|" % representation.url
            print "    Representation.mirror_url=%s|" % representation.mirror_url
            print "    Representation.fetch_exception=%s|" % representation.fetch_exception
            print "    Representation.mirror_exception=%s|" % representation.mirror_exception

        return


    def _library(self, name=None, short_name=None):
        name=name or self._str
        short_name = short_name or self._str
        library, ignore = get_one_or_create(
            self._db, Library, name=name, short_name=short_name,
            create_method_kwargs=dict(uuid=str(uuid.uuid4())),
        )
        return library

    def _collection(self, name=None, protocol=ExternalIntegration.OPDS_IMPORT,
                    external_account_id=None, url=None, username=None,
                    password=None, data_source_name=None):
        name = name or self._str
        collection, ignore = get_one_or_create(
            self._db, Collection, name=name
        )
        collection.external_account_id = external_account_id
        integration = collection.create_external_integration(protocol)
        integration.goal = ExternalIntegration.LICENSE_GOAL
        integration.url = url
        integration.username = username
        integration.password = password

        if data_source_name:
            collection.data_source = data_source_name
        return collection

    @property
    def _default_library(self):
        """A Library that will only be created once throughout a given test.

        By default, the `_default_collection` will be associated with
        the default library.
        """
        if not hasattr(self, '_default__library'):
            self._default__library = self.make_default_library(self._db)
        return self._default__library

    @property
    def _default_collection(self):
        """A Collection that will only be created once throughout
        a given test.

        For most tests there's no need to create a different
        Collection for every LicensePool. Using
        self._default_collection instead of calling self.collection()
        saves time.
        """
        if not hasattr(self, '_default__collection'):
            self._default__collection = self._default_library.collections[0]
        return self._default__collection

    @classmethod
    def make_default_library(cls, _db):
        """Ensure that the default library exists in the given database.

        This can be called by code intended for use in testing but not actually
        within a DatabaseTest subclass.
        """
        library, ignore = get_one_or_create(
            _db, Library, create_method_kwargs=dict(
                uuid=unicode(uuid.uuid4()),
                name="default",
            ), short_name="default"
        )
        collection, ignore = get_one_or_create(
            _db, Collection, name="Default Collection"
        )
        integration = collection.create_external_integration(
            ExternalIntegration.OPDS_IMPORT
        )
        integration.goal = ExternalIntegration.LICENSE_GOAL
        if collection not in library.collections:
            library.collections.append(collection)
        return library

    def _catalog(self, name=u"Faketown Public Library"):
        source, ignore = get_one_or_create(self._db, DataSource, name=name)

    def _integration_client(self, url=None, shared_secret=None):
        url = url or self._url
        secret = shared_secret or u"secret"
        return get_one_or_create(
            self._db, IntegrationClient, shared_secret=secret,
            create_method_kwargs=dict(url=url)
        )[0]

    def _subject(self, type, identifier):
        return get_one_or_create(
            self._db, Subject, type=type, identifier=identifier
        )[0]

    def _classification(self, identifier, subject, data_source, weight=1):
        return get_one_or_create(
            self._db, Classification, identifier=identifier, subject=subject,
            data_source=data_source, weight=weight
        )[0]

    def sample_cover_path(self, name):
        """The path to the sample cover with the given filename."""
        base_path = os.path.split(__file__)[0]
        resource_path = os.path.join(base_path, "tests", "files", "covers")
        sample_cover_path = os.path.join(resource_path, name)
        return sample_cover_path

    def sample_cover_representation(self, name):
        """A Representation of the sample cover with the given filename."""
        sample_cover_path = self.sample_cover_path(name)
        return self._representation(
            media_type="image/png",
            content=open(sample_cover_path, 'rb').read()
        )[0]


class SearchClientForTesting(ExternalSearchIndex):
    """When creating an index, limit it to a single shard and disable
    replicas.

    This makes search results more predictable.
    """

    def setup_index(self, new_index=None):
        return super(SearchClientForTesting, self).setup_index(
            new_index, number_of_shards=1, number_of_replicas=0
        )


class ExternalSearchTest(DatabaseTest):
    """
    These tests require elasticsearch to be running locally. If it's not, or there's
    an error creating the index, the tests will pass without doing anything.

    Tests for elasticsearch are useful for ensuring that we haven't accidentally broken
    a type of search by changing analyzers or queries, but search needs to be tested manually
    to ensure that it works well overall, with a realistic index.
    """

    def setup(self):
        super(ExternalSearchTest, self).setup(mock_search=False)

        # Track the indexes created so they can be torn down at the
        # end of the test.
        self.indexes = []

        self.integration = self._external_integration(
            ExternalIntegration.ELASTICSEARCH,
            goal=ExternalIntegration.SEARCH_GOAL,
            url=u'http://localhost:9200',
            settings={
                ExternalSearchIndex.WORKS_INDEX_PREFIX_KEY : u'test_index',
                ExternalSearchIndex.TEST_SEARCH_TERM_KEY : u'test_search_term',
            }
        )

        try:
            self.search = SearchClientForTesting(self._db)
        except Exception as e:
            self.search = None
            logging.error(
                "Unable to set up elasticsearch index, search tests will be skipped.",
                exc_info=e
            )

    def setup_index(self, new_index):
        "Create an index and register it to be destroyed during teardown."
        self.search.setup_index(new_index=new_index)
        self.indexes.append(new_index)

    def teardown(self):
        if self.search:
            # Delete the works_index, which is almost always created.
            if self.search.works_index:
                self.search.indices.delete(
                    self.search.works_index, ignore=[404]
                )
            # Delete any other indexes created over the course of the test.
            for index in self.indexes:
                self.search.indices.delete(index, ignore=[404])
            ExternalSearchIndex.reset()
        super(ExternalSearchTest, self).teardown()

    def default_work(self, *args, **kwargs):
        """Convenience method to create a work with a license pool
        in the default collection.
        """
        work = self._work(
            *args, with_license_pool=True,
            collection=self._default_collection, **kwargs
        )
        work.set_presentation_ready()
        return work


class EndToEndSearchTest(ExternalSearchTest):
    """Subclasses of this class set up real works in a real
    search index and run searches against it.
    """

    def setup(self):
        super(EndToEndSearchTest, self).setup()

        # Create some works.
        if not self.search:
            # No search index is configured -- nothing to do.
            return

        self.populate_works()

        # Add all the works created in the setup to the search index.
        SearchIndexCoverageProvider(
            self._db, search_index_client=self.search
        ).run_once_and_update_timestamp()

        # Sleep to give the index time to catch up.
        time.sleep(2)

    def populate_works(self):
        raise NotImplementedError()

    def _assert_works(self, description, expect, actual, should_be_ordered=True):
        "Verify that two lists of works are the same."

        # Get the titles of the works that were actually returned, to
        # make comparisons easier.
        actual_ids = []
        actual_titles = []
        for work in actual:
            actual_titles.append(work.title)
            actual_ids.append(work.id)

        expect_ids = []
        expect_titles = []
        for work in expect:
            expect_titles.append(work.title)
            expect_ids.append(work.id)

        # We compare IDs rather than objects because the Works may
        # actually be WorkSearchResults.
        expect_compare = expect_ids
        actual_compare = actual_ids
        if not should_be_ordered:
            expect_compare = set(expect_compare)
            actual_compare = set(actual_compare)

        eq_(
            expect_compare, actual_compare,
            "%r did not find %d works\n (%s/%s).\nInstead found %d\n (%s/%s)" % (
                description,
                len(expect), ", ".join(map(str, expect_ids)),
                    ", ".join(expect_titles),
                len(actual), ", ".join(map(str, actual_ids)),
                    ", ".join(actual_titles)
            )
        )

    def _expect_results(self, expect, query_string=None, filter=None, pagination=None, **kwargs):
        """Helper function to call query() and verify that it
        returns certain work IDs.

        :param ordered: If this is True (the default), then the
        assertion will only succeed if the search results come in in
        the exact order specified in `works`. If this is False, then
        those exact results must come up, but their order is not
        what's being tested.
        """
        if isinstance(expect, Work):
            expect = [expect]

        should_be_ordered = kwargs.pop('ordered', True)

        hits = self.search.query_works(
            query_string, filter, pagination, debug=True, **kwargs
        )
        results = [x.work_id for x in hits]
        actual = self._db.query(Work).filter(Work.id.in_(results)).all()
        if should_be_ordered:
            # Put the Work objects in the same order as the IDs returned
            # in `results`.
            works_by_id = dict()
            for w in actual:
                works_by_id[w.id] = w
            actual = [
                works_by_id[result] for result in results
                if result in works_by_id
            ]

        query_args = (query_string, filter, pagination)
        self._assert_works(query_args, expect, actual, should_be_ordered)

        if query_string is None and pagination is None and not kwargs:
            # Only a filter was provided -- this means if we pass the
            # filter into count_works() we'll get all the results we
            # got from query_works(). Take the opportunity to verify
            # that count_works() gives the right answer.
            count = self.search.count_works(filter)
            eq_(count, len(expect))


class MockCoverageProvider(object):
    """Mixin class for mock CoverageProviders that defines common constants."""
    SERVICE_NAME = "Generic mock CoverageProvider"

    # Whenever a CoverageRecord is created, the data_source of that
    # record will be Project Gutenberg.
    DATA_SOURCE_NAME = DataSource.GUTENBERG

    # For testing purposes, this CoverageProvider will try to cover
    # every identifier in the database.
    INPUT_IDENTIFIER_TYPES = None

    # This CoverageProvider can work with any Collection that supports
    # the OPDS import protocol (e.g. DatabaseTest._default_collection).
    PROTOCOL = ExternalIntegration.OPDS_IMPORT


class InstrumentedCoverageProvider(MockCoverageProvider,
                                   IdentifierCoverageProvider):
    """A CoverageProvider that keeps track of every item it tried
    to cover.
    """

    def __init__(self, *args, **kwargs):
        super(InstrumentedCoverageProvider, self).__init__(*args, **kwargs)
        self.attempts = []

    def process_item(self, item):
        self.attempts.append(item)
        return item


class InstrumentedWorkCoverageProvider(MockCoverageProvider,
                                       WorkCoverageProvider):
    """A WorkCoverageProvider that keeps track of every item it tried
    to cover.
    """
    def __init__(self, _db, *args, **kwargs):
        super(InstrumentedWorkCoverageProvider, self).__init__(_db, *args, **kwargs)
        self.attempts = []

    def process_item(self, item):
        self.attempts.append(item)
        return item

class AlwaysSuccessfulCollectionCoverageProvider(MockCoverageProvider,
                                                 CollectionCoverageProvider):
    """A CollectionCoverageProvider that does nothing and always succeeds."""
    SERVICE_NAME = "Always successful (collection)"

    def process_item(self, item):
        return item


class AlwaysSuccessfulCoverageProvider(InstrumentedCoverageProvider):
    """A CoverageProvider that does nothing and always succeeds."""
    SERVICE_NAME = "Always successful"

class AlwaysSuccessfulWorkCoverageProvider(InstrumentedWorkCoverageProvider):
    """A WorkCoverageProvider that does nothing and always succeeds."""
    SERVICE_NAME = "Always successful (works)"


class AlwaysSuccessfulBibliographicCoverageProvider(
        MockCoverageProvider, BibliographicCoverageProvider):
    """A BibliographicCoverageProvider that does nothing and is always
    successful.

    Note that this only works if you've put a working Edition and
    LicensePool in place beforehand. Otherwise the process will fail
    during handle_success().
    """
    SERVICE_NAME = "Always successful (bibliographic)"

    def process_item(self, identifier):
        return identifier


class NeverSuccessfulCoverageProvider(InstrumentedCoverageProvider):
    """A CoverageProvider that does nothing and always fails."""
    SERVICE_NAME = "Never successful"

    def __init__(self, *args, **kwargs):
        super(NeverSuccessfulCoverageProvider, self).__init__(
            *args, **kwargs
        )
        self.transient = kwargs.get('transient') or False

    def process_item(self, item):
        self.attempts.append(item)
        return self.failure(item, "What did you expect?", self.transient)

class NeverSuccessfulWorkCoverageProvider(InstrumentedWorkCoverageProvider):
    SERVICE_NAME = "Never successful (works)"
    def process_item(self, item):
        self.attempts.append(item)
        return self.failure(item, "What did you expect?", False)

class NeverSuccessfulBibliographicCoverageProvider(
        MockCoverageProvider, BibliographicCoverageProvider):
    """Simulates a BibliographicCoverageProvider that's never successful."""

    SERVICE_NAME = "Never successful (bibliographic)"

    def process_item(self, identifier):
        return self.failure(identifier, "Bitter failure", transient=True)


class BrokenCoverageProvider(InstrumentedCoverageProvider):
    SERVICE_NAME = "Broken"
    def process_item(self, item):
        raise Exception("I'm too broken to even return a CoverageFailure.")


class BrokenBibliographicCoverageProvider(
        BrokenCoverageProvider, BibliographicCoverageProvider):
    SERVICE_NAME = "Broken (bibliographic)"


class TransientFailureCoverageProvider(InstrumentedCoverageProvider):
    SERVICE_NAME = "Never successful (transient)"
    def process_item(self, item):
        self.attempts.append(item)
        return self.failure(item, "Oops!", True)

class TransientFailureWorkCoverageProvider(InstrumentedWorkCoverageProvider):
    SERVICE_NAME = "Never successful (transient, works)"
    def process_item(self, item):
        self.attempts.append(item)
        return self.failure(item, "Oops!", True)

class TaskIgnoringCoverageProvider(InstrumentedCoverageProvider):
    """A coverage provider that ignores all work given to it."""
    SERVICE_NAME = "I ignore all work."
    def process_batch(self, batch):
        return []

class DummyCanonicalizeLookupResponse(object):

    @classmethod
    def success(cls, result):
        r = cls()
        r.status_code = 200
        r.headers = { "Content-Type" : "text/plain" }
        r.content = result
        return r

    @classmethod
    def failure(cls):
        r = cls()
        r.status_code = 404
        return r

class DummyMetadataClient(object):

    def __init__(self):
        self.lookups = {}

    def canonicalize_author_name(self, primary_identifier, display_author):
        if display_author in self.lookups:
            return DummyCanonicalizeLookupResponse.success(
                self.lookups[display_author])
        else:
            return DummyCanonicalizeLookupResponse.failure()

class DummyHTTPClient(object):

    def __init__(self):
        self.responses = []
        self.requests = []

    def queue_response(self, response_code, media_type="text/html",
                       other_headers=None, content=''):
        """Queue a response of the type produced by
        Representation.simple_http_get.
        """
        headers = {}
        if media_type:
            headers["content-type"] = media_type
        if other_headers:
            for k, v in other_headers.items():
                headers[k.lower()] = v
        self.responses.append((response_code, headers, content))

    def queue_requests_response(
            self, response_code, media_type="text/html",
            other_headers=None, content=''
    ):
        """Queue a response of the type produced by HTTP.get_with_timeout."""
        headers = dict(other_headers or {})
        if media_type:
            headers['Content-Type'] = media_type
        response = MockRequestsResponse(response_code, headers, content)
        self.responses.append(response)

    def do_get(self, url, *args, **kwargs):
        self.requests.append(url)
        return self.responses.pop(0)

    def do_post(self, url, data, *wargs, **kwargs):
        self.requests.append((url, data))
        return self.responses.pop(0)


class MockRequestsResponse(object):
    """A mock object that simulates an HTTP response from the
    `requests` library.
    """
    def __init__(self, status_code, headers={}, content=None, url=None):
        self.status_code = status_code
        self.headers = headers
        self.content = content
        self.url = url or "http://url/"
        self.encoding = "utf-8"

    def json(self):
        content = self.content
        # The queued content might be a JSON string or it might
        # just be the object you'd get from loading a JSON string.
        if isinstance(content, (unicode, bytes)):
            content = json.loads(self.content)
        return content

    @property
    def text(self):
<<<<<<< HEAD
        return self.content.decode("utf8")

    def raise_for_status(self):
        """Null implementation of raise_for_status, a method
        implemented by real requests Response objects.
        """
        pass
=======
        if isinstance(self.content, bytes):
            return self.content.decode("utf8")
        return self.content
>>>>>>> dd9ce709
<|MERGE_RESOLUTION|>--- conflicted
+++ resolved
@@ -1393,16 +1393,12 @@
 
     @property
     def text(self):
-<<<<<<< HEAD
-        return self.content.decode("utf8")
+        if isinstance(self.content, bytes):
+            return self.content.decode("utf8")
+        return self.content
 
     def raise_for_status(self):
         """Null implementation of raise_for_status, a method
         implemented by real requests Response objects.
         """
-        pass
-=======
-        if isinstance(self.content, bytes):
-            return self.content.decode("utf8")
-        return self.content
->>>>>>> dd9ce709
+        pass