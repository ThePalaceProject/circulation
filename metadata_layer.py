"""An abstract way of representing incoming metadata and applying it
to Identifiers and Editions.

This acts as an intermediary between the third-party integrations
(which have this information in idiosyncratic formats) and the
model. Doing a third-party integration should be as simple as putting
the information into this format.
"""
import csv
import datetime
import logging
import re
from collections import defaultdict

from dateutil.parser import parse
from pymarc import MARCReader
from sqlalchemy.orm import aliased
from sqlalchemy.orm.exc import NoResultFound
from sqlalchemy.orm.session import Session
from sqlalchemy.sql.expression import and_, or_

from .analytics import Analytics
from .classifier import NO_NUMBER, NO_VALUE, Classifier
from .model import (
    CirculationEvent,
    Classification,
    Collection,
    Contributor,
    CoverageRecord,
    DataSource,
    DeliveryMechanism,
    Edition,
    Equivalency,
    Hyperlink,
    Identifier,
    License,
    LicensePool,
    LicensePoolDeliveryMechanism,
    LinkRelations,
    PresentationCalculationPolicy,
    Representation,
    Resource,
    RightsStatus,
    Subject,
    Timestamp,
    Work,
    get_one,
    get_one_or_create,
)
from .model.configuration import ExternalIntegrationLink
from .util import LanguageCodes
from .util.datetime_helpers import strptime_utc, to_utc, utc_now
from .util.http import RemoteIntegrationException
from .util.median import median
from .util.personal_names import display_name_to_sort_name, name_tidy


class ReplacementPolicy(object):
    """How serious should we be about overwriting old metadata with
    this new metadata?
    """

    def __init__(
        self,
        identifiers=False,
        subjects=False,
        contributions=False,
        links=False,
        formats=False,
        rights=False,
        link_content=False,
        mirrors=None,
        content_modifier=None,
        analytics=None,
        http_get=None,
        even_if_not_apparently_updated=False,
        presentation_calculation_policy=None,
    ):
        self.identifiers = identifiers
        self.subjects = subjects
        self.contributions = contributions
        self.links = links
        self.rights = rights
        self.formats = formats
        self.link_content = link_content
        self.even_if_not_apparently_updated = even_if_not_apparently_updated
        self.mirrors = mirrors
        self.content_modifier = content_modifier
        self.analytics = analytics
        self.http_get = http_get
        self.presentation_calculation_policy = (
            presentation_calculation_policy or PresentationCalculationPolicy()
        )

    @classmethod
    def from_license_source(cls, _db, **args):
        """When gathering data from the license source, overwrite all old data
        from this source with new data from the same source. Also
        overwrite an old rights status with an updated status and update
        the list of available formats. Log availability changes to the
        configured analytics services.
        """
        return cls(
            identifiers=True,
            subjects=True,
            contributions=True,
            links=True,
            rights=True,
            formats=True,
            analytics=Analytics(_db),
            **args
        )

    @classmethod
    def from_metadata_source(cls, **args):
        """When gathering data from a metadata source, overwrite all old data
        from this source, but do not overwrite the rights status or
        the available formats. License sources are the authority on rights
        and formats, and metadata sources have no say in the matter.
        """
        return cls(
            identifiers=True,
            subjects=True,
            contributions=True,
            links=True,
            rights=False,
            formats=False,
            **args
        )

    @classmethod
    def append_only(cls, **args):
        """Don't overwrite any information, just append it.

        This should probably never be used.
        """
        return cls(
            identifiers=False,
            subjects=False,
            contributions=False,
            links=False,
            rights=False,
            formats=False,
            **args
        )


class SubjectData(object):
    def __init__(self, type, identifier, name=None, weight=1):
        self.type = type

        # Because subjects are sometimes evaluated according to keyword
        # matching, it's important that any leading or trailing white
        # space is removed during import.
        self.identifier = identifier
        if identifier:
            self.identifier = identifier.strip()

        self.name = name
        if name:
            self.name = name.strip()

        self.weight = weight

    @property
    def key(self):
        return self.type, self.identifier, self.name, self.weight

    def __repr__(self):
        return '<SubjectData type="%s" identifier="%s" name="%s" weight=%d>' % (
            self.type,
            self.identifier,
            self.name,
            self.weight,
        )


class ContributorData(object):
    def __init__(
        self,
        sort_name=None,
        display_name=None,
        family_name=None,
        wikipedia_name=None,
        roles=None,
        lc=None,
        viaf=None,
        biography=None,
        aliases=None,
        extra=None,
    ):
        self.sort_name = sort_name
        self.display_name = display_name
        self.family_name = family_name
        self.wikipedia_name = wikipedia_name
        if roles is None:
            roles = Contributor.AUTHOR_ROLE
        if not isinstance(roles, list):
            roles = [roles]
        self.roles = roles
        self.lc = lc
        self.viaf = viaf
        self.biography = biography
        self.aliases = aliases or []
        # extra is a dictionary of stuff like birthdates
        self.extra = extra or dict()
        # TODO:  consider if it's time for ContributorData to connect back to Contributions

    def __repr__(self):
<<<<<<< HEAD
        return (
            '<ContributorData sort="%s" display="%s" family="%s" wiki="%s" roles=%r lc=%s viaf=%s>'
            % (
                self.sort_name,
                self.display_name,
                self.family_name,
                self.wikipedia_name,
                self.roles,
                self.lc,
                self.viaf,
            )
=======
        return '<ContributorData sort="%s" display="%s" family="%s" wiki="%s" roles=%r lc=%s viaf=%s>' % (
            self.sort_name,
            self.display_name,
            self.family_name,
            self.wikipedia_name,
            self.roles,
            self.lc,
            self.viaf,
>>>>>>> 19507841
        )

    @classmethod
    def from_contribution(cls, contribution):
        """Create a ContributorData object from a data-model Contribution
        object.
        """
        c = contribution.contributor
        return cls(
            sort_name=c.sort_name,
            display_name=c.display_name,
            family_name=c.family_name,
            wikipedia_name=c.wikipedia_name,
            lc=c.lc,
            viaf=c.viaf,
            biography=c.biography,
            aliases=c.aliases,
            roles=[contribution.role],
        )

    @classmethod
    def lookup(cls, _db, sort_name=None, display_name=None, lc=None, viaf=None):
        """Create a (potentially synthetic) ContributorData based on
        the best available information in the database.

        :return: A ContributorData.
        """
        clauses = []
        if sort_name:
            clauses.append(Contributor.sort_name == sort_name)
        if display_name:
            clauses.append(Contributor.display_name == display_name)
        if lc:
            clauses.append(Contributor.lc == lc)
        if viaf:
            clauses.append(Contributor.viaf == viaf)

        if not clauses:
            raise ValueError("No Contributor information provided!")

        or_clause = or_(*clauses)
        contributors = _db.query(Contributor).filter(or_clause).all()
        if len(contributors) == 0:
            # We have no idea who this person is.
            return None

        # We found at least one matching Contributor. Let's try to
        # build a composite ContributorData for the person.
        values_by_field = defaultdict(set)

        # If all the people we found share (e.g.) a VIAF field, then
        # we can use that as a clue when doing a search -- anyone with
        # that VIAF number is probably this person, even if their display
        # name doesn't match.
        for c in contributors:
            if c.sort_name:
                values_by_field["sort_name"].add(c.sort_name)
            if c.display_name:
                values_by_field["display_name"].add(c.display_name)
            if c.lc:
                values_by_field["lc"].add(c.lc)
            if c.viaf:
                values_by_field["viaf"].add(c.viaf)

        # Use any passed-in values as default values for the
        # ContributorData. Below, missing values may be filled in and
        # inaccurate values may be replaced.
        kwargs = dict(sort_name=sort_name, display_name=display_name, lc=lc, viaf=viaf)
        for k, values in list(values_by_field.items()):
            if len(values) == 1:
                # All the Contributors we found have the same
                # value for this field. We can use it.
                kwargs[k] = list(values)[0]

        return ContributorData(roles=[], **kwargs)

    def apply(self, destination, replace=None):
        """Update the passed-in Contributor-type object with this
        ContributorData's information.

        :param: destination -- the Contributor or ContributorData object to
            write this ContributorData object's metadata to.
        :param: replace -- Replacement policy (not currently used).

        :return: the possibly changed Contributor object and a flag of whether it's been changed.
        """
        log = logging.getLogger("Abstract metadata layer")
        log.debug(
            "Applying %r (%s) into %r (%s)",
            self,
            self.viaf,
            destination,
            destination.viaf,
        )

        made_changes = False

        if self.sort_name and self.sort_name != destination.sort_name:
            destination.sort_name = self.sort_name
            made_changes = True

        existing_aliases = set(destination.aliases)
        new_aliases = list(destination.aliases)
        for name in [self.sort_name] + self.aliases:
            if name != destination.sort_name and name not in existing_aliases:
                new_aliases.append(name)
                made_changes = True
        if new_aliases != destination.aliases:
            destination.aliases = new_aliases
            made_changes = True

        for k, v in list(self.extra.items()):
            if not k in destination.extra:
                destination.extra[k] = v

        if self.lc and self.lc != destination.lc:
            destination.lc = self.lc
            made_changes = True
        if self.viaf and self.viaf != destination.viaf:
            destination.viaf = self.viaf
            made_changes = True
        if self.family_name and self.family_name != destination.family_name:
            destination.family_name = self.family_name
            made_changes = True
        if self.display_name and self.display_name != destination.display_name:
            destination.display_name = self.display_name
            made_changes = True
        if self.wikipedia_name and self.wikipedia_name != destination.wikipedia_name:
            destination.wikipedia_name = self.wikipedia_name
            made_changes = True

        if self.biography and self.biography != destination.biography:
            destination.biography = self.biography
            made_changes = True

        # TODO:  Contributor.merge_into also looks at
        # contributions.  Could maybe extract contributions from roles,
        # but not sure it'd be useful.

        return destination, made_changes

    def find_sort_name(self, _db, identifiers, metadata_client):

        """Try as hard as possible to find this person's sort name."""
        log = logging.getLogger("Abstract metadata layer")
        if self.sort_name:
            # log.debug(
            #     "%s already has a sort name: %s",
            #     self.display_name,
            #     self.sort_name
            # )
            return True

        if not self.display_name:
            raise ValueError(
                "Cannot find sort name for a contributor with no display name!"
            )

        # Is there a contributor already in the database with this
        # exact sort name? If so, use their display name.
        # If not, take our best guess based on the display name.
        sort_name = self.display_name_to_sort_name_from_existing_contributor(
            _db, self.display_name
        )
        if sort_name:
            self.sort_name = sort_name
            return True

        # Time to break out the big guns. Ask the metadata wrangler
        # if it can find a sort name for this display name.
        if metadata_client:
            try:
                sort_name = self.display_name_to_sort_name_through_canonicalizer(
                    _db, identifiers, metadata_client
                )
            except RemoteIntegrationException as e:
                # There was some kind of problem with the metadata
                # wrangler. Act as though no metadata wrangler had
                # been provided.
                log = logging.getLogger("Abstract metadata layer")
                log.error(
                    "Metadata client exception while determining sort name for %s",
                    self.display_name,
                    exc_info=e,
                )
            if sort_name:
                self.sort_name = sort_name
                return True

        # If there's still no sort name, take our best guess based
        # on the display name.
        self.sort_name = display_name_to_sort_name(self.display_name)

        return self.sort_name is not None

    @classmethod
    def display_name_to_sort_name_from_existing_contributor(self, _db, display_name):
        """Find the sort name for this book's author, assuming it's easy.

        'Easy' means we already have an established sort name for a
        Contributor with this exact display name.

        If it's not easy, this will be taken care of later with a call to
        the metadata wrangler's author canonicalization service.

        If we have a copy of this book in our collection (the only
        time an external list item is relevant), this will probably be
        easy.
        """
        contributors = (
            _db.query(Contributor)
            .filter(Contributor.display_name == display_name)
            .filter(Contributor.sort_name != None)
            .all()
        )
        if contributors:
            log = logging.getLogger("Abstract metadata layer")
            log.debug(
                "Determined that sort name of %s is %s based on previously existing contributor",
                display_name,
                contributors[0].sort_name,
            )
            return contributors[0].sort_name
        return None

    def _display_name_to_sort_name(self, _db, metadata_client, identifier_obj):
        response = metadata_client.canonicalize_author_name(
            identifier_obj, self.display_name
        )
        sort_name = None

        if isinstance(response, (bytes, str)):
            sort_name = response
        else:
            log = logging.getLogger("Abstract metadata layer")
            if response.status_code == 200 and response.headers[
                "Content-Type"
            ].startswith("text/plain"):
                sort_name = response.content
                log.info(
                    "Canonicalizer found sort name for %r: %s => %s",
                    identifier_obj,
                    self.display_name,
                    sort_name,
                )
            else:
                log.warn(
                    "Canonicalizer could not find sort name for %r/%s",
                    identifier_obj,
                    self.display_name,
                )
        return sort_name

    def display_name_to_sort_name_through_canonicalizer(
        self, _db, identifiers, metadata_client
    ):
        sort_name = None
        for identifier in identifiers:
            if identifier.type != Identifier.ISBN:
                continue
            identifier_obj, ignore = identifier.load(_db)
            sort_name = self._display_name_to_sort_name(
                _db, metadata_client, identifier_obj
            )
            if sort_name:
                break

        if not sort_name:
            sort_name = self._display_name_to_sort_name(_db, metadata_client, None)
        return sort_name


class IdentifierData(object):
    def __init__(self, type, identifier, weight=1):
        self.type = type
        self.weight = weight
        self.identifier = identifier

    def __repr__(self):
        return '<IdentifierData type="%s" identifier="%s" weight="%s">' % (
            self.type,
            self.identifier,
            self.weight,
        )

    def load(self, _db):
        return Identifier.for_foreign_id(_db, self.type, self.identifier)


class LinkData(object):
    def __init__(
        self,
        rel,
        href=None,
        media_type=None,
        content=None,
        thumbnail=None,
        rights_uri=None,
        rights_explanation=None,
        original=None,
        transformation_settings=None,
    ):
        if not rel:
            raise ValueError("rel is required")

        if not href and not content:
            raise ValueError("Either href or content is required")
        self.rel = rel
        self.href = href
        self.media_type = media_type
        self.content = content
        self.thumbnail = thumbnail
        # This handles content sources like unglue.it that have rights for each link
        # rather than each edition, and rights for cover images.
        self.rights_uri = rights_uri
        self.rights_explanation = rights_explanation
        # If this LinkData is a derivative, it may also contain the original link
        # and the settings used to transform the original into the derivative.
        self.original = original
        self.transformation_settings = transformation_settings or {}

    @property
    def guessed_media_type(self):
        """If the media type of a link is unknown, take a guess."""
        if self.media_type:
            # We know.
            return self.media_type

        if self.href:
            # Take a guess.
            return Representation.guess_url_media_type_from_path(self.href)

        # No idea.
        # TODO: We might be able to take a further guess based on the
        # content and the link relation.
        return None

    def __repr__(self):
        if self.content:
            content = ", %d bytes content" % len(self.content)
        else:
            content = ""
        if self.thumbnail:
            thumbnail = ", has thumbnail"
        else:
            thumbnail = ""
        return '<LinkData: rel="%s" href="%s" media_type=%r%s%s>' % (
            self.rel,
            self.href,
            self.media_type,
            thumbnail,
            content,
        )

    def mirror_type(self):
        """Returns the type of mirror that should be used for the link."""
        if self.rel in [Hyperlink.IMAGE, Hyperlink.THUMBNAIL_IMAGE]:
            return ExternalIntegrationLink.COVERS

        if self.rel == Hyperlink.OPEN_ACCESS_DOWNLOAD:
            return ExternalIntegrationLink.OPEN_ACCESS_BOOKS
        elif self.rel == Hyperlink.GENERIC_OPDS_ACQUISITION:
            return ExternalIntegrationLink.PROTECTED_ACCESS_BOOKS


class MeasurementData(object):
    def __init__(self, quantity_measured, value, weight=1, taken_at=None):
        if not quantity_measured:
            raise ValueError("quantity_measured is required.")
        if value is None:
            raise ValueError("measurement value is required.")
        self.quantity_measured = quantity_measured
        if not isinstance(value, float) and not isinstance(value, int):
            value = float(value)
        self.value = value
        self.weight = weight
        self.taken_at = taken_at or utc_now()

    def __repr__(self):
        return '<MeasurementData quantity="%s" value=%f weight=%d taken=%s>' % (
            self.quantity_measured,
            self.value,
            self.weight,
            self.taken_at,
        )


class FormatData(object):
    def __init__(self, content_type, drm_scheme, link=None, rights_uri=None):
        self.content_type = content_type
        self.drm_scheme = drm_scheme
        if link and not isinstance(link, LinkData):
            raise TypeError("Expected LinkData object, got %s" % type(link))
        self.link = link
        self.rights_uri = rights_uri
        if (not self.rights_uri) and self.link and self.link.rights_uri:
            self.rights_uri = self.link.rights_uri


class LicenseData(object):
    def __init__(
        self,
        identifier,
        checkout_url,
        status_url,
        expires=None,
        remaining_checkouts=None,
        concurrent_checkouts=None,
    ):
        self.identifier = identifier
        self.checkout_url = checkout_url
        self.status_url = status_url
        self.expires = expires
        self.remaining_checkouts = remaining_checkouts
        self.concurrent_checkouts = concurrent_checkouts


class TimestampData(object):

    CLEAR_VALUE = Timestamp.CLEAR_VALUE

    def __init__(
        self, start=None, finish=None, achievements=None, counter=None, exception=None
    ):
        """A constructor intended to be used by a service to customize its
        eventual Timestamp.

        service, service_type, and collection cannot be set through
        this constructor, because they are generally not under the
        control of the code that runs the service. They are set
        afterwards, in finalize().

        :param start: The time that the service should be considered to
           have started running.
        :param finish: The time that the service should be considered
           to have stopped running.
        :param achievements: A string describing what was achieved by the
           service.
        :param counter: A single integer item of state representing the point
           at which the service left off.
        :param exception: A traceback representing an exception that stopped
           the progress of the service.
        """

        # These are set by finalize().
        self.service = None
        self.service_type = None
        self.collection_id = None

        self.start = start
        self.finish = finish
        self.achievements = achievements
        self.counter = counter
        self.exception = exception

    @property
    def is_failure(self):
        """Does this TimestampData represent an unrecoverable failure?"""
        return self.exception not in (None, self.CLEAR_VALUE)

    @property
    def is_complete(self):
        """Does this TimestampData represent an operation that has
        completed?

        An operation is completed if it has failed, or if the time of its
        completion is known.
        """
        return self.is_failure or self.finish not in (None, self.CLEAR_VALUE)

    def finalize(
        self,
        service,
        service_type,
        collection,
        start=None,
        finish=None,
        achievements=None,
        counter=None,
        exception=None,
    ):
        """Finalize any values that were not set during the constructor.

        This is intended to be run by the code that originally ran the
        service.

        The given values for `start`, `finish`, `achievements`,
        `counter`, and `exception` will be used only if the service
        did not specify its own values for those fields.
        """
        self.service = service
        self.service_type = service_type
        if collection is None:
            self.collection_id = None
        else:
            self.collection_id = collection.id
        if self.start is None:
            self.start = start
        if self.finish is None:
            if finish is None:
                finish = utc_now()
            self.finish = finish
        if self.start is None:
            self.start = self.finish
        if self.counter is None:
            self.counter = counter
        if self.exception is None:
            self.exception = exception

    def collection(self, _db):
        return get_one(_db, Collection, id=self.collection_id)

    def apply(self, _db):
        if any(x is None for x in [self.service, self.service_type]):
            raise ValueError(
                "Not enough information to write TimestampData to the database."
            )

        return Timestamp.stamp(
            _db,
            self.service,
            self.service_type,
            self.collection(_db),
            self.start,
            self.finish,
            self.achievements,
            self.counter,
            self.exception,
        )


class MetaToModelUtility(object):
    """
    Contains functionality common to both CirculationData and Metadata.
    """

    log = logging.getLogger("Abstract metadata layer - mirror code")

    def mirror_link(self, model_object, data_source, link, link_obj, policy):
        """Retrieve a copy of the given link and make sure it gets
        mirrored. If it's a full-size image, create a thumbnail and
        mirror that too.

        The model_object can be either a pool or an edition.
        """
        if link_obj.rel not in Hyperlink.MIRRORED:
            # we only host locally open-source epubs and cover images
            if link.href:
                # The log message only makes sense if the resource is
                # hosted elsewhere.
                self.log.info("Not mirroring %s: rel=%s", link.href, link_obj.rel)
            return

        if link.rights_uri and link.rights_uri == RightsStatus.IN_COPYRIGHT:
            self.log.info(
                "Not mirroring %s: rights status=%s" % (link.href, link.rights_uri)
            )
            return

        mirror_type = link.mirror_type()

        if mirror_type in policy.mirrors:
            mirror = policy.mirrors[mirror_type]
            if not mirror:
                return
        else:
            self.log.info("No mirror uploader with key %s found" % mirror_type)
            return

        http_get = policy.http_get

        _db = Session.object_session(link_obj)
        original_url = link.href

        self.log.info("About to mirror %s" % original_url)
        pools = []
        edition = None
        title = None
        identifier = None
        if model_object:
            if isinstance(model_object, LicensePool):
                pools = [model_object]
                identifier = model_object.identifier

                if (
                    identifier
                    and identifier.primarily_identifies
                    and identifier.primarily_identifies[0]
                ):
                    edition = identifier.primarily_identifies[0]
            elif isinstance(model_object, Edition):
                pools = model_object.license_pools
                identifier = model_object.primary_identifier
                edition = model_object
        if edition and edition.title:
            title = edition.title
        else:
            title = getattr(self, "title", None) or None

        if (not identifier) or (
            link_obj.identifier and identifier != link_obj.identifier
        ):
            # insanity found
            self.log.warn(
                "Tried to mirror a link with an invalid identifier %r" % identifier
            )
            return

        max_age = None
        if policy.link_content:
            # We want to fetch the representation again, even if we
            # already have a recent usable copy. If we fetch it and it
            # hasn't changed, we'll keep using the one we have.
            max_age = 0

        # This will fetch a representation of the original and
        # store it in the database.
        representation, is_new = Representation.get(
            _db,
            link.href,
            do_get=http_get,
            presumed_media_type=link.media_type,
            max_age=max_age,
        )

        # Make sure the (potentially newly-fetched) representation is
        # associated with the resource.
        link_obj.resource.representation = representation

        # If we couldn't fetch this representation, don't mirror it,
        # and if this was an open/protected access link, then suppress the associated
        # license pool until someone fixes it manually.
        # The license pool to suppress will be either the passed-in model_object (if it's of type pool),
        # or the license pool associated with the passed-in model object (if it's of type edition).
        if representation.fetch_exception:
            if pools and link.rel == Hyperlink.OPEN_ACCESS_DOWNLOAD:
                for pool in pools:
                    pool.suppressed = True
                    pool.license_exception = (
                        "Fetch exception: %s" % representation.fetch_exception
                    )
                    self.log.error(pool.license_exception)
            return

        # If we fetched the representation and it hasn't changed,
        # the previously mirrored version is fine. Don't mirror it
        # again.
        if representation.status_code == 304 and representation.mirror_url:
            self.log.info(
                "Representation has not changed, assuming mirror at %s is up to date.",
                representation.mirror_url,
            )
            return

        if representation.status_code // 100 not in (2, 3):
            self.log.info(
                "Representation %s gave %s status code, not mirroring.",
                representation.url,
                representation.status_code,
            )
            return

        if policy.content_modifier:
            policy.content_modifier(representation)

        # The metadata may have some idea about the media type for this
        # LinkObject, but it could be wrong. If the representation we
        # actually just saw is a mirrorable media type, that takes
        # precedence. If we were expecting this link to be mirrorable
        # but we actually saw something that's not, assume our original
        # metadata was right and the server told us the wrong media type.
        if representation.media_type and representation.mirrorable_media_type:
            link.media_type = representation.media_type

        if not representation.mirrorable_media_type:
            if link.media_type:
                self.log.info(
                    "Saw unsupported media type for %s: %s. Assuming original media type %s is correct",
                    representation.url,
                    representation.media_type,
                    link.media_type,
                )
                representation.media_type = link.media_type
            else:
                self.log.info(
                    "Not mirroring %s: unsupported media type %s",
                    representation.url,
                    representation.media_type,
                )
                return

        # Determine the best URL to use when mirroring this
        # representation.
        if (
            link.media_type in Representation.BOOK_MEDIA_TYPES
            or link.media_type in Representation.AUDIOBOOK_MEDIA_TYPES
        ):
            url_title = title or identifier.identifier
            extension = representation.extension()
            mirror_url = mirror.book_url(
                identifier,
                data_source=data_source,
                title=url_title,
                extension=extension,
                open_access=link.rel == Hyperlink.OPEN_ACCESS_DOWNLOAD,
            )
        else:
            filename = representation.default_filename(
                link_obj, representation.media_type
            )
            mirror_url = mirror.cover_image_url(data_source, identifier, filename)

        # Mirror it.
        collection = pools[0].collection if pools else None
        mirror.mirror_one(representation, mirror_to=mirror_url, collection=collection)

        # If we couldn't mirror an open/protected access link representation, suppress
        # the license pool until someone fixes it manually.
        if representation.mirror_exception:
            if pools and link.rel == Hyperlink.OPEN_ACCESS_DOWNLOAD:
                for pool in pools:
                    pool.suppressed = True
                    pool.license_exception = (
                        "Mirror exception: %s" % representation.mirror_exception
                    )
                    self.log.error(pool.license_exception)

        if link_obj.rel == Hyperlink.IMAGE:
            # Create and mirror a thumbnail.
            thumbnail_filename = representation.default_filename(
                link_obj, Representation.PNG_MEDIA_TYPE
            )
            thumbnail_url = mirror.cover_image_url(
                data_source,
                identifier,
                thumbnail_filename,
                Edition.MAX_THUMBNAIL_HEIGHT,
            )
            thumbnail, is_new = representation.scale(
                max_height=Edition.MAX_THUMBNAIL_HEIGHT,
                max_width=Edition.MAX_THUMBNAIL_WIDTH,
                destination_url=thumbnail_url,
                destination_media_type=Representation.PNG_MEDIA_TYPE,
                force=True,
            )
            if is_new:
                # A thumbnail was created distinct from the original
                # image. Mirror it as well.
                mirror.mirror_one(
                    thumbnail, mirror_to=thumbnail_url, collection=collection
                )

        if link_obj.rel in Hyperlink.SELF_HOSTED_BOOKS:
            # If we mirrored book content successfully, remove it from
            # the database to save space. We do keep images in case we
            # ever need to resize them or mirror them elsewhere.
            if representation.mirrored_at and not representation.mirror_exception:
                representation.content = None


class CirculationData(MetaToModelUtility):
    """Information about actual copies of a book that can be delivered to
    patrons.

    As distinct from Metadata, which is a container for information
    about a book.

    Basically,
        Metadata : Edition :: CirculationData : Licensepool
    """

    log = logging.getLogger("Abstract metadata layer - Circulation data")

    def __init__(
        self,
        data_source,
        primary_identifier,
        licenses_owned=None,
        licenses_available=None,
        licenses_reserved=None,
        patrons_in_hold_queue=None,
        formats=None,
        default_rights_uri=None,
        links=None,
        licenses=None,
        last_checked=None,
    ):
        """Constructor.

        :param data_source: The authority providing the lending licenses.
            This may be a DataSource object or the name of the data source.
        :param primary_identifier: An Identifier or IdentifierData representing
            how the lending authority distinguishes this book from others.
        """
        self._data_source = data_source

        if isinstance(self._data_source, DataSource):
            self.data_source_obj = self._data_source
            self.data_source_name = self.data_source_obj.name
        else:
            self.data_source_obj = None
            self.data_source_name = data_source
        if isinstance(primary_identifier, Identifier):
            self.primary_identifier_obj = primary_identifier
            self._primary_identifier = IdentifierData(
                primary_identifier.type, primary_identifier.identifier
            )
        else:
            self.primary_identifier_obj = None
            self._primary_identifier = primary_identifier
        self.licenses_owned = licenses_owned
        self.licenses_available = licenses_available
        self.licenses_reserved = licenses_reserved
        self.patrons_in_hold_queue = patrons_in_hold_queue

        # If no 'last checked' data was provided, assume the data was
        # just gathered.
        self.last_checked = last_checked or utc_now()

        # format contains pdf/epub, drm, link
        self.formats = formats or []

        self.default_rights_uri = None
        self.set_default_rights_uri(
            data_source_name=self.data_source_name,
            default_rights_uri=default_rights_uri,
        )

        self.__links = None
        self.links = links

        # Information about individual terms for each license in a pool.
        self.licenses = licenses or []

    @property
    def links(self):
        return self.__links

    @links.setter
    def links(self, arg_links):
        """If got passed all links, undiscriminately, filter out to only those relevant to
        pools (the rights-related links).
        """
        # start by deleting any old links
        self.__links = []

        if not arg_links:
            return

        for link in arg_links:
            if link.rel in Hyperlink.CIRCULATION_ALLOWED:
                # TODO:  what about Hyperlink.SAMPLE?
                # only accept the types of links relevant to pools
                self.__links.append(link)

                # An open-access link or open-access rights implies a FormatData object.
                open_access_link = (
                    link.rel == Hyperlink.OPEN_ACCESS_DOWNLOAD and link.href
                )
                # try to deduce if the link is open-access, even if it doesn't explicitly say it is
                rights_uri = link.rights_uri or self.default_rights_uri
                open_access_rights_link = (
                    link.media_type in Representation.BOOK_MEDIA_TYPES
                    and link.href
                    and rights_uri in RightsStatus.OPEN_ACCESS
                )

                if open_access_link or open_access_rights_link:
                    if (
                        open_access_link
                        and rights_uri != RightsStatus.IN_COPYRIGHT
                        and not rights_uri in RightsStatus.OPEN_ACCESS
                    ):
                        # We don't know exactly what's going on here but
                        # the link said it was an open-access book
                        # and the rights URI doesn't contradict it,
                        # so treat it as a generic open-access book.
                        rights_uri = RightsStatus.GENERIC_OPEN_ACCESS
                    format_found = False
                    for format in self.formats:
                        if format and format.link and format.link.href == link.href:
                            if not format.rights_uri:
                                format.rights_uri = rights_uri
                            format_found = True
                            break
                    if not format_found:
                        self.formats.append(
                            FormatData(
                                content_type=link.media_type,
                                drm_scheme=DeliveryMechanism.NO_DRM,
                                link=link,
                                rights_uri=rights_uri,
                            )
                        )

    def __repr__(self):
        description_string = "<CirculationData primary_identifier=%(primary_identifier)r| licenses_owned=%(licenses_owned)s|"
        description_string += " licenses_available=%(licenses_available)s| default_rights_uri=%(default_rights_uri)s|"
        description_string += (
            " links=%(links)r| formats=%(formats)r| data_source=%(data_source)s|>"
        )

        description_data = {"licenses_owned": self.licenses_owned}
        if self._primary_identifier:
            description_data["primary_identifier"] = self._primary_identifier
        else:
            description_data["primary_identifier"] = self.primary_identifier_obj
        description_data["licenses_available"] = self.licenses_available
        description_data["default_rights_uri"] = self.default_rights_uri
        description_data["links"] = self.links
        description_data["formats"] = self.formats
        description_data["data_source"] = self.data_source_name

        return description_string % description_data

    def data_source(self, _db):
        """Find the DataSource associated with this circulation information."""
        if not self.data_source_obj:
            if self._data_source:
                obj = DataSource.lookup(_db, self._data_source)
                if not obj:
                    raise ValueError("Data source %s not found!" % self._data_source)
            else:
                obj = None
            self.data_source_obj = obj
        return self.data_source_obj

    def primary_identifier(self, _db):
        """Find the Identifier associated with this circulation information."""
        if not self.primary_identifier_obj:
            if self._primary_identifier:
                obj, ignore = self._primary_identifier.load(_db)
            else:
                obj = None
            self.primary_identifier_obj = obj
        return self.primary_identifier_obj

    def license_pool(self, _db, collection, analytics=None):
        """Find or create a LicensePool object for this CirculationData.

        :param collection: The LicensePool object will be associated with
            the given Collection.

        :param analytics: If the LicensePool is newly created, the event
            will be tracked with this.
        """
        if not collection:
            raise ValueError("Cannot find license pool: no collection provided.")
        identifier = self.primary_identifier(_db)
        if not identifier:
            raise ValueError(
                "Cannot find license pool: CirculationData has no primary identifier."
            )

        data_source_obj = self.data_source(_db)
        license_pool, is_new = LicensePool.for_foreign_id(
            _db,
            data_source=data_source_obj,
            foreign_id_type=identifier.type,
            foreign_id=identifier.identifier,
            collection=collection,
        )

        if is_new:
            license_pool.open_access = self.has_open_access_link
            license_pool.availability_time = self.last_checked
            # This is our first time seeing this LicensePool. Log its
            # occurrence as a separate analytics event.
            if analytics:
                for library in collection.libraries:
                    analytics.collect_event(
                        library,
                        license_pool,
                        CirculationEvent.DISTRIBUTOR_TITLE_ADD,
                        self.last_checked,
                        old_value=0,
                        new_value=1,
                    )
            license_pool.last_checked = self.last_checked

        return license_pool, is_new

    @property
    def has_open_access_link(self):
        """Does this Circulation object have an associated open-access link?"""
        return any(
            [
                x
                for x in self.links
                if x.rel == Hyperlink.OPEN_ACCESS_DOWNLOAD
                and x.href
                and x.rights_uri != RightsStatus.IN_COPYRIGHT
            ]
        )

    def set_default_rights_uri(self, data_source_name, default_rights_uri=None):
        if default_rights_uri:
            self.default_rights_uri = default_rights_uri

        elif data_source_name:
            # We didn't get rights passed in, so use the default rights for the data source if any.
            default = RightsStatus.DATA_SOURCE_DEFAULT_RIGHTS_STATUS.get(
                data_source_name, None
            )
            if default:
                self.default_rights_uri = default

        if not self.default_rights_uri:
            # We still haven't determined rights, so it's unknown.
            self.default_rights_uri = RightsStatus.UNKNOWN

    def apply(self, _db, collection, replace=None):
        """Update the title with this CirculationData's information.

        :param collection: A Collection representing actual copies of
            this title. Availability information (e.g. number of copies)
            will be associated with a LicensePool in this Collection. If
            this is not present, only delivery information (e.g. format
            information and open-access downloads) will be processed.

        """
        # Immediately raise an exception if there is information that
        # can only be stored in a LicensePool, but we have no
        # Collection to tell us which LicensePool to use. This is
        # indicative of an error in programming.
        if not collection and (
            self.licenses_owned is not None
            or self.licenses_available is not None
            or self.licenses_reserved is not None
            or self.patrons_in_hold_queue is not None
        ):
            raise ValueError(
                "Cannot store circulation information because no "
                "Collection was provided."
            )

        made_changes = False
        if replace is None:
            replace = ReplacementPolicy()

        analytics = replace.analytics or Analytics(_db)

        pool = None
        if collection:
            pool, ignore = self.license_pool(_db, collection, analytics)

        data_source = self.data_source(_db)
        identifier = self.primary_identifier(_db)
        # First, make sure all links in self.links are mirrored (if necessary)
        # and associated with the book's identifier.

        # TODO: be able to handle the case where the URL to a link changes or
        # a link disappears.
        link_objects = {}
        for link in self.links:
            if link.rel in Hyperlink.CIRCULATION_ALLOWED:
                link_obj, ignore = identifier.add_link(
                    rel=link.rel,
                    href=link.href,
                    data_source=data_source,
                    media_type=link.media_type,
                    content=link.content,
                )
                link_objects[link] = link_obj

        for link in self.links:
            if link.rel in Hyperlink.CIRCULATION_ALLOWED:
                link_obj = link_objects[link]
                if replace.mirrors:
                    # We need to mirror this resource.
                    self.mirror_link(pool, data_source, link, link_obj, replace)

        # Next, make sure the DeliveryMechanisms associated
        # with the book reflect the formats in self.formats.
        old_lpdms = new_lpdms = []
        if pool:
            old_lpdms = list(pool.delivery_mechanisms)

        # Before setting and unsetting delivery mechanisms, which may
        # change the open-access status of the work, see what it the
        # status currently is.
        pools = identifier.licensed_through
        old_open_access = any(pool.open_access for pool in pools)

        for format in self.formats:
            if format and format.link:
                link = format.link
                if not format.content_type:
                    format.content_type = link.media_type
                link_obj = link_objects[format.link]
                resource = link_obj.resource
            else:
                resource = None
            # This can cause a non-open-access LicensePool to go open-access.
            lpdm = LicensePoolDeliveryMechanism.set(
                data_source,
                identifier,
                format.content_type,
                format.drm_scheme,
                format.rights_uri or self.default_rights_uri,
                resource,
            )
            new_lpdms.append(lpdm)

        if replace.formats:
            # If any preexisting LicensePoolDeliveryMechanisms were
            # not mentioned in self.formats, remove the corresponding
            # LicensePoolDeliveryMechanisms.
            for lpdm in old_lpdms:
                if lpdm not in new_lpdms:
                    for loan in lpdm.fulfills:
                        self.log.info(
                            "Loan %i is associated with a format that is no longer available. Deleting its delivery mechanism."
                            % loan.id
                        )
                        loan.fulfillment = None
                    # This can cause an open-access LicensePool to go
                    # non-open-access.
                    lpdm.delete()

        new_open_access = any(pool.open_access for pool in pools)
        open_access_status_changed = old_open_access != new_open_access

        old_licenses = new_licenses = []
        if pool:
            old_licenses = list(pool.licenses or [])

            for license in self.licenses:
                license_obj, ignore = get_one_or_create(
                    _db,
                    License,
                    identifier=license.identifier,
                    license_pool_id=pool.id,
                )
                license_obj.checkout_url = license.checkout_url
                license_obj.status_url = license.status_url
                license_obj.expires = license.expires
                license_obj.remaining_checkouts = license.remaining_checkouts
                license_obj.concurrent_checkouts = license.concurrent_checkouts
                new_licenses.append(license_obj)

        for license in old_licenses:
            if license not in new_licenses and license.loans:
                # TODO: For ODL, I don't think this will happen, but
                # it seems right not to delete the license if it does.
                # We have the status URL we can use to check on the license,
                # and if it is removed from the ODL feed when there are
                # still loans we'll need it.
                # But if we track individual licenses for other protocols,
                # we may need to handle this differently.
                self.log.warn(
                    "License %i is no longer available but still has loans."
                    % license.id
                )

        # Finally, if we have data for a specific Collection's license
        # for this book, find its LicensePool and update it.
        changed_availability = False
        if pool and self._availability_needs_update(pool):
            # Update availabily information. This may result in
            # the issuance of additional circulation events.
            changed_availability = pool.update_availability(
                new_licenses_owned=self.licenses_owned,
                new_licenses_available=self.licenses_available,
                new_licenses_reserved=self.licenses_reserved,
                new_patrons_in_hold_queue=self.patrons_in_hold_queue,
                analytics=analytics,
                as_of=self.last_checked,
            )

        # If this is the first time we've seen this pool, or we never
        # made a Work for it, make one now.
        work_changed = False
        if pool and not pool.work:
            work, work_changed = pool.calculate_work()
            if work:
                work.set_presentation_ready()
                work_changed = True

        made_changes = (
            made_changes
            or changed_availability
            or open_access_status_changed
            or work_changed
        )

        return pool, made_changes

    def _availability_needs_update(self, pool):
        """Does this CirculationData represent information more recent than
        what we have for the given LicensePool?
        """
        if not self.last_checked:
            # Assume that our data represents the state of affairs
            # right now.
            return True
        if not pool.last_checked:
            # It looks like the LicensePool has never been checked.
            return True
        return self.last_checked >= pool.last_checked


class Metadata(MetaToModelUtility):

    """A (potentially partial) set of metadata for a published work."""

    log = logging.getLogger("Abstract metadata layer")

    BASIC_EDITION_FIELDS = [
        "title",
        "sort_title",
        "subtitle",
        "language",
        "medium",
        "series",
        "series_position",
        "publisher",
        "imprint",
        "issued",
        "published",
    ]

    def __init__(
        self,
        data_source,
        title=None,
        subtitle=None,
        sort_title=None,
        language=None,
        medium=None,
        series=None,
        series_position=None,
        publisher=None,
        imprint=None,
        issued=None,
        published=None,
        primary_identifier=None,
        identifiers=None,
        recommendations=None,
        subjects=None,
        contributors=None,
        measurements=None,
        links=None,
        data_source_last_updated=None,
        # Note: brought back to keep callers of bibliographic extraction process_one() methods simple.
        circulation=None,
        **kwargs
    ):
        # data_source is where the data comes from (e.g. overdrive, metadata wrangler, admin interface),
        # and not necessarily where the associated Identifier's LicencePool's lending licenses are coming from.
        self._data_source = data_source
        if isinstance(self._data_source, DataSource):
            self.data_source_obj = self._data_source
        else:
            self.data_source_obj = None

        self.title = title
        self.sort_title = sort_title
        self.subtitle = subtitle
        if language:
            language = LanguageCodes.string_to_alpha_3(language)
        self.language = language
        # medium is book/audio/video, etc.
        self.medium = medium
        self.series = series
        self.series_position = series_position
        self.publisher = publisher
        self.imprint = imprint
        self.issued = issued
        self.published = published

        self.primary_identifier = primary_identifier
        self.identifiers = identifiers or []
        self.permanent_work_id = None
        if self.primary_identifier and self.primary_identifier not in self.identifiers:
            self.identifiers.append(self.primary_identifier)
        self.recommendations = recommendations or []
        self.subjects = subjects or []
        self.contributors = contributors or []
        self.measurements = measurements or []

        self.circulation = circulation

        # renamed last_update_time to data_source_last_updated
        self.data_source_last_updated = data_source_last_updated

        self.__links = None
        self.links = links

    @property
    def links(self):
        return self.__links

    @links.setter
    def links(self, arg_links):
        """If got passed all links, undiscriminately, filter out to only those relevant to
        editions (the image/cover/etc links).
        """
        # start by deleting any old links
        self.__links = []

        if not arg_links:
            return

        for link in arg_links:
            if link.rel in Hyperlink.METADATA_ALLOWED:
                # only accept the types of links relevant to editions
                self.__links.append(link)

    @classmethod
    def from_edition(cls, edition):
        """Create a basic Metadata object for the given Edition.

        This doesn't contain everything but it contains enough
        information to run guess_license_pools.
        """
        kwargs = dict()
        for field in cls.BASIC_EDITION_FIELDS:
            kwargs[field] = getattr(edition, field)

        contributors = []
        for contribution in edition.contributions:
            contributor = ContributorData.from_contribution(contribution)
            contributors.append(contributor)

        if not edition.contributions:
            # This should only happen for low-quality data sources such as
            # the NYT best-seller API.
            if edition.sort_author and edition.sort_author != Edition.UNKNOWN_AUTHOR:
                contributors.append(
                    ContributorData(
                        sort_name=edition.sort_author,
                        display_name=edition.author,
                        roles=[Contributor.PRIMARY_AUTHOR_ROLE],
                    )
                )

        i = edition.primary_identifier
        primary_identifier = IdentifierData(
            type=i.type, identifier=i.identifier, weight=1
        )

        links = []
        for link in i.links:
            link_data = LinkData(link.rel, link.resource.url)
            links.append(link_data)

        return Metadata(
            data_source=edition.data_source.name,
            primary_identifier=primary_identifier,
            contributors=contributors,
            links=links,
            **kwargs
        )

    def normalize_contributors(self, metadata_client):
        """Make sure that all contributors without a .sort_name get one."""
        for contributor in contributors:
            if not contributor.sort_name:
                contributor.normalize(metadata_client)

    @property
    def primary_author(self):
        primary_author = None
        for tier in Contributor.author_contributor_tiers():
            for c in self.contributors:
                for role in tier:
                    if role in c.roles:
                        primary_author = c
                        break
                if primary_author:
                    break
            if primary_author:
                break
        return primary_author

    def update(self, metadata):
        """Update this Metadata object with values from the given Metadata
        object.

        TODO: We might want to take a policy object as an argument.
        """

        fields = self.BASIC_EDITION_FIELDS
        for field in fields:
            new_value = getattr(metadata, field)
            if new_value != None and new_value != "":
                setattr(self, field, new_value)

        new_value = getattr(metadata, "contributors")
        if new_value and isinstance(new_value, list):
            old_value = getattr(self, "contributors")
            # if we already have a better value, don't override it with a "missing info" placeholder value
            if not (old_value and new_value[0].sort_name == Edition.UNKNOWN_AUTHOR):
                setattr(self, "contributors", new_value)

    def calculate_permanent_work_id(self, _db, metadata_client):
        """Try to calculate a permanent work ID from this metadata.

        This may require asking a metadata wrangler to turn a display name
        into a sort name--thus the `metadata_client` argument.
        """
        primary_author = self.primary_author

        if not primary_author:
            return None, None

        if not primary_author.sort_name and metadata_client:
            primary_author.find_sort_name(_db, self.identifiers, metadata_client)

        sort_author = primary_author.sort_name
        pwid = Edition.calculate_permanent_work_id_for_title_and_author(
            self.title, sort_author, "book"
        )
        self.permanent_work_id = pwid
        return pwid

    def associate_with_identifiers_based_on_permanent_work_id(self, _db):
        """Try to associate this object's primary identifier with
        the primary identifiers of Editions in the database which share
        a permanent work ID.
        """
        if not self.primary_identifier or not self.permanent_work_id:
            # We don't have the information necessary to carry out this
            # task.
            return

        if not self.medium:
            # We don't know the medium of this item, and we only want
            # to associate it with other items of the same type.
            return

        primary_identifier_obj, ignore = self.primary_identifier.load(_db)

        # Try to find the primary identifiers of other Editions with
        # the same permanent work ID and the same medium, representing
        # books already in our collection.
        qu = (
            _db.query(Identifier)
            .join(Identifier.primarily_identifies)
            .filter(Edition.permanent_work_id == self.permanent_work_id)
            .filter(Identifier.type.in_(Identifier.LICENSE_PROVIDING_IDENTIFIER_TYPES))
            .filter(Edition.medium == self.medium)
        )
        identifiers_same_work_id = qu.all()
        for same_work_id in identifiers_same_work_id:
            if (
                same_work_id.type != self.primary_identifier.type
                or same_work_id.identifier != self.primary_identifier.identifier
            ):
                self.log.info(
                    "Discovered that %r is equivalent to %r because of matching permanent work ID %s",
                    same_work_id,
                    primary_identifier_obj,
                    self.permanent_work_id,
                )
                primary_identifier_obj.equivalent_to(
                    self.data_source(_db), same_work_id, 0.85
                )

    def data_source(self, _db):
        if not self.data_source_obj:
            if not self._data_source:
                raise ValueError("No data source specified!")
            self.data_source_obj = DataSource.lookup(_db, self._data_source)
        if not self.data_source_obj:
            raise ValueError("Data source %s not found!" % self._data_source)
        return self.data_source_obj

    def edition(self, _db, create_if_not_exists=True):
        """Find or create the edition described by this Metadata object."""
        if not self.primary_identifier:
            raise ValueError("Cannot find edition: metadata has no primary identifier.")

        data_source = self.data_source(_db)

        return Edition.for_foreign_id(
            _db,
            data_source,
            self.primary_identifier.type,
            self.primary_identifier.identifier,
            create_if_not_exists=create_if_not_exists,
        )

    def consolidate_identifiers(self):
        by_weight = defaultdict(list)
        for i in self.identifiers:
            by_weight[(i.type, i.identifier)].append(i.weight)
        new_identifiers = []
        for (type, identifier), weights in list(by_weight.items()):
            new_identifiers.append(
                IdentifierData(type=type, identifier=identifier, weight=median(weights))
            )
        self.identifiers = new_identifiers

    def guess_license_pools(self, _db, metadata_client):
        """Try to find existing license pools for this Metadata."""
        potentials = {}
        for contributor in self.contributors:
            if not any(
                x in contributor.roles
                for x in (Contributor.AUTHOR_ROLE, Contributor.PRIMARY_AUTHOR_ROLE)
            ):
                continue
            contributor.find_sort_name(_db, self.identifiers, metadata_client)
            confidence = 0

            base = (
                _db.query(Edition)
                .filter(Edition.title.ilike(self.title))
                .filter(Edition.medium == Edition.BOOK_MEDIUM)
            )
            success = False

            # A match based on work ID is the most reliable.
            pwid = self.calculate_permanent_work_id(_db, metadata_client)
            clause = and_(
                Edition.data_source_id == LicensePool.data_source_id,
                Edition.primary_identifier_id == LicensePool.identifier_id,
            )
            qu = base.filter(Edition.permanent_work_id == pwid).join(
                LicensePool, clause
            )
            success = self._run_query(qu, potentials, 0.95)
            if not success and contributor.sort_name:
                qu = base.filter(Edition.sort_author == contributor.sort_name)
                success = self._run_query(qu, potentials, 0.9)
            if not success and contributor.display_name:
                qu = base.filter(Edition.author == contributor.display_name)
                success = self._run_query(qu, potentials, 0.8)
            if not success:
                # Look for the book by an unknown author (our mistake)
                qu = base.filter(Edition.author == Edition.UNKNOWN_AUTHOR)
                success = self._run_query(qu, potentials, 0.45)
            if not success:
                # See if there is any book with this title at all.
                success = self._run_query(base, potentials, 0.3)
        return potentials

    def _run_query(self, qu, potentials, confidence):
        success = False
        for i in qu:
            pools = i.license_pools
            for lp in pools:
                if lp and lp.deliverable and potentials.get(lp, 0) < confidence:
                    potentials[lp] = confidence
                    success = True
        return success

    REL_REQUIRES_NEW_PRESENTATION_EDITION = [
        LinkRelations.IMAGE,
        LinkRelations.THUMBNAIL_IMAGE,
    ]
    REL_REQUIRES_FULL_RECALCULATION = [LinkRelations.DESCRIPTION]

    # TODO: We need to change all calls to apply() to use a ReplacementPolicy
    # instead of passing in individual `replace` arguments. Once that's done,
    # we can get rid of the `replace` arguments.
    def apply(
        self,
        edition,
        collection,
        metadata_client=None,
        replace=None,
        replace_identifiers=False,
        replace_subjects=False,
        replace_contributions=False,
        replace_links=False,
        replace_formats=False,
        replace_rights=False,
        force=False,
    ):
        """Apply this metadata to the given edition.

        :return: (edition, made_core_changes), where edition is the newly-updated object, and made_core_changes
            answers the question: were any edition core fields harmed in the making of this update?
            So, if title changed, return True.
            New: If contributors changed, this is now considered a core change,
            so work.simple_opds_feed refresh can be triggered.
        """
        _db = Session.object_session(edition)

        # If summary, subjects, or measurements change, then any Work
        # associated with this edition will need a full presentation
        # recalculation.
        work_requires_full_recalculation = False

        # If any other data changes, then any Work associated with
        # this edition will need to have its presentation edition
        # regenerated, but we can do it on the cheap.
        work_requires_new_presentation_edition = False

        if replace is None:
            replace = ReplacementPolicy(
                identifiers=replace_identifiers,
                subjects=replace_subjects,
                contributions=replace_contributions,
                links=replace_links,
                formats=replace_formats,
                rights=replace_rights,
                even_if_not_apparently_updated=force,
            )

        # We were given an Edition, so either this metadata's
        # primary_identifier must be missing or it must match the
        # Edition's primary identifier.
        if self.primary_identifier:
            if (
                self.primary_identifier.type != edition.primary_identifier.type
                or self.primary_identifier.identifier
                != edition.primary_identifier.identifier
            ):
                raise ValueError(
                    "Metadata's primary identifier (%s/%s) does not match edition's primary identifier (%r)"
                    % (
                        self.primary_identifier.type,
                        self.primary_identifier.identifier,
                        edition.primary_identifier,
                    )
                )

        # Check whether we should do any work at all.
        data_source = self.data_source(_db)

        if self.data_source_last_updated and not replace.even_if_not_apparently_updated:
            coverage_record = CoverageRecord.lookup(edition, data_source)
            if coverage_record:
                check_time = coverage_record.timestamp
                last_time = self.data_source_last_updated
                if check_time >= last_time:
                    # The metadata has not changed since last time. Do nothing.
                    return edition, False

        if metadata_client and not self.permanent_work_id:
            self.calculate_permanent_work_id(_db, metadata_client)

        identifier = edition.primary_identifier

        self.log.info("APPLYING METADATA TO EDITION: %s", self.title)
        fields = self.BASIC_EDITION_FIELDS + ["permanent_work_id"]
        for field in fields:
            old_edition_value = getattr(edition, field)
            new_metadata_value = getattr(self, field)
            if (
                new_metadata_value != None
                and new_metadata_value != ""
                and (new_metadata_value != old_edition_value)
            ):
                if new_metadata_value in [NO_VALUE, NO_NUMBER]:
                    new_metadata_value = None
                setattr(edition, field, new_metadata_value)
                work_requires_new_presentation_edition = True

        # Create equivalencies between all given identifiers and
        # the edition's primary identifier.
        contributors_changed = self.update_contributions(
            _db, edition, metadata_client, replace.contributions
        )
        if contributors_changed:
            work_requires_new_presentation_edition = True

        # TODO: remove equivalencies when replace.identifiers is True.
        if self.identifiers is not None:
            for identifier_data in self.identifiers:
                if not identifier_data.identifier:
                    continue
                if (
                    identifier_data.identifier == identifier.identifier
                    and identifier_data.type == identifier.type
                ):
                    # These are the same identifier.
                    continue
                new_identifier, ignore = Identifier.for_foreign_id(
                    _db, identifier_data.type, identifier_data.identifier
                )
                identifier.equivalent_to(
                    data_source, new_identifier, identifier_data.weight
                )

        new_subjects = {}
        if self.subjects:
            new_subjects = dict((subject.key, subject) for subject in self.subjects)
        if replace.subjects:
            # Remove any old Subjects from this data source, unless they
            # are also in the list of new subjects.
            surviving_classifications = []

            def _key(classification):
                s = classification.subject
                return s.type, s.identifier, s.name, classification.weight

            for classification in identifier.classifications:
                if classification.data_source == data_source:
                    key = _key(classification)
                    if not key in new_subjects:
                        # The data source has stopped claiming that
                        # this classification should exist.
                        _db.delete(classification)
                        work_requires_full_recalculation = True
                    else:
                        # The data source maintains that this
                        # classification is a good idea. We don't have
                        # to do anything.
                        del new_subjects[key]
                        surviving_classifications.append(classification)
                else:
                    # This classification comes from some other data
                    # source.  Don't mess with it.
                    surviving_classifications.append(classification)
            identifier.classifications = surviving_classifications

        # Apply all new subjects to the identifier.
        for subject in list(new_subjects.values()):
            identifier.classify(
                data_source,
                subject.type,
                subject.identifier,
                subject.name,
                weight=subject.weight,
            )
            work_requires_full_recalculation = True

        # Associate all links with the primary identifier.
        if replace.links and self.links is not None:
            surviving_hyperlinks = []
            dirty = False
            for hyperlink in identifier.links:
                if hyperlink.data_source == data_source:
                    _db.delete(hyperlink)
                    dirty = True
                else:
                    surviving_hyperlinks.append(hyperlink)
            if dirty:
                identifier.links = surviving_hyperlinks

        link_objects = {}

        for link in self.links:
            if link.rel in Hyperlink.METADATA_ALLOWED:
                original_resource = None
                if link.original:
                    rights_status = RightsStatus.lookup(_db, link.original.rights_uri)
                    original_resource, ignore = get_one_or_create(
                        _db,
                        Resource,
                        url=link.original.href,
                    )
                    if not original_resource.data_source:
                        original_resource.data_source = data_source
                    original_resource.rights_status = rights_status
                    original_resource.rights_explanation = (
                        link.original.rights_explanation
                    )
                    if link.original.content:
                        original_resource.set_fetched_content(
                            link.original.guessed_media_type,
                            link.original.content,
                            None,
                        )

                link_obj, ignore = identifier.add_link(
                    rel=link.rel,
                    href=link.href,
                    data_source=data_source,
                    media_type=link.guessed_media_type,
                    content=link.content,
                    rights_status_uri=link.rights_uri,
                    rights_explanation=link.rights_explanation,
                    original_resource=original_resource,
                    transformation_settings=link.transformation_settings,
                )
                if link.rel in self.REL_REQUIRES_NEW_PRESENTATION_EDITION:
                    work_requires_new_presentation_edition = True
                elif link.rel in self.REL_REQUIRES_FULL_RECALCULATION:
                    work_requires_full_recalculation = True

            link_objects[link] = link_obj
            if link.thumbnail:
                if link.thumbnail.rel == Hyperlink.THUMBNAIL_IMAGE:
                    thumbnail = link.thumbnail
                    thumbnail_obj, ignore = identifier.add_link(
                        rel=thumbnail.rel,
                        href=thumbnail.href,
                        data_source=data_source,
                        media_type=thumbnail.guessed_media_type,
                        content=thumbnail.content,
                    )
                    work_requires_new_presentation_edition = True
                    if thumbnail_obj.resource and thumbnail_obj.resource.representation:
                        thumbnail_obj.resource.representation.thumbnail_of = (
                            link_obj.resource.representation
                        )
                    else:
                        self.log.error(
                            "Thumbnail link %r cannot be marked as a thumbnail of %r because it has no Representation, probably due to a missing media type."
                            % (link.thumbnail, link)
                        )
                else:
                    self.log.error(
                        "Thumbnail link %r does not have the thumbnail link relation! Not acceptable as a thumbnail of %r."
                        % (link.thumbnail, link)
                    )
                    link.thumbnail = None

        # Apply all measurements to the primary identifier
        for measurement in self.measurements:
            work_requires_full_recalculation = True
            identifier.add_measurement(
                data_source,
                measurement.quantity_measured,
                measurement.value,
                measurement.weight,
                measurement.taken_at,
            )

        if not edition.sort_author:
            # This may be a situation like the NYT best-seller list where
            # we know the display name of the author but weren't able
            # to normalize that name.
            primary_author = self.primary_author
            if primary_author:
                self.log.info(
                    "In the absence of Contributor objects, setting Edition author name to %s/%s",
                    primary_author.sort_name,
                    primary_author.display_name,
                )
                edition.sort_author = primary_author.sort_name
                edition.display_author = primary_author.display_name
                work_requires_new_presentation_edition = True

        # The Metadata object may include a CirculationData object which
        # contains information about availability such as open-access
        # links. Make sure
        # that that Collection has a LicensePool for this book and that
        # its information is up-to-date.
        if self.circulation:
            self.circulation.apply(_db, collection, replace)

        # obtains a presentation_edition for the title, which will later be used to get a mirror link.
        has_image = any([link.rel == Hyperlink.IMAGE for link in self.links])
        for link in self.links:
            link_obj = link_objects[link]

            if link_obj.rel == Hyperlink.THUMBNAIL_IMAGE and has_image:
                # This is a thumbnail but we also have a full-sized image link,
                # so we don't need to separately mirror the thumbnail.
                continue

            if replace.mirrors:
                # We need to mirror this resource. If it's an image, a
                # thumbnail may be provided as a side effect.
                self.mirror_link(edition, data_source, link, link_obj, replace)
            elif link.thumbnail:
                # We don't need to mirror this image, but we do need
                # to make sure that its thumbnail exists locally and
                # is associated with the original image.
                self.make_thumbnail(data_source, link, link_obj)

        # Make sure the work we just did shows up. This needs to happen after mirroring
        # so mirror urls are available.
        made_changes = edition.calculate_presentation(
            policy=replace.presentation_calculation_policy
        )
        if made_changes:
            work_requires_new_presentation_edition = True

        # The metadata wrangler doesn't need information from these data sources.
        # We don't need to send it information it originally provided, and
        # Overdrive makes metadata accessible to everyone without buying licenses
        # for the book, so the metadata wrangler can obtain it directly from
        # Overdrive.
        # TODO: Remove Bibliotheca and Axis 360 from this list.
        METADATA_UPLOAD_BLACKLIST = [
            DataSource.METADATA_WRANGLER,
            DataSource.OVERDRIVE,
            DataSource.BIBLIOTHECA,
            DataSource.AXIS_360,
        ]
        if (
            work_requires_new_presentation_edition
            and (not data_source.integration_client)
            and (data_source.name not in METADATA_UPLOAD_BLACKLIST)
        ):
            # Create a transient failure CoverageRecord for this edition
            # so it will be processed by the MetadataUploadCoverageProvider.
            internal_processing = DataSource.lookup(_db, DataSource.INTERNAL_PROCESSING)

            # If there's already a CoverageRecord, don't change it to transient failure.
            # TODO: Once the metadata wrangler can handle it, we'd like to re-sync the
            # metadata every time there's a change. For now,
            cr = CoverageRecord.lookup(
                edition,
                internal_processing,
                operation=CoverageRecord.METADATA_UPLOAD_OPERATION,
            )
            if not cr:
                CoverageRecord.add_for(
                    edition,
                    internal_processing,
                    operation=CoverageRecord.METADATA_UPLOAD_OPERATION,
                    status=CoverageRecord.TRANSIENT_FAILURE,
                )

        # Update the coverage record for this edition and data
        # source. We omit the collection information, even if we know
        # which collection this is, because we only changed metadata.
        CoverageRecord.add_for(
            edition,
            data_source,
            timestamp=self.data_source_last_updated,
            collection=None,
        )

        if work_requires_full_recalculation or work_requires_new_presentation_edition:
            # If there is a Work associated with the Edition's primary
            # identifier, mark it for recalculation.

            # Any LicensePool will do here, since all LicensePools for
            # a given Identifier have the same Work.
            pool = get_one(
                _db,
                LicensePool,
                identifier=edition.primary_identifier,
                on_multiple="interchangeable",
            )
            if pool and pool.work:
                work = pool.work
                if work_requires_full_recalculation:
                    work.needs_full_presentation_recalculation()
                else:
                    work.needs_new_presentation_edition()

        return edition, work_requires_new_presentation_edition

    def make_thumbnail(self, data_source, link, link_obj):
        """Make sure a Hyperlink representing an image is connected
        to its thumbnail.
        """
        thumbnail = link.thumbnail
        if not thumbnail:
            return None

        if thumbnail.href == link.href:
            # The image serves as its own thumbnail. This is a
            # hacky way to represent this in the database.
            if link_obj.resource.representation:
                link_obj.resource.representation.image_height = (
                    Edition.MAX_THUMBNAIL_HEIGHT
                )
            return link_obj

        # The thumbnail and image are different. Make sure there's a
        # separate link to the thumbnail.
        thumbnail_obj, ignore = link_obj.identifier.add_link(
            rel=thumbnail.rel,
            href=thumbnail.href,
            data_source=data_source,
            media_type=thumbnail.media_type,
            content=thumbnail.content,
        )
        # And make sure the thumbnail knows it's a thumbnail of the main
        # image.
        if thumbnail_obj.resource.representation:
            thumbnail_obj.resource.representation.thumbnail_of = (
                link_obj.resource.representation
            )
        return thumbnail_obj

    def update_contributions(self, _db, edition, metadata_client=None, replace=True):
        contributors_changed = False
        old_contributors = []
        new_contributors = []

        if not replace and self.contributors:
            # we've chosen to append new contributors, which exist
            # this means the edition's contributor list will, indeed, change
            contributors_changed = True

        if replace and self.contributors:
            # Remove any old Contributions from this data source --
            # we're about to add a new set
            surviving_contributions = []
            for contribution in edition.contributions:
                old_contributors.append(contribution.contributor.id)
                _db.delete(contribution)
            edition.contributions = surviving_contributions

        for contributor_data in self.contributors:
            contributor_data.find_sort_name(_db, self.identifiers, metadata_client)
            if (
                contributor_data.sort_name
                or contributor_data.lc
                or contributor_data.viaf
            ):
                contributor = edition.add_contributor(
                    name=contributor_data.sort_name,
                    roles=contributor_data.roles,
                    lc=contributor_data.lc,
                    viaf=contributor_data.viaf,
                )
                new_contributors.append(contributor.id)
                if contributor_data.display_name:
                    contributor.display_name = contributor_data.display_name
                if contributor_data.biography:
                    contributor.biography = contributor_data.biography
                if contributor_data.aliases:
                    contributor.aliases = contributor_data.aliases
                if contributor_data.lc:
                    contributor.lc = contributor_data.lc
                if contributor_data.viaf:
                    contributor.viaf = contributor_data.viaf
                if contributor_data.wikipedia_name:
                    contributor.wikipedia_name = contributor_data.wikipedia_name
            else:
                self.log.info(
                    "Not registering %s because no sort name, LC, or VIAF",
                    contributor_data.display_name,
                )

        if sorted(old_contributors) != sorted(new_contributors):
            contributors_changed = True

        return contributors_changed

    def filter_recommendations(self, _db):
        """Filters out recommended identifiers that don't exist in the db.
        Any IdentifierData objects will be replaced with Identifiers.
        """

        by_type = defaultdict(list)
        for identifier in self.recommendations:
            by_type[identifier.type].append(identifier.identifier)

        self.recommendations = []
        for type, identifiers in list(by_type.items()):
            existing_identifiers = (
                _db.query(Identifier)
                .filter(Identifier.type == type)
                .filter(Identifier.identifier.in_(identifiers))
            )
            self.recommendations += existing_identifiers.all()

        if self.primary_identifier in self.recommendations:
            self.recommendations.remove(identifier_data)


class CSVFormatError(csv.Error):
    pass


class CSVMetadataImporter(object):

    """Turn a CSV file into a list of Metadata objects."""

    log = logging.getLogger("CSV metadata importer")

    IDENTIFIER_PRECEDENCE = [
        Identifier.AXIS_360_ID,
        Identifier.OVERDRIVE_ID,
        Identifier.THREEM_ID,
        Identifier.ISBN,
    ]

    DEFAULT_IDENTIFIER_FIELD_NAMES = {
        Identifier.OVERDRIVE_ID: ("overdrive id", 0.75),
        Identifier.THREEM_ID: ("3m id", 0.75),
        Identifier.AXIS_360_ID: ("axis 360 id", 0.75),
        Identifier.ISBN: ("isbn", 0.75),
    }

    # When classifications are imported from a CSV file, we treat
    # them as though they came from a trusted distributor.
    DEFAULT_SUBJECT_FIELD_NAMES = {
        "tags": (Subject.TAG, Classification.TRUSTED_DISTRIBUTOR_WEIGHT),
        "age": (Subject.AGE_RANGE, Classification.TRUSTED_DISTRIBUTOR_WEIGHT),
        "audience": (
            Subject.FREEFORM_AUDIENCE,
            Classification.TRUSTED_DISTRIBUTOR_WEIGHT,
        ),
    }

    def __init__(
        self,
        data_source_name,
        title_field="title",
        language_field="language",
        default_language="eng",
        medium_field="medium",
        default_medium=Edition.BOOK_MEDIUM,
        series_field="series",
        publisher_field="publisher",
        imprint_field="imprint",
        issued_field="issued",
        published_field=["published", "publication year"],
        identifier_fields=DEFAULT_IDENTIFIER_FIELD_NAMES,
        subject_fields=DEFAULT_SUBJECT_FIELD_NAMES,
        sort_author_field="file author as",
        display_author_field=["author", "display author as"],
    ):
        self.data_source_name = data_source_name
        self.title_field = title_field
        self.language_field = language_field
        self.default_language = default_language
        self.medium_field = medium_field
        self.default_medium = default_medium
        self.series_field = series_field
        self.publisher_field = publisher_field
        self.imprint_field = imprint_field
        self.issued_field = issued_field
        self.published_field = published_field
        self.identifier_fields = identifier_fields
        self.subject_fields = subject_fields
        self.sort_author_field = sort_author_field
        self.display_author_field = display_author_field

    def to_metadata(self, dictreader):
        """Turn the CSV file in `dictreader` into a sequence of Metadata.

        :yield: A sequence of Metadata objects.
        """
        fields = dictreader.fieldnames

        # Make sure this CSV file has some way of identifying books.
        found_identifier_field = False
        possibilities = []
        for field_name, weight in list(self.identifier_fields.values()):
            possibilities.append(field_name)
            if field_name in fields:
                found_identifier_field = True
                break
        if not found_identifier_field:
            raise CSVFormatError(
                "Could not find a primary identifier field. Possibilities: %r. Actualities: %r."
                % (possibilities, fields)
            )

        for row in dictreader:
            yield self.row_to_metadata(row)

    def row_to_metadata(self, row):
        title = self._field(row, self.title_field)
        language = self._field(row, self.language_field, self.default_language)
        medium = self._field(row, self.medium_field, self.default_medium)
        if medium not in list(Edition.medium_to_additional_type.keys()):
            self.log.warn("Ignored unrecognized medium %s" % medium)
            medium = Edition.BOOK_MEDIUM
        series = self._field(row, self.series_field)
        publisher = self._field(row, self.publisher_field)
        imprint = self._field(row, self.imprint_field)
        issued = self._date_field(row, self.issued_field)
        published = self._date_field(row, self.published_field)

        primary_identifier = None
        identifiers = []
        # TODO: This is annoying and could use some work.
        for identifier_type in self.IDENTIFIER_PRECEDENCE:
            correct_type = False
            for target_type, v in list(self.identifier_fields.items()):
                if isinstance(v, tuple):
                    field_name, weight = v
                else:
                    field_name = v
                    weight = 1
                if target_type == identifier_type:
                    correct_type = True
                    break
            if not correct_type:
                continue

            if field_name in row:
                value = self._field(row, field_name)
                if value:
                    identifier = IdentifierData(identifier_type, value, weight=weight)
                    identifiers.append(identifier)
                    if not primary_identifier:
                        primary_identifier = identifier

        subjects = []
        for (field_name, (subject_type, weight)) in list(self.subject_fields.items()):
            values = self.list_field(row, field_name)
            for value in values:
                subjects.append(
                    SubjectData(type=subject_type, identifier=value, weight=weight)
                )

        contributors = []
        sort_author = self._field(row, self.sort_author_field)
        display_author = self._field(row, self.display_author_field)
        if sort_author or display_author:
            contributors.append(
                ContributorData(
                    sort_name=sort_author,
                    display_name=display_author,
                    roles=[Contributor.AUTHOR_ROLE],
                )
            )

        metadata = Metadata(
            data_source=self.data_source_name,
            title=title,
            language=language,
            medium=medium,
            series=series,
            publisher=publisher,
            imprint=imprint,
            issued=issued,
            published=published,
            primary_identifier=primary_identifier,
            identifiers=identifiers,
            subjects=subjects,
            contributors=contributors,
        )
        metadata.csv_row = row
        return metadata

    @property
    def identifier_field_names(self):
        """All potential field names that would identify an identifier."""
        for identifier_type in self.IDENTIFIER_PRECEDENCE:
            field_names = self.identifier_fields.get(identifier_type, [])
            if isinstance(field_names, (bytes, str)):
                field_names = [field_names]
            for field_name in field_names:
                yield field_name

    def list_field(self, row, names):
        """Parse a string into a list by splitting on commas."""
        value = self._field(row, names)
        if not value:
            return []
        return [item.strip() for item in value.split(",")]

    def _field(self, row, names, default=None):
        """Get a value from one of the given fields and ensure it comes in as
        Unicode.
        """
        if isinstance(names, (bytes, str)):
            return self.__field(row, names, default)
        if not names:
            return default
        for name in names:
            v = self.__field(row, name)
            if v:
                return v
        else:
            return default

    def __field(self, row, name, default=None):
        """Get a value from the given field and ensure it comes in as
        Unicode.
        """
        value = row.get(name, default)
        if isinstance(value, bytes):
            value = value.decode("utf8")
        return value

    def _date_field(self, row, field_name):
        """Attempt to parse a field as a date."""
        date = None
        value = self._field(row, field_name)
        if value:
            try:
                value = to_utc(parse(value))
            except ValueError:
                self.log.warn('Could not parse date "%s"' % value)
                value = None
        return value


class MARCExtractor(object):

    """Transform a MARC file into a list of Metadata objects.

    This is not totally general, but it's a good start.
    """

    # Common things found in a MARC record after the name of the author
    # which we sould like to remove.
    END_OF_AUTHOR_NAME_RES = [
        re.compile(",\s+[0-9]+-"),  # Birth year
        re.compile(",\s+active "),
        re.compile(",\s+graf,"),
        re.compile(",\s+author."),
    ]

    @classmethod
    def name_cleanup(cls, name):
        # Turn 'Dante Alighieri,   1265-1321, author.'
        # into 'Dante Alighieri'.
        for regex in cls.END_OF_AUTHOR_NAME_RES:
            match = regex.search(name)
            if match:
                name = name[: match.start()]
                break
        name = name_tidy(name)
        return name

    @classmethod
    def parse_year(cls, value):
        """Handle a publication year that may not be in the right format."""
        for format in ("%Y", "%Y."):
            try:
                return strptime_utc(value, format)
            except ValueError:
                continue
        return None

    @classmethod
    def parse(cls, file, data_source_name, default_medium_type=None):
        reader = MARCReader(file)
        metadata_records = []

        for record in reader:
            title = record.title()
            if title.endswith(" /"):
                title = title[: -len(" /")]
            issued_year = cls.parse_year(record.pubyear())
            publisher = record.publisher()
            if publisher.endswith(","):
                publisher = publisher[:-1]

            links = []
            summary = record.notes()[0]["a"]

            if summary:
                summary_link = LinkData(
                    rel=Hyperlink.DESCRIPTION,
                    media_type=Representation.TEXT_PLAIN,
                    content=summary,
                )
                links.append(summary_link)

            isbn = record["020"]["a"].split(" ")[0]
            primary_identifier = IdentifierData(Identifier.ISBN, isbn)

            subjects = [
                SubjectData(
                    Classifier.FAST,
                    subject["a"],
                )
                for subject in record.subjects()
            ]

            author = record.author()
            if author:
                author = cls.name_cleanup(author)
                author_names = [author]
            else:
                author_names = ["Anonymous"]
            contributors = [
                ContributorData(
                    sort_name=author,
                    roles=[Contributor.AUTHOR_ROLE],
                )
                for author in author_names
            ]

            metadata_records.append(
                Metadata(
                    data_source=data_source_name,
                    title=title,
                    language="eng",
                    medium=Edition.BOOK_MEDIUM,
                    publisher=publisher,
                    issued=issued_year,
                    primary_identifier=primary_identifier,
                    subjects=subjects,
                    contributors=contributors,
                    links=links,
                )
            )
        return metadata_records<|MERGE_RESOLUTION|>--- conflicted
+++ resolved
@@ -207,19 +207,6 @@
         # TODO:  consider if it's time for ContributorData to connect back to Contributions
 
     def __repr__(self):
-<<<<<<< HEAD
-        return (
-            '<ContributorData sort="%s" display="%s" family="%s" wiki="%s" roles=%r lc=%s viaf=%s>'
-            % (
-                self.sort_name,
-                self.display_name,
-                self.family_name,
-                self.wikipedia_name,
-                self.roles,
-                self.lc,
-                self.viaf,
-            )
-=======
         return '<ContributorData sort="%s" display="%s" family="%s" wiki="%s" roles=%r lc=%s viaf=%s>' % (
             self.sort_name,
             self.display_name,
@@ -228,7 +215,6 @@
             self.roles,
             self.lc,
             self.viaf,
->>>>>>> 19507841
         )
 
     @classmethod
