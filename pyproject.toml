--- conflicted
+++ resolved
@@ -262,15 +262,10 @@
 types-Flask = "^1.1.6"
 types-Flask-Cors = "^3.0.10"
 types-freezegun = "^1.1.10"
-<<<<<<< HEAD
 types-itsdangerous = "^1.1.6"
-types-jsonschema = "^4.17.0.2"
+types-jsonschema = "^4.17.0.5"
 types-mock = "^4.0.15.2"
-types-Pillow = "^9.3.0"
-=======
-types-jsonschema = "^4.17.0.5"
 types-Pillow = "^9.4.0"
->>>>>>> 2cc70687
 types-psycopg2 = "^2.9.21"
 types-python-dateutil = "^2.8.19"
 types-pytz = "^2022.7.0"
