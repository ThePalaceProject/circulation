--- conflicted
+++ resolved
@@ -244,14 +244,8 @@
 boto3-stubs = "^1.26.81"
 botocore-stubs = "^1.29.81"
 freezegun = "~1.2"
-<<<<<<< HEAD
 Jinja2 = "^3.1.2"
-mypy = "^0.991"
-=======
-Jinja2 = "2.11.3"
-markupsafe = "2.0.1"
 mypy = "^1.0.1"
->>>>>>> e84a8e75
 parameterized = "0.8.1"
 psycopg2-binary = "~2.9.5"
 pyfakefs = "5.0.0"
