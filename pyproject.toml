--- conflicted
+++ resolved
@@ -205,12 +205,7 @@
 multipledispatch = "0.6.0"
 nameparser = "1.1.2"  # nameparser is for author name manipulations
 nltk = "3.8.1"  # nltk is a textblob dependency.
-<<<<<<< HEAD
-palace-webpub-manifest-parser = "~3.0.0"
-=======
-oauth2client = "4.1.3"  # Deprecated and should be replaced.
 palace-webpub-manifest-parser = "~3.0.1"
->>>>>>> 66160daf
 Pillow = "9.4.0"
 py-bcrypt = "0.4"
 pycryptodome = "3.17"
