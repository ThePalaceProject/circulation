--- conflicted
+++ resolved
@@ -49,13 +49,8 @@
 py-bcrypt = "0.4"
 pycryptodome = "3.13.0"
 pyinstrument = "< 4.2"
-<<<<<<< HEAD
-PyJWT = "1.4.2"
+PyJWT = "2.3.0"
 PyLD = "2.0.3"
-=======
-PyJWT = "2.3.0"
-PyLD = "1.0.5"
->>>>>>> 90439c30
 pymarc = "4.1.2"
 pyOpenSSL = "21.0.0"
 pyparsing = "3.0.7"
