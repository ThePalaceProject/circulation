[build-system]
build-backend = "poetry.core.masonry.api"
requires = ["poetry-core>=1.0.0"]

[tool.coverage.report]
exclude_lines = [
    "if TYPE_CHECKING:",
    "pragma: no cover",
]

[tool.coverage.run]
branch = true
relative_files = true
source = ["api", "core"]

[tool.isort]
known_first_party = ["api", "core", "customlists"]
profile = "black"

[tool.mypy]
# TODO: Enable the the check_untyped_defs option
# This will get rid of the warnings that we get when running mypy
# > note: By default the bodies of untyped functions are not checked
# However this currently causes a number of errors to surface that will
# need to be cleaned up before we can enable the option.
# check_untyped_defs = true
exclude = [
    'core/bin/repair/startup\.py',
    'core/classifier',
    'core/model/listeners\.py',
    'integration_tests/',
    # TODO: Post test-suite refactoring.
    'tests/api/admin/controller/',
    'tests/api/saml/metadata',
    'tests/api/saml/test_auth\.py',
    'tests/api/saml/test_provider\.py',
    'tests/api/test_adobe_vendor_id\.py',
    'tests/api/test_announcements\.py',
    'tests/api/test_authenticator\.py',
    'tests/api/test_axis\.py',
    'tests/api/test_bibliotheca\.py',
    'tests/api/test_circulationapi\.py',
    'tests/api/test_controller_annotation\.py',
    'tests/api/test_controller_base\.py',
    'tests/api/test_controller_cm\.py',
    'tests/api/test_controller_device_manage\.py',
    'tests/api/test_controller_index\.py',
    'tests/api/test_controller_loan\.py',
    'tests/api/test_controller_odl_notify\.py',
    'tests/api/test_controller_scopedsession\.py',
    'tests/api/test_controller_work\.py',
    'tests/api/test_coverage\.py',
    'tests/api/test_lanes\.py',
    'tests/api/test_local_analytics_exporter\.py',
    'tests/api/test_monitor\.py',
    'tests/api/test_novelist\.py',
    'tests/api/test_odilo\.py',
    'tests/api/test_odl2\.py',
    'tests/api/test_odl\.py',
    'tests/api/test_opds2\.py',
    'tests/api/test_opds\.py',
    'tests/api/test_overdrive\.py',
    'tests/api/test_patron_utility\.py',
    'tests/api/test_registry\.py',
    'tests/api/test_routes\.py',
    'tests/api/test_scripts\.py',
    'tests/api/test_selftest\.py',
    'tests/core/models/test_admin\.py',
    'tests/core/models/test_cachedfeed\.py',
    'tests/core/models/test_collection\.py',
    'tests/core/models/test_configuration\.py',
    'tests/core/models/test_coverage\.py',
    'tests/core/models/test_credential\.py',
    'tests/core/models/test_datasource\.py',
    'tests/core/models/test_devicetoken\.py',
    'tests/core/models/test_hassessioncache\.py',
    'tests/core/models/test_identifier\.py',
    'tests/core/models/test_library\.py',
    'tests/core/models/test_licensing\.py',
    'tests/core/models/test_listeners\.py',
    'tests/core/models/test_measurement\.py',
    'tests/core/models/test_patron\.py',
    'tests/core/models/test_work\.py',
    'tests/core/test_analytics\.py',
    'tests/core/test_app_server\.py',
    'tests/core/test_circulation_data\.py',
    'tests/core/test_coverage\.py',
    'tests/core/test_equivalent_coverage\.py',
    'tests/core/test_external_list\.py',
    'tests/core/test_external_search\.py',
    'tests/core/test_lane\.py',
    'tests/core/test_local_analytics_provider\.py',
    'tests/core/test_marc\.py',
    'tests/core/test_metadata\.py',
    'tests/core/test_monitor\.py',
    'tests/core/test_opds2\.py',
    'tests/core/test_opds\.py',
    'tests/core/test_opds_import\.py',
    'tests/core/test_overdrive\.py',
    'tests/core/test_s3\.py',
    'tests/core/test_scripts\.py',
    'tests/core/test_selftest\.py',
    'tests/fixtures/api_config\.py',
    'tests/fixtures/api_controller\.py',
    'tests/fixtures/database\.py',
    'tests/fixtures/odl\.py',
]
files = ["."]
plugins = ["sqlmypy"]
warn_redundant_casts = true
warn_unreachable = true
warn_unused_configs = true
warn_unused_ignores = true

[[tool.mypy.overrides]]
ignore_missing_imports = true
module = [
    "aws_xray_sdk.ext.*",
    "bcrypt",
    # This is ignored because the file is created when building a container
    # so it typically doesn't exist when running mypy, but since it only
    # contains a couple version strings it can be safely ignored
    "core._version",
    "elasticsearch.*",
    "elasticsearch_dsl.*",
    "expiringdict",
    "feedparser",
    "flask_babel",
    "flask_pydantic_spec.*",
    "fuzzywuzzy",
    "greenlet",
    "html_sanitizer",
    "isbnlib",
    "lxml.*",
    "money",
    "multipledispatch",
    "nameparser",
    "oauth2client",
    "onelogin",
    "onelogin.saml2.*",
    "parameterized",
    "pyfakefs.*",
    "pyld",
    "pymarc",
    "pyparsing",
    "pypostalcode",
    "spellchecker",
    "textblob.*",
    "unicodecsv",
    "uritemplate",
    "uszipcode",
    "watchtower",
    "wcag_contrast_ratio",
    "webpub_manifest_parser.*",
]

[[tool.mypy.overrides]]
follow_imports = "skip"
module = [
    "core.classifier.*",
    "tests.api.admin.controller.*",
    "tests.fixtures.*",
]

[[tool.mypy.overrides]]
follow_imports = "silent"
module = [
    "core.model.listeners",
]

[tool.poetry]
authors = ["The Palace Project <info@thepalaceproject.org>"]
description = "The Palace Project Manager Application"
homepage = "https://thepalaceproject.org"
license = "Apache-2.0"
name = "Palace Manager"
readme = "README.md"
repository = "https://github.com/ThePalaceProject/circulation"
version = "0"  # Version number is managed with tags in git

[tool.poetry.dependencies]
alembic = {extras = ["tz"], version = "^1.8.1"}
aws-xray-sdk = "~2.11"
boto3 = "~1.18"
botocore = "~1.21"
certifi = "*"
click = "^8.1.3"
contextlib2 = "21.6.0"
elasticsearch = "~6.8"
elasticsearch-dsl = "6.4.0"
expiringdict = "1.2.2"
feedparser = "6.0.10"
Flask = "^2.2.3"
Flask-Babel = "2.0.0"
Flask-Cors = "3.0.10"
<<<<<<< HEAD
flask-pydantic-spec = "^0.4.1"
=======
flask-pydantic-spec = "^0.4.2"
flask-sqlalchemy-session = "1.1"
>>>>>>> e8d2e96c
fuzzywuzzy = "0.18.0"  # fuzzywuzzy is for author name manipulations
html-sanitizer = "~1.9.3"
isbnlib = "3.10.13"
lxml = "4.9.2"
money = "1.3.0"
multipledispatch = "0.6.0"
nameparser = "1.1.2"  # nameparser is for author name manipulations
nltk = "3.8.1"  # nltk is a textblob dependency.
palace-webpub-manifest-parser = "~3.0.1"
Pillow = "9.4.0"
py-bcrypt = "0.4"
pycryptodome = "3.17"
pyinstrument = "<4.5"
PyJWT = "2.4.0"
PyLD = "2.0.3"
pymarc = "4.2.2"
pyOpenSSL = "23.0.0"
pyparsing = "3.0.9"
pypostalcode = "0.4.1"
pyspellchecker = "0.7.1"
pytest = ">=7.2.0"  # Can't be made a dev dep because mocks included beside prod code.
python = ">=3.8,<4"
python-dateutil = "2.8.2"
python-Levenshtein = "~0.20"
python3-saml = "1.12.0"  # python-saml is required for SAML authentication
pytz = "2021.3"
redmail = "^0.5.0"
requests = "~2.28"
SQLAlchemy = "~1.3.19"
textblob = "0.17.1"
unicodecsv = "0.14.1"  # this is used, but can probably be removed on py3
uritemplate = "3.0.1"
urllib3 = "~1.26.14"
uszipcode = "0.2.6"
uWSGI = "~2.0.21"
watchtower = "3.0.1"  # watchtower is for Cloudwatch logging integration
wcag-contrast-ratio = "0.9"
Werkzeug = "^2.2.3"

[tool.poetry.group.ci.dependencies]
dunamai = "^1.15.0"
pre-commit = "~2.21"
tox = "^3.26.0"
tox-docker = "^3.1.0"
tox-gh-actions = "^2.10.0"

[tool.poetry.group.dev.dependencies]
boto3-stubs = "^1.26.81"
botocore-stubs = "^1.29.81"
freezegun = "~1.2"
Jinja2 = "^3.1.2"
mypy = "^1.0.1"
parameterized = "0.8.1"
psycopg2-binary = "~2.9.5"
pyfakefs = "5.0.0"
pytest-cov = "^4.0.0"
pytest-timeout = "*"
requests-mock = "1.10.0"
sqlalchemy-stubs = "^0.4"
types-aws-xray-sdk = "^2.11.0.13"
types-Flask = "^1.1.6"
types-Flask-Cors = "^3.0.10"
types-freezegun = "^1.1.10"
types-itsdangerous = "^1.1.6"
types-jsonschema = "^4.17.0.5"
types-mock = "^5.0.0.5"
types-Pillow = "^9.4.0"
types-psycopg2 = "^2.9.21"
types-python-dateutil = "^2.8.19"
types-pytz = "^2022.7.1"
types-requests = "^2.28.11"

[tool.poetry.group.pg]
optional = true

[tool.poetry.group.pg.dependencies]
psycopg2 = "~2.9.5"

[tool.pytest.ini_options]
addopts = [
    "--cov",
    "--cov-report=xml",
    "--strict-markers",
]
markers = [
    "elasticsearch: mark test as requiring elasticsearch",
    "minio: mark test as requiring minio",
]
timeout = "600"
timeout_method = "thread"

[tool.tomlsort]
ignore_case = true
in_place = true
sort_inline_arrays = true
sort_table_keys = true
spaces_before_inline_comment = 2
spaces_indent_inline_array = 4
trailing_comma_inline_array = true<|MERGE_RESOLUTION|>--- conflicted
+++ resolved
@@ -193,12 +193,7 @@
 Flask = "^2.2.3"
 Flask-Babel = "2.0.0"
 Flask-Cors = "3.0.10"
-<<<<<<< HEAD
-flask-pydantic-spec = "^0.4.1"
-=======
 flask-pydantic-spec = "^0.4.2"
-flask-sqlalchemy-session = "1.1"
->>>>>>> e8d2e96c
 fuzzywuzzy = "0.18.0"  # fuzzywuzzy is for author name manipulations
 html-sanitizer = "~1.9.3"
 isbnlib = "3.10.13"
