--- conflicted
+++ resolved
@@ -26,11 +26,7 @@
     strategy:
       fail-fast: false
       matrix:
-<<<<<<< HEAD
         python-version: ["3.6", "3.7", "3.8", "3.9", "3.10"]
-=======
-        python-version: [3.7, 3.8, 3.9]
->>>>>>> 323a0196
         module: [Api, Core]
 
     # We want to run on external PRs, but not on our own internal PRs as they'll be run
