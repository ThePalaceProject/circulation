--- conflicted
+++ resolved
@@ -347,7 +347,6 @@
         self.uses_customlists = uses_customlists
 
     def apply(self, _db, qu, work_model, distinct):
-<<<<<<< HEAD
         """Order a query by quality tier, and then randomly.
 
         This isn't usually necessary because _groups_query orders
@@ -355,14 +354,8 @@
         if you want to call apply() on a query to get a featured
         subset of that query, this will work.
         """
-        qu = qu.order_by(
-            self.quality_tier_field(work_model).desc(), work_model.random.desc()
-        )
-=======
-
         quality = self.quality_tier_field(work_model)
-        qu = qu.order_by(quality.desc(), work_model.random)
->>>>>>> d6ba1dda
+        qu = qu.order_by(quality.desc(), work_model.random.desc())
         if distinct:
             if work_model is Work:
                 id_field = work_model.id
@@ -426,12 +419,9 @@
                 [(CustomListEntry.featured, 11)], else_=0
             )
             tier = tier + featured_on_list
-<<<<<<< HEAD
-        return tier.label("quality_tier")
-=======
+        tier = tier.label("quality_tier")
         self._quality_tier_field = tier
         return self._quality_tier_field
->>>>>>> d6ba1dda
 
 
 class Pagination(object):
@@ -1827,15 +1817,12 @@
         distinct = True
         if customlist_ids:
             clauses.append(a_list.id.in_(customlist_ids))
-<<<<<<< HEAD
-=======
             if len(customlist_ids) == 1:
                 # There's only one list, so no risk that a book
                 # might show up more than once.
                 distinct = False
         if must_be_featured:
             clauses.append(a_entry.featured==True)
->>>>>>> d6ba1dda
         if self.list_seen_in_previous_days:
             cutoff = datetime.datetime.utcnow() - datetime.timedelta(
                 self.list_seen_in_previous_days
