--- conflicted
+++ resolved
@@ -1,42 +1,10 @@
 # Library Simplified Circulation Manager
-<<<<<<< HEAD
-
-![Build Status](https://github.com/nypl-simplified/circulation/actions/workflows/test.yml/badge.svg?branch=develop) [![GitHub Release](https://img.shields.io/github/release/nypl-simplified/circulation.svg?style=flat)]()
-
-Table of contents
-=================
-
-* [Overview](#Overview)
-* [Git Branch Workflow](#git-branch-workflow)
-* [Getting Started / Set Up](#getting-started--set-up)
-  * [Docker](#docker-setup)
-  * [Manual](#manual)
-  * [Adding Collections](#adding-collections-to-the-circulation-manager-admin)
-* [Generating Documentation](#generating-documentation)
-* [Testing](#testing)
-* [Debugging](#debugging)
-* [Contributing](#contributing)
-* [License](#license)
-* [Appendix](#appendix)
-
-## Overview
-=======
 [![Test Circulation & Build Docker Images](https://github.com/ThePalaceProject/circulation/actions/workflows/test-build.yml/badge.svg)](https://github.com/ThePalaceProject/circulation/actions/workflows/test-build.yml)
 
 This is a [The Palace Project](https://thepalaceproject.org) maintained fork of the NYPL [Library Simplified](http://www.librarysimplified.org/) Circulation Manager.
->>>>>>> 222679ff
 
 It depends on [Circulation Core](https://github.com/thepalaceproject/circulation-core) as a git submodule.
 
-<<<<<<< HEAD
-## Git Branch Workflow
-
-| Branch  | Python Version |
-| ------- | -------------- |
-| develop | Python 3       |
-| main    | Python 3       |
-| python2 | Python 2       |
-=======
 ## Installation
 
 Docker images created from this code are available at:
@@ -49,84 +17,31 @@
 | -------- | -------------- |
 | main     | Python 3       |
 | python2  | Python 2       |
->>>>>>> 222679ff
 
 The default branch is `main` and that's the working branch that should be used when branching off for bug fixes or new features.
 
-<<<<<<< HEAD
-There are additional protected branches that are used for _NYPL-specific_ deployments to keep in mind.
-
-| Branch                 |
-| ---------------------- |
-| nypl-deploy-qa         |
-| nypl-deploy-production |
-| openebooks-deploy-qa   |
-| openebooks-deploy-qa   |
-| bpl-deploy-qa          |
-| bpl-deploy-production  |
-=======
 Python 2 stopped being supported after January 1st, 2020 but there is still a `python2` branch which can be used. As of August 2021, development will be done in the `main` branch and the `python2` branch will not be updated unless absolutely necessary.
->>>>>>> 222679ff
-
-
-## Getting Started / Set Up
-To get this project up and running locally, you can follow the [Docker](#docker-setup) setup or the [Manual](#manual-setup) setup. The Docker setup will take care of many of the pre-requisites for you. Once you're set up, you can proceed with [adding collections](#adding-collections-to-the-circulation-manager-admin).
-
-### **Docker Setup**
----
-***Note**: For more in depth information on using Docker images for deployment, check out the [Docker README](/docker/README.md) in the `/docker` directory.*
-
-Before proceeding, ensure you have [Docker](https://docs.docker.com/get-docker/) installed for your environment.
-
-Clone this repo:
-
-```bash
-  git clone git@github.com:NYPL-Simplified/circulation.git
-```
-
-Go to the `docker` directory:
-
-```bash
-  cd circulation/docker
-```
-
-Build the containers:
-
-```bash
-  docker compose build
-```
-
-Run the containers:
-
-```bash
-  docker compose up -d
-```
-
-Confirm all of the containers are running successfully:
-
-```bash
-  docker ps -a
-```
-
-Finally, open the administration panel at http://localhost:80/admin to view the Circulation Manager Administration app. 
-
-### **Manual Setup**
----
-#### **Python Set Up**
-
-If you do not have Python 3 installed, and you are running MacOS or Linux, you can use [Homebrew](https://brew.sh/)\* to install it by running the command `$ brew install python3`.
-
-\*If you do not yet have Homebrew, you can install it by running the following:
+
+## Set Up
+
+### Python Set Up
+
+If you do not have Python 3 installed, you can use [Homebrew](https://brew.sh/)* to install it by running the command `$ brew install python3`.
+
+*If you do not yet have Homebrew, you can install it by running the following:
 
 ```
 $ /bin/bash -c "$(curl -fsSL https://raw.githubusercontent.com/Homebrew/install/HEAD/install.sh)"
 ```
-
 While you're at it, go ahead and install the following required dependencies:
 
-- `$ brew install pkg-config libffi`
-- `$ brew install libxmlsec1`
-- `$ brew install libjpeg`
+* `$ brew install pkg-config libffi`
+* `$ brew install libxmlsec1`
+* `$ brew install libjpeg`
+
+Please note: only certain versions of Python 3 will work with this application. One such version is Python 3.6.5. Check to see which version you currently have installed by running `$ python -V`.
+
+If you're using a version of Python that doesn't work, install [pyenv](https://github.com/pyenv/pyenv-installer) using command `$ curl https://pyenv.run | bash`, then install the version of Python you want to work with, ie `$ pyenv install python3.6.5`, and then run `$ pyenv global 3.6.5`. Check the current version again with `$ python -V` to make sure it's correct before proceeding.
 
 You will need to set up a local virtual environment to install packages and run the project. If you haven't done so before, use pip to install virtualenv – `$ pip install virtualenv` – before creating the virtual environment in the root of the circulation repository:
 
@@ -136,34 +51,27 @@
 
 As mentioned above, this application depends on [LCirculation Core](https://github.com/thepalaceproject/circulation-core) as a git submodule. To set that up, in the repository, run:
 
-- `$ git submodule init`
-- `$ git submodule update`
-
-#### **Python Version**
-
-It is important to know that only certain versions of Python 3 will work with this application. One such version is Python 3.6.5. Check to see which version you currently have installed by running `$ python -V`.
-
-If you're using a version of Python that doesn't work, install [pyenv](https://github.com/pyenv/pyenv-installer) using command `$ curl https://pyenv.run | bash`, then install the version of Python you want to work with, ie `$ pyenv install python3.6.5`, and then run `$ pyenv global 3.6.5`. Check the current version again with `$ python -V` to make sure it's correct before proceeding.
-
-#### **Elasticsearch Set Up**
+* `$ git submodule init`
+* `$ git submodule update`
+
+### Elasticsearch Set Up
 
 The circulation manager requires Elasticsearch. If you don't have Elasticsearch, check out instructions in the [Library Simplified wiki](https://github.com/NYPL-Simplified/Simplified/wiki/Deployment-Instructions), or simply read on.
 
 1. Download it [here](https://www.elastic.co/downloads/past-releases/elasticsearch-6-8-6).
 2. `cd` into the `elasticsearch-[version number]` directory.
-3. Run `$ sudo bin/elasticsearch-plugin install analysis-icu`
+3. Run `$ elasticsearch-plugin install analysis-icu`
 4. Run `$ ./bin/elasticsearch`.
 5. You may be prompted to download [Java SE](https://www.oracle.com/java/technologies/javase-downloads.html). If so, go ahead and do so.
 6. Check `http://localhost:9200` to make sure the Elasticsearch server is running.
 
-#### **Database Set Up**
+### Database Set Up
 
 The databases should be created next. To find instructions for how to do so, check out the [Library Simplified wiki](https://github.com/NYPL-Simplified/Simplified/wiki/Deployment-Instructions), or simply read on.
 
 1. Download and install [Postgres](https://www.postgresql.org/download/) if you don't have it already.
 2. Use the command `$ psql` to access the Postgresql client.
 3. Within the session, run the following commands, adding your own password in lieu of the [password] placeholders:
-
 ```sh
 CREATE DATABASE simplified_circulation_test;
 CREATE DATABASE simplified_circulation_dev;
@@ -188,7 +96,7 @@
 export SIMPLIFIED_TEST_DATABASE="postgres://simplified_test:[password]@localhost:5432/simplified_circulation_test"
 ```
 
-#### **Running the Application**
+### Running the Application
 
 Activate the virtual environment:
 
@@ -207,37 +115,17 @@
 ```sh
 $ python app.py
 ```
-
-Then, navigate to `http://localhost:6500/`.
-
-#### **Note on HTTP/S in development**
-
-When deployed, the application should be run behind a secure proxy responsible for SSL termination. 
-
-While developing locally, if it becomes necessary to observe app code serving HTTP/S requests, it is possible to start the Flask/Werkzeug development server with an ad-hoc SSL context (see [werkzeug.serving.run_simple()](https://werkzeug.palletsprojects.com/en/2.0.x/serving/#werkzeug.serving.run_simple) for more details). These ad-hoc certs work because of the pyopenssl package.
-
-To have the server listen for HTTP/S requests, supply an https:// URL on start:
-
-```sh
-$ python app.py https://localhost:6500/
-```
-
-Also note that this does not fully replicate secure requests as they would appear on a deployed app instance. In particular, the X-Forwarded-* headers may be different, since you are hitting the application server directly rather than through one or more proxy layers.
-
-#### **Python Installation Issues**
+And visit `http://localhost:6500/`.
+
+### Python Installation Issues
 
 When running the `pip install ...` command, you may run into installation issues. The [Library Simplified wiki](https://github.com/NYPL-Simplified/Simplified/wiki/Deployment-Instructions) instructions say to install some packages through brew such as `libxmlsec1`. On newer macos machines, you may encounter an error such as:
 
 ```sh
 error: command '/usr/bin/clang' failed with exit code 1
   ----------------------------------------
-<<<<<<< HEAD
-ERROR: Failed building wheel for xmlsec
-Failed to build dm.xmlsec.binding xmlsec
-=======
   ERROR: Failed building wheel for xmlsec
 Failed to build xmlsec
->>>>>>> 222679ff
 ERROR: Could not build wheels for xmlsec which use PEP 517 and cannot be installed directly
 ```
 
@@ -249,10 +137,6 @@
 export CPPFLAGS="-DXMLSEC_NO_XKMS=1"
 ```
 
-### Adding Collections to the Circulation Manager Admin
-
-If you are working on the Circulation Manager Admin, and need to add collections of books to your local app for testing purposes, you can follow [these instructions](https://docs.google.com/document/d/1a0QNWTvt9NKChr8TcLJ3G1PfpBCKV6hC2JuB5Yk_CYY/edit?usp=sharing).
-
 ## Generating Documentation
 
 Code documentation can be generated using Sphinx. The configuration for the documentation can be found in `/docs`.
@@ -268,10 +152,6 @@
 As mentioned above, Github Actions is also used to build and deploy Sphinx documentation to Github Pages. The relevant file can be found in `.github/workflows/docks.yml`.
 
 ## Testing
-<<<<<<< HEAD
-
-=======
->>>>>>> 222679ff
 The Github Actions CI service runs the unit tests against Python 3.6, 3.7, and 3.8 automatically using [tox](https://tox.readthedocs.io/en/latest/).
 
 To run `pytest` unit tests locally, install `tox`.
@@ -296,7 +176,6 @@
 flag.
 
 Test Python 3.8
-
 ```
 tox -e py38
 ```
@@ -318,7 +197,6 @@
 with a particular factor you add it to the end of the environment.
 
 Test with Python 3.8 using docker containers for the services.
-
 ```
 tox -e py38-docker
 ```
@@ -354,24 +232,6 @@
 tox -e py36-docker -- tests/test_google_analytics_provider.py
 ```
 
-## Debugging
-
-<<<<<<< HEAD
-If you are served an error message on the admin home screen, you may need to run `npm install` in the api/admin directory of the circulation repo. If you're running the application locally, you can also try running the same command in the root directory of the circulation-web repo.
-
-The latter command will only work if the circulation-web and circulation repos are linked using npm link. You can find more information on how to do this in the circulation-web repo's [README](https://github.com/NYPL-Simplified/circulation-web/blob/main/README.md).
-
-## Contributing
-
-See [here](CONTRIBUTING.md) for more information.
-
-## License
-
-This project is open-sourced software licensed under the [Apache-2.0 License](LICENSE.md).
-
-## Appendix
-
-View the [NYPL Simplified Wiki](https://github.com/NYPL-Simplified/Simplified/wiki) for more in depth information on various topics relating to the circulation manager.
-=======
-Check out the [Docker README](/docker/README.md) in the `/docker` directory for in-depth information on optionally running and developing the Circulation Manager locally with Docker, or for deploying the Circulation Manager with Docker.
->>>>>>> 222679ff
+## Usage with Docker
+
+Check out the [Docker README](/docker/README.md) in the `/docker` directory for in-depth information on optionally running and developing the Circulation Manager locally with Docker, or for deploying the Circulation Manager with Docker.