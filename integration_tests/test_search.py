# encoding: utf-8
<<<<<<< HEAD
=======
#
# These integration tests were written based primarily on real
# searches made in October 2018 against NYPL's circulation
# manager. Theoretically, most of the tests that pass on NYPL's index
# should pass when run against the search index of any public library
# with a similarly sized collection.
#
# These guidelines were used when writing the tests:
#
# * A search for a specific book should return that book as the first result.
#   This is true whether or not the search query names the book.
# * Results for a series search should be dominated by books from that series.
# * Results for a person search should be dominated by books by or (in some
#   cases) about that person.
# * A search for a topic or genre should return books on that topic or
#   in that genre.
#
# It's possible for a test to fail not because of a problem with the
# search engine but because a library's collection is incomplete.  The
# tests are written to minimize the chances that this will happen
# unnecessarily. (e.g. the search for "dirtbike" checks for books
# filed under certain subjects, not specific titles).
#
# To run the tests, put the URL to your Elasticsearch index in the
# ES1_ELASTICSEARCH environment variable and run this command:
#
# $ nosetests integration_tests/test_search.py

>>>>>>> 77fe5ce4
import logging
import urllib
from nose.tools import (
    eq_,
    set_trace,
)
import os
<<<<<<< HEAD
=======
import re
>>>>>>> 77fe5ce4
import json
from core.model import (
    production_session,
    Library,
<<<<<<< HEAD
)
from core.lane import Pagination
from core.external_search import (
    ExternalSearchIndex,
    Filter
)


# problems identified in ES6:
# 'modern romance' - exact title match isn't promoted
# (but it also doesn't work in ES1 on a real site)

# summary is boosted over subtitle



# # In Elasticsearch 6, the exact author match that doesn't
# # mention 'biography' is boosted above a book that
# # mentions all three words in its title.
# order = [
#     self.biography_of_peter_graves, # title + genre 'biography'
#     self.book_by_peter_graves,      # author (no 'biography')
#     self.behind_the_scenes,         # all words match in title
#     self.book_by_someone_else,      # match across fields (no 'biography')
# ]

class Searcher(object):
    def __init__(self, library, index):
        self.library = library
        self.filter = Filter(collections=self.library)
        self.index = index
    
    def query(self, query, pagination):
        return self.index.query_works(
            query, filter=self.filter, pagination=pagination,
            debug=True, return_raw_results=True
        )


class Evaluator(object):
    """A class that knows how to evaluate search results."""

    log = logging.getLogger("Search evaluator")

    def __init__(self, **kwargs):
        self.kwargs = dict((k, v.lower()) for k, v in kwargs.items())
        for k, v in self.kwargs.items():
            setattr(self, k, v)

    def evaluate(self, hits):
        """Raise an AssertionError if the search results are so bad that the
        test should fail.
        """
        self.evaluate_search(hits)
        first = hits[0]
        self.evaluate_first(first)
        self.evaluate_hits(hits)

    def evaluate_search(self, hits):
        """Evaluate the search itself."""
        # By default, a search passes the check if it returns anything
        # as opposed to returning nothing.
        assert hits

    def evaluate_first(self, hits):
        """Evaluate the first (and most important) search result."""
        return

    def evaluate_hits(self, hits):
        """Evaluate the search results as a whole."""
        return

    def format(self, result):       
        source = dict(
            title=result.title,
            author=result.author,
            subtitle=result.subtitle,
            series=result.series,
            summary=result.summary,
            genres=result.genres,
            imprint=result.imprint,
            publisher=result.publisher,
        )
        return dict(
            _score=result.meta.score,
            _type=result.meta.doc_type,
            _id=result.meta.id,
            _index=result.meta.index,
            source=source
        )

    def _field(self, field, result=None):
        """Extract a field from a search result."""
        result = result or self.first
        value = getattr(result, field, None)
        if value:
            value = value.lower()
        return value

    def assert_ratio(self, matches, hits, threshold):
        """Assert that the size of `matches` is proportional to the size of
        `hits`.
        """
        if not hits:
            actual = 0
        else:
            actual = float(len(matches)) / len(hits)
        assert actual >= threshold


class FirstMatch(Evaluator):
    """The first result must be a specific work."""

    def evaluate_first(self, result):
        success = True
        bad_value = bad_expect = None

        # genre and subject need separate handling

        for field, expect in self.kwargs.items():
            value = self._field(field, result)
            if value != expect:
                # This test is going to fail, but we need to do
                # some other stuff before it does, so save the
                # information about where exactly it failed for later.
                success = False
                bad_value = value
                bad_expect = expect
                break

        if not success:
            # Log some useful information.
            self.log.info("First result details: %r", self.format(result))

            # Now cause the failure.
            eq_(bad_value, bad_expect)


class SpecificAuthor(FirstMatch):
    """The first result must be by a specific author.

    Most of the results must also be by that author.
    """

    def __init__(self, author, accept_book_about_author=False, threshold=0.5):
        super(SpecificAuthor, self).__init__(author=author)
        self.accept_book_about_author = accept_book_about_author
        self.threshold = threshold

    def evaluate_first(self, first):
        expect_author = self.author
        author = self._field('author', first)
        title = self._field('title', first)
        if expect_author == self.author:
            return
        if self.accept_book_about_author and expect_author in title:
            return
        set_trace()
        # We have failed.
        eq_(self.author, author)

    def evaluate_hits(self, hits):
        author = self.author
        threshold = self.threshold
        authors = [self._field('author', x) for x in hits]
        author_matches = [x for x in authors if x == author]
        self.assert_ratio(author_matches, authors, threshold)


class SearchTest(object):
    """A test suite that runs searches and compares the actual results
    to some expected state.
    """

    def search(self, query, evaluator, limit=10):
        query = query.lower()
        pagination = Pagination(size=limit)
        qu = self.searcher.query(query, pagination=pagination)
        hits = [x for x in qu][:]
        evaluator.evaluate(hits)

    
class TestTitleMatch(SearchTest):

    def test_simple_title_match(self):
        # There is one obvious right answer.
        self.search("carrie", FirstMatch(title="Carrie"))

    def test_title_match_with_genre_name_romance(self):
        # The title contains the name of a genre. Despite this,
        # an exact title match should show up first.
        self.search(
            "modern romance", FirstMatch(title="Modern Romance")
        )

    def test_title_match_with_genre_name_law(self):
        self.search(
            "law of the mountain man",
            FirstMatch(title="Law of the Mountain Man")
        )


class TestMixedTitleAuthorMatch(SearchTest):

    def test_centos_negus(self):
        # 'centos' shows up in the subtitle. 'caen' is the name
        # of one of the authors.
        self.search(
            "centos caen",
            FirstMatch(title="fedora linux toolbox")
        )

    def test_fallen_baldacci(self):
        self.search(
            "the fallen baldacci",
            FirstMatch(title="Fallen")
        )

class GenreSearch(SearchTest):

    # Just search for a genre like "graphic novel"
    # Search for a title in a genre

    def test_iain_banks_sf(self):
        self.search(
            "iain banks science fiction",
            FirstMatch(author="Iain M. Banks", genre="Science Fiction")
        )

    # Search for author + genre


class TestSubtitleMatch(SearchTest):

    def test_shame_stereotypes(self):
        # "Sister Citizen" has both search terms in its
        # subtitle. "Posess" has 'shamed' in its subtitle but does not
        # match 'stereotype' at all.
        self.search(
            "shame stereotypes", FirstMatch(title="Sister Citizen")
        )

    def test_garden_wiser(self):
        self.search(
            "garden wiser", FirstMatch(title="Gardening for a Lifetime")
        )


class TestAuthorMatch(SearchTest):

    def test_kelly_link(self):
        # There is one obvious right answer.
        self.search("kelly link", SpecificAuthor("Kelly Link"))

    def test_stephen_king(self):
        # This author is so well-known that there are books _about_
        # him (e.g. "Stephen King and Philosophy"). Such a book might
        # reasonably show up as the first search result. However, the
        # majority of search results should be books _by_ this author.
        self.search(
            "stephen king", SpecificAuthor(
                "Stephen King", accept_book_about_author=True
            )
        )

ES6 = ('es6' in os.environ['VIRTUAL_ENV'])
if ES6:
    url = os.environ['ES6_ELASTICSEARCH']
    index = "es6-test-v3"
else:
    # Use site settings.
    url = None
    index = None
        
_db = production_session()
library = Library.default(_db)
=======
)
from core.lane import Pagination
from core.external_search import (
    ExternalSearchIndex,
    Filter
)

# A problem from the unit tests that we couldn't turn into a
# real integration test.
#
# # In Elasticsearch 6, the exact author match that doesn't
# # mention 'biography' is boosted above a book that
# # mentions all three words in its title.
# order = [
#     self.biography_of_peter_graves, # title + genre 'biography'
#     self.book_by_peter_graves,      # author (no 'biography')
#     self.behind_the_scenes,         # all words match in title
#     self.book_by_someone_else,      # match across fields (no 'biography')
# ]

class Searcher(object):
    """A class that knows how to perform searches."""
    def __init__(self, library, index):
        self.library = library
        self.filter = Filter(collections=self.library)
        self.index = index

    def query(self, query, pagination):
        return self.index.query_works(
            query, filter=self.filter, pagination=pagination,
            debug=True, return_raw_results=True
        )


class Evaluator(object):
    """A class that knows how to evaluate search results."""

    log = logging.getLogger("Search evaluator")

    def __init__(self, **kwargs):
        self.kwargs = dict()
        for k, v in kwargs.items():
            if isinstance(v, basestring):
                v = v.lower()
            self.kwargs[k] = v
        for k, v in self.kwargs.items():
            setattr(self, k, v)

    def evaluate(self, hits):
        """Raise an AssertionError if the search results are so bad that the
        test should fail.
        """
        self.evaluate_search(hits)
        first = hits[0]
        self.evaluate_first(first)
        self.evaluate_hits(hits)

    def evaluate_search(self, hits):
        """Evaluate the search itself."""
        # By default, a search passes the check if it returns anything
        # as opposed to returning nothing.
        assert hits

    def evaluate_first(self, hits):
        """Evaluate the first (and most important) search result."""
        return

    def evaluate_hits(self, hits):
        """Evaluate the search results as a whole."""
        return

    def format(self, result):
        source = dict(
            title=result.title,
            author=result.author,
            subtitle=result.subtitle,
            series=result.series,
            summary=result.summary,
            genres=result.genres,
            imprint=result.imprint,
            publisher=result.publisher,
        )
        return dict(
            _score=result.meta.score,
            _type=result.meta.doc_type,
            _id=result.meta.id,
            _index=result.meta.index,
            source=source
        )

    def _field(self, field, result=None):
        """Extract a field from a search result."""
        result = result or self.first
        value = getattr(result, field, None)
        if isinstance(value, basestring):
            value = value.lower()
        return value

    def assert_ratio(self, matches, hits, threshold):
        """Assert that the size of `matches` is proportional to the size of
        `hits`.
        """
        if not hits:
            actual = 0
        else:
            actual = float(len(matches)) / len(hits)
        if actual < threshold:
            # This test is going to fail. Log some useful information.
            self.log.debug(
                "Need %d%% matches, got %d%%" % (
                    threshold*100, actual*100
                )
            )
            for i in hits:
                if i in matches:
                    template = 'Y (%s == %s)'
                else:
                    template = 'N (%s != %s)'
                self.log.debug(template % i)
        assert actual >= threshold

    def _match_scalar(self, value, expect):
        if hasattr(expect, 'search'):
            success = expect.search(value)
            expect_str = expect.pattern
        else:
            success = (value == expect)
            expect_str = expect
        return success, expect_str

    def _match_subject(self, subject, result):
        """Is the given result classified under the given subject?"""
        values = []
        expect_str = subject
        for classification in (result.classifications or []):
            value = classification['term'].lower()
            values.append(value)
            success, expect_str = self._match_scalar(value, subject)
            if success:
                return True, values, expect_str
        return False, values, expect_str

    def _match_genre(self, subject, result):
        """Is the given result classified under the given genre?"""
        values = []
        expect_str = subject
        for genre in (result.genres or []):
            value = genre['name'].lower()
            values.append(value)
            success, expect_str = self._match_scalar(value, subject)
            if success:
                return True, values, expect_str
        return False, values, expect_str

    def _match_target_age(self, how_old_is_the_kid, result):

        if result.target_age.lower == 18:
            return False, how_old_is_the_kid, "18+"

        expect_upper, expect_lower = max(how_old_is_the_kid), min(how_old_is_the_kid)
        expect_set = set(range(expect_lower, expect_upper + 1))

        result_upper = result.target_age.upper
        result_lower = result.target_age.lower
        result_set = set(range(result_lower, result_upper + 1))

        if result_set and expect_set.intersection(result_set):
            return True, how_old_is_the_kid, (result_lower, result_upper)
        return False, how_old_is_the_kid, (result_lower, result_upper)

    def match_result(self, result):
        """Does the given result match these criteria?"""

        for field, expect in self.kwargs.items():
            if field == 'subject':
                success, value, expect_str = self._match_subject(expect, result)
            elif field == 'genre':
                success, value, expect_str = self._match_genre(expect, result)
            elif field == 'target_age':
                success, value, expect_str = self._match_target_age(expect, result)
            else:
                value = self._field(field, result)
                success, expect_str = self._match_scalar(value, expect)
            if not success:
                return False, value, expect_str
        return True, value, expect_str

    def multi_evaluate(self, hits):
        # Evalate a number of hits and sort them into successes and failures.
        successes = []
        failures = []
        for h in hits:
            success, actual, expected = self.match_result(h)
            if success:
                successes.append((success, actual, expected))
            else:
                failures.append((success, actual, expected))
        return successes, failures


class ReturnsNothing(Evaluator):
    """This search should return no results at all."""

    def evaluate(self, hits):
        assert not hits


class Common(Evaluator):
    """It must be common for the results to match certain criteria.
    """
    def __init__(self, threshold=0.5, minimum=None, first_must_match=True,
                 **kwargs):
        """Constructor.

        :param threshold: A proportion of the search results must
        match these criteria.

        :param minimum: At least this many search results must match
        these criteria.

        :param first_must_match: In addition to any collective
        restrictions, the first search result must match the criteria.
        """
        super(Common, self).__init__(**kwargs)
        self.threshold = threshold
        self.minimum = minimum
        self.first_must_match = first_must_match

    def evaluate_first(self, hit):
        if self.first_must_match:
            success, actual, expected = self.match_result(hit)
            if not success:
                self.log.debug(
                    "First result did not match. %s != %s", expected, actual
                )
                eq_(actual, expected)

    def evaluate_hits(self, hits):
        successes, failures = self.multi_evaluate(hits)
        if self.threshold is not None:
            self.assert_ratio(
                [x[1:] for x in successes],
                [x[1:] for x in successes+failures],
                self.threshold
            )
        if self.minimum is not None:
            if len(successes) < self.minimum or True:
                self.log.debug(
                    "Need %d matches, got %d", self.minimum, len(successes)
                )
                for i in (successes+failures):
                    if i in successes:
                        template = 'Y (%s == %s)'
                    else:
                        template = 'N (%s != %s)'
                    self.log.debug(template % i[1:])
            assert len(successes) >= self.minimum

class FirstMatch(Common):
    """The first result must match certain criteria."""

    def __init__(self, **kwargs):
        threshold = kwargs.pop('threshold', None)
        super(FirstMatch, self).__init__(
            threshold=threshold, first_must_match=True, **kwargs
        )


class AtLeastOne(Common):
    def __init__(self, **kwargs):
        super(AtLeastOne, self).__init__(
            threshold=None, minimum=1, first_must_match=False, **kwargs
        )


class SpecificGenre(Common):
    pass

class SpecificAuthor(FirstMatch):
    """The first result must be by a specific author.

    Most of the results must also be by that author.
    """

    def __init__(self, author, accept_book_about_author=False, threshold=0):
        super(SpecificAuthor, self).__init__(author=author, threshold=threshold)
        self.accept_book_about_author = accept_book_about_author

    def evaluate_first(self, first):
        expect_author = self.author
        author = self._field('author', first)
        title = self._field('title', first)
        if expect_author == self.author:
            return
        if self.accept_book_about_author and expect_author in title:
            return
        # We have failed.
        eq_(self.author, author)

    def evaluate_hits(self, hits):
        author = self.author
        threshold = self.threshold
        authors = [self._field('author', x) for x in hits]
        author_matches = [x for x in authors if x == author]
        self.assert_ratio(author_matches, authors, threshold)


class SearchTest(object):
    """A test suite that runs searches and compares the actual results
    to some expected state.
    """

    def search(self, query, evaluators=None, limit=10):
        query = query.lower()
        logging.debug("Query: %r", query)
        pagination = Pagination(size=limit)
        qu = self.searcher.query(query, pagination=pagination)
        hits = [x for x in qu][:]
        if not evaluators:
            raise Exception("No evaluators specified!")
        if not isinstance(evaluators, list):
            evaluators = [evaluators]
        for e in evaluators:
            e.evaluate(hits)

class VariantSearchTest(SearchTest):
    """A test suite that runs different searches but evaluates the
    results against the same evaluator every time.
    """
    EVALUATOR = None

    def search(self, query):
        return super(VariantSearchTest, self).search(query, self.EVALUATOR)


class TestGibberish(SearchTest):
    # If you type junk into the search box you should get no results.

    def test_junk(self):
        # Test one long string
        self.search(
            "rguhriregiuh43pn5rtsadpfnsadfausdfhaspdiufnhwe42uhdsaipfh",
            ReturnsNothing()
        )

    def test_multi_word_junk(self):
        # Test several short strings
        self.search(
            "rguhriregiuh 43pn5rts adpfnsadfaus dfhaspdiufnhwe4 2uhdsaipfh",
            ReturnsNothing()
        )

    def test_wordlike_junk(self):
        # This test fails on ES1 and ES6. To a human eye it is
        # obviously gibberish, but it's close enough to English words
        # that it picks up a few results.
        self.search(
            "asdfza oiagher ofnalqk",
            ReturnsNothing()
        )


class TestTitleMatch(SearchTest):
    # A search for one specific book. We want that book to be the
    # first result. The rest of the results are usually irrelevant.

    def test_simple_title_match_carrie(self):
        # There is one obvious right answer.
        self.search("carrie", FirstMatch(title="Carrie"))

    def test_simple_title_match_bookshop(self):
        self.search("the bookshop", FirstMatch(title="The Bookshop"))

    def test_simple_title_match_house(self):
        self.search("A house for Mr. biswas", FirstMatch(title="A House for Mr. Biswas"))

    def test_simple_title_match_clique(self):
        self.search("clique", FirstMatch(title="The Clique"))

    def test_simple_title_match_assassin(self):
        self.search("blind assassin", FirstMatch(title="Blind Assassin"))

    def test_simple_title_match_dry(self):
        self.search("the dry", FirstMatch(title="The Dry"))

    def test_simple_title_match_origin(self):
        self.search("origin", FirstMatch(title="Origin"))

    def test_simple_title_match_goldfinch(self):
        # This book is available as both "The Goldfinch" and "Goldfinch"
        self.search(
            "goldfinch",
            FirstMatch(
                title=re.compile("^(the )?goldfinch$"),
                author="Donna Tartt"
            )
        )

    def test_simple_title_match_beach(self):
        self.search("Manhattan beach", FirstMatch(title="Manhattan Beach"))

    def test_simple_title_match_testing(self):
        self.search(
            "The testing",
            FirstMatch(title="The testing", author='Joelle Charbonneau')
        )

    def test_simple_title_twentysomething(self):
        self.search(
            "Twentysomething",
            FirstMatch(title="Twentysomething")
        )

    def test_simple_title_match_bell_jar(self):
        # NOTE: this works on ES6.  On ES1, the top result is the Sparknotes for
        # "The Bell Jar," rather than the novel itself.

        self.search("bell jar", FirstMatch(author="Sylvia Plath"))

    def test_simple_title_match_androids(self):
        self.search("Do androids dream of electric sheep",
        FirstMatch(title="Do Androids Dream of Electric Sheep?"))

    def test_genius_foods(self):
        # In addition to an exact title match, we also check that
        # food-related books show up in the search results.
        self.search(
            "genius foods", [
                FirstMatch(title="Genius Foods"),
                Common(
                    genre=re.compile("(cook|diet)"),
                    threshold=0.2
                )
            ]
        )

    def test_it(self):
        # The book "It" is correctly prioritized over books whose titles contain
        # the word "it."
        self.search(
            "It",
            FirstMatch(title="It")
        )

    def test_girl_on_the_train(self):
        # There's a different book called "The Girl in the Train".
        self.search(
            "girl on the train",
            FirstMatch(title="The Girl On The Train")
        )


class TestUnownedTitle(SearchTest):
    # These are title searches for books not owned by NYPL.
    # Because of this we check that _similar_ books are returned.
    #
    # If your library owns these titles, then your results may be
    # different for these tests.

    def test_boy_saved_baseball(self):
        # NOTE: The target title ("The Boy who Saved Baseball") isn't in the collection,
        # but, ideally, most of the top results should still be about baseball.
        # This works on ES6, but not on ES1.  (On ES1, several of the top results
        # are romance novels.)
        self.search(
            "boy saved baseball",
            Common(subject=re.compile("baseball"))
        )

    def test_unowned_title_cat(self):
        # NOTE: this book isn't in the collection, but there are plenty of books
        # with "save" and/or "cat" in their titles.  This works on ES6 but not ES1.
        self.search("Save the Cat", Common(title=re.compile("(save|cat)"), threshold=1))

    def test_unowned_title_zombie(self):
        # NOTE: this fails on both versions, even though there's no shortage of
        # books with one of those search terms in their titles.
        self.search(
            "Diary of a minecraft zombie",
            Common(title=re.compile("(diar|minecraft|zombie)"))
        )

    def test_unowned_title_pie(self):
        # NOTE: "Pie Town Woman" isn't in the collection, but there's a book called
        # "Pie Town," which seems like the clear best option for the first result.
        # This works on ES6.  On ES1, the first result is instead a book entitled
        # "The Quiche and the Dead," which has "pie" only in the summary.
        self.search("Pie town woman", FirstMatch(title="Pie Town"))

    def test_unowned_title_divorce(self):
        self.search(
            "The truth about children and divorce", [
                Common(
                    audience="adult",
                    first_must_match=False
                ),
                AtLeastOne(
                    title=re.compile("divorce")
                )
            ]
        )

    def test_unowned_title_decluttering(self):
        # NOTE: this book isn't in the collection, but the top search results should
        # be reasonably relevant.  This works on ES6 but fails on ES1.

        self.search(
            "Decluttering at the speed of life", [
                AtLeastOne(title=re.compile("declutter")),
                Common(subject=re.compile(
                    "(house|self-help|self-improvement|decluttering|organization)"
                ), first_must_match=False)
            ]
        )


    def test_patterns_of_fashion(self):
        # NOTE: this specific title isn't in the collection, but the results
        # should still be reasonably relevant.  This works on ES1 but not ES6.

        self.search(
            "Patterns of fashion", [
                AtLeastOne(subject=re.compile("crafts")),
                Common(title=re.compile("(patterns|fashion)"))
            ]
        )

    def test_unowned_partial_title_rosetta_stone(self):
        # NOTE: the collection doesn't have any books with titles containing "rosetta"
        # stone," but it does have a few with titles containing "rosetta"; ideally,
        # one of those would be the first result.  A title containing "stone" would be
        # less relevant to the user, but still reasonable.  Instead, the first result
        # is a memoir by an author whose first name is "Rosetta."

        self.search(
            "Rosetta stone",
            FirstMatch(title=re.compile("(rosetta|stone)"))
        )

    def test_unowned_misspelled_partial_title_cosmetics(self):
        # NOTE: this fails on both versions of ES.  The user was presumably
        # looking for "Don't Go to the Cosmetics Counter Without Me," which
        # isn't in the collection.  Ideally, one of the results should have
        # something to do with cosmetics; instead, they're about comets.  Fixing
        # the typo makes the test pass.

        self.search(
            "Cometics counter", [
                AtLeastOne(title=re.compile("cosmetics")),
            ]
        )

    def test_nonexistent_title_tower(self):
        # NOTE: there is no book with this title.  The most
        # likely scenario is that the user meant "The Dark Tower."  This
        # doesn't currently work on either version of ES.

        self.search("The night tower", FirstMatch(title="The Dark Tower"))


class TestMisspelledTitleSearch(SearchTest):
    # Test title searches where the title is misspelled.

    def test_allegiant_misspelled(self):
        # A very bad misspelling.
        self.search(
            "alliagent",
            FirstMatch(title="Allegiant")
        )

    def test_misspelled_title_match_marriage(self):
        # NOTE: fails on both versions.  The first result is "The Marriage Contract,"
        # and "The Marriage Lie" (which is presumably what the user wanted, and
        # which is in the collection) isn't even in the top ten.
        self.search(
            "Marriage liez",
            FirstMatch(title="The Marriage Lie")
        )

    def test_misspelled_title_match_emmie(self):
        # NOTE: this currently fails in both versions of ES.
        # The target title does appear in the top search results,
        # but it's not first.

        # One word in the title is slightly misspelled.
        self.search(
            "Ivisible emmie",
            FirstMatch(title="Invisible Emmie")
        )

    def test_misspelled_title_match_karamazov(self):
        # NOTE: this works on ES1 but fails on ES6; not only is the target title
        # not the first result in ES6, it's not any of the top results.  Fixing
        # the typo makes it work.

        # Extremely uncommon proper noun, slightly misspelled
        self.search(
            "Brothers karamzov",
            FirstMatch(title="The Brothers Karamazov")
        )

    def test_misspelled_title_match_wave(self):
        # NOTE: this currently fails in both versions of ES; the target book is
        # result #4.  Fixing the typo fixes the search results.

        # One common word in the title is slightly misspelled.
        self.search(
            "He restless wave",
            FirstMatch(title="The Restless Wave")
        )

    def test_misspelled_title_match_kingdom(self):
        # NOTE: this works in ES1, but not in ES6!  In ES6, the target title is not
        # in the top search results.

        # The first word, which is a fairly common word, is slightly misspelled.
        self.search(
            "Kngdom of the blind",
            FirstMatch(title="The Kingdom of the Blind")
        )

    def test_misspelled_title_match_husbands(self):
        # Two words--1) a common word which is spelled as a different word
        # ("if" instead of "of"), and 2) a proper noun--are misspelled.
        self.search(
            "The seven husbands if evyln hugo",
            FirstMatch(title="The Seven Husbands of Evelyn Hugo")
        )

    def test_misspelled_title_match_nightingale(self):
        # NOTE: this fails in both versions of ES, but the top ES1 results are reasonable
        # (titles containing "nightfall"), whereas the top ES6 result is entitled
        # "Modern Warfare, Intelligence, and Deterrence."

        # Unusual word, misspelled
        self.search(
            "The nightenale",
            FirstMatch(title="The Nightingale")
        )

    def test_misspelled_title_match_geisha(self):
        # NOTE: this currently fails in both versions of ES.
        self.search(
            "Memoire of a ghesia",
            FirstMatch(title="Memoirs of a Geisha")
        )

    def test_misspelled_title_match_healthyish(self):
        # The title is not a real word, and is misspelled.
        self.search(
            "healtylish",
            FirstMatch(title="Healthyish")
        )

    def test_misspelled_title_match_zodiac(self):
        # Uncommon word, slightly misspelled.
        self.search(
            "Zodiaf",
            FirstMatch(title="Zodiac")
        )

    def test_misspelled_title_match_bell(self):
        # One word, which is a relatively common word, is spelled as a different word.
        self.search(
            "For whom the bell tools",
            FirstMatch(title="For Whom the Bell Tolls")
        )

    def test_misspelled_title_match_baghdad(self):
        # One word, which is an extremely common word, is spelled as a different word.
        self.search(
            "They cane to baghdad",
            FirstMatch(title="They Came To Baghdad")
        )

    def test_misspelled_title_match_genghis(self):
        # NOTE: this doesn't work.  The collection definitely contains books with
        # "Genghis Khan" in the title, but all of the top search results are books
        # by authors with the last name "Khan."

        self.search(
            "Ghangiz Khan",
            AtLeastOne(title=re.compile("Genghis Khan"))
        )

    def test_misspelled_title_match_guernsey(self):
        # NOTE: this works in ES6 but not in ES1.  ES1 fixes the typo, but
        # doesn't seem able to handle converting the "and" into an ampersand.

        # One word, which is a place name, is misspelled.
        self.search(
            "The gurnsey literary and potato peel society",
            FirstMatch(title="The Guernsey Literary & Potato Peel Society")
        )

    def test_british_spelling_color_of_our_sky(self):
        # NOTE: fails on both.  In ES1, the target book is the 3rd result; in
        # ES6, it's nowhere in the top results.
        #
        # Note to pedants: the title of the book as published is
        # "The Color of Our Sky".

        self.search(
            "The colour of our sky",
            FirstMatch(title="The Color of Our Sky")
        )


class TestPartialTitleSearch(SearchTest):
    # Test title searches where only part of the title is provided.

    def test_i_funnyest(self):
        # An important word from the middle of the title is omitted.
        self.search(
            "i funnyest",
            AtLeastOne(title="I Totally Funniest"),
        )

    def test_partial_title_match_home(self):
        # The search query only contains half of the title.
        self.search(
            "Future home of",
            FirstMatch(title="Future Home Of the Living God")
        )

    def test_partial_title_match_supervision(self):
        # NOTE: works on ES1, fails on ES6; it's the second title rather than
        # the first in ES6.

        # A word from the middle of the title is missing.

        # I think they might be searching for a different book
        # we don't have. - LR
        self.search(
            "fundamentals of supervision",
            FirstMatch(title="Fundamentals of Library Supervision")
        )

    def test_partial_title_match_hurin(self):
        # Successfully searches "Húrin" (even though that's not a real word, and
        # the query didn't have the accent mark) before trying to correct it.
        self.search(
            "Hurin",
            FirstMatch(author=re.compile("tolkien"))
        )

    def test_partial_title_match_open_wide(self):
        # Search query cuts off midway through the second word of the subtitle.
        self.search(
            "Open wide a radical",
            FirstMatch(
                title="Open Wide",
                subtitle="a radically real guide to deep love, rocking relationships, and soulful sex"
            )
        )

    def test_partial_title_match_friends(self):
        # The search query only contains half of the title.
        self.search(
            "How to win friends",
            FirstMatch(title="How to Win Friends and Influence People")
        )

    def test_partial_title_match_face_1(self):
        # The search query is missing the last word of the title.
        self.search(
            "Girl wash your",
            FirstMatch(title="Girl, Wash Your Face")
        )

    def test_partial_title_match_face_2(self):
        # The search query is missing the first word of the title.
        self.search(
            "Wash your face",
            FirstMatch(title="Girl, Wash Your Face")
        )

    def test_partial_title_match_theresa(self):
        # The search results correctly prioritize books with titles containing
        # "Theresa" over books by authors with the first name "Theresa."
        self.search(
            "Theresa",
            FirstMatch(title="Theresa Raquin")
        )

    def test_misspelled_partial_title_match_brodie(self):
      # NOTE: this works in ES1, but not in ES6!  In ES6, the target title is in
      # the top search results, but is not first.

      # The search query only has the first and last words from the title, and
      # the last word is misspelled.
      self.search(
        "Prime brody",
        FirstMatch(title="The Prime of Miss Jean Brodie")
      )


class TestTitleGenreConflict(SearchTest):
    # These tests address a longstanding problem of books whose titles
    # contain the names of genres.

    def test_drama(self):
        # The title of the book is the name of a genre, and another
        # genre has been added to the search term to clarify it.
        self.search(
            "drama comic",
            FirstMatch(title="Drama", author="Raina Telgemeier")
        )

    def test_title_match_with_genre_name_romance(self):
        # The title contains the name of a genre. Despite this,
        # an exact title match should show up first.
        self.search(
            "modern romance", FirstMatch(title="Modern Romance")
        )


    def test_modern_romance_with_author(self):
        self.search(
            "modern romance aziz ansari",
            FirstMatch(title="Modern Romance", author="Aziz Ansari")
        )

    def test_title_match_with_genre_name_law(self):
        self.search(
            "law of the mountain man",
            FirstMatch(title="Law of the Mountain Man")
        )


    def test_law_of_the_mountain_man_with_author(self):
        self.search(
            "law of the mountain man william johnstone",
            [
                FirstMatch(title="Law of the Mountain Man"),
                Common(author="William Johnstone"),
            ]
        )

    def test_title_match_with_genre_name_spy_unowned(self):
        # NOTE: this book is not in the system.
        self.search(
            "My life as a spy",
            Common(title=re.compile("(life|spy)"), threshold=.9)
        )

    def test_title_match_with_genre_name_spy(self):
        self.search(
            "spying on whales",
            FirstMatch(title="Spying on Whales")
        )

    def test_title_match_with_genre_name_dance(self):
        self.search(
            "dance with dragons",
            FirstMatch(title="A Dance With Dragons")
        )


class TestTitleAuthorConflict(SearchTest):
    # Test title searches for works whose titles contain words
    # that often show up in peoples' names.

    def test_lord_jim(self):
        # The book "Lord Jim" is correctly prioritized over books whose authors' names
        # contain "Lord" or "Jim."
        self.search(
            "Lord Jim",
            FirstMatch(title="Lord Jim")
        )

    def test_wilder(self):
        # The book "Wilder" is correctly prioritized over books by authors with the
        # last name "Wilder."
        self.search(
            "Wilder",
            FirstMatch(title="Wilder")
        )

    def test_alice(self):
        # The book "Alice" is correctly prioritized over books by authors with the
        # first name "Alice."
        self.search(
            "Alice",
            FirstMatch(title="Alice")
        )

    def test_alex_and_eliza(self):
        # The book "Alex and Eliza" is correctly prioritized over books by authors with the
        # first names "Alex" or "Eliza."
        self.search(
            "Alex and Eliza",
            FirstMatch(title="Alex and Eliza")
        )

    def test_disney(self):
        # The majority of the search results will be about Walt Disney and/or the
        # Disney Company, but there should also be some published by the Disney Book Group
        self.search(
            "disney",
                [ Common(title=re.compile("disney")),
                  AtLeastOne(title=re.compile("walt disney")),
                  AtLeastOne(author="Disney Book Group") ]
        )

    def test_bridge(self):
        # The search results correctly prioritize the book with this title over books
        # by authors whose names contain "Luis" or "Rey."
        self.search(
            "the bridge of san luis rey",
            FirstMatch(title="The Bridge of San Luis Rey")
        )


class TestTitleAudienceConflict(SearchTest):
    # Test titles searches for books whose titles contain the
    # name of an audience or target age.

    def test_title_match_with_audience_name_children(self):
        self.search(
            "Children of blood and bone",
            FirstMatch(title="Children of Blood and Bone")
        )

    def test_title_match_with_audience_name_kids(self):
        self.search(
            "just kids",
            FirstMatch(title="Just Kids")
        )

    def test_tales_of_a_fourth_grade_nothing(self):
        self.search(
            "tales of a fourth grade nothing",
            FirstMatch(title="Tales of a Fourth Grade Nothing")
        )


class TestMixedTitleAuthorMatch(SearchTest):

    def test_centos_caen(self):
        # 'centos' shows up in the subtitle. 'caen' is the name
        # of one of the authors.
        self.search(
            "centos caen",
            FirstMatch(title="fedora linux toolbox")
        )

    def test_fallen_baldacci(self):
        self.search(
            "the fallen baldacci",
            FirstMatch(title="Fallen")
        )

    def test_dragons(self):
        # Full title, full but misspelled author
        self.search(
            "Michael conolley Nine Dragons",
            FirstMatch(title="Nine Dragons", author="Michael Connelly")
        )

    def test_dostoyevsky(self):
        # Full title, partial author
        self.search(
            "Crime and punishment Dostoyevsky",
            FirstMatch(title="Crime and Punishment")
        )

    def test_sparks(self):
        # Full title, full but misspelled author, "by"
        self.search(
            "Every breath by nicholis sparks",
            FirstMatch(title="Every Breath", author="Nicholas Sparks")
        )

    def test_grisham(self):
        # Full title, author's first name only
        self.search(
            "The reckoning john",
            FirstMatch(title="The Reckoning", author="John Grisham")
        )

    def test_singh(self):
        # NOTE: this doesn't currently work on either version of ES6.  The
        # search results aren't sufficiently prioritizing titles containing
        # "archangel" over the author's other books.  Changing "arch" to
        # "archangel" in the search query helps only slightly.

        self.search(
            "Nalini singh archangel",
            [ Common(author="Nalini Singh", threshold=0.9),
              Common(title=re.compile("archangel")) ]
        )

    def test_sebald_1(self):
        # NOTE: this title isn't in the collection, but the author's other
        # books should still come up.

        # Partial, unowned title; author's last name only
        self.search(
            "Sebald after",
            Common(author=re.compile("(w. g. sebald|w.g. sebald)"))
        )

    def test_sebald_2(self):
        # NOTE: putting in the full title (in contrast to the previous test)
        # completely breaks the test; the top results are now books by
        # authors other than Sebald, with titles which contain none of the
        # search terms.
        #
        # This is because 'nature' is the name of a genre. -LR

        # Full, unowned title; author's last name only
        self.search(
            "Sebald after nature",
            Common(author=re.compile("(w. g. sebald|w.g. sebald)"))
        )

# Classes that test many different variant searches for a specific
# title.
#
class TestTheHateUGive(VariantSearchTest):
    """Test various ways of searching for "The Hate U Give"."""

    EVALUATOR = FirstMatch(title="The Hate U Give")

    def test_correct_spelling(self):
        self.search("the hate u give")

    def test_with_all(self):
        self.search("all the hate u give")

    def test_with_all_and_you(self):
        self.search("all the hate you give")

    def test_with_you(self):
        self.search("hate you give")

    def test_with_you_misspelled(self):
        self.search("hate you gove")


class TestCharlottesWeb(VariantSearchTest):
    """Test various ways of searching for "Charlotte's Web"."""

    EVALUATOR = FirstMatch(title="Charlotte's Web")

    def test_with_apostrophe(self):
        self.search("charlotte's web")

    def test_without_apostrophe(self):
        self.search("charlottes web")

    def test_misspelled_no_apostrophe(self):
        self.search("charlettes web")

    def test_no_apostrophe_with_author(self):
        self.search("charlottes web eb white")


class TestChristopherMouse(VariantSearchTest):
    # Test various partial title spellings for "Christopher Mouse: The Tale
    # of a Small Traveler". This title is not in NYPL's collection.
    EVALUATOR = FirstMatch(title=re.compile("Christopher Mouse"))

    def test_correct_spelling(self):
        self.search("christopher mouse")

    def test_misspelled_1(self):
        self.search("chistopher mouse")

    def test_misspelled_2(self):
        self.search("christopher moise")

    def test_misspelled_3(self):
        self.search("chistoper muse")


class TestSubtitleMatch(SearchTest):
    # Test searches for words that show up based on a remembered
    # subtitle.

    def test_shame_stereotypes(self):
        # "Sister Citizen" has both search terms in its
        # subtitle. "Posess" has 'shamed' in its subtitle but does not
        # match 'stereotype' at all.
        self.search(
            "shame stereotypes", FirstMatch(title="Sister Citizen")
        )

    def test_garden_wiser(self):
        self.search(
            "garden wiser", FirstMatch(title="Gardening for a Lifetime")
        )

class TestAuthorMatch(SearchTest):

    def test_kelly_link(self):
        # There is one obvious right answer.
        self.search("kelly link", SpecificAuthor("Kelly Link"))

    def test_stephen_king(self):
        # This author is so well-known that there are books _about_
        # him (e.g. "Stephen King and Philosophy"). Such a book might
        # reasonably show up as the first search result. However, the
        # majority of search results should be books _by_ this author.
        self.search(
            "stephen king",
                [ SpecificAuthor("Stephen King", accept_book_about_author=True),
                  Common(author="Stephen King", threshold=0.7) ]
        )

    def test_fleming(self):
        # It's reasonable for there to be a biography of this author in the search
        # results, but the overwhelming majority of the results should be books by him.
        self.search(
            "ian fleming",
            [ SpecificAuthor("Ian Fleming", accept_book_about_author=True),
              Common(author="Ian Fleming", threshold=0.9) ]
        )

    def test_plato(self):
        # The majority of the search results will be _about_ this author,
        # but there should also be some _by_ him.
        self.search(
            "plato",
                [ SpecificAuthor("Plato", accept_book_about_author=True),
                  AtLeastOne(author="Plato") ]
        )

    def test_byron(self):
        # The user probably wants either a biography of Byron or a book of
        # his poetry.
        self.search(
            "Byron", [
                AtLeastOne(title=re.compile("byron"), genre=re.compile("biography")),
                AtLeastOne(author=re.compile("byron"), genre="poetry")
            ]
        )

    def test_hemingway(self):
        # NOTE: this doesn't work in either version of ES.  All of the top
        # results are books about, rather than by, Hemingway.  It makes sense
        # that the title is being boosted (this is not necessarily a problem!),
        # but on the other hand, I would imagine that most users searching "Hemingway"
        # are trying to find books _by_ him.  Maybe there would be a way to at least
        # boost the biographies over him over the novels which have him as a character?

        # The majority of the search results should be _by_ this author,
        # but there should also be at least one _about_ him.
        self.search(
            "Hemingway",
                [ Common(author="Ernest Hemingway"),
                  AtLeastOne(title=re.compile("Hemingway")) ]
        )

    def test_lagercrantz(self):
        # The search query contains only the author's last name.
        self.search(
            "Lagercrantz", SpecificAuthor("Rose Lagercrantz")
        )

    def test_burger(self):
        # The author is correctly prioritized above books whose titles contain
        # the word "burger."
        self.search(
            "wolfgang burger", SpecificAuthor("Wolfgang Burger")
        )

    def test_chase(self):
        # The author is correctly prioritized above the book "Emma."
        self.search(
            "Emma chase", SpecificAuthor("Emma Chase")
        )

    def test_deirdre_martin(self):
        # The author's first name is misspelled in the search query.
        self.search(
            "deidre martin", SpecificAuthor("Deirdre Martin")
        )

    def test_wharton(self):
        # The author's last name is misspelled in the search query.
        self.search(
            "edith warton", SpecificAuthor("Edith Wharton")
        )

    def test_danielle_steel(self):
        # NOTE: this works, but setting the threshold to anything higher than
        # the default 0.5 causes it to fail (even though she's written
        # a LOT of books!).  Fixing the typo makes the test work even with the
        # threshold set to 1.

        # The author's last name is slightly misspelled in the search query.
        self.search(
            "danielle steele",
            [   SpecificAuthor("Danielle Steel"),
                Common(author="Danielle Steel")
            ]
        )

    def test_nabokov(self):
        # Only the last name is provided in the search query,
        # and it's misspelled.
        self.search(
            "Nabokof", SpecificAuthor("Vladimir Nabokov")
        )

    def test_ba_paris(self):
        # Author's last name could also be a subject keyword.
        self.search(
            "B a paris", SpecificAuthor("BA Paris")
        )

    def test_griffiths(self):
        # The search query lists the author's last name before her first name.
        self.search(
            "Griffiths elly", SpecificAuthor("Elly Griffiths")
        )

    def test_mankel(self):
        # The search query lists the author's last name before his first name.
        self.search(
            "mankel henning", SpecificAuthor("Henning Mankel")
        )

    def test_christian_kracht(self):
        # The author's name contains a genre name.
        self.search(
            "christian kracht",
            FirstMatch(author="Christian Kracht")
        )

    def test_dan_gutman(self):
        self.search("gutman, dan", Common(author="Dan Gutman"))

    def test_dan_gutman_with_series(self):
        self.search(
            "gutman, dan the weird school",
            Common(series=re.compile("my weird school"), author="Dan Gutman")
        )

    def test_steve_berry(self):
        # This search has been difficult in the past.
        self.search("steve berry", Common(author="Steve Berry"))


    def test_thomas_python(self):
        # All the terms are correctly spelled words, but the patron
        # clearly means something else.
        self.search(
            "thomas python",
            Common(author="Thomas Pynchon")
        )

    def test_betty_neels_audiobooks(self):
        # NOTE: Even though there are no audiobooks, all of the search results should still
        # be books by this author.  This works on ES1, but the ES6 search results devolve
        # into Betty Crocker cookbooks.

        self.search(
            "Betty neels audiobooks",
            Common(author="Betty Neels", genre="romance", threshold=1)
        )


# Classes that test many different variant searches for a specific
# title.
#

class TestTimothyZahn(VariantSearchTest):
    # Test ways of searching for author Timothy Zahn.
    EVALUATOR = Common(author="Timothy Zahn")

    def test_correct_spelling(self):
        self.search("timothy zahn")

    def test_incorrect_1(self):
        self.search("timithy zahn")

    def test_incorrect_2(self):
        self.search("timithy zhan")


class TestRainaTelgemeier(VariantSearchTest):
    # Test ways of searching for author Raina Telgemeier.

    # We use a regular expression because Telgemeier is frequently
    # credited alongside others.
    EVALUATOR = Common(author=re.compile("raina telgemeier"))

    def test_correct_spelling(self):
        self.search('raina telgemeier')

    def test_misspelling_1(self):
        self.search('raina telemger')

    def test_misspelling_2(self):
        self.search('raina telgemerier')


class TestMJRose(VariantSearchTest):
    # Test ways of searching for author M. J. Rose.
    # This highlights a lot of problems with the way we handle
    # punctuation and spaces.
    EVALUATOR = Common(author="M. J. Rose")

    def test_with_periods_and_spaces(self):
        self.search("m. j. rose")

    def test_with_periods(self):
        self.search("m.j. rose")

    def test_with_one_period(self):
        self.search("m.j rose")

    def test_with_spaces(self):
        self.search("m j rose")

    def test_with_no_periods_or_spaces(self):
        self.search("mj rose")


class TestGenreMatch(SearchTest):
    # A genre search is a search for books in a certain 'section'
    # of the library.

    def test_science_fiction(self):
        # NOTE: This doesn't work.  On ES1, the top result has "science fiction" in
        # the title, but has no genre; on ES6, the top result has "science fiction"
        # the title, but its genre is "Reference & Study Aids"

        self.search(
            "science fiction",
            Common(genre="Science Fiction")
        )

    def test_sf(self):
        # Shorthand for "Science Fiction"
        self.search("sf", Common(genre="Science Fiction"))

    def test_scifi(self):
        # Shorthand for "Science Fiction"
        self.search("sci-fi", Common(genre="Science Fiction"))

    def test_iain_banks_sf(self):
        # NOTE: This works on ES6, but fails on ES1, just because the top hit in ES1 lists
        # the author's name without the middle initial.

        self.search(
            # Genre and author
            "iain banks science fiction",
            Common(genre="Science Fiction", author="Iain M. Banks")
        )

    def test_christian(self):
        # Fails because of the first result--on ES1, it's a book from 1839
        # entitled "Christian Phrenology," which doesn't have a genre or subject
        # listed, and in ES6 it's a novel about Fletcher Christian. The
        # subsequent results are fine; setting first_must_match to False
        # makes the test pass.
        self.search(
            "christian",
            Common(genre=re.compile("(christian|religion)"))
        )

    def test_christian_authors(self):
        # Passes
        self.search(
            "christian authors",
            Common(genre=re.compile("(christian|religion)"))
        )

    def test_christian_lust(self):
        # It's not clear what this person is looking for, but
        # treating it as a genre search seems appropriate.
        self.search(
            "lust christian",
            Common(genre=re.compile("(christian|religion)"))
        )

    def test_christian_fiction(self):
        # Fails.  On ES6, the first few results are from the "Christian Gillette"
        # series. On ES6, most of the top results are books by Hans Christian Andersen.
        # Definitely not what the user meant.
        self.search(
            "christian fiction",
            Common(genre=re.compile("(christian|religion)"))
        )

    def test_graphic_novel(self):
        # NOTE: This works on ES6, but not on ES1.  On ES1, the top result's title
        # contains the phrase "graphic novel", but its genre is "Suspense/Thriller."

        self.search(
            "Graphic novel",
            Common(genre="Comics & Graphic Novels")
        )

    def test_horror(self):
        self.search(
            "Best horror story",
            Common(genre=re.compile("horror"))
        )

    def test_scary_stories(self):
        self.search("scary stories", Common(genre="Horror"))

    def test_percy_jackson_graphic_novel(self):
        # NOTE: This doesn't work; on both versions of ES, the top result is by
        # Michael Demson and is not a graphic novel.

        self.search(
            "Percy jackson graphic novel",
            Common(genre="Comics & Graphic Novels", author="Rick Riordan")
        )


    def test_gossip_girl_manga(self):
        # A "Gossip Girl" manga series does exist, but it's not in NYPL's collection.
        # Instead, the results should include some "Gossip Girl" books (most of which
        # don't have .series set; hence searching by the author's name instead) and
        # also some books about manga.
        self.search(
            "Gossip girl Manga", [
                Common(
                    author=re.compile("cecily von ziegesar"),
                    first_must_match=False,
                    threshold=0.3
                ),
                Common(
                    title=re.compile("manga"),
                    first_must_match=False,
                    threshold=0.3
                )
            ]
        )

    def test_clique(self):
        # NOTE: This doesn't work.  The target book does show up in the results, but
        # it's #3 in ES1 and #2 in ES6.  In both cases, the top result is a graphic novel
        # entitled "The Terrible and Wonderful Reasons Why I Run Long Distances."

        # Genre and title
        self.search(
            "The clique graphic novel",
            Common(genre="Comics & Graphic Novels", title="The Clique")
        )

    def test_spy(self):
        self.search(
            "Spy",
            Common(genre=re.compile("(espionage|history|crime|thriller)"))
        )

    def test_espionage(self):
        self.search(
            "Espionage",
            Common(
                genre=re.compile("(espionage|history|crime|thriller)"),
                first_must_match=False
            )
        )

    def test_food(self):
        self.search(
            "food",
            Common(
                genre=re.compile("(cook|diet)"),
                first_must_match=False
            )
        )

    def test_mystery(self):
        self.search(
            "mystery",
            Common(genre="Mystery")
        )

    def test_agatha_christie_mystery(self):
        # Genre and author
        self.search(
            "agatha christie mystery",
            [ SpecificGenre(genre="Mystery", author="Agatha Christie"),
              Common(author="Agatha Christie", threshold=1) ]
        )

    def test_british_mystery(self):
        # Genre and keyword
        self.search(
            "British mysteries",
            Common(genre="Mystery", summary=re.compile("british"))
        )

    def test_finance(self):
        # Keyword
        self.search(
            "Finance",
            Common(
                genre=re.compile("(business|finance)"), first_must_match=False
            )
        )

    def test_constitution(self):
        # Keyword
        self.search(
            "Constitution",
            Common(
                genre=re.compile("(politic|history)"), first_must_match=False
            )
        )

    def test_deep_poems(self):
        # This appears to be a search for poems which are deep.
        self.search(
            "deep poems",
            Common(genre="Poetry")
        )


class TestSubjectMatch(SearchTest):
    # Search for a specific subject, more specific than a genre.

    def test_alien_misspelled(self):
        self.search(
            "allien",
            Common(
                subject=re.compile("(alien|extraterrestrial|science fiction)"),
                first_must_match=False
            )
        )

    def test_alien_misspelled_2(self):
        self.search(
            "aluens",
            Common(
                subject=re.compile("(alien|extraterrestrial|science fiction)"),
                first_must_match=False
            )
        )

    def test_anime_genre(self):
        # NOTE: this doesn't work; all of the top results in both versions of ES6
        # are for "animal" rather than "anime."
        #
        # 'anime' and 'manga' are not subject classifications we get
        # from our existing vendors. We have a lot of these books but
        # they're not classified under those terms. -LR
        self.search(
            "anime",
            Common(subject=re.compile("(manga|anime)"))
        )

    def test_astrophysics(self):
        # Keyword
        self.search(
            "Astrophysics",
            Common(
                genre="Science",
                subject=re.compile("(astrophysics|astronomy|physics|space|science)")
            )
        )

    def test_anxiety(self):
        self.search(
            "anxiety",
            Common(
                genre=re.compile("(psychology|self-help)"),
                first_must_match=False
            )
        )

    def test_beauty_hacks(self):
        # NOTE: fails on both versions.  The user was obviously looking for a specific
        # type of book; ideally, the search results would return at least one relevant
        # one.  Instead, all of the top results are either books about computer hacking
        # or romance novels.
        self.search("beauty hacks",
        AtLeastOne(subject=re.compile("(self-help|style|grooming|personal)")))

    def test_college_essay(self):
        self.search(
            "College essay",
            Common(
                genre=re.compile("study aids"),
                subject=re.compile("college")
            )
        )

    def test_da_vinci(self):
        # Someone who searches for "da vinci" is almost certainly
        # looking entirely for books _about_ Da Vinci.
        self.search(
            "Da Vinci",
            Common(genre=re.compile("(biography|art)"), first_must_match=False)
        )

    def test_da_vinci_missing_space(self):
        # NOTE: fails in both versions. Books in the "Davina Graham"
        # series are taking up most of the top search results.
        self.search(
            "Davinci",
            Common(
                genre=re.compile("(biography|art)"),
                first_must_match=False,
                threshold=0.3
            )
        )

    def test_dirtbike(self):
        # Searching "dirt bike" (two words) renders more relevant
        # results, but still not enough for the test to pass.
        self.search(
            "dirtbike",
            Common(
                subject=re.compile("(bik|bicycle|sports|nature|travel)")
            )
        )

    def test_greek_romance(self):
        # NOTE: this fails.  All of the top results are romance novels with
        # "Greek" in the summary.  Not necessarily problematic...but the
        # user is probably more likely to be looking for something like "Essays
        # on the Greek Romances."  If you search "Greek romances" rather than
        # "Greek romance," then "Essays on the Greek Romances" becomes the first
        # result on ES1, but is still nowhere to be found on ES6.
        #
        # I think this person might be searching for romance novels... -LR
        self.search(
            "Greek romance",
            AtLeastOne(title=re.compile("greek romance"))
        )

    def test_ice_cream(self):
        # There are a lot of books about making ice cream.  The search results
        # correctly present those before looking for non-cooking "artisan" books.
        self.search(
            "Artisan ice cream",
            Common(
                genre=re.compile("cook"),
                threshold=0.9
            )
        )

    def test_information_technology(self):
        self.search(
            "information technology",
            Common(
                subject=re.compile("(information technology|computer)"),
            )
        )

    def test_louis_xiii(self):
        # NOTE: this doesn't currently work.  There aren't very many books in the collection
        # about Louis XIII, but there are lots of biographies of other people named Louis
        # (including other kings of France), which should ideally show up before books from
        # the Louis Kincaid series.

        self.search(
            "Louis xiii",
            Common(title=re.compile("louis"), threshold=0.8)
        )

    def test_managerial_skills(self):
        # NOTE: This works on ES6.  On ES1, the first few results are good, but then
        # it devolves into books from a fantasy series called "The Menagerie."
        self.search(
            "managerial skills",
            Common(
                subject=re.compile("(management)")
            )
        )

    def test_manga(self):
        # This has the same problem as the 'anime' test above --
        # we have tons of manga but it's not labeled as "manga".
        self.search(
            "manga",
            [
                Common(title=re.compile("manga")),
                Common(subject=re.compile("(manga|art|comic)")),
            ]
        )

    def test_meditation(self):
        self.search(
            "Meditation",
            Common(
                genre=re.compile("(self-help|mind|spirit)")
            )
        )

    def test_music_theory(self):
        # Keywords
        self.search(
            "music theory", Common(
                genre="Music",
                subject=re.compile("(music theory|musical theory)")
            )
        )

    def test_native_american(self):
        # Keyword
        self.search(
            "Native american", [
                Common(
                    genre=re.compile("history"),
                    subject=re.compile("(america|u.s.)"),
                    first_must_match=False
                )
            ]
        )

    def test_native_american_misspelled(self):
        # NOTE: this passes on ES1; the results aren't quite as good as they
        # would be if the search term were spelled correctly, but are still
        # very reasonable.  Fails on ES6.

        # Keyword, misspelled
        self.search(
            "Native amerixan", [
                Common(
                    genre=re.compile("history"),
                    subject=re.compile("(america|u.s.)"),
                    first_must_match=False,
                    threshold=0.4
                )
            ]
        )


    def test_ninjas(self):
        self.search("ninjas", Common(title=re.compile("ninja")))

    def test_ninjas_misspelled(self):
        self.search("ningas", Common(title=re.compile("ninja")))

    def test_pattern_making(self):
        self.search(
            "Pattern making",
            AtLeastOne(subject=re.compile("crafts"))
        )

    def test_plant_based(self):
        self.search(
            "Plant based",
            Common(
                subject=re.compile("(cooking|food|nutrition|health)")
            )
        )

    def test_prank(self):
        self.search("prank", Common(title=re.compile("prank")))

    def test_prank_plural(self):
        self.search("pranks", Common(title=re.compile("prank")))

    def test_presentations(self):
        self.search(
            "presentations",
            Common(
                subject=re.compile("(language arts|business presentations|business|management)")
            )
        )

    def test_python_programming(self):
        # This is tricky because 'python' means a lot of different
        # things.
        self.search(
            "python programming",
            Common(subject="Python (computer program language)")
        )

    def test_sewing(self):
        # NOTE: this works on ES1, but not ES6; in ES6, the first result is a
        # picture book biography with the word "sewing" in the title, rather than
        # a book about sewing.

        self.search(
            "Sewing",
            [ FirstMatch(title=re.compile("sewing")),
              Common(title=re.compile("sewing")),
              Common(subject=re.compile("crafts"))
            ]
        )

    def test_supervising(self):
        # Keyword
        self.search(
            "supervising", Common(genre="Education")
        )

    def test_tennis(self):
        self.search(
            "tennis",
            [
                Common(subject=re.compile("tennis")),
                Common(genre="Sports"),
            ]
        )

    def test_texas_fair(self):
        # There exist a few books about the Texas state fair, but none of them
        # are in the collection, so the best outcome is that the results will
        # include a lot of books about Texas
        self.search(
            "books about texas like the fair",
            Common(title=re.compile("texas"))
        )

    def test_witches(self):
        self.search(
            "witches",
            Common(subject=re.compile('witch'))
        )


class TestTravel(VariantSearchTest):
    # Searches for places that are likely to be searches for travel guides
    # (rather than history books, names of novels, etc).

    EVALUATOR = Common(
        subject=re.compile("(travel|guide|fodors)"), first_must_match=False
    )

    def test_california(self):
        # NOTE: this doesn't work on either version of ES, but it's
        # closer on ES6.
        self.search("California")

    def test_new_england(self):
        self.search("new england")

    def test_toronto(self):
        self.search("toronto")


class TestSeriesMatch(SearchTest):

    def test_dinosaur_cove_misspelled(self):
        self.search(
            "dinosuar cove",
            Common(series="Dinosaur Cove")
        )

    def test_poldi(self):
        # We only have one book in this series.
        self.search(
            "Auntie poldi",
            FirstMatch(series="Auntie Poldi")
        )

    def test_39_clues(self):
        # We have many books in this series.
        self.search("39 clues", Common(series="the 39 clues", threshold=0.9))

    def test_maggie_hope(self):
        # We have many books in this series.
        self.search(
            "Maggie hope",
            Common(series="Maggie Hope", threshold=0.9)
        )

    def test_game_of_thrones(self):
        # People often search for the name of the TV show, but
        # the series name is different.
        self.search(
            "game of thrones",
            Common(series="a song of ice and fire")
        )

    def test_harry_potter(self):
        # This puts foreign-language titles above English titles, but
        # that's fine because our search document doesn't include a
        # language filter.
        self.search(
            "Harry potter",
            Common(series="Harry Potter", threshold=0.9)
        )

    def test_maisie_dobbs(self):
        # Misspelled proper noun
        self.search(
            "maise dobbs",
            Common(series="Maisie Dobbs", threshold=0.5)
        )

    def test_gossip_girl(self):
        # Misspelled common word
        self.search(
            "Gossip hirl",
            Common(series="Gossip Girl", minimum=2), limit=4,
        )

    def test_magic(self):
        # This book isn't in the collection, but the results include other books from
        # the same series.
        self.search(
            "Frogs and french kisses",
            AtLeastOne(series="Magic in Manhattan")
        )

    def test_goosebumps(self):
        self.search("goosebumps", Common(series="Goosebumps", threshold=0.9))

    def test_goosebump_singular(self):
        self.search("goosebump", Common(series="Goosebumps", threshold=0.9))

    def test_goosebumps_misspelled(self):
        self.search("gosbums", Common(series="Goosebumps"))

    def test_severance(self):
        # Partial, and slightly misspelled
        # We only have one of these titles.
        self.search(
            "Severence",
            FirstMatch(series="The Severance Trilogy")
        )

    def test_hunger_games(self):
        # NOTE: This works on ES1 but not ES6.
        self.search("the hunger games", Common(series="The Hunger Games"))

    def test_hunger_games_misspelled(self):
        # NOTE: This doesn't work on either version
        self.search("The hinger games", Common(series="The Hunger Games"))

    def test_mockingjay(self):
        # NOTE: this doesn't work on either version of ES.  The target book is
        # the 8th result, and the top results are irrelevant.

        # Series and title
        self.search(
            "The hunger games mockingjay",
            [FirstMatch(title="Mockingjay"), Common(series="The Hunger Games")]
        )

    def test_i_funny(self):
        self.search(
            "i funny",
            Common(series="I, Funny", threshold=0.3)
        )

    def test_foundation(self):
        # Series and full author
        self.search(
            "Isaac asimov foundation",
            Common(series="Foundation")
        )

    def test_dark_tower(self):
        # Most of the books in this series don't have .series set--hence searching
        # by the author instead.  There exist two completely unrelated books which
        # happen to be entitled "The Dark Tower"--it's fine for one of those to be
        # the first result.
        self.search(
            "The dark tower", [
                Common(author="Stephen King", first_must_match=False),
                AtLeastOne(series="The Dark Tower")
            ]
        )

    def test_science_comics(self):
        # NOTE: this produces very different search results on ES1 vs. ES6, but
        # doesn't work on either.  ES1 is closer.

        # Series name containing genre names
        self.search(
            "Science comics",
            Common(series="Science Comics")
        )

    def test_who_is(self):
        # These children's biographies don't have .series set but
        # are clearly part of a series.
        #
        # Because those books don't have .series set, the matches are
        # done solely through title, so unrelated books like "Who Is
        # Rich?" also show up.
        self.search("who is", Common(title=re.compile('^who is ')))

    def test_who_was(self):
        # From the same series of biographies as test_who_is().
        self.search("who was", Common(title=re.compile('^who was ')))

    def test_wimpy_kid_misspelled(self):
        # Series name contains the wrong stopword ('the' vs 'a')
        self.search(
            "dairy of the wimpy kid",
            Common(series="Diary of a Wimpy Kid")
        )


class TestSeriesTitleMatch(SearchTest):
    """Test a search that tries to match a specific book in a series."""

    def test_39_clues_specific_title(self):
        # The first result is the requested title. Other results
        # are from the same series.
        self.search(
            "39 clues maze of bones",
            [
                FirstMatch(title="The Maze of Bones"),
                Common(series="the 39 clues", threshold=0.9)
            ]
        )

    def test_harry_potter_specific_title(self):
        # The first result is the requested title. TODO: other results
        # should be from the same series, but this doesn't happen much
        # compared to other, similar tests.
        self.search(
            "chamber of secrets", [
                FirstMatch(title="Harry Potter and the Chamber of Secrets"),
                Common(series="Harry Potter", threshold=0.3)
            ]
        )

    def test_wimpy_kid_specific_title(self):
        # The first result is the requested title. Other results
        # are from the same series.
        self.search(
            "dairy of the wimpy kid dog days",
            [
                FirstMatch(title="Dog Days", author="Jeff Kinney"),
                Common(series="Diary of a Wimpy Kid"),
            ]
        )

    def test_foundation_specific_title_by_number(self):
        # NOTE: this works on ES1 but not on ES6!
        # Series, full author, and book number
        self.search(
            "Isaac Asimov foundation book 1",
            FirstMatch(series="Foundation", title="Prelude to Foundation")
        )

    def test_survivors_specific_title(self):
        self.search(
            "survivors book 1",
            [
                Common(series="Survivors"),
                FirstMatch(title="The Empty City"),
            ]
        )


# Classes that test many different kinds of searches for a particular
# series.
#
class TestISurvived(VariantSearchTest):
    # Test different ways of spelling "I Survived"
    # .series is not set for these books so we check the title.
    EVALUATOR = Common(title=re.compile('^i survived '))

    def test_correct_spelling(self):
        self.search("i survived")

    def test_incorrect_1(self):
        self.search("i survied")

    def test_incorrect_2(self):
        self.search("i survive")

    def test_incorrect_3(self):
        self.search("i survided")


class TestDorkDiaries(VariantSearchTest):
    # Test different ways of spelling "Dork Diaries"
    EVALUATOR = Common(series="Dork Diaries")

    def test_correct_spelling(self):
        self.search('dork diaries')

    def test_misspelling_and_number(self):
        self.search("dork diarys #11")

    def test_misspelling_with_punctuation(self):
        self.search('doke diaries.')

    def test_singular(self):
        self.search("dork diary")

    def test_misspelling_1(self):
        self.search('dork diarys')

    def test_misspelling_2(self):
        self.search('doke dirares')

    def test_misspelling_3(self):
        self.search('doke dares')

    def test_misspelling_4(self):
        self.search('doke dires')

    def test_misspelling_5(self):
        self.search('dork diareis')


class TestMyLittlePony(VariantSearchTest):
    # Test different ways of spelling "My Little Pony"

    # .series is not set for these books so we check the title.
    EVALUATOR = Common(title=re.compile("my little pony"))

    def test_correct_spelling(self):
        self.search("my little pony")

    def test_misspelling_1(self):
        self.search("my little pon")

    def test_misspelling_2(self):
        self.search("my little ponie")


class TestLanguageRestriction(SearchTest):
    # Verify that adding the name of a language restricts the results
    # to books in that language.

    def test_language(self):
        self.search("espanol", Common(language="spa"))

    def test_author_with_language(self):
        # NOTE: this doesn't work on either version of ES; the first
        # Spanish result is #3
        self.search(
            "Pablo escobar spanish",
            FirstMatch(author="Pablo Escobar", language="spa")
        )

    def test_gatos(self):
        # Searching for a Spanish word should mostly bring up books in Spanish
        self.search(
            "gatos",
            Common(language="spa", threshold=0.9)
        )


class TestCharacterMatch(SearchTest):
    # These searches are best understood as an attempt to find books
    # featuring certain fictional characters.
    def test_3_little_pigs(self):
        self.search(
            "3 little pigs",
            [
                AtLeastOne(title=re.compile("three little pigs")),
                Common(title=re.compile("pig")),

                # TODO: This would require that '3' and 'three'
                # be analyzed the same way.
                # FirstMatch(title="Three Little Pigs"),
            ]
        )

    def test_batman(self):
        # NOTE: doesn't work.  (The results for "batman" as one word are as
        # expected, though.)

        # Patron is searching for 'batman' but treats it as two words.
        self.search(
            "bat man book",
            Common(title=re.compile("batman"))
        )

    def test_christian_grey(self):
        # This search uses a character name to stand in for a series.
        #
        # NOTE: this fails. The first two books are Christian-genre
        # books with "grey" in the title, which is a reasonable search
        # result but is not what the patron wanted.
        self.search(
            "christian grey",
            FirstMatch(author="E. L. James")
        )

    def test_spiderman(self):
        # Patron is searching for 'spider-man' but treats it as one word.
        for q in ("spiderman", "spidermanbook"):
            self.search(
                q, Common(title=re.compile("spider-man"))
            )

    def test_teen_titans(self):
        self.search(
            "teen titans",
            Common(title=re.compile("^teen titans")), limit=5
        )

    def test_teen_titans_girls(self):
        # We don't gender books so we can't deliver results tailored
        # to 'teen titans girls', but we should at least give
        # _similar_ results to 'teen titans' and not go off
        # on tangents because of the 'girls' part.
        self.search(
            "teen titans girls",
            Common(title=re.compile("^teen titans")), limit=5
        )

    def test_thrawn(self):
        # "Thrawn" is a specific title but the patron may be referring
        # to a series of books featuring this character (though it's
        # not the official name of the series), so we check beyond the
        # first result.
        self.search(
            "thrawn",
            [
                FirstMatch(title="Thrawn"),
                Common(author="Timothy Zahn", series=re.compile("star wars")),
            ]
        )


class TestAgeRangeRestriction(SearchTest):
    # Verify that adding an age range restricts the results returned
    # to contain exclusively children's books.

    def all_children(self, q):
        # Verify that this search finds nothing but books for children.
        self.search(q, Common(audience='Children', threshold=1))

    def mostly_adult(self, q):
        # Verify that this search finds mostly books for grown-ups.
        self.search(q, Common(audience='Adult', first_must_match=False))

    def test_black(self):
        self.all_children("black age 3-5")
        self.mostly_adult("black")

    def test_island(self):
        self.all_children("island age 3-5")
        self.mostly_adult("island")

    def test_panda(self):
        self.all_children("panda age 3-5")
        # We don't call mostly_adult() because 'panda' on its own
        # finds mostly children's books.

    def test_chapter_books(self):
        # Chapter books are a book format aimed at a specific
        # age range.
        self.search(
            "chapter books", Common(target_age=(6, 10))
        )

    def test_chapter_books_misspelled_1(self):
        # This doesn't work: all of the top results are stand-alone
        # excerpts from a travel book series, marked "Guidebook
        # Chapter":
        self.search(
            "chapter bookd", Common(target_age=(6, 10))
        )

    def test_chapter_books_misspelled_2(self):
        # This doesn't work: the first few results are accurate, but the
        # subsequent ones are a mixture of picture books and books for adults.
        self.search(
            "chaptr books", Common(target_age=(6, 10))
        )

    def test_grade_and_subject(self):
        # NOTE: this doesn't work on either version of ES.  The top result's genre
        # is science fiction rather than science.
        self.search(
            "Seventh grade science",
            [
                Common(target_age=(12, 13)),
                Common(genre="Science")
            ]
        )


ES6 = ('es6' in os.environ['VIRTUAL_ENV'])
if ES6:
    url = os.environ['ES6_ELASTICSEARCH']
    index = "es6-test-v3"
else:
    url = os.environ['ES1_ELASTICSEARCH']
    index = None

_db = production_session()
library = None
>>>>>>> 77fe5ce4
index = ExternalSearchIndex(_db, url=url, works_index=index)
index.works_alias = index
SearchTest.searcher = Searcher(library, index)<|MERGE_RESOLUTION|>--- conflicted
+++ resolved
@@ -1,6 +1,4 @@
 # encoding: utf-8
-<<<<<<< HEAD
-=======
 #
 # These integration tests were written based primarily on real
 # searches made in October 2018 against NYPL's circulation
@@ -29,7 +27,6 @@
 #
 # $ nosetests integration_tests/test_search.py
 
->>>>>>> 77fe5ce4
 import logging
 import urllib
 from nose.tools import (
@@ -37,292 +34,11 @@
     set_trace,
 )
 import os
-<<<<<<< HEAD
-=======
 import re
->>>>>>> 77fe5ce4
 import json
 from core.model import (
     production_session,
     Library,
-<<<<<<< HEAD
-)
-from core.lane import Pagination
-from core.external_search import (
-    ExternalSearchIndex,
-    Filter
-)
-
-
-# problems identified in ES6:
-# 'modern romance' - exact title match isn't promoted
-# (but it also doesn't work in ES1 on a real site)
-
-# summary is boosted over subtitle
-
-
-
-# # In Elasticsearch 6, the exact author match that doesn't
-# # mention 'biography' is boosted above a book that
-# # mentions all three words in its title.
-# order = [
-#     self.biography_of_peter_graves, # title + genre 'biography'
-#     self.book_by_peter_graves,      # author (no 'biography')
-#     self.behind_the_scenes,         # all words match in title
-#     self.book_by_someone_else,      # match across fields (no 'biography')
-# ]
-
-class Searcher(object):
-    def __init__(self, library, index):
-        self.library = library
-        self.filter = Filter(collections=self.library)
-        self.index = index
-    
-    def query(self, query, pagination):
-        return self.index.query_works(
-            query, filter=self.filter, pagination=pagination,
-            debug=True, return_raw_results=True
-        )
-
-
-class Evaluator(object):
-    """A class that knows how to evaluate search results."""
-
-    log = logging.getLogger("Search evaluator")
-
-    def __init__(self, **kwargs):
-        self.kwargs = dict((k, v.lower()) for k, v in kwargs.items())
-        for k, v in self.kwargs.items():
-            setattr(self, k, v)
-
-    def evaluate(self, hits):
-        """Raise an AssertionError if the search results are so bad that the
-        test should fail.
-        """
-        self.evaluate_search(hits)
-        first = hits[0]
-        self.evaluate_first(first)
-        self.evaluate_hits(hits)
-
-    def evaluate_search(self, hits):
-        """Evaluate the search itself."""
-        # By default, a search passes the check if it returns anything
-        # as opposed to returning nothing.
-        assert hits
-
-    def evaluate_first(self, hits):
-        """Evaluate the first (and most important) search result."""
-        return
-
-    def evaluate_hits(self, hits):
-        """Evaluate the search results as a whole."""
-        return
-
-    def format(self, result):       
-        source = dict(
-            title=result.title,
-            author=result.author,
-            subtitle=result.subtitle,
-            series=result.series,
-            summary=result.summary,
-            genres=result.genres,
-            imprint=result.imprint,
-            publisher=result.publisher,
-        )
-        return dict(
-            _score=result.meta.score,
-            _type=result.meta.doc_type,
-            _id=result.meta.id,
-            _index=result.meta.index,
-            source=source
-        )
-
-    def _field(self, field, result=None):
-        """Extract a field from a search result."""
-        result = result or self.first
-        value = getattr(result, field, None)
-        if value:
-            value = value.lower()
-        return value
-
-    def assert_ratio(self, matches, hits, threshold):
-        """Assert that the size of `matches` is proportional to the size of
-        `hits`.
-        """
-        if not hits:
-            actual = 0
-        else:
-            actual = float(len(matches)) / len(hits)
-        assert actual >= threshold
-
-
-class FirstMatch(Evaluator):
-    """The first result must be a specific work."""
-
-    def evaluate_first(self, result):
-        success = True
-        bad_value = bad_expect = None
-
-        # genre and subject need separate handling
-
-        for field, expect in self.kwargs.items():
-            value = self._field(field, result)
-            if value != expect:
-                # This test is going to fail, but we need to do
-                # some other stuff before it does, so save the
-                # information about where exactly it failed for later.
-                success = False
-                bad_value = value
-                bad_expect = expect
-                break
-
-        if not success:
-            # Log some useful information.
-            self.log.info("First result details: %r", self.format(result))
-
-            # Now cause the failure.
-            eq_(bad_value, bad_expect)
-
-
-class SpecificAuthor(FirstMatch):
-    """The first result must be by a specific author.
-
-    Most of the results must also be by that author.
-    """
-
-    def __init__(self, author, accept_book_about_author=False, threshold=0.5):
-        super(SpecificAuthor, self).__init__(author=author)
-        self.accept_book_about_author = accept_book_about_author
-        self.threshold = threshold
-
-    def evaluate_first(self, first):
-        expect_author = self.author
-        author = self._field('author', first)
-        title = self._field('title', first)
-        if expect_author == self.author:
-            return
-        if self.accept_book_about_author and expect_author in title:
-            return
-        set_trace()
-        # We have failed.
-        eq_(self.author, author)
-
-    def evaluate_hits(self, hits):
-        author = self.author
-        threshold = self.threshold
-        authors = [self._field('author', x) for x in hits]
-        author_matches = [x for x in authors if x == author]
-        self.assert_ratio(author_matches, authors, threshold)
-
-
-class SearchTest(object):
-    """A test suite that runs searches and compares the actual results
-    to some expected state.
-    """
-
-    def search(self, query, evaluator, limit=10):
-        query = query.lower()
-        pagination = Pagination(size=limit)
-        qu = self.searcher.query(query, pagination=pagination)
-        hits = [x for x in qu][:]
-        evaluator.evaluate(hits)
-
-    
-class TestTitleMatch(SearchTest):
-
-    def test_simple_title_match(self):
-        # There is one obvious right answer.
-        self.search("carrie", FirstMatch(title="Carrie"))
-
-    def test_title_match_with_genre_name_romance(self):
-        # The title contains the name of a genre. Despite this,
-        # an exact title match should show up first.
-        self.search(
-            "modern romance", FirstMatch(title="Modern Romance")
-        )
-
-    def test_title_match_with_genre_name_law(self):
-        self.search(
-            "law of the mountain man",
-            FirstMatch(title="Law of the Mountain Man")
-        )
-
-
-class TestMixedTitleAuthorMatch(SearchTest):
-
-    def test_centos_negus(self):
-        # 'centos' shows up in the subtitle. 'caen' is the name
-        # of one of the authors.
-        self.search(
-            "centos caen",
-            FirstMatch(title="fedora linux toolbox")
-        )
-
-    def test_fallen_baldacci(self):
-        self.search(
-            "the fallen baldacci",
-            FirstMatch(title="Fallen")
-        )
-
-class GenreSearch(SearchTest):
-
-    # Just search for a genre like "graphic novel"
-    # Search for a title in a genre
-
-    def test_iain_banks_sf(self):
-        self.search(
-            "iain banks science fiction",
-            FirstMatch(author="Iain M. Banks", genre="Science Fiction")
-        )
-
-    # Search for author + genre
-
-
-class TestSubtitleMatch(SearchTest):
-
-    def test_shame_stereotypes(self):
-        # "Sister Citizen" has both search terms in its
-        # subtitle. "Posess" has 'shamed' in its subtitle but does not
-        # match 'stereotype' at all.
-        self.search(
-            "shame stereotypes", FirstMatch(title="Sister Citizen")
-        )
-
-    def test_garden_wiser(self):
-        self.search(
-            "garden wiser", FirstMatch(title="Gardening for a Lifetime")
-        )
-
-
-class TestAuthorMatch(SearchTest):
-
-    def test_kelly_link(self):
-        # There is one obvious right answer.
-        self.search("kelly link", SpecificAuthor("Kelly Link"))
-
-    def test_stephen_king(self):
-        # This author is so well-known that there are books _about_
-        # him (e.g. "Stephen King and Philosophy"). Such a book might
-        # reasonably show up as the first search result. However, the
-        # majority of search results should be books _by_ this author.
-        self.search(
-            "stephen king", SpecificAuthor(
-                "Stephen King", accept_book_about_author=True
-            )
-        )
-
-ES6 = ('es6' in os.environ['VIRTUAL_ENV'])
-if ES6:
-    url = os.environ['ES6_ELASTICSEARCH']
-    index = "es6-test-v3"
-else:
-    # Use site settings.
-    url = None
-    index = None
-        
-_db = production_session()
-library = Library.default(_db)
-=======
 )
 from core.lane import Pagination
 from core.external_search import (
@@ -2604,7 +2320,6 @@
 
 _db = production_session()
 library = None
->>>>>>> 77fe5ce4
 index = ExternalSearchIndex(_db, url=url, works_index=index)
 index.works_alias = index
 SearchTest.searcher = Searcher(library, index)