# encoding: utf-8
#
# These integration tests were written based primarily on real
# searches made in October 2018 against NYPL's circulation
# manager. Theoretically, most of the tests that pass on NYPL's index
# should pass when run against the search index of any public library
# with a similarly sized collection.
#
# These guidelines were used when writing the tests:
#
# * A search for a specific book should return that book as the first result.
#   This is true whether or not the search query names the book.
# * Results for a series search should be dominated by books from that series.
# * Results for a person search should be dominated by books by or (in some
#   cases) about that person.
# * A search for a topic or genre should return books on that topic or
#   in that genre.
#
# It's possible for a test to fail not because of a problem with the
# search engine but because a library's collection is incomplete.  The
# tests are written to minimize the chances that this will happen
# unnecessarily. (e.g. the search for "dirtbike" checks for books
# filed under certain subjects, not specific titles).
#
# To run the tests, put the URL to your Elasticsearch index in the
# ES1_ELASTICSEARCH environment variable and run this command:
#
# $ nosetests integration_tests/test_search.py

import logging
import urllib
from nose.tools import (
    eq_,
    set_trace,
)
import os
import re
import json
from core.model import (
    production_session,
    Library,
)
from core.lane import Pagination
from core.external_search import (
    ExternalSearchIndex,
    Filter
)

# A problem from the unit tests that we couldn't turn into a
# real integration test.
#
# # In Elasticsearch 6, the exact author match that doesn't
# # mention 'biography' is boosted above a book that
# # mentions all three words in its title.
# order = [
#     self.biography_of_peter_graves, # title + genre 'biography'
#     self.book_by_peter_graves,      # author (no 'biography')
#     self.behind_the_scenes,         # all words match in title
#     self.book_by_someone_else,      # match across fields (no 'biography')
# ]

class Searcher(object):
    """A class that knows how to perform searches."""
    def __init__(self, library, index):
        self.library = library
        self.filter = Filter(collections=self.library)
        self.index = index

    def query(self, query, pagination):
        return self.index.query_works(
            query, filter=self.filter, pagination=pagination,
            debug=True, return_raw_results=True
        )


class Evaluator(object):
    """A class that knows how to evaluate search results."""

    log = logging.getLogger("Search evaluator")

    def __init__(self, **kwargs):
        self.kwargs = dict()
        for k, v in kwargs.items():
            if isinstance(v, basestring):
                v = v.lower()
            self.kwargs[k] = v
        for k, v in self.kwargs.items():
            setattr(self, k, v)

    def evaluate(self, hits):
        """Raise an AssertionError if the search results are so bad that the
        test should fail.
        """
        self.evaluate_search(hits)
        first = hits[0]
        self.evaluate_first(first)
        self.evaluate_hits(hits)

    def evaluate_search(self, hits):
        """Evaluate the search itself."""
        # By default, a search passes the check if it returns anything
        # as opposed to returning nothing.
        assert hits

    def evaluate_first(self, hits):
        """Evaluate the first (and most important) search result."""
        return

    def evaluate_hits(self, hits):
        """Evaluate the search results as a whole."""
        return

    def format(self, result):
        source = dict(
            title=result.title,
            author=result.author,
            subtitle=result.subtitle,
            series=result.series,
            summary=result.summary,
            genres=result.genres,
            imprint=result.imprint,
            publisher=result.publisher,
        )
        return dict(
            _score=result.meta.score,
            _type=result.meta.doc_type,
            _id=result.meta.id,
            _index=result.meta.index,
            source=source
        )

    def _field(self, field, result=None):
        """Extract a field from a search result."""
        result = result or self.first
        value = getattr(result, field, None)
        if isinstance(value, basestring):
            value = value.lower()
        return value

    def assert_ratio(self, matches, hits, threshold):
        """Assert that the size of `matches` is proportional to the size of
        `hits`.
        """
        if not hits:
            actual = 0
        else:
            actual = float(len(matches)) / len(hits)
        if actual < threshold:
            # This test is going to fail. Log some useful information.
            self.log.debug(
                "Need %d%% matches, got %d%%" % (
                    threshold*100, actual*100
                )
            )
            for i in hits:
                if i in matches:
                    template = 'Y (%s == %s)'
                else:
                    template = 'N (%s != %s)'
                self.log.debug(template % i)
        assert actual >= threshold

    def _match_scalar(self, value, expect):
        if hasattr(expect, 'search'):
            success = expect.search(value)
            expect_str = expect.pattern
        else:
            success = (value == expect)
            expect_str = expect
        return success, expect_str

    def _match_subject(self, subject, result):
        """Is the given result classified under the given subject?"""
        values = []
        expect_str = subject
        for classification in (result.classifications or []):
            value = classification['term'].lower()
            values.append(value)
            success, expect_str = self._match_scalar(value, subject)
            if success:
                return True, values, expect_str
        return False, values, expect_str

    def _match_genre(self, subject, result):
        """Is the given result classified under the given genre?"""
        values = []
        expect_str = subject
        for genre in (result.genres or []):
            value = genre['name'].lower()
            values.append(value)
            success, expect_str = self._match_scalar(value, subject)
            if success:
                return True, values, expect_str
        return False, values, expect_str

    def _match_target_age(self, how_old_is_the_kid, result):

        if result.target_age.lower == 18:
            return False, how_old_is_the_kid, "18+"

        expect_upper, expect_lower = max(how_old_is_the_kid), min(how_old_is_the_kid)
        expect_set = set(range(expect_lower, expect_upper + 1))

        result_upper = result.target_age.upper
        result_lower = result.target_age.lower
        result_set = set(range(result_lower, result_upper + 1))

        if result_set and expect_set.intersection(result_set):
            return True, how_old_is_the_kid, (result_lower, result_upper)
        return False, how_old_is_the_kid, (result_lower, result_upper)

    def match_result(self, result):
        """Does the given result match these criteria?"""

        for field, expect in self.kwargs.items():
            if field == 'subject':
                success, value, expect_str = self._match_subject(expect, result)
            elif field == 'genre':
                success, value, expect_str = self._match_genre(expect, result)
            elif field == 'target_age':
                success, value, expect_str = self._match_target_age(expect, result)
            else:
                value = self._field(field, result)
                success, expect_str = self._match_scalar(value, expect)
            if not success:
                return False, value, expect_str
        return True, value, expect_str

    def multi_evaluate(self, hits):
        # Evalate a number of hits and sort them into successes and failures.
        successes = []
        failures = []
        for h in hits:
            success, actual, expected = self.match_result(h)
            if success:
                successes.append((success, actual, expected))
            else:
                failures.append((success, actual, expected))
        return successes, failures


class ReturnsNothing(Evaluator):
    """This search should return no results at all."""

    def evaluate(self, hits):
        assert not hits


class Common(Evaluator):
    """It must be common for the results to match certain criteria.
    """
    def __init__(self, threshold=0.5, minimum=None, first_must_match=True,
                 **kwargs):
        """Constructor.

        :param threshold: A proportion of the search results must
        match these criteria.

        :param minimum: At least this many search results must match
        these criteria.

        :param first_must_match: In addition to any collective
        restrictions, the first search result must match the criteria.
        """
        super(Common, self).__init__(**kwargs)
        self.threshold = threshold
        self.minimum = minimum
        self.first_must_match = first_must_match

    def evaluate_first(self, hit):
        if self.first_must_match:
            success, actual, expected = self.match_result(hit)
            if not success:
                self.log.debug(
                    "First result did not match. %s != %s", expected, actual
                )
                eq_(actual, expected)

    def evaluate_hits(self, hits):
        successes, failures = self.multi_evaluate(hits)
        if self.threshold is not None:
            self.assert_ratio(
                [x[1:] for x in successes],
                [x[1:] for x in successes+failures],
                self.threshold
            )
        if self.minimum is not None:
            if len(successes) < self.minimum or True:
                self.log.debug(
                    "Need %d matches, got %d", self.minimum, len(successes)
                )
                for i in (successes+failures):
                    if i in successes:
                        template = 'Y (%s == %s)'
                    else:
                        template = 'N (%s != %s)'
                    self.log.debug(template % i[1:])
            assert len(successes) >= self.minimum

class FirstMatch(Common):
    """The first result must match certain criteria."""

    def __init__(self, **kwargs):
        threshold = kwargs.pop('threshold', None)
        super(FirstMatch, self).__init__(
            threshold=threshold, first_must_match=True, **kwargs
        )


class AtLeastOne(Common):
    def __init__(self, **kwargs):
        super(AtLeastOne, self).__init__(
            threshold=None, minimum=1, first_must_match=False, **kwargs
        )


class SpecificGenre(Common):
    pass

class SpecificAuthor(FirstMatch):
    """The first result must be by a specific author.

    Most of the results must also be by that author.
    """

    def __init__(self, author, accept_book_about_author=False, threshold=0):
        super(SpecificAuthor, self).__init__(author=author, threshold=threshold)
        self.accept_book_about_author = accept_book_about_author

    def evaluate_first(self, first):
        expect_author = self.author
        author = self._field('author', first)
        title = self._field('title', first)
        if expect_author == self.author:
            return
        if self.accept_book_about_author and expect_author in title:
            return
        # We have failed.
        eq_(self.author, author)

    def evaluate_hits(self, hits):
        author = self.author
        threshold = self.threshold
        authors = [self._field('author', x) for x in hits]
        author_matches = [x for x in authors if x == author]
        self.assert_ratio(author_matches, authors, threshold)


class SearchTest(object):
    """A test suite that runs searches and compares the actual results
    to some expected state.
    """

    def search(self, query, evaluators=None, limit=10):
        query = query.lower()
        logging.debug("Query: %r", query)
        pagination = Pagination(size=limit)
        qu = self.searcher.query(query, pagination=pagination)
        hits = [x for x in qu][:]
        if not evaluators:
            raise Exception("No evaluators specified!")
        if not isinstance(evaluators, list):
            evaluators = [evaluators]
        for e in evaluators:
            e.evaluate(hits)

class VariantSearchTest(SearchTest):
    """A test suite that runs different searches but evaluates the
    results against the same evaluator every time.
    """
    EVALUATOR = None

    def search(self, query):
        return super(VariantSearchTest, self).search(query, self.EVALUATOR)


class TestGibberish(SearchTest):
    # If you type junk into the search box you should get no results.

    def test_junk(self):
        # Test one long string
        self.search(
            "rguhriregiuh43pn5rtsadpfnsadfausdfhaspdiufnhwe42uhdsaipfh",
            ReturnsNothing()
        )

    def test_multi_word_junk(self):
        # Test several short strings
        self.search(
            "rguhriregiuh 43pn5rts adpfnsadfaus dfhaspdiufnhwe4 2uhdsaipfh",
            ReturnsNothing()
        )

    def test_wordlike_junk(self):
        # This test fails on ES1 and ES6. To a human eye it is
        # obviously gibberish, but it's close enough to English words
        # that it picks up a few results.
        self.search(
            "asdfza oiagher ofnalqk",
            ReturnsNothing()
        )


class TestTitleMatch(SearchTest):
    # A search for one specific book. We want that book to be the
    # first result. The rest of the results are usually irrelevant.

    def test_simple_title_match_carrie(self):
        # There is one obvious right answer.
        self.search("carrie", FirstMatch(title="Carrie"))

    def test_simple_title_match_bookshop(self):
        self.search("the bookshop", FirstMatch(title="The Bookshop"))

    def test_simple_title_match_house(self):
        self.search("A house for Mr. biswas", FirstMatch(title="A House for Mr. Biswas"))

    def test_simple_title_match_clique(self):
        self.search("clique", FirstMatch(title="The Clique"))

    def test_simple_title_match_assassin(self):
        self.search("blind assassin", FirstMatch(title="Blind Assassin"))

    def test_simple_title_match_dry(self):
        self.search("the dry", FirstMatch(title="The Dry"))

    def test_simple_title_match_origin(self):
        self.search("origin", FirstMatch(title="Origin"))

    def test_simple_title_match_goldfinch(self):
        # This book is available as both "The Goldfinch" and "Goldfinch"
        self.search(
            "goldfinch",
            FirstMatch(
                title=re.compile("^(the )?goldfinch$"),
                author="Donna Tartt"
            )
        )

    def test_simple_title_match_beach(self):
        self.search("Manhattan beach", FirstMatch(title="Manhattan Beach"))

    def test_simple_title_match_testing(self):
        self.search(
            "The testing",
            FirstMatch(title="The testing", author='Joelle Charbonneau')
        )

    def test_simple_title_twentysomething(self):
        self.search(
            "Twentysomething",
            FirstMatch(title="Twentysomething")
        )

    def test_simple_title_match_bell_jar(self):
        # NOTE: this works on ES6.  On ES1, the top result is the Sparknotes for
        # "The Bell Jar," rather than the novel itself.

        self.search("bell jar", FirstMatch(author="Sylvia Plath"))

    def test_simple_title_match_androids(self):
        self.search("Do androids dream of electric sheep",
        FirstMatch(title="Do Androids Dream of Electric Sheep?"))

    def test_genius_foods(self):
        # In addition to an exact title match, we also check that
        # food-related books show up in the search results.
        self.search(
            "genius foods", [
                FirstMatch(title="Genius Foods"),
                Common(
                    genre=re.compile("(cook|diet)"),
                    threshold=0.2
                )
            ]
        )

    def test_it(self):
        # The book "It" is correctly prioritized over books whose titles contain
        # the word "it."
        self.search(
            "It",
            FirstMatch(title="It")
        )

    def test_girl_on_the_train(self):
        # There's a different book called "The Girl in the Train".
        self.search(
            "girl on the train",
            FirstMatch(title="The Girl On The Train")
        )


class TestUnownedTitle(SearchTest):
    # These are title searches for books not owned by NYPL.
    # Because of this we check that _similar_ books are returned.
    #
    # If your library owns these titles, then your results may be
    # different for these tests.

    def test_boy_saved_baseball(self):
        # NOTE: The target title ("The Boy who Saved Baseball") isn't in the collection,
        # but, ideally, most of the top results should still be about baseball.
        # This works on ES6, but not on ES1.  (On ES1, several of the top results
        # are romance novels.)
        self.search(
            "boy saved baseball",
            Common(subject=re.compile("baseball"))
        )

    def test_unowned_title_cat(self):
        # NOTE: this book isn't in the collection, but there are plenty of books
        # with "save" and/or "cat" in their titles.  This works on ES6 but not ES1.
        self.search("Save the Cat", Common(title=re.compile("(save|cat)"), threshold=1))

    def test_unowned_title_zombie(self):
        # NOTE: this fails on both versions, even though there's no shortage of
        # books with one of those search terms in their titles.
        self.search(
            "Diary of a minecraft zombie",
            Common(title=re.compile("(diar|minecraft|zombie)"))
        )

    def test_unowned_title_pie(self):
        # NOTE: "Pie Town Woman" isn't in the collection, but there's a book called
        # "Pie Town," which seems like the clear best option for the first result.
        # This works on ES6.  On ES1, the first result is instead a book entitled
        # "The Quiche and the Dead," which has "pie" only in the summary.
        self.search("Pie town woman", FirstMatch(title="Pie Town"))

    def test_unowned_title_divorce(self):
        self.search(
            "The truth about children and divorce", [
                Common(
                    audience="adult",
                    first_must_match=False
                ),
                AtLeastOne(
                    title=re.compile("divorce")
                )
            ]
        )

    def test_unowned_title_decluttering(self):
        # NOTE: this book isn't in the collection, but the top search results should
        # be reasonably relevant.  This works on ES6 but fails on ES1.

        self.search(
            "Decluttering at the speed of life", [
                AtLeastOne(title=re.compile("declutter")),
                Common(subject=re.compile(
                    "(house|self-help|self-improvement|decluttering|organization)"
                ), first_must_match=False)
            ]
        )


    def test_patterns_of_fashion(self):
        # NOTE: this specific title isn't in the collection, but the results
        # should still be reasonably relevant.  This works on ES1 but not ES6.

        self.search(
            "Patterns of fashion", [
                AtLeastOne(subject=re.compile("crafts")),
                Common(title=re.compile("(patterns|fashion)"))
            ]
        )

    def test_unowned_partial_title_rosetta_stone(self):
        # NOTE: the collection doesn't have any books with titles containing "rosetta"
        # stone," but it does have a few with titles containing "rosetta"; ideally,
        # one of those would be the first result.  A title containing "stone" would be
        # less relevant to the user, but still reasonable.  Instead, the first result
        # is a memoir by an author whose first name is "Rosetta."

        self.search(
            "Rosetta stone",
            FirstMatch(title=re.compile("(rosetta|stone)"))
        )

    def test_unowned_misspelled_partial_title_cosmetics(self):
        # NOTE: this fails on both versions of ES.  The user was presumably
        # looking for "Don't Go to the Cosmetics Counter Without Me," which
        # isn't in the collection.  Ideally, one of the results should have
        # something to do with cosmetics; instead, they're about comets.  Fixing
        # the typo makes the test pass.

        self.search(
            "Cometics counter", [
                AtLeastOne(title=re.compile("cosmetics")),
            ]
        )

    def test_nonexistent_title_tower(self):
        # NOTE: there is no book with this title.  The most
        # likely scenario is that the user meant "The Dark Tower."  This
        # doesn't currently work on either version of ES.

        self.search("The night tower", FirstMatch(title="The Dark Tower"))


class TestMisspelledTitleSearch(SearchTest):
    # Test title searches where the title is misspelled.

    def test_allegiant_misspelled(self):
        # A very bad misspelling.
        self.search(
            "alliagent",
            FirstMatch(title="Allegiant")
        )

    def test_misspelled_title_match_marriage(self):
        # NOTE: fails on both versions.  The first result is "The Marriage Contract,"
        # and "The Marriage Lie" (which is presumably what the user wanted, and
        # which is in the collection) isn't even in the top ten.
        self.search(
            "Marriage liez",
            FirstMatch(title="The Marriage Lie")
        )

    def test_misspelled_title_match_emmie(self):
        # NOTE: this currently fails in both versions of ES.
        # The target title does appear in the top search results,
        # but it's not first.

        # One word in the title is slightly misspelled.
        self.search(
            "Ivisible emmie",
            FirstMatch(title="Invisible Emmie")
        )

    def test_misspelled_title_match_karamazov(self):
        # NOTE: this works on ES1 but fails on ES6; not only is the target title
        # not the first result in ES6, it's not any of the top results.  Fixing
        # the typo makes it work.

        # Extremely uncommon proper noun, slightly misspelled
        self.search(
            "Brothers karamzov",
            FirstMatch(title="The Brothers Karamazov")
        )

    def test_misspelled_title_match_wave(self):
        # NOTE: this currently fails in both versions of ES; the target book is
        # result #4.  Fixing the typo fixes the search results.

        # One common word in the title is slightly misspelled.
        self.search(
            "He restless wave",
            FirstMatch(title="The Restless Wave")
        )

    def test_misspelled_title_match_kingdom(self):
        # NOTE: this works in ES1, but not in ES6!  In ES6, the target title is not
        # in the top search results.

        # The first word, which is a fairly common word, is slightly misspelled.
        self.search(
            "Kngdom of the blind",
            FirstMatch(title="The Kingdom of the Blind")
        )

    def test_misspelled_title_match_husbands(self):
        # Two words--1) a common word which is spelled as a different word
        # ("if" instead of "of"), and 2) a proper noun--are misspelled.
        self.search(
            "The seven husbands if evyln hugo",
            FirstMatch(title="The Seven Husbands of Evelyn Hugo")
        )

    def test_misspelled_title_match_nightingale(self):
        # NOTE: this fails in both versions of ES, but the top ES1 results are reasonable
        # (titles containing "nightfall"), whereas the top ES6 result is entitled
        # "Modern Warfare, Intelligence, and Deterrence."

        # Unusual word, misspelled
        self.search(
            "The nightenale",
            FirstMatch(title="The Nightingale")
        )

    def test_misspelled_title_match_geisha(self):
        # NOTE: this currently fails in both versions of ES.
        self.search(
            "Memoire of a ghesia",
            FirstMatch(title="Memoirs of a Geisha")
        )

    def test_misspelled_title_match_healthyish(self):
        # The title is not a real word, and is misspelled.
        self.search(
            "healtylish",
            FirstMatch(title="Healthyish")
        )

    def test_misspelled_title_match_zodiac(self):
        # Uncommon word, slightly misspelled.
        self.search(
            "Zodiaf",
            FirstMatch(title="Zodiac")
        )

    def test_misspelled_title_match_bell(self):
        # One word, which is a relatively common word, is spelled as a different word.
        self.search(
            "For whom the bell tools",
            FirstMatch(title="For Whom the Bell Tolls")
        )

    def test_misspelled_title_match_baghdad(self):
        # One word, which is an extremely common word, is spelled as a different word.
        self.search(
            "They cane to baghdad",
            FirstMatch(title="They Came To Baghdad")
        )

    def test_misspelled_title_match_genghis(self):
        # NOTE: this doesn't work.  The collection definitely contains books with
        # "Genghis Khan" in the title, but all of the top search results are books
        # by authors with the last name "Khan."

        self.search(
            "Ghangiz Khan",
            AtLeastOne(title=re.compile("Genghis Khan"))
        )

    def test_misspelled_title_match_guernsey(self):
        # NOTE: this works in ES6 but not in ES1.  ES1 fixes the typo, but
        # doesn't seem able to handle converting the "and" into an ampersand.

        # One word, which is a place name, is misspelled.
        self.search(
            "The gurnsey literary and potato peel society",
            FirstMatch(title="The Guernsey Literary & Potato Peel Society")
        )

    def test_british_spelling_color_of_our_sky(self):
        # NOTE: fails on both.  In ES1, the target book is the 3rd result; in
        # ES6, it's nowhere in the top results.
        #
        # Note to pedants: the title of the book as published is
        # "The Color of Our Sky".

        self.search(
            "The colour of our sky",
            FirstMatch(title="The Color of Our Sky")
        )


class TestPartialTitleSearch(SearchTest):
    # Test title searches where only part of the title is provided.

    def test_i_funnyest(self):
        # An important word from the middle of the title is omitted.
        self.search(
            "i funnyest",
            AtLeastOne(title="I Totally Funniest"),
        )

    def test_partial_title_match_home(self):
        # The search query only contains half of the title.
        self.search(
            "Future home of",
            FirstMatch(title="Future Home Of the Living God")
        )

    def test_partial_title_match_supervision(self):
        # NOTE: works on ES1, fails on ES6; it's the second title rather than
        # the first in ES6.

        # A word from the middle of the title is missing.

        # I think they might be searching for a different book
        # we don't have. - LR
        self.search(
            "fundamentals of supervision",
            FirstMatch(title="Fundamentals of Library Supervision")
        )

    def test_partial_title_match_hurin(self):
        # Successfully searches "Húrin" (even though that's not a real word, and
        # the query didn't have the accent mark) before trying to correct it.
        self.search(
            "Hurin",
            FirstMatch(author=re.compile("tolkien"))
        )

    def test_partial_title_match_open_wide(self):
        # Search query cuts off midway through the second word of the subtitle.
        self.search(
            "Open wide a radical",
            FirstMatch(
                title="Open Wide",
                subtitle="a radically real guide to deep love, rocking relationships, and soulful sex"
            )
        )

    def test_partial_title_match_friends(self):
        # The search query only contains half of the title.
        self.search(
            "How to win friends",
            FirstMatch(title="How to Win Friends and Influence People")
        )

    def test_partial_title_match_face_1(self):
        # The search query is missing the last word of the title.
        self.search(
            "Girl wash your",
            FirstMatch(title="Girl, Wash Your Face")
        )

    def test_partial_title_match_face_2(self):
        # The search query is missing the first word of the title.
        self.search(
            "Wash your face",
            FirstMatch(title="Girl, Wash Your Face")
        )

    def test_partial_title_match_theresa(self):
        # The search results correctly prioritize books with titles containing
        # "Theresa" over books by authors with the first name "Theresa."
        self.search(
            "Theresa",
            FirstMatch(title="Theresa Raquin")
        )

    def test_misspelled_partial_title_match_brodie(self):
      # NOTE: this works in ES1, but not in ES6!  In ES6, the target title is in
      # the top search results, but is not first.

      # The search query only has the first and last words from the title, and
      # the last word is misspelled.
      self.search(
        "Prime brody",
        FirstMatch(title="The Prime of Miss Jean Brodie")
      )


class TestTitleGenreConflict(SearchTest):
    # These tests address a longstanding problem of books whose titles
    # contain the names of genres.

    def test_drama(self):
        # The title of the book is the name of a genre, and another
        # genre has been added to the search term to clarify it.
        self.search(
            "drama comic",
            FirstMatch(title="Drama", author="Raina Telgemeier")
        )

    def test_title_match_with_genre_name_romance(self):
        # The title contains the name of a genre. Despite this,
        # an exact title match should show up first.
        self.search(
            "modern romance", FirstMatch(title="Modern Romance")
        )


    def test_modern_romance_with_author(self):
        self.search(
            "modern romance aziz ansari",
            FirstMatch(title="Modern Romance", author="Aziz Ansari")
        )

    def test_title_match_with_genre_name_law(self):
        self.search(
            "law of the mountain man",
            FirstMatch(title="Law of the Mountain Man")
        )


    def test_law_of_the_mountain_man_with_author(self):
        self.search(
            "law of the mountain man william johnstone",
            [
                FirstMatch(title="Law of the Mountain Man"),
                Common(author="William Johnstone"),
            ]
        )

    def test_title_match_with_genre_name_spy_unowned(self):
        # NOTE: this book is not in the system.
        self.search(
            "My life as a spy",
            Common(title=re.compile("(life|spy)"), threshold=.9)
        )

    def test_title_match_with_genre_name_spy(self):
        self.search(
            "spying on whales",
            FirstMatch(title="Spying on Whales")
        )

    def test_title_match_with_genre_name_dance(self):
        self.search(
            "dance with dragons",
            FirstMatch(title="A Dance With Dragons")
        )


class TestTitleAuthorConflict(SearchTest):
    # Test title searches for works whose titles contain words
    # that often show up in peoples' names.

    def test_lord_jim(self):
        # The book "Lord Jim" is correctly prioritized over books whose authors' names
        # contain "Lord" or "Jim."
        self.search(
            "Lord Jim",
            FirstMatch(title="Lord Jim")
        )

    def test_wilder(self):
        # The book "Wilder" is correctly prioritized over books by authors with the
        # last name "Wilder."
        self.search(
            "Wilder",
            FirstMatch(title="Wilder")
        )

    def test_alice(self):
        # The book "Alice" is correctly prioritized over books by authors with the
        # first name "Alice."
        self.search(
            "Alice",
            FirstMatch(title="Alice")
        )

    def test_alex_and_eliza(self):
        # The book "Alex and Eliza" is correctly prioritized over books by authors with the
        # first names "Alex" or "Eliza."
        self.search(
            "Alex and Eliza",
            FirstMatch(title="Alex and Eliza")
        )

    def test_disney(self):
        # The majority of the search results will be about Walt Disney and/or the
        # Disney Company, but there should also be some published by the Disney Book Group
        self.search(
            "disney",
                [ Common(title=re.compile("disney")),
                  AtLeastOne(title=re.compile("walt disney")),
                  AtLeastOne(author="Disney Book Group") ]
        )

    def test_bridge(self):
        # The search results correctly prioritize the book with this title over books
        # by authors whose names contain "Luis" or "Rey."
        self.search(
            "the bridge of san luis rey",
            FirstMatch(title="The Bridge of San Luis Rey")
        )


class TestTitleAudienceConflict(SearchTest):
    # Test titles searches for books whose titles contain the
    # name of an audience or target age.

    def test_title_match_with_audience_name_children(self):
        self.search(
            "Children of blood and bone",
            FirstMatch(title="Children of Blood and Bone")
        )

    def test_title_match_with_audience_name_kids(self):
        self.search(
            "just kids",
            FirstMatch(title="Just Kids")
        )

    def test_tales_of_a_fourth_grade_nothing(self):
        self.search(
            "tales of a fourth grade nothing",
            FirstMatch(title="Tales of a Fourth Grade Nothing")
        )


class TestMixedTitleAuthorMatch(SearchTest):

    def test_centos_caen(self):
        # 'centos' shows up in the subtitle. 'caen' is the name
        # of one of the authors.
        self.search(
            "centos caen",
            FirstMatch(title="fedora linux toolbox")
        )

    def test_fallen_baldacci(self):
        self.search(
            "the fallen baldacci",
            FirstMatch(title="Fallen")
        )

    def test_dragons(self):
        # Full title, full but misspelled author
        self.search(
            "Michael conolley Nine Dragons",
            FirstMatch(title="Nine Dragons", author="Michael Connelly")
        )

    def test_dostoyevsky(self):
        # Full title, partial author
        self.search(
            "Crime and punishment Dostoyevsky",
            FirstMatch(title="Crime and Punishment")
        )

    def test_sparks(self):
        # Full title, full but misspelled author, "by"
        self.search(
            "Every breath by nicholis sparks",
            FirstMatch(title="Every Breath", author="Nicholas Sparks")
        )

    def test_grisham(self):
        # Full title, author's first name only
        self.search(
            "The reckoning john",
            FirstMatch(title="The Reckoning", author="John Grisham")
        )

    def test_singh(self):
        # NOTE: this doesn't currently work on either version of ES6.  The
        # search results aren't sufficiently prioritizing titles containing
        # "archangel" over the author's other books.  Changing "arch" to
        # "archangel" in the search query helps only slightly.

        self.search(
            "Nalini singh archangel",
            [ Common(author="Nalini Singh", threshold=0.9),
              Common(title=re.compile("archangel")) ]
        )

    def test_sebald_1(self):
        # NOTE: this title isn't in the collection, but the author's other
        # books should still come up.

        # Partial, unowned title; author's last name only
        self.search(
            "Sebald after",
            Common(author=re.compile("(w. g. sebald|w.g. sebald)"))
        )

    def test_sebald_2(self):
        # NOTE: putting in the full title (in contrast to the previous test)
        # completely breaks the test; the top results are now books by
        # authors other than Sebald, with titles which contain none of the
        # search terms.
        #
        # This is because 'nature' is the name of a genre. -LR

        # Full, unowned title; author's last name only
        self.search(
            "Sebald after nature",
            Common(author=re.compile("(w. g. sebald|w.g. sebald)"))
        )

# Classes that test many different variant searches for a specific
# title.
#
class TestTheHateUGive(VariantSearchTest):
    """Test various ways of searching for "The Hate U Give"."""

    EVALUATOR = FirstMatch(title="The Hate U Give")

    def test_correct_spelling(self):
        self.search("the hate u give")

    def test_with_all(self):
        self.search("all the hate u give")

    def test_with_all_and_you(self):
        self.search("all the hate you give")

    def test_with_you(self):
        self.search("hate you give")

    def test_with_you_misspelled(self):
        self.search("hate you gove")


class TestCharlottesWeb(VariantSearchTest):
    """Test various ways of searching for "Charlotte's Web"."""

    EVALUATOR = FirstMatch(title="Charlotte's Web")

    def test_with_apostrophe(self):
        self.search("charlotte's web")

    def test_without_apostrophe(self):
        self.search("charlottes web")

    def test_misspelled_no_apostrophe(self):
        self.search("charlettes web")

    def test_no_apostrophe_with_author(self):
        self.search("charlottes web eb white")


class TestChristopherMouse(VariantSearchTest):
    # Test various partial title spellings for "Christopher Mouse: The Tale
    # of a Small Traveler". This title is not in NYPL's collection.
    EVALUATOR = FirstMatch(title=re.compile("Christopher Mouse"))

    def test_correct_spelling(self):
        self.search("christopher mouse")

    def test_misspelled_1(self):
        self.search("chistopher mouse")

    def test_misspelled_2(self):
        self.search("christopher moise")

    def test_misspelled_3(self):
        self.search("chistoper muse")


class TestSubtitleMatch(SearchTest):
    # Test searches for words that show up based on a remembered
    # subtitle.

    def test_shame_stereotypes(self):
        # "Sister Citizen" has both search terms in its
        # subtitle. "Posess" has 'shamed' in its subtitle but does not
        # match 'stereotype' at all.
        self.search(
            "shame stereotypes", FirstMatch(title="Sister Citizen")
        )

    def test_garden_wiser(self):
        self.search(
            "garden wiser", FirstMatch(title="Gardening for a Lifetime")
        )

class TestAuthorMatch(SearchTest):

    def test_kelly_link(self):
        # There is one obvious right answer.
        self.search("kelly link", SpecificAuthor("Kelly Link"))

    def test_stephen_king(self):
        # This author is so well-known that there are books _about_
        # him (e.g. "Stephen King and Philosophy"). Such a book might
        # reasonably show up as the first search result. However, the
        # majority of search results should be books _by_ this author.
        self.search(
            "stephen king",
                [ SpecificAuthor("Stephen King", accept_book_about_author=True),
                  Common(author="Stephen King", threshold=0.7) ]
        )

    def test_fleming(self):
        # It's reasonable for there to be a biography of this author in the search
        # results, but the overwhelming majority of the results should be books by him.
        self.search(
            "ian fleming",
            [ SpecificAuthor("Ian Fleming", accept_book_about_author=True),
              Common(author="Ian Fleming", threshold=0.9) ]
        )

    def test_plato(self):
        # The majority of the search results will be _about_ this author,
        # but there should also be some _by_ him.
        self.search(
            "plato",
                [ SpecificAuthor("Plato", accept_book_about_author=True),
                  AtLeastOne(author="Plato") ]
        )

    def test_byron(self):
        # The user probably wants either a biography of Byron or a book of
        # his poetry.
        self.search(
            "Byron", [
                AtLeastOne(title=re.compile("byron"), genre=re.compile("biography")),
                AtLeastOne(author=re.compile("byron"), genre="poetry")
            ]
        )

    def test_hemingway(self):
        # NOTE: this doesn't work in either version of ES.  All of the top
        # results are books about, rather than by, Hemingway.  It makes sense
        # that the title is being boosted (this is not necessarily a problem!),
        # but on the other hand, I would imagine that most users searching "Hemingway"
        # are trying to find books _by_ him.  Maybe there would be a way to at least
        # boost the biographies over him over the novels which have him as a character?

        # The majority of the search results should be _by_ this author,
        # but there should also be at least one _about_ him.
        self.search(
            "Hemingway",
                [ Common(author="Ernest Hemingway"),
                  AtLeastOne(title=re.compile("Hemingway")) ]
        )

    def test_lagercrantz(self):
        # The search query contains only the author's last name.
        self.search(
            "Lagercrantz", SpecificAuthor("Rose Lagercrantz")
        )

    def test_burger(self):
        # The author is correctly prioritized above books whose titles contain
        # the word "burger."
        self.search(
            "wolfgang burger", SpecificAuthor("Wolfgang Burger")
        )

    def test_chase(self):
        # The author is correctly prioritized above the book "Emma."
        self.search(
            "Emma chase", SpecificAuthor("Emma Chase")
        )

    def test_deirdre_martin(self):
        # The author's first name is misspelled in the search query.
        self.search(
            "deidre martin", SpecificAuthor("Deirdre Martin")
        )

    def test_wharton(self):
        # The author's last name is misspelled in the search query.
        self.search(
            "edith warton", SpecificAuthor("Edith Wharton")
        )

    def test_danielle_steel(self):
        # NOTE: this works, but setting the threshold to anything higher than
        # the default 0.5 causes it to fail (even though she's written
        # a LOT of books!).  Fixing the typo makes the test work even with the
        # threshold set to 1.

        # The author's last name is slightly misspelled in the search query.
        self.search(
            "danielle steele",
            [   SpecificAuthor("Danielle Steel"),
                Common(author="Danielle Steel")
            ]
        )

    def test_nabokov(self):
        # Only the last name is provided in the search query,
        # and it's misspelled.
        self.search(
            "Nabokof", SpecificAuthor("Vladimir Nabokov")
        )

    def test_ba_paris(self):
        # Author's last name could also be a subject keyword.
        self.search(
            "B a paris", SpecificAuthor("BA Paris")
        )

    def test_griffiths(self):
        # The search query lists the author's last name before her first name.
        self.search(
            "Griffiths elly", SpecificAuthor("Elly Griffiths")
        )

    def test_mankel(self):
        # The search query lists the author's last name before his first name.
        self.search(
            "mankel henning", SpecificAuthor("Henning Mankel")
        )

    def test_christian_kracht(self):
        # The author's name contains a genre name.
        self.search(
            "christian kracht",
            FirstMatch(author="Christian Kracht")
        )

    def test_dan_gutman(self):
        self.search("gutman, dan", Common(author="Dan Gutman"))

    def test_dan_gutman_with_series(self):
        self.search(
            "gutman, dan the weird school",
            Common(series=re.compile("my weird school"), author="Dan Gutman")
        )

    def test_steve_berry(self):
        # This search has been difficult in the past.
        self.search("steve berry", Common(author="Steve Berry"))


    def test_thomas_python(self):
        # All the terms are correctly spelled words, but the patron
        # clearly means something else.
        self.search(
            "thomas python",
            Common(author="Thomas Pynchon")
        )

    def test_betty_neels_audiobooks(self):
        # NOTE: Even though there are no audiobooks, all of the search results should still
        # be books by this author.  This works on ES1, but the ES6 search results devolve
        # into Betty Crocker cookbooks.

        self.search(
            "Betty neels audiobooks",
            Common(author="Betty Neels", genre="romance", threshold=1)
        )


# Classes that test many different variant searches for a specific
# title.
#

class TestTimothyZahn(VariantSearchTest):
    # Test ways of searching for author Timothy Zahn.
    EVALUATOR = Common(author="Timothy Zahn")

    def test_correct_spelling(self):
        self.search("timothy zahn")

    def test_incorrect_1(self):
        self.search("timithy zahn")

    def test_incorrect_2(self):
        self.search("timithy zhan")


class TestRainaTelgemeier(VariantSearchTest):
    # Test ways of searching for author Raina Telgemeier.

    # We use a regular expression because Telgemeier is frequently
    # credited alongside others.
    EVALUATOR = Common(author=re.compile("raina telgemeier"))

    def test_correct_spelling(self):
        self.search('raina telgemeier')

    def test_misspelling_1(self):
        self.search('raina telemger')

    def test_misspelling_2(self):
        self.search('raina telgemerier')


class TestMJRose(VariantSearchTest):
    # Test ways of searching for author M. J. Rose.
    # This highlights a lot of problems with the way we handle
    # punctuation and spaces.
    EVALUATOR = Common(author="M. J. Rose")

    def test_with_periods_and_spaces(self):
        self.search("m. j. rose")

    def test_with_periods(self):
        self.search("m.j. rose")

    def test_with_one_period(self):
        self.search("m.j rose")

    def test_with_spaces(self):
        self.search("m j rose")

    def test_with_no_periods_or_spaces(self):
        self.search("mj rose")


class TestGenreMatch(SearchTest):
    # A genre search is a search for books in a certain 'section'
    # of the library.

    def test_science_fiction(self):
        # NOTE: This doesn't work.  On ES1, the top result has "science fiction" in
        # the title, but has no genre; on ES6, the top result has "science fiction"
        # the title, but its genre is "Reference & Study Aids"

        self.search(
            "science fiction",
            Common(genre="Science Fiction")
        )

    def test_sf(self):
        # Shorthand for "Science Fiction"
        self.search("sf", Common(genre="Science Fiction"))

    def test_scifi(self):
        # Shorthand for "Science Fiction"
        self.search("sci-fi", Common(genre="Science Fiction"))

    def test_iain_banks_sf(self):
        # NOTE: This works on ES6, but fails on ES1, just because the top hit in ES1 lists
        # the author's name without the middle initial.

        self.search(
            # Genre and author
            "iain banks science fiction",
            Common(genre="Science Fiction", author="Iain M. Banks")
        )

    def test_christian(self):
        # Fails because of the first result--on ES1, it's a book from 1839
        # entitled "Christian Phrenology," which doesn't have a genre or subject
        # listed, and in ES6 it's a novel about Fletcher Christian. The
        # subsequent results are fine; setting first_must_match to False
        # makes the test pass.
        self.search(
            "christian",
            Common(genre=re.compile("(christian|religion)"))
        )

    def test_christian_authors(self):
        # Passes
        self.search(
            "christian authors",
            Common(genre=re.compile("(christian|religion)"))
        )

    def test_christian_lust(self):
        # It's not clear what this person is looking for, but
        # treating it as a genre search seems appropriate.
        self.search(
            "lust christian",
            Common(genre=re.compile("(christian|religion)"))
        )

    def test_christian_fiction(self):
        # Fails.  On ES6, the first few results are from the "Christian Gillette"
        # series. On ES6, most of the top results are books by Hans Christian Andersen.
        # Definitely not what the user meant.
        self.search(
            "christian fiction",
            Common(genre=re.compile("(christian|religion)"))
        )

    def test_graphic_novel(self):
        # NOTE: This works on ES6, but not on ES1.  On ES1, the top result's title
        # contains the phrase "graphic novel", but its genre is "Suspense/Thriller."

        self.search(
            "Graphic novel",
            Common(genre="Comics & Graphic Novels")
        )

    def test_horror(self):
        self.search(
            "Best horror story",
            Common(genre=re.compile("horror"))
        )

    def test_scary_stories(self):
        self.search("scary stories", Common(genre="Horror"))

    def test_percy_jackson_graphic_novel(self):
        # NOTE: This doesn't work; on both versions of ES, the top result is by
        # Michael Demson and is not a graphic novel.

        self.search(
            "Percy jackson graphic novel",
            Common(genre="Comics & Graphic Novels", author="Rick Riordan")
        )


    def test_gossip_girl_manga(self):
        # A "Gossip Girl" manga series does exist, but it's not in NYPL's collection.
        # Instead, the results should include some "Gossip Girl" books (most of which
        # don't have .series set; hence searching by the author's name instead) and
        # also some books about manga.
        self.search(
            "Gossip girl Manga", [
                Common(
                    author=re.compile("cecily von ziegesar"),
                    first_must_match=False,
                    threshold=0.3
                ),
                Common(
                    title=re.compile("manga"),
                    first_must_match=False,
                    threshold=0.3
                )
            ]
        )

    def test_clique(self):
        # NOTE: This doesn't work.  The target book does show up in the results, but
        # it's #3 in ES1 and #2 in ES6.  In both cases, the top result is a graphic novel
        # entitled "The Terrible and Wonderful Reasons Why I Run Long Distances."

        # Genre and title
        self.search(
            "The clique graphic novel",
            Common(genre="Comics & Graphic Novels", title="The Clique")
        )

    def test_spy(self):
        self.search(
            "Spy",
            Common(genre=re.compile("(espionage|history|crime|thriller)"))
        )

    def test_espionage(self):
        self.search(
            "Espionage",
            Common(
                genre=re.compile("(espionage|history|crime|thriller)"),
                first_must_match=False
            )
        )

    def test_food(self):
        self.search(
            "food",
            Common(
                genre=re.compile("(cook|diet)"),
                first_must_match=False
            )
        )

    def test_mystery(self):
        self.search(
            "mystery",
            Common(genre="Mystery")
        )

    def test_agatha_christie_mystery(self):
        # Genre and author
        self.search(
            "agatha christie mystery",
            [ SpecificGenre(genre="Mystery", author="Agatha Christie"),
              Common(author="Agatha Christie", threshold=1) ]
        )

    def test_british_mystery(self):
        # Genre and keyword
        self.search(
            "British mysteries",
            Common(genre="Mystery", summary=re.compile("british"))
        )

    def test_finance(self):
        # Keyword
        self.search(
            "Finance",
            Common(
                genre=re.compile("(business|finance)"), first_must_match=False
            )
        )

    def test_constitution(self):
        # Keyword
        self.search(
            "Constitution",
            Common(
                genre=re.compile("(politic|history)"), first_must_match=False
            )
        )

    def test_deep_poems(self):
        # This appears to be a search for poems which are deep.
        self.search(
            "deep poems",
            Common(genre="Poetry")
        )


class TestSubjectMatch(SearchTest):
    # Search for a specific subject, more specific than a genre.

    def test_alien_misspelled(self):
        self.search(
            "allien",
            Common(
                subject=re.compile("(alien|extraterrestrial|science fiction)"),
                first_must_match=False
            )
        )

    def test_alien_misspelled_2(self):
        self.search(
            "aluens",
            Common(
                subject=re.compile("(alien|extraterrestrial|science fiction)"),
                first_must_match=False
            )
        )

    def test_anime_genre(self):
        # NOTE: this doesn't work; all of the top results in both versions of ES6
        # are for "animal" rather than "anime."
        #
        # 'anime' and 'manga' are not subject classifications we get
        # from our existing vendors. We have a lot of these books but
        # they're not classified under those terms. -LR
        self.search(
            "anime",
            Common(subject=re.compile("(manga|anime)"))
        )

    def test_astrophysics(self):
        # Keyword
        self.search(
            "Astrophysics",
            Common(
                genre="Science",
                subject=re.compile("(astrophysics|astronomy|physics|space|science)")
            )
        )

    def test_anxiety(self):
        self.search(
            "anxiety",
            Common(
                genre=re.compile("(psychology|self-help)"),
                first_must_match=False
            )
        )

    def test_beauty_hacks(self):
        # NOTE: fails on both versions.  The user was obviously looking for a specific
        # type of book; ideally, the search results would return at least one relevant
        # one.  Instead, all of the top results are either books about computer hacking
        # or romance novels.
        self.search("beauty hacks",
        AtLeastOne(subject=re.compile("(self-help|style|grooming|personal)")))

    def test_college_essay(self):
        self.search(
            "College essay",
            Common(
                genre=re.compile("study aids"),
                subject=re.compile("college")
            )
        )

    def test_da_vinci(self):
        # Someone who searches for "da vinci" is almost certainly
        # looking entirely for books _about_ Da Vinci.
        self.search(
            "Da Vinci",
            Common(genre=re.compile("(biography|art)"), first_must_match=False)
        )

    def test_da_vinci_missing_space(self):
        # NOTE: fails in both versions. Books in the "Davina Graham"
        # series are taking up most of the top search results.
        self.search(
            "Davinci",
            Common(
                genre=re.compile("(biography|art)"),
                first_must_match=False,
                threshold=0.3
            )
        )

    def test_dirtbike(self):
        # Searching "dirt bike" (two words) renders more relevant
        # results, but still not enough for the test to pass.
        self.search(
            "dirtbike",
            Common(
                subject=re.compile("(bik|bicycle|sports|nature|travel)")
            )
        )

    def test_greek_romance(self):
        # NOTE: this fails.  All of the top results are romance novels with
        # "Greek" in the summary.  Not necessarily problematic...but the
        # user is probably more likely to be looking for something like "Essays
        # on the Greek Romances."  If you search "Greek romances" rather than
        # "Greek romance," then "Essays on the Greek Romances" becomes the first
        # result on ES1, but is still nowhere to be found on ES6.
        #
        # I think this person might be searching for romance novels... -LR
        self.search(
            "Greek romance",
            AtLeastOne(title=re.compile("greek romance"))
        )

    def test_ice_cream(self):
        # There are a lot of books about making ice cream.  The search results
        # correctly present those before looking for non-cooking "artisan" books.
        self.search(
            "Artisan ice cream",
            Common(
                genre=re.compile("cook"),
                threshold=0.9
            )
        )

    def test_information_technology(self):
        self.search(
            "information technology",
            Common(
                subject=re.compile("(information technology|computer)"),
            )
        )

    def test_louis_xiii(self):
        # NOTE: this doesn't currently work.  There aren't very many books in the collection
        # about Louis XIII, but there are lots of biographies of other people named Louis
        # (including other kings of France), which should ideally show up before books from
        # the Louis Kincaid series.

        self.search(
            "Louis xiii",
            Common(title=re.compile("louis"), threshold=0.8)
        )

    def test_managerial_skills(self):
        # NOTE: This works on ES6.  On ES1, the first few results are good, but then
        # it devolves into books from a fantasy series called "The Menagerie."
        self.search(
            "managerial skills",
            Common(
                subject=re.compile("(management)")
            )
        )

    def test_manga(self):
        # This has the same problem as the 'anime' test above --
        # we have tons of manga but it's not labeled as "manga".
        self.search(
            "manga",
            [
                Common(title=re.compile("manga")),
                Common(subject=re.compile("(manga|art|comic)")),
            ]
        )

    def test_meditation(self):
        self.search(
            "Meditation",
            Common(
                genre=re.compile("(self-help|mind|spirit)")
            )
        )

    def test_music_theory(self):
        # Keywords
        self.search(
            "music theory", Common(
                genre="Music",
                subject=re.compile("(music theory|musical theory)")
            )
        )

    def test_native_american(self):
        # Keyword
        self.search(
            "Native american", [
                Common(
                    genre=re.compile("history"),
                    subject=re.compile("(america|u.s.)"),
                    first_must_match=False
                )
            ]
        )

    def test_native_american_misspelled(self):
        # NOTE: this passes on ES1; the results aren't quite as good as they
        # would be if the search term were spelled correctly, but are still
        # very reasonable.  Fails on ES6.

        # Keyword, misspelled
        self.search(
            "Native amerixan", [
                Common(
                    genre=re.compile("history"),
                    subject=re.compile("(america|u.s.)"),
                    first_must_match=False,
                    threshold=0.4
                )
            ]
        )


    def test_ninjas(self):
        self.search("ninjas", Common(title=re.compile("ninja")))

    def test_ninjas_misspelled(self):
        self.search("ningas", Common(title=re.compile("ninja")))

    def test_pattern_making(self):
        self.search(
            "Pattern making",
            AtLeastOne(subject=re.compile("crafts"))
        )

    def test_plant_based(self):
        self.search(
            "Plant based",
            Common(
                subject=re.compile("(cooking|food|nutrition|health)")
            )
        )

    def test_prank(self):
        self.search("prank", Common(title=re.compile("prank")))

    def test_prank_plural(self):
        self.search("pranks", Common(title=re.compile("prank")))

    def test_presentations(self):
        self.search(
            "presentations",
            Common(
                subject=re.compile("(language arts|business presentations|business|management)")
            )
        )

    def test_python_programming(self):
        # This is tricky because 'python' means a lot of different
        # things.
        self.search(
            "python programming",
            Common(subject="Python (computer program language)")
        )

    def test_sewing(self):
        # NOTE: this works on ES1, but not ES6; in ES6, the first result is a
        # picture book biography with the word "sewing" in the title, rather than
        # a book about sewing.

        self.search(
            "Sewing",
            [ FirstMatch(title=re.compile("sewing")),
              Common(title=re.compile("sewing")),
              Common(subject=re.compile("crafts"))
            ]
        )

    def test_supervising(self):
        # Keyword
        self.search(
            "supervising", Common(genre="Education")
        )

    def test_tennis(self):
        self.search(
            "tennis",
            [
                Common(subject=re.compile("tennis")),
                Common(genre="Sports"),
            ]
        )

    def test_texas_fair(self):
        # There exist a few books about the Texas state fair, but none of them
        # are in the collection, so the best outcome is that the results will
        # include a lot of books about Texas
        self.search(
            "books about texas like the fair",
            Common(title=re.compile("texas"))
        )

    def test_witches(self):
        self.search(
            "witches",
            Common(subject=re.compile('witch'))
        )


class TestTravel(VariantSearchTest):
    # Searches for places that are likely to be searches for travel guides
    # (rather than history books, names of novels, etc).

    EVALUATOR = Common(
        subject=re.compile("(travel|guide|fodors)"), first_must_match=False
    )

    def test_california(self):
        # NOTE: this doesn't work on either version of ES, but it's
        # closer on ES6.
        self.search("California")

    def test_new_england(self):
        self.search("new england")

    def test_toronto(self):
        self.search("toronto")


class TestSeriesMatch(SearchTest):

    def test_dinosaur_cove_misspelled(self):
        self.search(
            "dinosuar cove",
            Common(series="Dinosaur Cove")
        )

    def test_poldi(self):
        # We only have one book in this series.
        self.search(
            "Auntie poldi",
            FirstMatch(series="Auntie Poldi")
        )

    def test_39_clues(self):
        # We have many books in this series.
        self.search("39 clues", Common(series="the 39 clues", threshold=0.9))

    def test_maggie_hope(self):
        # We have many books in this series.
        self.search(
            "Maggie hope",
            Common(series="Maggie Hope", threshold=0.9)
        )

    def test_game_of_thrones(self):
        # People often search for the name of the TV show, but
        # the series name is different.
        self.search(
            "game of thrones",
            Common(series="a song of ice and fire")
        )

    def test_harry_potter(self):
        # This puts foreign-language titles above English titles, but
        # that's fine because our search document doesn't include a
        # language filter.
        self.search(
            "Harry potter",
            Common(series="Harry Potter", threshold=0.9)
        )

    def test_maisie_dobbs(self):
        # Misspelled proper noun
        self.search(
            "maise dobbs",
            Common(series="Maisie Dobbs", threshold=0.5)
        )

    def test_gossip_girl(self):
        # Misspelled common word
        self.search(
            "Gossip hirl",
            Common(series="Gossip Girl", minimum=2), limit=4,
        )

    def test_magic(self):
        # This book isn't in the collection, but the results include other books from
        # the same series.
        self.search(
            "Frogs and french kisses",
            AtLeastOne(series="Magic in Manhattan")
        )

    def test_goosebumps(self):
        self.search("goosebumps", Common(series="Goosebumps", threshold=0.9))

    def test_goosebump_singular(self):
        self.search("goosebump", Common(series="Goosebumps", threshold=0.9))

    def test_goosebumps_misspelled(self):
        self.search("gosbums", Common(series="Goosebumps"))

    def test_severance(self):
        # Partial, and slightly misspelled
        # We only have one of these titles.
        self.search(
            "Severence",
            FirstMatch(series="The Severance Trilogy")
        )

    def test_hunger_games(self):
        # NOTE: This works on ES1 but not ES6.
        self.search("the hunger games", Common(series="The Hunger Games"))

    def test_hunger_games_misspelled(self):
        # NOTE: This doesn't work on either version
        self.search("The hinger games", Common(series="The Hunger Games"))

    def test_mockingjay(self):
        # NOTE: this doesn't work on either version of ES.  The target book is
        # the 8th result, and the top results are irrelevant.

        # Series and title
        self.search(
            "The hunger games mockingjay",
            [FirstMatch(title="Mockingjay"), Common(series="The Hunger Games")]
        )

    def test_i_funny(self):
        self.search(
            "i funny",
            Common(series="I, Funny", threshold=0.3)
        )

    def test_foundation(self):
        # Series and full author
        self.search(
            "Isaac asimov foundation",
            Common(series="Foundation")
        )

    def test_dark_tower(self):
        # Most of the books in this series don't have .series set--hence searching
        # by the author instead.  There exist two completely unrelated books which
        # happen to be entitled "The Dark Tower"--it's fine for one of those to be
        # the first result.
        self.search(
            "The dark tower", [
                Common(author="Stephen King", first_must_match=False),
                AtLeastOne(series="The Dark Tower")
            ]
        )

    def test_science_comics(self):
        # NOTE: this produces very different search results on ES1 vs. ES6, but
        # doesn't work on either.  ES1 is closer.

        # Series name containing genre names
        self.search(
            "Science comics",
            Common(series="Science Comics")
        )

    def test_who_is(self):
        # These children's biographies don't have .series set but
        # are clearly part of a series.
        #
        # Because those books don't have .series set, the matches are
        # done solely through title, so unrelated books like "Who Is
        # Rich?" also show up.
        self.search("who is", Common(title=re.compile('^who is ')))

    def test_who_was(self):
        # From the same series of biographies as test_who_is().
        self.search("who was", Common(title=re.compile('^who was ')))

    def test_wimpy_kid_misspelled(self):
        # Series name contains the wrong stopword ('the' vs 'a')
        self.search(
            "dairy of the wimpy kid",
            Common(series="Diary of a Wimpy Kid")
        )


class TestSeriesTitleMatch(SearchTest):
    """Test a search that tries to match a specific book in a series."""

    def test_39_clues_specific_title(self):
        # The first result is the requested title. Other results
        # are from the same series.
        self.search(
            "39 clues maze of bones",
            [
                FirstMatch(title="The Maze of Bones"),
                Common(series="the 39 clues", threshold=0.9)
            ]
        )

    def test_harry_potter_specific_title(self):
        # The first result is the requested title. TODO: other results
        # should be from the same series, but this doesn't happen much
        # compared to other, similar tests.
        self.search(
            "chamber of secrets", [
                FirstMatch(title="Harry Potter and the Chamber of Secrets"),
                Common(series="Harry Potter", threshold=0.3)
            ]
        )

    def test_wimpy_kid_specific_title(self):
        # The first result is the requested title. Other results
        # are from the same series.
        self.search(
            "dairy of the wimpy kid dog days",
            [
                FirstMatch(title="Dog Days", author="Jeff Kinney"),
                Common(series="Diary of a Wimpy Kid"),
            ]
        )

    def test_foundation_specific_title_by_number(self):
        # NOTE: this works on ES1 but not on ES6!
        # Series, full author, and book number
        self.search(
            "Isaac Asimov foundation book 1",
            FirstMatch(series="Foundation", title="Prelude to Foundation")
        )

    def test_survivors_specific_title(self):
        self.search(
            "survivors book 1",
            [
                Common(series="Survivors"),
                FirstMatch(title="The Empty City"),
            ]
        )


# Classes that test many different kinds of searches for a particular
# series.
#
class TestISurvived(VariantSearchTest):
    # Test different ways of spelling "I Survived"
    # .series is not set for these books so we check the title.
    EVALUATOR = Common(title=re.compile('^i survived '))

    def test_correct_spelling(self):
        self.search("i survived")

    def test_incorrect_1(self):
        self.search("i survied")

    def test_incorrect_2(self):
        self.search("i survive")

    def test_incorrect_3(self):
        self.search("i survided")


class TestDorkDiaries(VariantSearchTest):
    # Test different ways of spelling "Dork Diaries"
    EVALUATOR = Common(series="Dork Diaries")

    def test_correct_spelling(self):
        self.search('dork diaries')

    def test_misspelling_and_number(self):
        self.search("dork diarys #11")

    def test_misspelling_with_punctuation(self):
        self.search('doke diaries.')

    def test_singular(self):
        self.search("dork diary")

    def test_misspelling_1(self):
        self.search('dork diarys')

    def test_misspelling_2(self):
        self.search('doke dirares')

    def test_misspelling_3(self):
        self.search('doke dares')

    def test_misspelling_4(self):
        self.search('doke dires')

    def test_misspelling_5(self):
        self.search('dork diareis')


class TestMyLittlePony(VariantSearchTest):
    # Test different ways of spelling "My Little Pony"

    # .series is not set for these books so we check the title.
    EVALUATOR = Common(title=re.compile("my little pony"))

    def test_correct_spelling(self):
        self.search("my little pony")

    def test_misspelling_1(self):
        self.search("my little pon")

    def test_misspelling_2(self):
        self.search("my little ponie")


class TestLanguageRestriction(SearchTest):
    # Verify that adding the name of a language restricts the results
    # to books in that language.

    def test_language(self):
        self.search("espanol", Common(language="spa"))

    def test_author_with_language(self):
        # NOTE: this doesn't work on either version of ES; the first
        # Spanish result is #3
        self.search(
            "Pablo escobar spanish",
            FirstMatch(author="Pablo Escobar", language="spa")
        )

    def test_gatos(self):
        # Searching for a Spanish word should mostly bring up books in Spanish
        self.search(
            "gatos",
            Common(language="spa", threshold=0.9)
        )


class TestCharacterMatch(SearchTest):
    # These searches are best understood as an attempt to find books
    # featuring certain fictional characters.
    def test_3_little_pigs(self):
        self.search(
            "3 little pigs",
            [
                AtLeastOne(title=re.compile("three little pigs")),
                Common(title=re.compile("pig")),

                # TODO: This would require that '3' and 'three'
                # be analyzed the same way.
                # FirstMatch(title="Three Little Pigs"),
            ]
        )

    def test_batman(self):
        # NOTE: doesn't work.  (The results for "batman" as one word are as
        # expected, though.)

        # Patron is searching for 'batman' but treats it as two words.
        self.search(
            "bat man book",
            Common(title=re.compile("batman"))
        )

    def test_christian_grey(self):
        # This search uses a character name to stand in for a series.
        #
        # NOTE: this fails. The first two books are Christian-genre
        # books with "grey" in the title, which is a reasonable search
        # result but is not what the patron wanted.
        self.search(
            "christian grey",
            FirstMatch(author="E. L. James")
        )

    def test_spiderman(self):
        # Patron is searching for 'spider-man' but treats it as one word.
        for q in ("spiderman", "spidermanbook"):
            self.search(
                q, Common(title=re.compile("spider-man"))
            )

    def test_teen_titans(self):
        self.search(
            "teen titans",
            Common(title=re.compile("^teen titans")), limit=5
        )

    def test_teen_titans_girls(self):
        # We don't gender books so we can't deliver results tailored
        # to 'teen titans girls', but we should at least give
        # _similar_ results to 'teen titans' and not go off
        # on tangents because of the 'girls' part.
        self.search(
            "teen titans girls",
            Common(title=re.compile("^teen titans")), limit=5
        )

    def test_thrawn(self):
        # "Thrawn" is a specific title but the patron may be referring
        # to a series of books featuring this character (though it's
        # not the official name of the series), so we check beyond the
        # first result.
        self.search(
            "thrawn",
            [
                FirstMatch(title="Thrawn"),
                Common(author="Timothy Zahn", series=re.compile("star wars")),
            ]
        )


class TestAgeRangeRestriction(SearchTest):
    # Verify that adding an age range restricts the results returned
    # to contain exclusively children's books.

    def all_children(self, q):
        # Verify that this search finds nothing but books for children.
        self.search(q, Common(audience='Children', threshold=1))

    def mostly_adult(self, q):
        # Verify that this search finds mostly books for grown-ups.
        self.search(q, Common(audience='Adult', first_must_match=False))

    def test_black(self):
        self.all_children("black age 3-5")
        self.mostly_adult("black")

    def test_island(self):
        self.all_children("island age 3-5")
        self.mostly_adult("island")

    def test_panda(self):
        self.all_children("panda age 3-5")
        # We don't call mostly_adult() because 'panda' on its own
        # finds mostly children's books.

    def test_chapter_books(self):
        # Chapter books are a book format aimed at a specific
        # age range.
        self.search(
            "chapter books", Common(target_age=(6, 10))
        )

    def test_chapter_books_misspelled_1(self):
        # This doesn't work: all of the top results are stand-alone
        # excerpts from a travel book series, marked "Guidebook
        # Chapter":
        self.search(
            "chapter bookd", Common(target_age=(6, 10))
        )

    def test_chapter_books_misspelled_2(self):
        # This doesn't work: the first few results are accurate, but the
        # subsequent ones are a mixture of picture books and books for adults.
        self.search(
            "chaptr books", Common(target_age=(6, 10))
        )

    def test_grade_and_subject(self):
        # NOTE: this doesn't work on either version of ES.  The top result's genre
        # is science fiction rather than science.
        self.search(
            "Seventh grade science",
            [
                Common(target_age=(12, 13)),
                Common(genre="Science")
            ]
        )


ES6 = ('es6' in os.environ['VIRTUAL_ENV'])
if ES6:
    url = os.environ['ES6_ELASTICSEARCH']
    index = "es6-test-v3"
else:
    url = os.environ['ES1_ELASTICSEARCH']
    index = None

_db = production_session()
library = None
<<<<<<< HEAD
=======

>>>>>>> 793ae800
index = ExternalSearchIndex(_db, url=url, works_index=index)
index.works_alias = index
SearchTest.searcher = Searcher(library, index)<|MERGE_RESOLUTION|>--- conflicted
+++ resolved
@@ -2320,10 +2320,7 @@
 
 _db = production_session()
 library = None
-<<<<<<< HEAD
-=======
-
->>>>>>> 793ae800
+
 index = ExternalSearchIndex(_db, url=url, works_index=index)
 index.works_alias = index
 SearchTest.searcher = Searcher(library, index)