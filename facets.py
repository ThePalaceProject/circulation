from flask_babel import lazy_gettext as _


class FacetConstants(object):

    # A special constant, basically an additional rel, indicating that
    # an OPDS facet group represents different entry points into a
    # WorkList.
    ENTRY_POINT_REL = "http://librarysimplified.org/terms/rel/entrypoint"
    ENTRY_POINT_FACET_GROUP_NAME = "entrypoint"

    # Query arguments can change how long a feed is to be cached.
    MAX_CACHE_AGE_NAME = "max_age"

    # Subset the collection, roughly, by quality.
    COLLECTION_FACET_GROUP_NAME = "collection"
    COLLECTION_FULL = "full"
    COLLECTION_FEATURED = "featured"
    COLLECTION_FACETS = [
        COLLECTION_FULL,
        COLLECTION_FEATURED,
    ]

    # Subset the collection by availability.
    AVAILABILITY_FACET_GROUP_NAME = "available"
    AVAILABLE_NOW = "now"
    AVAILABLE_ALL = "all"
    AVAILABLE_OPEN_ACCESS = "always"
    AVAILABLE_NOT_NOW = "not_now"  # Used only in QA jackpot feeds -- real patrons don't
    # want to see this.
    AVAILABILITY_FACETS = [
        AVAILABLE_NOW,
        AVAILABLE_ALL,
        AVAILABLE_OPEN_ACCESS,
    ]

    # The names of the order facets.
    ORDER_FACET_GROUP_NAME = "order"
    ORDER_TITLE = "title"
    ORDER_AUTHOR = "author"
    ORDER_LAST_UPDATE = "last_update"
    ORDER_ADDED_TO_COLLECTION = "added"
    ORDER_SERIES_POSITION = "series"
    ORDER_WORK_ID = "work_id"
    ORDER_RANDOM = "random"
    # Some order facets, like series and work id,
    # only make sense in certain contexts.
    # These are the options that can be enabled
    # for all feeds as a library-wide setting.
    ORDER_FACETS = [
        ORDER_TITLE,
        ORDER_AUTHOR,
        ORDER_ADDED_TO_COLLECTION,
    ]

    ORDER_ASCENDING = "asc"
    ORDER_DESCENDING = "desc"

    # Most facets should be ordered in ascending order by default (A>-Z), but
    # these dates should be ordered descending by default (new->old).
    ORDER_DESCENDING_BY_DEFAULT = [ORDER_ADDED_TO_COLLECTION, ORDER_LAST_UPDATE]

    FACETS_BY_GROUP = {
        COLLECTION_FACET_GROUP_NAME: COLLECTION_FACETS,
        AVAILABILITY_FACET_GROUP_NAME: AVAILABILITY_FACETS,
        ORDER_FACET_GROUP_NAME: ORDER_FACETS,
    }

    GROUP_DISPLAY_TITLES = {
        ORDER_FACET_GROUP_NAME: _("Sort by"),
        AVAILABILITY_FACET_GROUP_NAME: _("Availability"),
        COLLECTION_FACET_GROUP_NAME: _("Collection"),
    }

    GROUP_DESCRIPTIONS = {
        ORDER_FACET_GROUP_NAME: _("Allow patrons to sort by"),
        AVAILABILITY_FACET_GROUP_NAME: _("Allow patrons to filter availability to"),
        COLLECTION_FACET_GROUP_NAME: _("Allow patrons to filter collection to"),
    }

    FACET_DISPLAY_TITLES = {
        ORDER_TITLE: _("Title"),
        ORDER_AUTHOR: _("Author"),
        ORDER_LAST_UPDATE: _("Last Update"),
        ORDER_ADDED_TO_COLLECTION: _("Recently Added"),
        ORDER_SERIES_POSITION: _("Series Position"),
        ORDER_WORK_ID: _("Work ID"),
<<<<<<< HEAD
        ORDER_RANDOM: _("Random"),
=======
>>>>>>> 19507841
        AVAILABLE_NOW: _("Available now"),
        AVAILABLE_ALL: _("All"),
        AVAILABLE_OPEN_ACCESS: _("Yours to keep"),
        COLLECTION_FULL: _("Everything"),
        COLLECTION_FEATURED: _("Popular Books"),
    }

    # Unless a library offers an alternate configuration, patrons will
    # see these facet groups.
    DEFAULT_ENABLED_FACETS = {
        ORDER_FACET_GROUP_NAME: [ORDER_AUTHOR, ORDER_TITLE, ORDER_ADDED_TO_COLLECTION],
        AVAILABILITY_FACET_GROUP_NAME: [
            AVAILABLE_ALL,
            AVAILABLE_NOW,
            AVAILABLE_OPEN_ACCESS,
        ],
        COLLECTION_FACET_GROUP_NAME: [COLLECTION_FULL, COLLECTION_FEATURED],
    }

    # Unless a library offers an alternate configuration, these
    # facets will be the default selection for the facet groups.
    DEFAULT_FACET = {
        ORDER_FACET_GROUP_NAME: ORDER_AUTHOR,
        AVAILABILITY_FACET_GROUP_NAME: AVAILABLE_ALL,
        COLLECTION_FACET_GROUP_NAME: COLLECTION_FULL,
    }

    SORT_ORDER_TO_ELASTICSEARCH_FIELD_NAME = {
        ORDER_TITLE: "sort_title",
        ORDER_AUTHOR: "sort_author",
        ORDER_LAST_UPDATE: "last_update_time",
        ORDER_ADDED_TO_COLLECTION: "licensepools.availability_time",
        ORDER_SERIES_POSITION: ["series_position", "sort_title"],
        ORDER_WORK_ID: "_id",
<<<<<<< HEAD
        ORDER_RANDOM: "random",
=======
>>>>>>> 19507841
    }


class FacetConfig(FacetConstants):
    """A class that implements the facet-related methods of
    Library, and allows modifications to the enabled
    and default facets. For use when a controller needs to
    use a facet configuration different from the site-wide
    facets.
    """

    @classmethod
    def from_library(cls, library):

        enabled_facets = dict()
        for group in list(FacetConstants.DEFAULT_ENABLED_FACETS.keys()):
            enabled_facets[group] = library.enabled_facets(group)

        default_facets = dict()
        for group in list(FacetConstants.DEFAULT_FACET.keys()):
            default_facets[group] = library.default_facet(group)

        return FacetConfig(enabled_facets, default_facets)

    def __init__(self, enabled_facets, default_facets, entrypoints=[]):
        self._enabled_facets = dict(enabled_facets)
        self._default_facets = dict(default_facets)
        self.entrypoints = entrypoints

    def enabled_facets(self, group_name):
        return self._enabled_facets.get(group_name)

    def default_facet(self, group_name):
        return self._default_facets.get(group_name)

    def enable_facet(self, group_name, facet):
        self._enabled_facets.setdefault(group_name, [])
        if facet not in self._enabled_facets[group_name]:
            self._enabled_facets[group_name] += [facet]

    def set_default_facet(self, group_name, facet):
        """Add `facet` to the list of possible values for `group_name`, even
        if the library does not have that facet configured.
        """
        self.enable_facet(group_name, facet)
        self._default_facets[group_name] = facet<|MERGE_RESOLUTION|>--- conflicted
+++ resolved
@@ -85,10 +85,6 @@
         ORDER_ADDED_TO_COLLECTION: _("Recently Added"),
         ORDER_SERIES_POSITION: _("Series Position"),
         ORDER_WORK_ID: _("Work ID"),
-<<<<<<< HEAD
-        ORDER_RANDOM: _("Random"),
-=======
->>>>>>> 19507841
         AVAILABLE_NOW: _("Available now"),
         AVAILABLE_ALL: _("All"),
         AVAILABLE_OPEN_ACCESS: _("Yours to keep"),
@@ -123,10 +119,6 @@
         ORDER_ADDED_TO_COLLECTION: "licensepools.availability_time",
         ORDER_SERIES_POSITION: ["series_position", "sort_title"],
         ORDER_WORK_ID: "_id",
-<<<<<<< HEAD
-        ORDER_RANDOM: "random",
-=======
->>>>>>> 19507841
     }
 
 
